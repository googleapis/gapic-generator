version: 2.0

# Tip: You can run `circleci config validate -c .circleci/config.yml`
# to validate this yaml after making changes to it.
# That requires a circleCI local installation:
# `curl -o /usr/local/bin/circleci \
#      https://circle-downloads.s3.amazonaws.com/releases/build_agent_wrapper/circleci \
#      && chmod +x /usr/local/bin/circleci`

# ======================= ANCHORS =======================

anchor_artman_vars: &anchor_artman_vars
  ARTMAN_REPORTS_DIR: /tmp/workspace/reports/generations

anchor_auth_vars: &anchor_auth_vars
  GCLOUD_PROJECT: gapic-test
  GOOGLE_APPLICATION_CREDENTIALS: /tmp/workspace/gapic-generator/.circleci/gapic-generator-it-test.json

anchor_run_decrypt: &anchor_run_decrypt
  name: Decrypt credentials (if encryption key is given)
  command: |
    if ! [ -z "$SYSTEM_TESTS_ENCRYPTION_KEY" ]
    then
      openssl aes-256-cbc -md sha256 -d \
          -in /tmp/workspace/gapic-generator/.circleci/gapic-generator-it-test.json.enc \
          -out /tmp/workspace/gapic-generator/.circleci/gapic-generator-it-test.json \
          -k "${SYSTEM_TESTS_ENCRYPTION_KEY}"
    fi

anchor_check_generation: &anchor_check_generation
  command: |
    # Generation for a language failed if there exists a [language].log
    # which was outputted by generate_clients.py upon failure.
    # LANGUAGE must be set in BASH_ENV in a prior command.
    if [ -e ${ARTMAN_REPORTS_DIR}/${LANGUAGE}.log ]
    then
      echo "Not all client generations for ${LANGUAGE} succeeded."
      echo "See artman generation log at /tmp/workspace/reports/generations/smoketest.log."
      exit 1
    else
      echo "All client generations for ${LANGUAGE} succeeded."
      exit 0
    fi

# Test a Ruby client if generation succeeded.
anchor_test_python_client: &anchor_test_python_client
  command: |
    if [ -z $NOX_COMMANDS]
    then
      echo "NOX_COMMANDS was not configured. Check CircleCI config."
      exit 1
    fi
    if [ -e ${PYTHON_GEN_DIR}/${TEST_API} ]
    then
      cd ${PYTHON_GEN_DIR}/${TEST_API}
      echo "Running test commands: $NOX_COMMANDS"
      eval "$NOX_COMMANDS"
    else
      echo "Python ${TEST_API} library was not generated."
      exit 1
    fi
  when: always

anchor_verify_and_test_python: &anchor_verify_and_test_python
  working_directory: /tmp/
  docker:
    # Use Docker image version v0.17.0 because latest v0.18.2 is not compatible with `attach_workspace` step.
    # https://github.com/googleapis/gapic-generator/issues/2237
    - image: googleapis/nox:0.17.0
  steps:
    - attach_workspace:
        at: workspace
    - run:
        <<: *anchor_run_decrypt
    - run:
        <<: *anchor_check_generation
    # Generated Logging client is broken: https://github.com/googleapis/gapic-generator/issues/2209.
    - run:
        name: Prepare for Pubsub testing.
        command: |
          echo 'export TEST_API="pubsub-v1"' >> $BASH_ENV
    - run:
        name: Test Pubsub.
        <<: *anchor_test_python_client
    - run:
        name: Prepare for Speech testing.
        command: |
          echo 'export TEST_API="speech-v1"' >> $BASH_ENV
    - run:
        name: Test Speech.
        <<: *anchor_test_python_client

# Test a Ruby client if generation succeeded.
anchor_test_ruby_client: &anchor_test_ruby_client
  command: |
    if [ -e ${RUBY_GEN_DIR}/google-cloud-${TEST_API} ]
    then
      cd ${RUBY_GEN_DIR}/google-cloud-${TEST_API}
      bundle update
      ${TEST_RUBY_COMMAND}
    else
      echo "Ruby ${TEST_API} library was not generated."
      exit 1
    fi
  when: always

anchor_run_ruby: &anchor_run_ruby
  # Set var TEST_RUBY_COMMAND for each job this anchor is used in.
  working_directory: /tmp/
  docker:
    - image: circleci/ruby:2.4-node
  environment:
    LANGUAGE: ruby
    RUBY_GEN_DIR: /tmp/workspace/gapic-generator/artman-genfiles/ruby/google-cloud-ruby/
    SHOWCASE_VERSION: 0.0.4
    <<: *anchor_artman_vars
  steps:
    - attach_workspace:
        # Use the workspace created in generate-clients
        at: workspace
    - run:
        <<: *anchor_run_decrypt
    - run:
        <<: *anchor_check_generation
    - run:
        name: Prepare for Pubsub testing.
        command: |
          echo 'export TEST_API="pubsub"' >> $BASH_ENV
    - run:
        name: Test Pubsub.
        <<: *anchor_test_ruby_client
    - run:
        name: Prepare for Speech testing.
        command: |
          echo 'export TEST_API="speech"' >> $BASH_ENV
    - run:
        name: Test Speech.
        <<: *anchor_test_ruby_client
    - run:
        name: Prepare for Logging testing.
        command: |
          echo 'export TEST_API="logging"' >> $BASH_ENV
    - run:
        name: Test Logging.
        <<: *anchor_test_ruby_client
    - run:
        name: Prepare to test Showcase.
        command: echo 'export TEST_API="showcase"' >> $BASH_ENV
    - run:
        name: Test Showcase Generated Unit Tests.
        <<: *anchor_test_ruby_client
    - run:
        name: Setup Showcase Integration Tests
        # Git needs to be initialized since the gemspec tracks the packaged files using git.
        command: |
          cd workspace/gapic-generator/artman-genfiles/ruby/google-cloud-ruby/google-cloud-showcase
          git config --global user.email "googleapis@google.com"
          git config --global user.name "googleapis"
          git init
          git add .
          git commit -m "init"
          gem build google-showcase.gemspec
          gem install google-showcase-0.1.0.gem
    - run:
        name: Run Showcase Server.
        command: |
          curl --location https://github.com/googleapis/gapic-showcase/releases/download/v${SHOWCASE_VERSION}/gapic-showcase-v1alpha1-${SHOWCASE_VERSION}-linux-amd64 \
               --output showcase-server
          chmod a+x showcase-server
          ./showcase-server
        background: true
    - run:
        name: Run Showcase Integration Tests
        command: |
          cd workspace/gapic-generator/showcase/ruby
          bundle install
          bundle exec ruby showcase_integration_test.rb

anchor_test_php: &anchor_test_php
  command: |
    # Only run PHP API test if we have project credentials key
    # or this API client doesn't require credentials.
    # We can remove this if-check when https://github.com/googleapis/gapic-generator/issues/2235
    # is resolved and unblocks PHP unit tests without credentials.
    if ! [ -e ${PHP_CLIENTS_DIR}/google-cloud-${TEST_API} ]
    then
      echo "PHP ${TEST_API} library was not generated."
      exit 1
    fi
    if ! [ -z "$SYSTEM_TESTS_ENCRYPTION_KEY" ] || [ "$KEY_REQUIRED" = false ]
    then
      cd ${PHP_CLIENTS_DIR}/google-cloud-${TEST_API}
      composer install
      composer update
      vendor/bin/phpunit ${TESTS_DIR}
    fi
  when: always

anchor_run_php: &anchor_run_php
  working_directory: /tmp/
  steps:
    - attach_workspace:
        at: workspace
    - run:
        name: Verify all PHP generation succeeded
        <<: *anchor_check_generation
    - run:
        <<: *anchor_run_decrypt
    - run:
        name: Prepare to test Pubsub
        command: |
          echo 'export TEST_API="pubsub-v1"' >> $BASH_ENV
          echo 'export KEY_REQUIRED=false' >> $BASH_ENV
        when: always
    - run:
        name: Test PHP Pubsub client
        <<: *anchor_test_php
    - run:
        name: Prepare to test Speech
        command: |
          echo 'export TEST_API="speech-v1"' >> $BASH_ENV
          # Need creds for Speech client tests that make live calls to server
          echo 'export KEY_REQUIRED=true' >> $BASH_ENV
        when: always
    - run:
        name: Test PHP Speech client
        <<: *anchor_test_php
    - run:
        name: Prepare to test Logging
        command: |
          echo 'export TEST_API="logging-v2"' >> $BASH_ENV
          echo 'export KEY_REQUIRED=false' >> $BASH_ENV
        when: always
    - run:
        name: Test PHP Logging client
        <<: *anchor_test_php

# Test a NodeJS client if generation succeeded.
anchor_test_nodejs_client: &anchor_test_nodejs_client
  command: |
    cd ${NODEJS_GEN_DIR}/${TEST_API}
    npm install
    # Copy over IAM protos.
    cp -r node_modules/google-proto-files/google/iam/ protos/google/
    npm test
  when: always

# ======================= JOBS =======================

jobs:
  build:
    docker:
      - image: googleapis/git
    steps:
      - checkout
    working_directory: /tmp/workspace/gapic-generator
  install-gapic-generator:
    docker:
      - image: circleci/openjdk:8-jdk
    working_directory: /tmp/workspace
    environment:
      SHOWCASE_VERSION: 0.0.4
    steps:
      - checkout:
          path: gapic-generator
      - run:
          name: Checkout googleapis
          command: |
            mkdir -p googleapis
            git clone https://github.com/googleapis/googleapis.git googleapis
      - run:
          name: Setup showcase protos.
          command: |
            curl -sL https://github.com/googleapis/gapic-showcase/releases/download/v${SHOWCASE_VERSION}/gapic-showcase-v1alpha1-${SHOWCASE_VERSION}-protos.tar.gz | tar xz
            mv gapic-showcase-v1alpha1-${SHOWCASE_VERSION}-protos showcase-protos
            TEST_SRC="gapic-generator/src/test/java/com/google/api/codegen/testsrc"
            cp ${TEST_SRC}/showcase.yaml showcase-protos/google/showcase/
            cp ${TEST_SRC}/showcase_gapic.yaml showcase-protos/google/showcase/v1alpha1/
            cp ${TEST_SRC}/artman_showcase.yaml showcase-protos/google/showcase/
      - run:
          name: Build and install local toolkit
          command: |
            export RUNNING_IN_ARTMAN_DOCKER=True
            rm -rf gapic-generator/.git/
            gapic-generator/gradlew -p gapic-generator fatJar createToolPaths install build -x test -x javadoc
      - persist_to_workspace:
          # Save the toolkit and googleapis installations in workspace for later CircleCI jobs.
          root: /tmp/workspace
          paths:
            - gapic-generator
            - googleapis
            - showcase-protos
  generate-clients:
    docker:
      - image: googleapis/artman:0.15.2
    working_directory: /tmp/
    environment:
      <<: *anchor_artman_vars
    steps:
      - attach_workspace:
          at: workspace
      - run:
          name: Make reports directory
          command: |
            mkdir -p ${ARTMAN_REPORTS_DIR}
      - run:
          name: Generate Pubsub Libraries
          command: |
            cd workspace/gapic-generator
            python generate_clients.py \
                google/pubsub/artman_pubsub.yaml \
                --user-config=.circleci/artman_config.yaml \
                --log-dir=${ARTMAN_REPORTS_DIR}
          when: always
      - run:
          name: Generate Logging Libraries
          command: |
            cd workspace/gapic-generator
            python generate_clients.py \
                google/logging/artman_logging.yaml \
                --user-config=.circleci/artman_config.yaml \
                --log-dir=${ARTMAN_REPORTS_DIR}
          when: always
      - run:
          name: Generate Speech Libraries
          command: |
            cd workspace/gapic-generator
            # TODO: Move off artman once package2.yaml is no longer needed.
            python generate_clients.py \
                google/cloud/speech/artman_speech_v1.yaml \
                --user-config=.circleci/artman_config.yaml \
                --log-dir=${ARTMAN_REPORTS_DIR}
          when: always
      - run:
          name: Generate Showcase Libraries
          command: |
            cd workspace/gapic-generator
            python generate_clients.py \
                google/showcase/artman_showcase.yaml \
                --user-config=.circleci/artman_config.yaml \
                --log-dir=${ARTMAN_REPORTS_DIR} \
                --languages=ruby \
                --root-dir=/tmp/workspace/showcase-protos
          when: always
      - store_artifacts:
          path: /tmp/workspace/reports
      - store_artifacts:
          path: /tmp/workspace/gapic-generator/artman-genfiles
      - persist_to_workspace:
          # Save all generated directories in workspace for later CircleCI jobs.
          root: /tmp/workspace
          paths:
            - gapic-generator/artman-genfiles
            - reports
  verify-and-test-java-openjdk8:
    working_directory: /tmp/
    environment:
      LANGUAGE: java
      <<: *anchor_artman_vars
    docker:
      - image: circleci/openjdk:8-jdk
    steps:
      - attach_workspace:
          at: workspace
      - run:
          name: Verify all Java generation succeeded
          <<: *anchor_check_generation
      - run:
          name: Run all Java generated unit tests
          command: |
            cd workspace/gapic-generator/artman-genfiles/java
            ./gradlew build test
      # TODO: Java smoke tests.
      - run:
          name: Save test results
          command: |
            find . -type f -regex ".*/build/test-results/.*xml" -exec cp {} /tmp/workspace/reports/ \;
          when: always
      - store_test_results:
          path: /tmp/workspace/reports
      - store_artifacts:
          path: /tmp/workspace/reports
  verify-and-test-python:
    environment:
      LANGUAGE: python
      <<: *anchor_artman_vars
      PYTHON_GEN_DIR: /tmp/workspace/gapic-generator/artman-genfiles/python
      NOX_COMMANDS: "
        nox --session \"unit(py='2.7')\";
        nox --session \"unit(py='3.5')\";
        nox --session \"unit(py='3.6')\";"
    <<: *anchor_verify_and_test_python
  verify-and-test-system-python:
    environment:
      <<: *anchor_auth_vars
      LANGUAGE: python
      <<: *anchor_artman_vars
      PYTHON_GEN_DIR: /tmp/workspace/gapic-generator/artman-genfiles/python
      NOX_COMMANDS: "
        nox --session \"unit(py='2.7')\";
        nox --session \"unit(py='3.5')\";
        nox --session \"unit(py='3.6')\";"
    <<: *anchor_verify_and_test_python
  verify-and-test-ruby-2.4:
    environment:
      RUBY_TEST_COMMAND: "bundle exec rake test"
    <<: *anchor_run_ruby
  verify-and-test-system-ruby-2.4:
    environment:
      RUBY_TEST_COMMAND: "bundle exec rake acceptance"
      <<: *anchor_auth_vars
    <<: *anchor_run_ruby
  verify-and-test-php-7.2:
    <<: *anchor_run_php
    environment:
      LANGUAGE: php
      PHP_CLIENTS_DIR: /tmp/workspace/gapic-generator/artman-genfiles/php
      TESTS_DIR: tests/Unit # Only run unit tests here.
      <<: *anchor_artman_vars
      <<: *anchor_auth_vars
    docker:
      - image: circleci/php:7.2.0-cli-stretch
  verify-and-test-system-php-7.2:
    <<: *anchor_run_php
    environment:
      LANGUAGE: php
      PHP_CLIENTS_DIR: /tmp/workspace/gapic-generator/artman-genfiles/php
      TESTS_DIR: tests # Only run unit tests here.
      <<: *anchor_artman_vars
      <<: *anchor_auth_vars
    docker:
      - image: circleci/php:7.2.0-cli-stretch
<<<<<<< HEAD
  verify-and-test-go-1.10:
    working_directory: /tmp/
    environment:
      LANGUAGE: go
      <<: *anchor_artman_vars
      GOPATH: /tmp/go
    docker:
      - image: circleci/golang:1.10
=======
  verify-and-test-nodejs-8:
    working_directory: /tmp/
    environment:
      LANGUAGE: nodejs
      NODEJS_GEN_DIR: /tmp/workspace/gapic-generator/artman-genfiles/js
      <<: *anchor_artman_vars
    docker:
      - image: circleci/node:8-stretch-browsers
>>>>>>> a05cf23a
    steps:
      - attach_workspace:
          at: workspace
      - run:
<<<<<<< HEAD
          name: Verify all Golang generation succeeded
          <<: *anchor_check_generation
      - run:
          name: Set up golang dev env.
          command: |
            mkdir -p $GOPATH/src
            mkdir -p $GOPATH/bin
            mkdir -p $GOPATH/pkg
            export PATH="$PATH:$GOPATH/bin"
            echo 'export PATH="$PATH:$GOPATH/bin"' >> $BASH_ENV
            go get -u github.com/golang/protobuf/protoc-gen-go
            go get -d cloud.google.com/go/...
      - run:
          name: Delete exisiting clients for APIs that we generated
          command: |
            cd $GOPATH/src/cloud.google.com/go
            rm -rf logging/apiv2
            rm -rf speech/apiv1
            rm -rf pubsub/apiv1
            cd $GOPATH/src/google.golang.org/genproto/googleapis
            rm -rf logging/v2
            rm -rf cloud/speech
            rm -rf pubsub
      - run:
          name: Copy over generated clients
          command: |
            cd /tmp/workspace/gapic-generator/artman-genfiles
            for d in gapi-cloud-*; do
              cp -r $d/cloud.google.com/ $GOPATH/src
            done
            for d in go/*; do
              cp -r $d/google.golang.org $GOPATH/src
            done
      - run:
          name: Test Pubsub.
          command: go test cloud.google.com/go/pubsub/apiv1
          when: always
      - run:
          name: Test Logging
          command: go test cloud.google.com/go/logging/apiv2
          when: always
      - run:
          name: Test Speech
          command: go test cloud.google.com/go/speech/apiv1
          when: always
=======
          name: Verify all NodeJS generation succeeded
          <<: *anchor_check_generation
      - run:
          name: Prepare to test Pubsub
          command: |
            echo 'export TEST_API="pubsub-v1"' >> $BASH_ENV
          when: always
      - run:
          name: Test Node Pubsub client
          <<: *anchor_test_nodejs_client
      - run:
          name: Prepare to test Speech
          command: |
            echo 'export TEST_API="speech-v1"' >> $BASH_ENV
          when: always
      - run:
          name: Test Node Speech client
          <<: *anchor_test_nodejs_client
      - run:
          name: Prepare to test Logging
          command: |
            echo 'export TEST_API="logging-v2"' >> $BASH_ENV
          when: always
      - run:
          name: Test Node Logging client
          <<: *anchor_test_nodejs_client
      # Logging client needs common proto refresh before build will work:
      # https://github.com/googleapis/gapic-generator/issues/2238
>>>>>>> a05cf23a
  # TODO: test other language clients.

# ======================= WORKFLOWS =======================

workflows:
  version: 2
  run_generated_tests:
    jobs:
      - install-gapic-generator
      - generate-clients:
          requires:
            - install-gapic-generator
      - verify-and-test-java-openjdk8:
          requires:
            - generate-clients
      - verify-and-test-python:
          requires:
            - generate-clients
      - verify-and-test-ruby-2.4:
          requires:
            - generate-clients
      - verify-and-test-system-python:
          requires:
            - generate-clients
          filters:
            branches:
              only: master
      - verify-and-test-system-ruby-2.4:
          requires:
            - generate-clients
          filters:
            branches:
              only: master
      - verify-and-test-php-7.2:
          requires:
            - generate-clients
<<<<<<< HEAD
      # TODO: Other php versions
      - verify-and-test-go-1.10:
=======
        # TODO: php smoke tests
        # TODO: Other php versions
      - verify-and-test-nodejs-8:
>>>>>>> a05cf23a
          requires:
            - generate-clients

machine:
  services:
    - docker<|MERGE_RESOLUTION|>--- conflicted
+++ resolved
@@ -430,16 +430,6 @@
       <<: *anchor_auth_vars
     docker:
       - image: circleci/php:7.2.0-cli-stretch
-<<<<<<< HEAD
-  verify-and-test-go-1.10:
-    working_directory: /tmp/
-    environment:
-      LANGUAGE: go
-      <<: *anchor_artman_vars
-      GOPATH: /tmp/go
-    docker:
-      - image: circleci/golang:1.10
-=======
   verify-and-test-nodejs-8:
     working_directory: /tmp/
     environment:
@@ -448,12 +438,48 @@
       <<: *anchor_artman_vars
     docker:
       - image: circleci/node:8-stretch-browsers
->>>>>>> a05cf23a
     steps:
       - attach_workspace:
           at: workspace
       - run:
-<<<<<<< HEAD
+          name: Verify all NodeJS generation succeeded
+          <<: *anchor_check_generation
+      - run:
+          name: Prepare to test Pubsub
+          command: |
+            echo 'export TEST_API="pubsub-v1"' >> $BASH_ENV
+          when: always
+      - run:
+          name: Test Node Pubsub client
+          <<: *anchor_test_nodejs_client
+      - run:
+          name: Prepare to test Speech
+          command: |
+            echo 'export TEST_API="speech-v1"' >> $BASH_ENV
+          when: always
+      - run:
+          name: Test Node Speech client
+          <<: *anchor_test_nodejs_client
+      - run:
+          name: Prepare to test Logging
+          command: |
+            echo 'export TEST_API="logging-v2"' >> $BASH_ENV
+          when: always
+      - run:
+          name: Test Node Logging client
+          <<: *anchor_test_nodejs_client
+  verify-and-test-go-1.10:
+    working_directory: /tmp/
+    environment:
+      LANGUAGE: go
+      <<: *anchor_artman_vars
+      GOPATH: /tmp/go
+    docker:
+      - image: circleci/golang:1.10
+    steps:
+      - attach_workspace:
+          at: workspace
+      - run:
           name: Verify all Golang generation succeeded
           <<: *anchor_check_generation
       - run:
@@ -499,36 +525,6 @@
           name: Test Speech
           command: go test cloud.google.com/go/speech/apiv1
           when: always
-=======
-          name: Verify all NodeJS generation succeeded
-          <<: *anchor_check_generation
-      - run:
-          name: Prepare to test Pubsub
-          command: |
-            echo 'export TEST_API="pubsub-v1"' >> $BASH_ENV
-          when: always
-      - run:
-          name: Test Node Pubsub client
-          <<: *anchor_test_nodejs_client
-      - run:
-          name: Prepare to test Speech
-          command: |
-            echo 'export TEST_API="speech-v1"' >> $BASH_ENV
-          when: always
-      - run:
-          name: Test Node Speech client
-          <<: *anchor_test_nodejs_client
-      - run:
-          name: Prepare to test Logging
-          command: |
-            echo 'export TEST_API="logging-v2"' >> $BASH_ENV
-          when: always
-      - run:
-          name: Test Node Logging client
-          <<: *anchor_test_nodejs_client
-      # Logging client needs common proto refresh before build will work:
-      # https://github.com/googleapis/gapic-generator/issues/2238
->>>>>>> a05cf23a
   # TODO: test other language clients.
 
 # ======================= WORKFLOWS =======================
@@ -565,14 +561,11 @@
       - verify-and-test-php-7.2:
           requires:
             - generate-clients
-<<<<<<< HEAD
       # TODO: Other php versions
       - verify-and-test-go-1.10:
-=======
-        # TODO: php smoke tests
-        # TODO: Other php versions
+          requires:
+            - generate-clients
       - verify-and-test-nodejs-8:
->>>>>>> a05cf23a
           requires:
             - generate-clients
 
