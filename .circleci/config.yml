--- conflicted
+++ resolved
@@ -1,6 +1,5 @@
 version: 2.0
 
-<<<<<<< HEAD
 anchor_generate_language: &anchor_generate_language
   # We will set the LANGUAGE var right before each invocation
   # of this command in order to specify which language to generate.
@@ -55,8 +54,6 @@
         name: Check if language generation had succeeded.
         <<: *anchor_check_generation
 
-=======
->>>>>>> 6acea931
 # This command is called for each API that we run python nox tests on.
 anchor_test_python: &anchor_test_python
   command: |
@@ -66,12 +63,8 @@
     nox --session "unit(py='3.6')"
     # python3.7 isn't installed on this Docker image yet, so we can't test against 3.7.
     # https://github.com/googleapis/gapic-generator/issues/2208
-<<<<<<< HEAD
     nox --session "session(py='2.7')"
     nox --session "session(py='3.6')"
-  when: always
-
-=======
   when: always
 
 anchor_test_ruby: &anchor_test_ruby
@@ -80,7 +73,6 @@
     bundle update
     bundle exec rake test
   when: always
->>>>>>> 6acea931
 
 jobs:
   build:
@@ -125,24 +117,14 @@
           name: Make reports directory
           command: |
             mkdir -p workspace/reports
-<<<<<<< HEAD
-            echo 'export REPORTS_DIR="/tmp/workspace/reports"' >> $BASH_ENV
-      - run:
-          name: Generate all libraries
-=======
       - run:
           name: Generate all language libraries
->>>>>>> 6acea931
           command: |
             cd workspace/gapic-generator
             python generate_clients.py \
                 --user-config=.circleci/artman_config.yaml \
                 --log=/tmp/workspace/reports/smoketest.log
-<<<<<<< HEAD
-      # TODO: run tasks to generate all other languages
-=======
             # TODO: To add languages to generate, edit generate_clients.py
->>>>>>> 6acea931
       - store_artifacts:
           path: /tmp/workspace/reports
       - store_artifacts:
@@ -153,7 +135,6 @@
           paths:
             - gapic-generator/artman-genfiles
             - reports
-<<<<<<< HEAD
   verify-java-generation:
     <<: *anchor_verify_generation
     environment:
@@ -162,9 +143,11 @@
     <<: *anchor_verify_generation
     environment:
       LANGUAGE: python
+  verify-ruby-generation:
+    <<: *anchor_verify_generation
+    environment:
+      LANGUAGE: ruby
   # TODO: verify other language clients were generated.
-=======
->>>>>>> 6acea931
   test-java:
     working_directory: /tmp/
     docker:
@@ -178,10 +161,7 @@
           command: |
             cd workspace/gapic-generator/artman-genfiles/java
             ./gradlew build test
-<<<<<<< HEAD
       # TODO: Java smoke tests.
-=======
->>>>>>> 6acea931
       - run:
           name: Save test results
           command: |
@@ -193,11 +173,8 @@
           path: /tmp/workspace/reports
   test-python:
     working_directory: /tmp/
-<<<<<<< HEAD
     environment:
       <<: *anchor_auth_vars
-=======
->>>>>>> 6acea931
     docker:
       # Use Docker image version v0.17.0 because latest v0.18.2 is not compatible with `attach_workspace` step.
       - image: googleapis/nox:0.17.0
@@ -205,11 +182,8 @@
       - attach_workspace:
           # Use the workspace created in generate-clients
           at: workspace
-<<<<<<< HEAD
       - run:
           <<: *anchor_run_decrypt
-=======
->>>>>>> 6acea931
       # Generated Logging client is broken: https://github.com/googleapis/gapic-generator/issues/2209.
       - run:
           name: Prepare to run nox on pubsub
@@ -223,8 +197,6 @@
       - run:
           name: Run nox on speech
           <<: *anchor_test_python
-<<<<<<< HEAD
-=======
   test-ruby:
     working_directory: /tmp/
     docker:
@@ -251,7 +223,6 @@
       - run:
           name: Test Logging.
           <<: *anchor_test_ruby
->>>>>>> 6acea931
   # TODO: test other language clients.
 
 workflows:
@@ -262,7 +233,6 @@
       - generate-clients:
           requires:
             - install-gapic-generator
-<<<<<<< HEAD
       - verify-java-generation:
           requires:
             - generate-clients
@@ -275,17 +245,9 @@
       - test-python:
           requires:
             - verify-python-generation
-=======
-      - test-java:
-          requires:
-            - generate-clients
-      - test-python:
-          requires:
-            - generate-clients
       - test-ruby:
           requires:
-            - generate-clients
->>>>>>> 6acea931
+            - verify-ruby-generation
 
 machine:
   services:
