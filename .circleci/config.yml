version: 2.0

# Tip: You can run `circleci config validate -c .circleci/config.yml`
# to validate this yaml after making changes to it.
# That requires a circleCI local installation:
# `curl -o /usr/local/bin/circleci \
#      https://circle-downloads.s3.amazonaws.com/releases/build_agent_wrapper/circleci \
#      && chmod +x /usr/local/bin/circleci`

# ======================= ANCHORS =======================

anchor_artman_vars: &anchor_artman_vars
  ARTMAN_REPORTS_DIR: /tmp/workspace/reports/generations

anchor_auth_vars: &anchor_auth_vars
  GCLOUD_PROJECT: gapic-test
  GOOGLE_APPLICATION_CREDENTIALS: /tmp/workspace/gapic-generator/.circleci/gapic-generator-it-test.json

anchor_run_decrypt: &anchor_run_decrypt
  name: Decrypt credentials (if encryption key is given)
  command: |
    if ! [ -z "$SYSTEM_TESTS_ENCRYPTION_KEY" ]
    then
      openssl aes-256-cbc -md sha256 -d \
          -in /tmp/workspace/gapic-generator/.circleci/gapic-generator-it-test.json.enc \
          -out /tmp/workspace/gapic-generator/.circleci/gapic-generator-it-test.json \
          -k "${SYSTEM_TESTS_ENCRYPTION_KEY}"
    fi

anchor_check_generation: &anchor_check_generation
  name: Check client generation
  command: |
    # Generation for a language failed if there exists a [language].log
    # which was outputted by generate_clients.py upon failure.
    # LANGUAGE must be set in BASH_ENV in a prior command.
    if [ -e ${ARTMAN_REPORTS_DIR}/${LANGUAGE}.log ]
    then
      echo "Not all client generations for ${LANGUAGE} succeeded."
      echo "See artman generation log at /tmp/workspace/reports/generations/smoketest.log."
      exit 1
    else
      echo "All client generations for ${LANGUAGE} succeeded."
      exit 0
    fi

# Test a Ruby client if generation succeeded.
anchor_test_python_client: &anchor_test_python_client
  command: |
    if [ -z $NOX_COMMANDS]
    then
      echo "NOX_COMMANDS was not configured. Check CircleCI config."
      exit 1
    fi
    if [ -e ${PYTHON_GEN_DIR}/${TEST_API} ]
    then
      cd ${PYTHON_GEN_DIR}/${TEST_API}
      echo "Running test commands: $NOX_COMMANDS"
      eval "$NOX_COMMANDS"
    else
      echo "Python ${TEST_API} library was not generated."
      exit 1
    fi
  when: always

anchor_verify_and_test_python: &anchor_verify_and_test_python
  working_directory: /tmp/
  docker:
    # Use Docker image version v0.17.0 because latest v0.18.2 is not compatible with `attach_workspace` step.
    # https://github.com/googleapis/gapic-generator/issues/2237
    - image: googleapis/nox:0.17.0
    - image: gcr.io/gapic-showcase/gapic-showcase:0.0.7
  steps:
    - attach_workspace:
        at: workspace
    - run:
        <<: *anchor_run_decrypt
    - run:
        <<: *anchor_check_generation
    # Generated Logging client is broken: https://github.com/googleapis/gapic-generator/issues/2209.
    - run:
        name: Prepare for Showcase testing.
        command: echo 'export TEST_API="showcase-v1alpha2"' >> $BASH_ENV
    - run:
        name: Test Showcase.
        <<: *anchor_test_python_client
    - run:
        name: Run Showcase Integration Tests.
        command: |
          nox --session "showcase(py='2.7')" \
              --noxfile /tmp/workspace/gapic-generator/showcase/python/nox.py
          nox --session "showcase(py='3.5')" \
              --noxfile /tmp/workspace/gapic-generator/showcase/python/nox.py
          nox --session "showcase(py='3.6')" \
              --noxfile /tmp/workspace/gapic-generator/showcase/python/nox.py
    - run:
        name: Prepare for Pubsub testing.
        command: echo 'export TEST_API="pubsub-v1"' >> $BASH_ENV
    - run:
        name: Test Pubsub.
        <<: *anchor_test_python_client
    - run:
        name: Prepare for Speech testing.
        command: echo 'export TEST_API="speech-v1"' >> $BASH_ENV
    - run:
        name: Test Speech.
        <<: *anchor_test_python_client

# Test a Ruby client if generation succeeded.
anchor_test_ruby_client: &anchor_test_ruby_client
  command: |
    if [ -e ${RUBY_GEN_DIR}/google-cloud-${TEST_API} ]
    then
      cd ${RUBY_GEN_DIR}/google-cloud-${TEST_API}
      bundle update
      bundle exec rake test
    else
      echo "Ruby ${TEST_API} library was not generated."
      exit 1
    fi
  when: always

anchor_run_ruby: &anchor_run_ruby
  working_directory: /tmp/
  docker:
    - image: circleci/ruby:2.4-node
    - image: gcr.io/gapic-showcase/gapic-showcase:0.0.7
  environment:
    LANGUAGE: ruby
    RUBY_GEN_DIR: /tmp/workspace/gapic-generator/artman-genfiles/ruby/google-cloud-ruby/
    <<: *anchor_artman_vars
  steps:
    - attach_workspace:
        # Use the workspace created in generate-clients
        at: workspace
    - run:
        <<: *anchor_run_decrypt
    - run:
        <<: *anchor_check_generation
    - run:
        name: Prepare for Pubsub testing.
        command: |
          echo 'export TEST_API="pubsub"' >> $BASH_ENV
    - run:
        name: Test Pubsub.
        <<: *anchor_test_ruby_client
    - run:
        name: Prepare for Speech testing.
        command: |
          echo 'export TEST_API="speech"' >> $BASH_ENV
    - run:
        name: Test Speech.
        <<: *anchor_test_ruby_client
    - run:
        name: Prepare for Logging testing.
        command: |
          echo 'export TEST_API="logging"' >> $BASH_ENV
    - run:
        name: Test Logging.
        <<: *anchor_test_ruby_client
    - run:
        name: Prepare to test Showcase.
        command: echo 'export TEST_API="showcase"' >> $BASH_ENV
    - run:
        name: Test Showcase Generated Unit Tests.
        <<: *anchor_test_ruby_client
    - run:
        name: Setup Showcase Integration Tests
        # Git needs to be initialized since the gemspec tracks the packaged files using git.
        command: |
          cd workspace/gapic-generator/artman-genfiles/ruby/google-cloud-ruby/google-cloud-showcase
          git config --global user.email "googleapis@google.com"
          git config --global user.name "googleapis"
          git init
          git add .
          git commit -m "init"
          gem build google-showcase.gemspec
          gem install google-showcase-0.1.0.gem
    - run:
        name: Run Showcase Integration Tests
        command: |
          cd workspace/gapic-generator/showcase/ruby
          bundle install
          bundle exec ruby showcase_integration_test.rb

anchor_test_php: &anchor_test_php
  command: |
    # Only run PHP API test if we have project credentials key
    # or this API client doesn't require credentials.
    # We can remove this if-check when https://github.com/googleapis/gapic-generator/issues/2235
    # is resolved and unblocks PHP unit tests without credentials.
    if ! [ -e ${PHP_CLIENTS_DIR}/google-cloud-${TEST_API} ]
    then
      echo "PHP ${TEST_API} library was not generated."
      exit 1
    fi
    if ! [ -z "$SYSTEM_TESTS_ENCRYPTION_KEY" ] || [ "$KEY_REQUIRED" = false ]
    then
      cd ${PHP_CLIENTS_DIR}/google-cloud-${TEST_API}
      composer install
      composer update
      vendor/bin/phpunit ${TESTS_DIR}
    fi
  when: always

anchor_run_php: &anchor_run_php
  working_directory: /tmp/
  steps:
    - attach_workspace:
        at: workspace
    - run:
        name: Verify all PHP generation succeeded
        <<: *anchor_check_generation
    - run:
        <<: *anchor_run_decrypt
    - restore_cache:
       keys:
       - pecl-grpc-v1.15.0
       - pecl-grpc-
    - run:
        name: Copy restored extensions into extensions directory
        command: |
          mkdir -p /tmp/pecl-grpc-cache
          sudo cp -r /tmp/pecl-grpc-cache/. /usr/local/lib/php/extensions/no-debug-non-zts-20170718/
    - run:
        name: Install grpc pecl extension if grpc.so is missing
        command: |
          if [ ! -f /usr/local/lib/php/extensions/no-debug-non-zts-20170718/grpc.so ]; then
              sudo apt-get install -y zlib1g-dev
              sudo pecl install grpc
          fi
          sudo echo 'extension="grpc.so"' | sudo tee -a /usr/local/etc/php/php.ini > /dev/null
        when: always
    - run:
        name: Copy pecl extensions to pecl-cache directory
        command: sudo cp -r /usr/local/lib/php/extensions/no-debug-non-zts-20170718/. /tmp/pecl-grpc-cache/
    - save_cache:
        key: pecl-grpc-v1.15.0
        paths:
          - /tmp/pecl-grpc-cache
    - run:
        name: Prepare to test Pubsub
        command: |
          echo 'export TEST_API="pubsub-v1"' >> $BASH_ENV
          echo 'export KEY_REQUIRED=false' >> $BASH_ENV
        when: always
    - run:
        name: Test PHP Pubsub client
        <<: *anchor_test_php
    - run:
        name: Prepare to test Speech
        command: |
          echo 'export TEST_API="speech-v1"' >> $BASH_ENV
          # Need creds for Speech client tests that make live calls to server
          echo 'export KEY_REQUIRED=true' >> $BASH_ENV
        when: always
    - run:
        name: Test PHP Speech client
        <<: *anchor_test_php
    - run:
        name: Prepare to test Logging
        command: |
          echo 'export TEST_API="logging-v2"' >> $BASH_ENV
          echo 'export KEY_REQUIRED=false' >> $BASH_ENV
        when: always
    - run:
        name: Test PHP Logging client
        <<: *anchor_test_php
    - run:
        name: Prepare to test Showcase.
        command: |
          echo 'export TEST_API="showcase-v1alpha2"' >> $BASH_ENV
          echo 'export KEY_REQUIRED=false' >> $BASH_ENV
    - run:
        name: Test Showcase Generated Unit Tests.
        <<: *anchor_test_php
    - run:
        name: Run Showcase Integration Tests
        command: |
          cd workspace/gapic-generator/showcase/php
          composer update
          vendor/bin/phpunit

# Test a NodeJS client if generation succeeded.
anchor_test_nodejs_client: &anchor_test_nodejs_client
  command: |
    cd ${NODEJS_GEN_DIR}/${TEST_API}
    npm install
    # Copy over IAM protos.
    cp -r node_modules/google-proto-files/google/iam/ protos/google/
    npm test
  when: always

# ======================= JOBS =======================

jobs:
  build:
    docker:
      - image: googleapis/git
    steps:
      - checkout
    working_directory: /tmp/workspace/gapic-generator
  install-gapic-generator:
    docker:
      - image: circleci/openjdk:8-jdk
    working_directory: /tmp/workspace
    environment:
      SHOWCASE_VERSION: 0.0.7
    steps:
      - checkout:
          path: gapic-generator
      - run:
          name: Checkout googleapis
          command: |
            git clone --single-branch https://github.com/googleapis/googleapis.git googleapis
      - run:
          name: Setup showcase protos.
          command: |
            mkdir showcase-protos
            curl -sL https://github.com/googleapis/gapic-showcase/releases/download/v${SHOWCASE_VERSION}/gapic-showcase-${SHOWCASE_VERSION}-protos.tar.gz | tar -C showcase-protos -xz
            TEST_SRC="gapic-generator/src/test/java/com/google/api/codegen/testsrc"
            cp ${TEST_SRC}/showcase.yaml showcase-protos/google/showcase/
            cp ${TEST_SRC}/showcase_gapic.yaml showcase-protos/google/showcase/v1alpha2/
            cp ${TEST_SRC}/artman_showcase.yaml showcase-protos/google/showcase/
      - run:
          name: Build and install local toolkit
          command: |
            export RUNNING_IN_ARTMAN_DOCKER=True
            rm -rf gapic-generator/.git/
            gapic-generator/gradlew -p gapic-generator fatJar createToolPaths
      - persist_to_workspace:
          # Save the toolkit and googleapis installations in workspace for later CircleCI jobs.
          root: /tmp/workspace
          paths:
            - gapic-generator
            - googleapis
            - showcase-protos
  test-gapic-generator:
    docker:
      - image: circleci/openjdk:8-jdk
    working_directory: /tmp/workspace
    steps:
      - checkout:
          path: gapic-generator
      - run:
          name: Make reports directory
          command: |
            mkdir -p reports/gapic-generator
      - run:
          name: Run unit tests for gapic-generator
          command: |
            cd gapic-generator
            ./gradlew clean test
            export TEST_REPORTS_DIR=/tmp/workspace/reports/gapic-generator
            find . -type f -regex ".*/build/test-results/.*xml" -exec cp {} ${TEST_REPORTS_DIR} \;
          when: always
      - store_test_results:
          path: reports/gapic-generator
      - store_artifacts:
          path: reports/gapic-generator
      - persist_to_workspace:
          # Save all generated directories in workspace for later CircleCI jobs.
          root: /tmp/workspace
          paths:
            - reports/gapic-generator
  generate-clients:
    docker:
      - image: googleapis/artman:0.15.5
    working_directory: /tmp/
    environment:
      <<: *anchor_artman_vars
    steps:
      - attach_workspace:
          at: workspace
      - run:
          name: Make reports directory
          command: |
            mkdir -p ${ARTMAN_REPORTS_DIR}
      - run:
          name: Generate Pubsub Libraries
          command: |
            cd workspace/gapic-generator
            python generate_clients.py \
                google/pubsub/artman_pubsub.yaml \
                --user-config=.circleci/artman_config.yaml \
                --log-dir=${ARTMAN_REPORTS_DIR}
          when: always
      - run:
          name: Generate Logging Libraries
          command: |
            cd workspace/gapic-generator
            python generate_clients.py \
                google/logging/artman_logging.yaml \
                --user-config=.circleci/artman_config.yaml \
                --log-dir=${ARTMAN_REPORTS_DIR}
          when: always
      - run:
          name: Generate Speech Libraries
          command: |
            cd workspace/gapic-generator
            # TODO: Move off artman once package2.yaml is no longer needed.
            python generate_clients.py \
                google/cloud/speech/artman_speech_v1.yaml \
                --user-config=.circleci/artman_config.yaml \
                --log-dir=${ARTMAN_REPORTS_DIR}
          when: always
      - run:
          name: Generate Showcase Libraries
          command: |
            cd workspace/gapic-generator
            python generate_clients.py \
                google/showcase/artman_showcase.yaml \
                --user-config=.circleci/artman_config.yaml \
                --log-dir=${ARTMAN_REPORTS_DIR} \
<<<<<<< HEAD
                --languages nodejs php python ruby \
=======
                --languages go nodejs php ruby \
>>>>>>> 753ff9d8
                --root-dir=/tmp/workspace/showcase-protos
          when: always
      - store_artifacts:
          path: /tmp/workspace/reports
      - store_artifacts:
          path: /tmp/workspace/gapic-generator/artman-genfiles
      - persist_to_workspace:
          # Save all generated directories in workspace for later CircleCI jobs.
          root: /tmp/workspace
          paths:
            - gapic-generator/artman-genfiles
            - reports
  java-openjdk8-test:
    working_directory: /tmp/
    environment:
      LANGUAGE: java
      <<: *anchor_artman_vars
    docker:
      - image: circleci/openjdk:8-jdk
    steps:
      - attach_workspace:
          at: workspace
      - run:
          name: Verify all Java generation succeeded
          <<: *anchor_check_generation
      - run:
          name: Run all Java generated unit tests
          command: |
            cd workspace/gapic-generator/artman-genfiles/java
            ./gradlew build test
      # TODO: Java smoke tests.
      - run:
          name: Save test results
          command: |
            find . -type f -regex ".*/build/test-results/.*xml" -exec cp {} /tmp/workspace/reports/ \;
          when: always
      - store_test_results:
          path: /tmp/workspace/reports
      - store_artifacts:
          path: /tmp/workspace/reports
  python-test:
    environment:
      LANGUAGE: python
      <<: *anchor_artman_vars
      PYTHON_GEN_DIR: /tmp/workspace/gapic-generator/artman-genfiles/python
      NOX_COMMANDS: "
        nox --session \"unit(py='2.7')\";
        nox --session \"unit(py='3.5')\";
        nox --session \"unit(py='3.6')\";"
    <<: *anchor_verify_and_test_python
  python-system-test:
    environment:
      <<: *anchor_auth_vars
      LANGUAGE: python
      <<: *anchor_artman_vars
      PYTHON_GEN_DIR: /tmp/workspace/gapic-generator/artman-genfiles/python
      NOX_COMMANDS: "
        nox --session \"unit(py='2.7')\";
        nox --session \"unit(py='3.5')\";
        nox --session \"unit(py='3.6')\";"
    <<: *anchor_verify_and_test_python
  ruby-2.4-test:
    environment:
      RUBY_TEST_COMMAND: "bundle exec rake test"
    <<: *anchor_run_ruby
  ruby-2.4-system-test:
    environment:
      RUBY_TEST_COMMAND: "bundle exec rake acceptance"
      <<: *anchor_auth_vars
    <<: *anchor_run_ruby
  php-7.2-test:
    <<: *anchor_run_php
    environment:
      LANGUAGE: php
      PHP_CLIENTS_DIR: /tmp/workspace/gapic-generator/artman-genfiles/php
      TESTS_DIR: tests/Unit # Only run unit tests here.
      <<: *anchor_artman_vars
      <<: *anchor_auth_vars
    docker:
      - image: circleci/php:7.2.0-cli-stretch
      - image: gcr.io/gapic-showcase/gapic-showcase:0.0.7
  php-7.2-system-test:
    <<: *anchor_run_php
    environment:
      LANGUAGE: php
      PHP_CLIENTS_DIR: /tmp/workspace/gapic-generator/artman-genfiles/php
      TESTS_DIR: tests # Only run unit tests here.
      <<: *anchor_artman_vars
      <<: *anchor_auth_vars
    docker:
      - image: circleci/php:7.2.0-cli-stretch
  nodejs-8-test:
    working_directory: /tmp/
    environment:
      LANGUAGE: nodejs
      NODEJS_GEN_DIR: /tmp/workspace/gapic-generator/artman-genfiles/js
      <<: *anchor_artman_vars
    docker:
      - image: circleci/node:8-stretch-browsers
      - image: gcr.io/gapic-showcase/gapic-showcase:0.0.7
    steps:
      - attach_workspace:
          at: workspace
      - run:
          name: Verify all NodeJS generation succeeded
          <<: *anchor_check_generation
      - run:
          name: Test Showcase
          command: |
            cd ${NODEJS_GEN_DIR}/showcase-v1alpha2
            npm install
            # The following step must be done since the new api annotations are not
            # in the nodejs proto files repository.
            cp -rf /tmp/workspace/showcase-protos/* node_modules/google-proto-files
            npm test
      - run:
          name: Run Showcase integration tests
          command: |
            cd workspace/gapic-generator/showcase/nodejs
            npm install
            npm test
      - run:
          name: Prepare to test Pubsub
          command: |
            echo 'export TEST_API="pubsub-v1"' >> $BASH_ENV
          when: always
      - run:
          name: Test Node Pubsub client
          <<: *anchor_test_nodejs_client
      - run:
          name: Prepare to test Speech
          command: |
            echo 'export TEST_API="speech-v1"' >> $BASH_ENV
          when: always
      - run:
          name: Test Node Speech client
          <<: *anchor_test_nodejs_client
      - run:
          name: Prepare to test Logging
          command: |
            echo 'export TEST_API="logging-v2"' >> $BASH_ENV
          when: always
      - run:
          name: Test Node Logging client
          <<: *anchor_test_nodejs_client

  go-1.10-test:
    working_directory: /tmp/
    environment:
      LANGUAGE: go
      <<: *anchor_artman_vars
      GOPATH: /tmp/go
    docker:
      - image: circleci/golang:1.10
      - image: gcr.io/gapic-showcase/gapic-showcase:0.0.7
    steps:
      - attach_workspace:
          at: workspace
      - run:
          name: Verify all Golang generation succeeded
          <<: *anchor_check_generation
      - run:
          name: Set up golang dev env.
          command: |
            mkdir -p $GOPATH/src
            mkdir -p $GOPATH/bin
            mkdir -p $GOPATH/pkg
            export PATH="$PATH:$GOPATH/bin"
            echo 'export PATH="$PATH:$GOPATH/bin"' >> $BASH_ENV
            go get -u github.com/golang/protobuf/protoc-gen-go
            go get -d cloud.google.com/go/...
      - run:
          name: Delete exisiting clients for APIs that we generated
          command: |
            cd $GOPATH/src/cloud.google.com/go
            rm -rf logging/apiv2
            rm -rf speech/apiv1
            rm -rf pubsub/apiv1
            cd $GOPATH/src/google.golang.org/genproto/googleapis
            rm -rf logging/v2
            rm -rf cloud/speech
            rm -rf pubsub
      - run:
          name: Copy over generated clients
          command: cp -r /tmp/workspace/gapic-generator/artman-genfiles/gapi-cloud-*/* $GOPATH/src
      - run:
          name: Test Pubsub.
          command: go test cloud.google.com/go/pubsub/apiv1
          when: always
      - run:
          name: Test Logging
          command: go test cloud.google.com/go/logging/apiv2
          when: always
      - run:
          name: Test Speech
          command: go test cloud.google.com/go/speech/apiv1
          when: always
      - run:
          name: Run Showcase Integration Tests
          command: |
            cd /tmp/workspace/gapic-generator/showcase/go
            go test .
  # TODO: test other language clients.

# ======================= WORKFLOWS =======================

workflows:
  version: 2
  run_generated_tests:
    jobs:
      - install-gapic-generator
      - test-gapic-generator:
          requires:
            - install-gapic-generator
      - generate-clients:
          requires:
            - install-gapic-generator
      - java-openjdk8-test:
          requires:
            - generate-clients
      - python-test:
          requires:
            - generate-clients
      - ruby-2.4-test:
          requires:
            - generate-clients
      - python-system-test:
          requires:
            - generate-clients
          filters:
            branches:
              only: master
      - ruby-2.4-system-test:
          requires:
            - generate-clients
          filters:
            branches:
              only: master
      - php-7.2-test:
          requires:
            - generate-clients
      # TODO: Other php versions
      - go-1.10-test:
          requires:
            - generate-clients
      - nodejs-8-test:
          requires:
            - generate-clients

machine:
  services:
    - docker<|MERGE_RESOLUTION|>--- conflicted
+++ resolved
@@ -411,11 +411,7 @@
                 google/showcase/artman_showcase.yaml \
                 --user-config=.circleci/artman_config.yaml \
                 --log-dir=${ARTMAN_REPORTS_DIR} \
-<<<<<<< HEAD
-                --languages nodejs php python ruby \
-=======
-                --languages go nodejs php ruby \
->>>>>>> 753ff9d8
+                --languages go nodejs php python ruby \
                 --root-dir=/tmp/workspace/showcase-protos
           when: always
       - store_artifacts:
