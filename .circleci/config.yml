version: 2.0

# Tip: You can run `circleci config validate -c .circleci/config.yml`
# to validate this yaml after making changes to it.
# That requires a circleCI local installation:
# `curl -o /usr/local/bin/circleci \
#      https://circle-downloads.s3.amazonaws.com/releases/build_agent_wrapper/circleci \
#      && chmod +x /usr/local/bin/circleci`

# ======================= ANCHORS =======================

anchor_artman_vars: &anchor_artman_vars
  ARTMAN_REPORTS_DIR: /tmp/workspace/reports/generations

anchor_auth_vars: &anchor_auth_vars
  GCLOUD_PROJECT: gapic-test
  GOOGLE_APPLICATION_CREDENTIALS: /tmp/workspace/gapic-generator/.circleci/gapic-generator-it-test.json

anchor_run_decrypt: &anchor_run_decrypt
  name: Decrypt credentials (if encryption key is given)
  command: |
    if ! [ -z "$SYSTEM_TESTS_ENCRYPTION_KEY" ]
    then
      openssl aes-256-cbc -md sha256 -d \
          -in /tmp/workspace/gapic-generator/.circleci/gapic-generator-it-test.json.enc \
          -out /tmp/workspace/gapic-generator/.circleci/gapic-generator-it-test.json \
          -k "${SYSTEM_TESTS_ENCRYPTION_KEY}"
    fi

anchor_check_generation: &anchor_check_generation
  command: |
    # Generation for a language failed if there exists a [language].log
    # which was outputted by generate_clients.py upon failure.
    # LANGUAGE must be set in BASH_ENV in a prior command.
    if [ -e ${ARTMAN_REPORTS_DIR}/${LANGUAGE}.log ]
    then
      echo "Not all client generations for ${LANGUAGE} succeeded."
      echo "See artman generation log at /tmp/workspace/reports/generations/smoketest.log."
      exit 1
    else
      echo "All client generations for ${LANGUAGE} succeeded."
      exit 0
    fi

# Test a Ruby client if generation succeeded.
anchor_test_python_client: &anchor_test_python_client
  command: |
    if [ -z $NOX_COMMANDS]
    then
      echo "NOX_COMMANDS was not configured. Check CircleCI config."
      exit 1
    fi
    if [ -e ${PYTHON_GEN_DIR}/${TEST_API} ]
    then
      cd ${PYTHON_GEN_DIR}/${TEST_API}
      echo "Running test commands: $NOX_COMMANDS"
      eval "$NOX_COMMANDS"
    else
      echo "Python ${TEST_API} library was not generated."
      exit 1
    fi
  when: always

anchor_verify_and_test_python: &anchor_verify_and_test_python
  working_directory: /tmp/
  docker:
    # Use Docker image version v0.17.0 because latest v0.18.2 is not compatible with `attach_workspace` step.
    # https://github.com/googleapis/gapic-generator/issues/2237
    - image: googleapis/nox:0.17.0
  steps:
    - attach_workspace:
        at: workspace
    - run:
        <<: *anchor_run_decrypt
    - run:
        <<: *anchor_check_generation
    # Generated Logging client is broken: https://github.com/googleapis/gapic-generator/issues/2209.
    - run:
        name: Prepare for Pubsub testing.
        command: |
          echo 'export TEST_API="pubsub-v1"' >> $BASH_ENV
    - run:
        name: Test Pubsub.
        <<: *anchor_test_python_client
    - run:
        name: Prepare for Speech testing.
        command: |
          echo 'export TEST_API="speech-v1"' >> $BASH_ENV
    - run:
        name: Test Speech.
        <<: *anchor_test_python_client

# Test a Ruby client if generation succeeded.
anchor_test_ruby_client: &anchor_test_ruby_client
  command: |
    if [ -e ${RUBY_GEN_DIR}/google-cloud-${TEST_API} ]
    then
      cd ${RUBY_GEN_DIR}/google-cloud-${TEST_API}
      bundle update
      ${TEST_RUBY_COMMAND}
    else
      echo "Ruby ${TEST_API} library was not generated."
      exit 1
    fi
  when: always

anchor_run_ruby: &anchor_run_ruby
  # Set var TEST_RUBY_COMMAND for each job this anchor is used in.
  working_directory: /tmp/
  docker:
    - image: circleci/ruby:2.4-node
  environment:
    LANGUAGE: ruby
    RUBY_GEN_DIR: /tmp/workspace/gapic-generator/artman-genfiles/ruby/google-cloud-ruby/
    SHOWCASE_VERSION: 0.0.4
    <<: *anchor_artman_vars
  steps:
    - attach_workspace:
        # Use the workspace created in generate-clients
        at: workspace
    - run:
        <<: *anchor_run_decrypt
    - run:
        <<: *anchor_check_generation
    - run:
        name: Prepare for Pubsub testing.
        command: |
          echo 'export TEST_API="pubsub"' >> $BASH_ENV
    - run:
        name: Test Pubsub.
        <<: *anchor_test_ruby_client
    - run:
        name: Prepare for Speech testing.
        command: |
          echo 'export TEST_API="speech"' >> $BASH_ENV
    - run:
        name: Test Speech.
        <<: *anchor_test_ruby_client
    - run:
        name: Prepare for Logging testing.
        command: |
          echo 'export TEST_API="logging"' >> $BASH_ENV
    - run:
        name: Test Logging.
        <<: *anchor_test_ruby_client
    - run:
        name: Prepare to test Showcase.
        command: echo 'export TEST_API="showcase"' >> $BASH_ENV
    - run:
        name: Test Showcase Generated Unit Tests.
        <<: *anchor_test_ruby_client
    - run:
        name: Setup Showcase Integration Tests
        # Git needs to be initialized since the gemspec tracks the packaged files using git.
        command: |
          cd workspace/gapic-generator/artman-genfiles/ruby/google-cloud-ruby/google-cloud-showcase
          git config --global user.email "googleapis@google.com"
          git config --global user.name "googleapis"
          git init
          git add .
          git commit -m "init"
          gem build google-showcase.gemspec
          gem install google-showcase-0.1.0.gem
    - run:
        name: Run Showcase Server.
        command: |
          curl --location https://github.com/googleapis/gapic-showcase/releases/download/v${SHOWCASE_VERSION}/gapic-showcase-v1alpha1-${SHOWCASE_VERSION}-linux-amd64 \
               --output showcase-server
          chmod a+x showcase-server
          ./showcase-server
        background: true
    - run:
        name: Run Showcase Integration Tests
        command: |
          cd workspace/gapic-generator/showcase/ruby
          bundle install
          bundle exec ruby showcase_integration_test.rb

anchor_test_php: &anchor_test_php
  command: |
    # Only run PHP API test if we have project credentials key
    # or this API client doesn't require credentials.
    # We can remove this if-check when https://github.com/googleapis/gapic-generator/issues/2235
    # is resolved and unblocks PHP unit tests without credentials.
    if ! [ -e ${PHP_CLIENTS_DIR}/google-cloud-${TEST_API} ]
    then
      echo "PHP ${TEST_API} library was not generated."
      exit 1
    fi
    if ! [ -z "$SYSTEM_TESTS_ENCRYPTION_KEY" ] || [ "$KEY_REQUIRED" = false ]
    then
      cd ${PHP_CLIENTS_DIR}/google-cloud-${TEST_API}
      composer install
      composer update
      vendor/bin/phpunit ${TESTS_DIR}
    fi
  when: always

anchor_run_php: &anchor_run_php
  working_directory: /tmp/
  steps:
    - attach_workspace:
        at: workspace
    - run:
        name: Verify all PHP generation succeeded
        <<: *anchor_check_generation
    - run:
        <<: *anchor_run_decrypt
    - run:
        name: Prepare to test Pubsub
        command: |
          echo 'export TEST_API="pubsub-v1"' >> $BASH_ENV
          echo 'export KEY_REQUIRED=false' >> $BASH_ENV
        when: always
    - run:
        name: Test PHP Pubsub client
        <<: *anchor_test_php
    - run:
        name: Prepare to test Speech
        command: |
          echo 'export TEST_API="speech-v1"' >> $BASH_ENV
          # Need creds for Speech client tests that make live calls to server
          echo 'export KEY_REQUIRED=true' >> $BASH_ENV
        when: always
    - run:
        name: Test PHP Speech client
        <<: *anchor_test_php
    - run:
        name: Prepare to test Logging
        command: |
          echo 'export TEST_API="logging-v2"' >> $BASH_ENV
          echo 'export KEY_REQUIRED=false' >> $BASH_ENV
        when: always
    - run:
        name: Test PHP Logging client
        <<: *anchor_test_php

# Test a NodeJS client if generation succeeded.
anchor_test_nodejs_client: &anchor_test_nodejs_client
  command: |
    cd ${NODEJS_GEN_DIR}/${TEST_API}
    npm install
    # Copy over IAM protos.
    cp -r node_modules/google-proto-files/google/iam/ protos/google/
    npm test
  when: always

# ======================= JOBS =======================

jobs:
  build:
    docker:
      - image: googleapis/git
    steps:
      - checkout
    working_directory: /tmp/workspace/gapic-generator
  install-gapic-generator:
    docker:
      - image: circleci/openjdk:8-jdk
    working_directory: /tmp/workspace
    environment:
      SHOWCASE_VERSION: 0.0.4
    steps:
      - checkout:
          path: gapic-generator
      - run:
          name: Checkout googleapis
          command: |
            mkdir -p googleapis
            git clone https://github.com/googleapis/googleapis.git googleapis
      - run:
          name: Setup showcase protos.
          command: |
            curl -sL https://github.com/googleapis/gapic-showcase/releases/download/v${SHOWCASE_VERSION}/gapic-showcase-v1alpha1-${SHOWCASE_VERSION}-protos.tar.gz | tar xz
            mv gapic-showcase-v1alpha1-${SHOWCASE_VERSION}-protos showcase-protos
            TEST_SRC="gapic-generator/src/test/java/com/google/api/codegen/testsrc"
            cp ${TEST_SRC}/showcase.yaml showcase-protos/google/showcase/
            cp ${TEST_SRC}/showcase_gapic.yaml showcase-protos/google/showcase/v1alpha1/
            cp ${TEST_SRC}/artman_showcase.yaml showcase-protos/google/showcase/
      - run:
          name: Build and install local toolkit
          command: |
            export RUNNING_IN_ARTMAN_DOCKER=True
            rm -rf gapic-generator/.git/
            gapic-generator/gradlew -p gapic-generator fatJar createToolPaths install build -x test -x javadoc
      - persist_to_workspace:
          # Save the toolkit and googleapis installations in workspace for later CircleCI jobs.
          root: /tmp/workspace
          paths:
            - gapic-generator
            - googleapis
            - showcase-protos
  test-gapic-generator:
    docker:
      - image: circleci/openjdk:8-jdk
    working_directory: /tmp/workspace
    steps:
      - checkout:
          path: gapic-generator
      - run:
          name: Make reports directory
          command: |
            mkdir -p reports/gapic-generator
      - run:
          name: Run unit tests for gapic-generator
          command: |
            cd gapic-generator
            ./gradlew clean test
            export TEST_REPORTS_DIR=/tmp/workspace/reports/gapic-generator
            find . -type f -regex ".*/build/test-results/.*xml" -exec cp {} ${TEST_REPORTS_DIR} \;
          when: always
      - store_test_results:
          path: reports/gapic-generator
      - store_artifacts:
          path: reports/gapic-generator
      - persist_to_workspace:
          # Save all generated directories in workspace for later CircleCI jobs.
          root: /tmp/workspace
          paths:
            - reports/gapic-generator
  generate-clients:
    docker:
<<<<<<< HEAD
      - image: googleapis/artman:0.15.3
=======
      - image: googleapis/artman:0.15.4
>>>>>>> 8d2918b3
    working_directory: /tmp/
    environment:
      <<: *anchor_artman_vars
    steps:
      - attach_workspace:
          at: workspace
      - run:
          name: Make reports directory
          command: |
            mkdir -p ${ARTMAN_REPORTS_DIR}
      - run:
          name: Generate Pubsub Libraries
          command: |
            cd workspace/gapic-generator
            python generate_clients.py \
                google/pubsub/artman_pubsub.yaml \
                --user-config=.circleci/artman_config.yaml \
                --log-dir=${ARTMAN_REPORTS_DIR}
          when: always
      - run:
          name: Generate Logging Libraries
          command: |
            cd workspace/gapic-generator
            python generate_clients.py \
                google/logging/artman_logging.yaml \
                --user-config=.circleci/artman_config.yaml \
                --log-dir=${ARTMAN_REPORTS_DIR}
          when: always
      - run:
          name: Generate Speech Libraries
          command: |
            cd workspace/gapic-generator
            # TODO: Move off artman once package2.yaml is no longer needed.
            python generate_clients.py \
                google/cloud/speech/artman_speech_v1.yaml \
                --user-config=.circleci/artman_config.yaml \
                --log-dir=${ARTMAN_REPORTS_DIR}
          when: always
      - run:
          name: Generate Showcase Libraries
          command: |
            cd workspace/gapic-generator
            python generate_clients.py \
                google/showcase/artman_showcase.yaml \
                --user-config=.circleci/artman_config.yaml \
                --log-dir=${ARTMAN_REPORTS_DIR} \
                --languages=ruby \
                --root-dir=/tmp/workspace/showcase-protos
          when: always
      - store_artifacts:
          path: /tmp/workspace/reports
      - store_artifacts:
          path: /tmp/workspace/gapic-generator/artman-genfiles
      - persist_to_workspace:
          # Save all generated directories in workspace for later CircleCI jobs.
          root: /tmp/workspace
          paths:
            - gapic-generator/artman-genfiles
            - reports
  verify-and-test-java-openjdk8:
    working_directory: /tmp/
    environment:
      LANGUAGE: java
      <<: *anchor_artman_vars
    docker:
      - image: circleci/openjdk:8-jdk
    steps:
      - attach_workspace:
          at: workspace
      - run:
          name: Verify all Java generation succeeded
          <<: *anchor_check_generation
      - run:
          name: Run all Java generated unit tests
          command: |
            cd workspace/gapic-generator/artman-genfiles/java
            ./gradlew build test
      # TODO: Java smoke tests.
      - run:
          name: Save test results
          command: |
            find . -type f -regex ".*/build/test-results/.*xml" -exec cp {} /tmp/workspace/reports/ \;
          when: always
      - store_test_results:
          path: /tmp/workspace/reports
      - store_artifacts:
          path: /tmp/workspace/reports
  verify-and-test-python:
    environment:
      LANGUAGE: python
      <<: *anchor_artman_vars
      PYTHON_GEN_DIR: /tmp/workspace/gapic-generator/artman-genfiles/python
      NOX_COMMANDS: "
        nox --session \"unit(py='2.7')\";
        nox --session \"unit(py='3.5')\";
        nox --session \"unit(py='3.6')\";"
    <<: *anchor_verify_and_test_python
  verify-and-test-system-python:
    environment:
      <<: *anchor_auth_vars
      LANGUAGE: python
      <<: *anchor_artman_vars
      PYTHON_GEN_DIR: /tmp/workspace/gapic-generator/artman-genfiles/python
      NOX_COMMANDS: "
        nox --session \"unit(py='2.7')\";
        nox --session \"unit(py='3.5')\";
        nox --session \"unit(py='3.6')\";"
    <<: *anchor_verify_and_test_python
  verify-and-test-ruby-2.4:
    environment:
      RUBY_TEST_COMMAND: "bundle exec rake test"
    <<: *anchor_run_ruby
  verify-and-test-system-ruby-2.4:
    environment:
      RUBY_TEST_COMMAND: "bundle exec rake acceptance"
      <<: *anchor_auth_vars
    <<: *anchor_run_ruby
  verify-and-test-php-7.2:
    <<: *anchor_run_php
    environment:
      LANGUAGE: php
      PHP_CLIENTS_DIR: /tmp/workspace/gapic-generator/artman-genfiles/php
      TESTS_DIR: tests/Unit # Only run unit tests here.
      <<: *anchor_artman_vars
      <<: *anchor_auth_vars
    docker:
      - image: circleci/php:7.2.0-cli-stretch
  verify-and-test-system-php-7.2:
    <<: *anchor_run_php
    environment:
      LANGUAGE: php
      PHP_CLIENTS_DIR: /tmp/workspace/gapic-generator/artman-genfiles/php
      TESTS_DIR: tests # Only run unit tests here.
      <<: *anchor_artman_vars
      <<: *anchor_auth_vars
    docker:
      - image: circleci/php:7.2.0-cli-stretch
  verify-and-test-nodejs-8:
    working_directory: /tmp/
    environment:
      LANGUAGE: nodejs
      NODEJS_GEN_DIR: /tmp/workspace/gapic-generator/artman-genfiles/js
      <<: *anchor_artman_vars
    docker:
      - image: circleci/node:8-stretch-browsers
    steps:
      - attach_workspace:
          at: workspace
      - run:
          name: Verify all NodeJS generation succeeded
          <<: *anchor_check_generation
      - run:
          name: Prepare to test Pubsub
          command: |
            echo 'export TEST_API="pubsub-v1"' >> $BASH_ENV
          when: always
      - run:
          name: Test Node Pubsub client
          <<: *anchor_test_nodejs_client
      - run:
          name: Prepare to test Speech
          command: |
            echo 'export TEST_API="speech-v1"' >> $BASH_ENV
          when: always
      - run:
          name: Test Node Speech client
          <<: *anchor_test_nodejs_client
      - run:
          name: Prepare to test Logging
          command: |
            echo 'export TEST_API="logging-v2"' >> $BASH_ENV
          when: always
      - run:
          name: Test Node Logging client
          <<: *anchor_test_nodejs_client
  verify-and-test-go-1.10:
    working_directory: /tmp/
    environment:
      LANGUAGE: go
      <<: *anchor_artman_vars
      GOPATH: /tmp/go
    docker:
      - image: circleci/golang:1.10
    steps:
      - attach_workspace:
          at: workspace
      - run:
          name: Verify all Golang generation succeeded
          <<: *anchor_check_generation
      - run:
          name: Set up golang dev env.
          command: |
            mkdir -p $GOPATH/src
            mkdir -p $GOPATH/bin
            mkdir -p $GOPATH/pkg
            export PATH="$PATH:$GOPATH/bin"
            echo 'export PATH="$PATH:$GOPATH/bin"' >> $BASH_ENV
            go get -u github.com/golang/protobuf/protoc-gen-go
            go get -d cloud.google.com/go/...
      - run:
          name: Delete exisiting clients for APIs that we generated
          command: |
            cd $GOPATH/src/cloud.google.com/go
            rm -rf logging/apiv2
            rm -rf speech/apiv1
            rm -rf pubsub/apiv1
            cd $GOPATH/src/google.golang.org/genproto/googleapis
            rm -rf logging/v2
            rm -rf cloud/speech
            rm -rf pubsub
      - run:
          name: Copy over generated clients
          command: |
            cd /tmp/workspace/gapic-generator/artman-genfiles
            for d in gapi-cloud-*; do
              cp -r $d/cloud.google.com/ $GOPATH/src
            done
            for d in go/*; do
              cp -r $d/google.golang.org $GOPATH/src
            done
      - run:
          name: Test Pubsub.
          command: go test cloud.google.com/go/pubsub/apiv1
          when: always
      - run:
          name: Test Logging
          command: go test cloud.google.com/go/logging/apiv2
          when: always
      - run:
          name: Test Speech
          command: go test cloud.google.com/go/speech/apiv1
          when: always
  # TODO: test other language clients.

# ======================= WORKFLOWS =======================

workflows:
  version: 2
  run_generated_tests:
    jobs:
      - install-gapic-generator
      - test-gapic-generator:
          requires:
            - install-gapic-generator
      - generate-clients:
          requires:
            - install-gapic-generator
      - verify-and-test-java-openjdk8:
          requires:
            - generate-clients
      - verify-and-test-python:
          requires:
            - generate-clients
      - verify-and-test-ruby-2.4:
          requires:
            - generate-clients
      - verify-and-test-system-python:
          requires:
            - generate-clients
          filters:
            branches:
              only: master
      - verify-and-test-system-ruby-2.4:
          requires:
            - generate-clients
          filters:
            branches:
              only: master
      - verify-and-test-php-7.2:
          requires:
            - generate-clients
      # TODO: Other php versions
      - verify-and-test-go-1.10:
          requires:
            - generate-clients
      - verify-and-test-nodejs-8:
          requires:
            - generate-clients

machine:
  services:
    - docker<|MERGE_RESOLUTION|>--- conflicted
+++ resolved
@@ -320,11 +320,7 @@
             - reports/gapic-generator
   generate-clients:
     docker:
-<<<<<<< HEAD
-      - image: googleapis/artman:0.15.3
-=======
       - image: googleapis/artman:0.15.4
->>>>>>> 8d2918b3
     working_directory: /tmp/
     environment:
       <<: *anchor_artman_vars
