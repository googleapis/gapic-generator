--- conflicted
+++ resolved
@@ -458,13 +458,8 @@
       .collectMany{it.allJava.getSrcDirs()}
       .each{it.eachFileRecurse(FileType.FILES, {srcFiles << new Tuple(it, it.text)})}
   srcFiles = srcFiles
-<<<<<<< HEAD
-      .collect{new Tuple(it.get(0), it.get(1).replaceAll("Copyright 20[0-9]{2}", "Copyright 20xx"))}
-      .findAll{!it.get(0).path.contains("/generated/") && it.get(0).path.endsWith(".java")}
-=======
       .findAll{!it.get(0).path.contains("/generated/") && it.get(0).path.endsWith(".java")}
       .collect{new Tuple(it.get(0), it.get(1).replaceAll("Copyright 20[0-9]{2}", "Copyright 20xx"))}
->>>>>>> 6ba1fa29
       .findAll{!it.get(1).startsWith(licenseText)}
   if (srcFiles.asList().size() > 0) {
     srcFiles.each({println 'missing license: ' + it.get(0)})
