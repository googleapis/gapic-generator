// Build Script
// ============

if (System.env.TRAVIS == 'true') {
  allprojects {
    tasks.withType(GroovyCompile) {
      groovyOptions.fork = false
    }
    tasks.withType(Test) {
      maxParallelForks = 1
      maxHeapSize = '512m'
    }
  }
}

import groovy.io.FileType

buildscript {
  repositories {
    mavenLocal()
    maven {
      url 'https://plugins.gradle.org/m2/'
    }
    mavenCentral()
    jcenter()
  }
  dependencies {
    classpath 'com.google.protobuf:protobuf-gradle-plugin:0.8.1'
    classpath 'gradle.plugin.com.github.sherter.google-java-format:google-java-format-gradle-plugin:0.4.1'
    classpath 'com.github.jengelman.gradle.plugins:shadow:1.2.3'
    classpath 'net.ltgt.gradle:gradle-apt-plugin:0.10'
  }
}


apply plugin: 'jacoco'
apply plugin: 'java'
apply plugin: 'maven'
apply plugin: 'idea'
apply plugin: 'eclipse'
apply plugin: 'com.google.protobuf'
apply plugin: 'com.github.sherter.google-java-format'
apply plugin: 'com.github.johnrengelman.shadow'
apply plugin: 'signing'
apply plugin: 'net.ltgt.apt'

sourceCompatibility = 1.7

group = 'com.google.api'
project.version = file('version.txt').text.trim()

def protoVersion = '3.2.0'

// Dependencies
// ------------

ext {
  // Shortcuts for libraries we are using
  libraries = [
    // General
    guava: 'com.google.guava:guava:19.0',
    jsr305: 'com.google.code.findbugs:jsr305:3.0.0',
    autovalue: 'com.google.auto.value:auto-value:1.3',
    cglib: 'cglib:cglib:3.1',
    guice: 'com.google.inject:guice:4.0',
    commonsLang: 'org.apache.commons:commons-lang3:3.4',
    commonsCli: 'commons-cli:commons-cli:1.3',
    snakeyaml: 'org.yaml:snakeyaml:1.16',
    gax: 'com.google.api:gax:0.0.8',

    // Gapi
    toolsFx: 'com.google.api:api-compiler:0.0.7',

    // Testing
    junit: 'junit:junit:4.11',
    mockito: 'org.mockito:mockito-core:1.10.19',
    truth: 'com.google.truth:truth:0.27',
    toolsFxTesting: 'com.google.api:api-compiler:0.0.6:testing',

    // Protobuf
    protobuf: 'com.google.protobuf:protobuf-java:' + protoVersion,
    protoc:  'com.google.protobuf:protoc:' + protoVersion,
    protobufGradlePlugin: 'com.google.protobuf:protobuf-gradle-plugin:0.7.3',

    // JSON
    jackson: 'com.fasterxml.jackson.core:jackson-databind:2.7.0',
    jacksonGuava: 'com.fasterxml.jackson.datatype:jackson-datatype-guava:2.7.0',

    // Formatter
    javaFomatter: 'com.google.googlejavaformat:google-java-format:1.1'
  ]
}

repositories {
  mavenLocal()
  mavenCentral()
}

dependencies {
  compile libraries.guava,
    libraries.autovalue,
    libraries.cglib,
    libraries.commonsCli,
    libraries.commonsLang,
    libraries.gax,
    libraries.guice,
    libraries.jackson,
    libraries.jacksonGuava,
    libraries.javaFomatter,
    libraries.jsr305,
    libraries.protobuf,
    libraries.snakeyaml,
    libraries.toolsFx,
    libraries.toolsFxTesting

  testCompile libraries.junit,
    libraries.mockito,
    libraries.truth,
    libraries.toolsFxTesting
}

task discoJar(type: com.github.jengelman.gradle.plugins.shadow.tasks.ShadowJar) {
  archiveName = "discoGen-${version}.jar"
  manifest {
    attributes 'Main-Class': 'com.google.api.codegen.DiscoveryFragmentGeneratorTool'
  }
  from sourceSets.main.output
  configurations = [ project.configurations.runtime ]
  exclude 'META-INF/*.SF'
  exclude 'META-INF/*.DSA'
  exclude 'META-INF/*.RSA'
}

jacocoTestReport {
  reports {
    xml.enabled true
    html.enabled true
  }
}

check.dependsOn jacocoTestReport

// Source jar
task sourcesJar(type: Jar, dependsOn: classes) {
  classifier = 'sources'
  from sourceSets.main.allSource
}

// Protobuf
// --------

sourceSets {
  main {
    proto {
      // Include proto sources for GAPIC generator config.
      srcDir 'src/main/proto'
    }
    java {
      // Include location where proto plugin puts generated sources.
      srcDir "${buildDir}/generated/source/proto/main/java"
    }
  }
}

protobuf {
  protoc {
    artifact = libraries.protoc
  }
}

// JavaDoc
// -------

task javadocJar(type: Jar) {
  classifier = 'javadoc'
  from javadoc
}

javadoc.options {
  encoding = 'UTF-8'
  links 'https://docs.oracle.com/javase/7/docs/api/'
}

// Test data
// ---------

sourceSets {
  test {
    resources {
      // Include all resources from testdata folders.
      srcDir 'src/test/java'
      include '**/testdata/**'
    }
    resources {
      // Include protos of core platform and toolkit,
      // as some tests depend on this.
      srcDir "${projectDir}/modules/googleapis"
      include '**/*.proto'
    }
  }
}

<<<<<<< HEAD
task setupProtocEnvironment{
    doLast {
        def protocPath = project.configurations.protobufToolsLocator_protoc.resolve().getAt(0)

        if (protocPath == null) {
            throw new RuntimeException("protoc path is null")
        }

        test.setEnvironment(PROTOC_COMPILER: protocPath)
    }
=======
task setupProtocEnvironment {
  doLast {
    def protocPath = project.configurations.protobufToolsLocator_protoc.resolve().getAt(0)
    if (protocPath == null) {
      throw new RuntimeException("protoc path is null")
    }
    test.setEnvironment(PROTOC_COMPILER: protocPath)
  }
>>>>>>> 256200dc
}

test.dependsOn setupProtocEnvironment

task showRuntimeClassPath << {
  println 'output: ' + sourceSets.main.runtimeClasspath.asPath
}

// Test Logging
// ============
test {
  testLogging {
      events 'passed', 'skipped', 'failed', 'standardOut', 'standardError'
  }
}

// Eclipse Annotation Processing
// -----------------------------

// TODO(wrwg): figure whether there is direct support for this in eclipse plugin,
// and use that instead.

ext {
  eclipseAptFolder = '.apt_generated'
  eclipseSettingsDir = file('.settings')
}

configurations {
  codeGeneration
}

dependencies {
  codeGeneration libraries.autovalue, libraries.jsr305
  compile libraries.autovalue, libraries.jsr305
}

compileJava.classpath += configurations.codeGeneration

eclipse {
  jdt.file.withProperties {
    it['org.eclipse.jdt.core.compiler.processAnnotations'] = 'enabled'
  }
}

tasks.eclipseJdt {
  doFirst {
    def aptPrefs =
        file("${eclipseSettingsDir}/org.eclipse.jdt.apt.core.prefs")
    aptPrefs.parentFile.mkdirs()

    aptPrefs.text = """\
        eclipse.preferences.version=1
        org.eclipse.jdt.apt.aptEnabled=true
        org.eclipse.jdt.apt.genSrcDir=${eclipseAptFolder}
        org.eclipse.jdt.apt.reconcileEnabled=true
        """.stripIndent()

    file('.factorypath').withWriter {
      new groovy.xml.MarkupBuilder(it).'factorypath' {
        project.configurations.codeGeneration.each { dep->
          factorypathentry(
            kind:'EXTJAR',
            id:dep.absolutePath,
            enabled:true,
            runInBatchMode:false)
        }
      }
    }
  }
}

tasks.cleanEclipseJdt {
  doFirst {
    delete file("${eclipseSettingsDir}/org.eclipse.jdt.apt.core.prefs"),
      file('.factorypath')
  }
}

artifacts {
  archives javadocJar, sourcesJar
}

signing {
  required { gradle.taskGraph.hasTask('uploadArchives') }
  sign configurations.archives
}

if (project.hasProperty('ossrhUsername') && project.hasProperty('ossrhPassword')) {
  uploadArchives {
    repositories {
      mavenDeployer {
        beforeDeployment { MavenDeployment deployment -> signing.signPom(deployment) }

        repository(url: 'https://oss.sonatype.org/service/local/staging/deploy/maven2/') {
          authentication(userName: ossrhUsername, password: ossrhPassword)
        }

        snapshotRepository(url: 'https://oss.sonatype.org/content/repositories/snapshots/') {
          authentication(userName: ossrhUsername, password: ossrhPassword)
        }

        pom.project {
          name 'Google API Codegen Toolkit'
          packaging 'jar'
          artifactId 'toolkit'
          description 'Google API Codegen Toolkit'
          url 'https://github.com/googleapis/toolkit'

          scm {
            url 'https://github.com/googleapis/toolkit'
            connection 'scm:git:https://github.com/googleapis/toolkit.git'
          }

          licenses {
            license {
              name 'The Apache License, Version 2.0'
              url 'http://www.apache.org/licenses/LICENSE-2.0.txt'
            }
          }

          developers {
            developer {
              id 'GoogleAPIs'
              name 'GoogleAPIs'
              email 'googleapis@googlegroups.com'
              url 'https://github.com/googleapis'
              organization 'Google, Inc.'
              organizationUrl 'https://www.google.com'
            }
          }
        }
      }
    }
  }
} else {
  task failUploadArchives << {
    throw new GradleException('uploadArchives needs ossrhUsername and ossrhPassword '
      + 'to be set. They can be set inside your ~/.gradle/gradle.properties file.')
  }
  tasks.uploadArchives.dependsOn(failUploadArchives)
}

allprojects {
  gradle.projectsEvaluated {
    tasks.withType(JavaCompile) {
      options.compilerArgs << '-Xlint:unchecked'
    }
  }
}

task createProperties(dependsOn: processResources) << {
  new File("$buildDir/resources/main/com/google/api/codegen/").mkdirs()
  Properties p = new Properties()
  p['version'] = project.version.toString()
  p.store(new PrintWriter("$buildDir/resources/main/com/google/api/codegen/codegen.properties", 'UTF-8'), null)
}

classes {
  dependsOn createProperties
}

// Task to run CodeGeneratorTool
// =============================
//
// Command line args can be passed to the tool as a comma-separated list:
//   ./gradlew runCodeGen '-Pclargs=--arg1=val1,--arg2=val2,--arg3=val3'
task runCodeGen(type: JavaExec) {
  classpath = sourceSets.main.runtimeClasspath
  main = 'com.google.api.codegen.CodeGeneratorTool'
  if (project.hasProperty('clargs')) {
    args = clargs.split(',').toList()
  }
}

// Task to run SynchronizerTool
// =============================
//
// Command line args can be passed to the tool as a comma-separated list:
//   ./gradlew runSynchronizer '-Pclargs=--arg1=val1,--arg2=val2,--arg3=val3'
task runSynchronizer(type: JavaExec) {
  classpath = sourceSets.main.runtimeClasspath
  main = 'com.google.api.codegen.SynchronizerTool'
  if (project.hasProperty('clargs')) {
    args = clargs.split(',').toList()
  }
}

// Task to display the cache path of GRPC Java plugin
task showGrpcJavaPluginPath << {
  DependencyResolver resolver = new DependencyResolver(project)
  println 'output: ' + resolver.resolveExecutable(
    'io.grpc:protoc-gen-grpc-java:1.2.0')
}

// Task to display the cache path of protobuf
task showProtobufPath() << {
  DependencyResolver resolver = new DependencyResolver(project)
  println 'output: ' + resolver.extractArchive(
    'com.google.protobuf:protobuf-java:' + protoVersion);
}

// Task to display the cache path of Google Java formatter
task showJavaFormatterPath << {
  DependencyResolver resolver = new DependencyResolver(project)
  println 'output: ' + resolver.locateArchive(
    'com.google.googlejavaformat:google-java-format:1.1:all-deps')
}

// Task to run ConfigGeneratorTool
// =============================
//
// Command line args can be passed to the tool as a comma-separated list:
//   ./gradlew runConfigGen '-Pclargs=--arg1=val1,--arg2=val2,--arg3=val3'
task runConfigGen(type: JavaExec) {
  classpath = sourceSets.main.runtimeClasspath
  main = 'com.google.api.codegen.configgen.ConfigGeneratorTool'
  if (project.hasProperty('clargs')) {
    args = clargs.split(',').toList()
  }
}

// Task to run GrpcMetadataGeneratorTool
// =============================
//
// Command line args can be passed to the tool as a comma-separated list:
//   ./gradlew runGrpcMetadataGen '-Pclargs=--arg1=val1,--arg2=val2,--arg3=val3'
task runGrpcMetadataGen(type: JavaExec) {
  classpath = sourceSets.main.runtimeClasspath
  main = 'com.google.api.codegen.grpcmetadatagen.GrpcMetadataGeneratorTool'
  if (project.hasProperty('clargs')) {
    args = clargs.split(',').toList()
  }
}

// Task to run DiscoveryFragmentGeneratorTool
// =================================================================
task runDiscoGen(type: JavaExec) {
  classpath = sourceSets.main.runtimeClasspath
  main = 'com.google.api.codegen.DiscoveryFragmentGeneratorTool'
  if (project.hasProperty('clargs')) {
    args = clargs.split(',').toList()
  }
}

task runDiscoBatch(type: JavaExec) {
  classpath = sourceSets.main.runtimeClasspath
  main = 'com.google.api.codegen.DiscoveryFragmentGeneratorBatch'
  if (project.hasProperty('clargs')) {
    args = clargs.split(',').toList()
  }
}

task verifyLicense << {
  def licenseText = new File(rootProject.rootDir, 'license-header-javadoc.txt').text
  def srcFiles = []
  sourceSets
      .collectMany{it.allJava.getSrcDirs()}
      .each{it.eachFileRecurse(FileType.FILES, {srcFiles << new Tuple(it, it.text)})}
  srcFiles = srcFiles
      .findAll{!it.get(0).path.contains('/generated/') && it.get(0).path.endsWith('.java')}
      .collect{new Tuple(it.get(0), it.get(1).replaceAll("Copyright 20[0-9]{2}", 'Copyright 20xx'))}
      .findAll{!it.get(1).startsWith(licenseText)}
  if (srcFiles.asList().size() > 0) {
    srcFiles.each({println 'missing license: ' + it.get(0)})
    throw new IllegalStateException('Above files do not have licenses')
  }
}

test.dependsOn verifyLicense

tasks.googleJavaFormat {
  exclude '.apt_generated/**'
  exclude 'bin/**'
  exclude 'build/**'
  exclude 'benchmark/**'
}
tasks.verifyGoogleJavaFormat {
  exclude '.apt_generated/**'
  exclude 'bin/**'
  exclude 'build/**'
  exclude 'benchmark/**'
}
test.dependsOn verifyGoogleJavaFormat<|MERGE_RESOLUTION|>--- conflicted
+++ resolved
@@ -200,18 +200,6 @@
   }
 }
 
-<<<<<<< HEAD
-task setupProtocEnvironment{
-    doLast {
-        def protocPath = project.configurations.protobufToolsLocator_protoc.resolve().getAt(0)
-
-        if (protocPath == null) {
-            throw new RuntimeException("protoc path is null")
-        }
-
-        test.setEnvironment(PROTOC_COMPILER: protocPath)
-    }
-=======
 task setupProtocEnvironment {
   doLast {
     def protocPath = project.configurations.protobufToolsLocator_protoc.resolve().getAt(0)
@@ -220,7 +208,6 @@
     }
     test.setEnvironment(PROTOC_COMPILER: protocPath)
   }
->>>>>>> 256200dc
 }
 
 test.dependsOn setupProtocEnvironment
