# Copyright 2019 Google LLC
#
# Licensed under the Apache License, Version 2.0 (the "License");
# you may not use this file except in compliance with the License.
# You may obtain a copy of the License at
#
#      https://www.apache.org/licenses/LICENSE-2.0
#
# Unless required by applicable law or agreed to in writing, software
# distributed under the License is distributed on an "AS IS" BASIS,
# WITHOUT WARRANTIES OR CONDITIONS OF ANY KIND, either express or implied.
# See the License for the specific language governing permissions and
# limitations under the License.

load("//rules_gapic:gapic.bzl", "gapic_srcjar", "unzipped_srcjar")
load("@io_bazel_rules_go//go/private:rules/rule.bzl", "go_rule")
load("@io_bazel_rules_go//go:def.bzl", "GoSource", "go_context")
load("@io_bazel_rules_go//go:def.bzl", "go_library")

def _go_gapic_postprocessed_srcjar_impl(ctx):
    go_ctx = go_context(ctx)

    gapic_srcjar = ctx.file.gapic_srcjar
    output_main = ctx.outputs.main
    output_test = ctx.outputs.test
    output_smoke_test = ctx.outputs.smoke_test

    output_dir_name = ctx.label.name
    output_dir_path = "%s/%s" % (output_main.dirname, output_dir_name)

    formatter = _get_gofmt(go_ctx)

    # Note the script is more complicated than it intuitively should be because of limitations
    # inherent to bazel execution environment: no absolute paths allowed, the generated artifacts
    # must ensure uniqueness within a build.
    script = """
    unzip -q {gapic_srcjar} -d {output_dir_path}
    {formatter} -w -l {output_dir_path}
    pushd .
    cd {output_dir_path}
    zip -q -r {output_dir_name}-smoke-test.srcjar . -i ./*_smoke_test.go
    find . -name "*_smoke_test.go" -delete
    zip -q -r {output_dir_name}-test.srcjar . -i ./*_test.go
    find . -name "*_test.go" -delete
    zip -q -r {output_dir_name}.srcjar . -i ./*.go
    popd
    mv {output_dir_path}/{output_dir_name}-smoke-test.srcjar {output_smoke_test}
    mv {output_dir_path}/{output_dir_name}-test.srcjar {output_test}
    mv {output_dir_path}/{output_dir_name}.srcjar {output_main}
    """.format(
        gapic_srcjar = gapic_srcjar.path,
        output_dir_name = output_dir_name,
        output_dir_path = output_dir_path,
        formatter = formatter.path,
        output_main = output_main.path,
        output_test = output_test.path,
        output_smoke_test = output_smoke_test.path,
    )

    ctx.actions.run_shell(
        inputs = [gapic_srcjar],
        tools = [formatter],
        command = script,
        outputs = [output_main, output_test, output_smoke_test],
    )

_go_gapic_postprocessed_srcjar = go_rule(
    _go_gapic_postprocessed_srcjar_impl,
    attrs = {
        "gapic_srcjar": attr.label(mandatory = True, allow_single_file = True),
    },
    outputs = {
        "main": "%{name}.srcjar",
        "test": "%{name}-test.srcjar",
        "smoke_test": "%{name}-smoke-test.srcjar",
    },
)

<<<<<<< HEAD
def go_gapic_srcjar(name, src, gapic_yaml, service_yaml, visibility = None, **kwargs):
=======
def go_gapic_srcjar(name, src, gapic_yaml, service_yaml, package, **kwargs):
>>>>>>> 48288a4a
    raw_srcjar_name = "%s_raw" % name

    gapic_srcjar(
        name = raw_srcjar_name,
        src = src,
        gapic_yaml = gapic_yaml,
        service_yaml = service_yaml,
        artifact_type = "GAPIC_CODE",
        language = "go",
<<<<<<< HEAD
=======
        package = package,
>>>>>>> 48288a4a
        **kwargs
    )

    _go_gapic_postprocessed_srcjar(
        name = name,
        gapic_srcjar = ":%s" % raw_srcjar_name,
        **kwargs
    )

def go_gapic_library(
        name,
        src,
        gapic_yaml,
        service_yaml,
        importpath,
        package = None,
        deps = [],
<<<<<<< HEAD
        visibility = None,
=======
>>>>>>> 48288a4a
        **kwargs):
    srcjar_name = "%s_srcjar" % name
    # TODO: make smoke_tests compilable (remove /internal/ dependency from generated code)
    # Smoke_test_library_name = "%s_smoke_test" % name

    go_gapic_srcjar(
        name = srcjar_name,
        src = src,
        gapic_yaml = gapic_yaml,
        service_yaml = service_yaml,
<<<<<<< HEAD
        visibility = visibility,
=======
        package = package,
>>>>>>> 48288a4a
        **kwargs
    )

    actual_deps = deps + [
        "@com_github_googleapis_gax_go//v2:go_default_library",
        "@org_golang_google_api//option:go_default_library",
        "@org_golang_google_api//iterator:go_default_library",
        "@org_golang_google_api//transport:go_default_library",
        "@org_golang_google_grpc//:go_default_library",
        "@org_golang_google_grpc//codes:go_default_library",
        "@org_golang_google_grpc//metadata:go_default_library",
        "@com_github_golang_protobuf//proto:go_default_library",
        "@com_github_golang_protobuf//ptypes:go_default_library",
        "@com_github_golang_protobuf//ptypes/empty:go_default_library",
        "@com_github_golang_protobuf//ptypes/timestamp:go_default_library",
        "@org_golang_google_genproto//protobuf/field_mask:go_default_library",
        "@com_google_googleapis//google/rpc:status_go_proto",
        "@org_golang_google_grpc//status:go_default_library",
    ]

    main_file = ":%s.srcjar" % srcjar_name
    main_dir = "%s_main" % srcjar_name

    unzipped_srcjar(
        name = main_dir,
        srcjar = main_file,
        extension = ".go",
        **kwargs
    )

    go_library(
        name = name,
        srcs = [":%s" % main_dir],
        deps = actual_deps,
        importpath = importpath,
        **kwargs
    )

    test_file = ":%s-test.srcjar" % srcjar_name
    test_dir = "%s_test" % srcjar_name

    unzipped_srcjar(
        name = test_dir,
        srcjar = test_file,
        extension = ".go",
        **kwargs
    )

    #Turn on if we choose to compile/run smoke tests
    # smoke_test_file = ":%s-smoke-test.srcjar" % srcjar_name
    # smoke_test_dir = "%s_smoke_test" % srcjar_name

    # unzipped_srcjar(
    #     name = smoke_test_dir,
    #     srcjar = smoke_test_file,
    #     extension = ".go",
    # )

def _get_gofmt(go_ctx):
    for tool in go_ctx.sdk.tools:
        if tool.basename == "gofmt":
            return tool
    return None<|MERGE_RESOLUTION|>--- conflicted
+++ resolved
@@ -76,11 +76,7 @@
     },
 )
 
-<<<<<<< HEAD
-def go_gapic_srcjar(name, src, gapic_yaml, service_yaml, visibility = None, **kwargs):
-=======
 def go_gapic_srcjar(name, src, gapic_yaml, service_yaml, package, **kwargs):
->>>>>>> 48288a4a
     raw_srcjar_name = "%s_raw" % name
 
     gapic_srcjar(
@@ -90,10 +86,7 @@
         service_yaml = service_yaml,
         artifact_type = "GAPIC_CODE",
         language = "go",
-<<<<<<< HEAD
-=======
         package = package,
->>>>>>> 48288a4a
         **kwargs
     )
 
@@ -111,10 +104,6 @@
         importpath,
         package = None,
         deps = [],
-<<<<<<< HEAD
-        visibility = None,
-=======
->>>>>>> 48288a4a
         **kwargs):
     srcjar_name = "%s_srcjar" % name
     # TODO: make smoke_tests compilable (remove /internal/ dependency from generated code)
@@ -125,11 +114,7 @@
         src = src,
         gapic_yaml = gapic_yaml,
         service_yaml = service_yaml,
-<<<<<<< HEAD
-        visibility = visibility,
-=======
         package = package,
->>>>>>> 48288a4a
         **kwargs
     )
 
