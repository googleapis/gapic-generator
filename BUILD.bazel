load(
    "//:gapic_generator.bzl",
    "gapic_generator_tests",
    "google_java_format",
    "google_java_format_verification",
)

_COMPILE_DEPS = [
    "@cglib_cglib//jar",
    "@com_atlassian_commonmark_commonmark//jar",
    "@com_fasterxml_jackson_core_jackson_annotations//jar",
    "@com_fasterxml_jackson_core_jackson_core//jar",
    "@com_fasterxml_jackson_core_jackson_databind//jar",
    "@com_google_api_api_common//jar",
    "@com_google_api_api_compiler//jar",
    "@com_google_api_api_compiler_testing//jar",
    "@com_google_api_grpc_proto_google_common_protos__com_google_api_codegen//jar",
    "@com_google_auto_value_auto_value//jar",
    "@com_google_auto_value_auto_value_annotations//jar",
    "@com_google_code_findbugs_jsr305//jar",
    "@com_google_code_gson_gson//jar",
    "@com_google_guava_guava__com_google_api_codegen//jar",
    "@com_google_inject_guice//jar",
    "@com_google_protobuf//:protobuf_java",
    "@com_google_protobuf//:protobuf_java_util",
    "@commons_cli_commons_cli//jar",
    "@io_grpc_grpc_core//jar",
    "@javax_inject_javax_inject//jar",
    "@org_apache_commons_commons_lang3//jar",
    "@org_ow2_asm_asm//jar",
    "@org_threeten_threetenbp//jar",
    "@org_yaml_snakeyaml//jar",
]

_TEST_COMPILE_DEPS = [
    "@com_google_truth_truth//jar",
    "@com_googlecode_java_diff_utils_diffutils//jar",
    "@junit_junit//jar",
    "@pl_pragmatists_JUnitParams//jar",
    "@org_mockito_mockito_core//jar",
    "@org_hamcrest_hamcrest_core//jar",
    "@net_bytebuddy_byte_buddy//jar",
    "@org_objenesis_objenesis//jar",
]

_JAVA_COPTS = [
    "-source",
    "1.8",
    "-target",
    "1.8",
]

java_plugin(
    name = "auto_value_plugin",
    processor_class = "com.google.auto.value.processor.AutoValueProcessor",
    deps = ["@com_google_auto_value_auto_value//jar"],
)

proto_library(
    name = "config_proto",
    srcs = ["src/main/proto/com/google/api/codegen/config.proto"],
    deps = ["@com_google_protobuf//:wrappers_proto"],
)

proto_library(
    name = "config_v2_proto",
    srcs = ["src/main/proto/com/google/api/codegen/v2/config_v2.proto"],
    deps = ["@com_google_protobuf//:wrappers_proto"],
)

proto_library(
    name = "sample_config_proto",
    srcs = ["src/main/proto/com/google/api/codegen/samplegen/v1p2/sample_config_v1p2.proto"],
    deps = ["@com_google_protobuf//:wrappers_proto"],
)

proto_library(
    name = "grpc_service_config_proto",
    srcs = ["src/main/proto/com/google/api/codegen/grpc/service_config.proto"],
    deps = ["@com_google_protobuf//:wrappers_proto",
            "@com_google_protobuf//:duration_proto",
            "@com_google_googleapis//google/rpc:code_proto"],
)

java_proto_library(
    name = "config_java_proto",
<<<<<<< HEAD
    deps = [":config_proto",
            ":config_v2_proto",
            ":sample_config_proto",
            ":grpc_service_config_proto"],
=======
    deps = [
        ":config_proto",
        ":config_v2_proto",
        ":sample_config_proto",
    ],
>>>>>>> 59134f3d
)

java_binary(
    name = "gapic_generator",
    srcs = glob(["src/main/java/**/*.java"]),
    create_executable = True,
    javacopts = _JAVA_COPTS,
    jvm_flags = ["-Xmx512m"],
    main_class = "com.google.api.codegen.GeneratorMain",
    plugins = [":auto_value_plugin"],
    resources = glob(["src/main/resources/**/*"]),
    visibility = ["//visibility:public"],
    deps = [
        ":config_java_proto",
    ] + _COMPILE_DEPS,
)

# This is probably not the right way of doing it, but good enough for now.
# api-compiler module expects "protoc" binary to be accessible during tests execution, this genrule
# "puts" the "binary" in a proper location (the tests are still hermetic, even with this hack).
genrule(
    name = "protoc_binary_hack_for_test",
    outs = ["protoc"],
    cmd = "echo 'external/com_google_protobuf/protoc \"$$@\"' > $@",
    executable = True,
    tools = ["@com_google_protobuf//:protoc"],
)

java_library(
    name = "gapic_generator_testlib",
    srcs = glob(["src/test/java/**/*.java"]),
    data = glob([
        "src/**/testdata/**/*",
        "src/**/testsrc/**/*",
        "src/main/resources/**/*",
    ]) + [":protoc_binary_hack_for_test"],
    javacopts = _JAVA_COPTS,
    resources = glob([
        "src/**/testdata/**/*",
        "src/**/testsrc/**/*",
        "src/**/discoverytestdata/**/*",
        "src/test/java/**/*.proto",
    ]) + ["@com_google_protobuf//:well_known_protos"],
    visibility = ["//visibility:public"],
    runtime_deps = ["@com_google_protobuf//:protoc"],
    deps = [
        ":config_java_proto",
        ":gapic_generator",
    ] + _COMPILE_DEPS + _TEST_COMPILE_DEPS,
)

# This will generate test targets, one for each test and put them in one big test_suite
# (with same name as this macros). The targets will be accessible by the corresponding tagets in the
# format `//:<fully.qualified.test.class.name>`.
# For example try running `bazel test //:com.google.api.codegen.config.ConfigGenerationTest`.
# To run all tests and see error details (if any) try:
#   `bazel test //:all --test_output=errors`
#    or
#   `bazel test //:gapic_generator_tests --test_output=errors`
gapic_generator_tests(
    name = "gapic_generator_tests",
    size = "small",
    srcs = glob(["src/test/java/**/*Test.java"]),
    runtime_deps = [":gapic_generator_testlib"],
)

# google-java-format
java_binary(
    name = "google_java_format_binary",
    jvm_flags = ["-Xmx512m"],
    main_class = "com.google.googlejavaformat.java.Main",
    visibility = ["//visibility:public"],
    runtime_deps = ["@google_java_format_all_deps//jar"],
)

# Run `bazel build //:google_java_format_verification` to verify that gapic-generator java sources
# are formatted correctly
google_java_format_verification(
    name = "google_java_format_verification",
    srcs = glob(["src/**/*.java"]),
    formatter = "//:google_java_format_binary",
)

# Run `bazel run //:google_java_format` to format gapic-generator sources
google_java_format(
    name = "google_java_format",
    srcs = glob(["src/**/*.java"]),
    formatter = "//:google_java_format_binary",
)<|MERGE_RESOLUTION|>--- conflicted
+++ resolved
@@ -84,18 +84,12 @@
 
 java_proto_library(
     name = "config_java_proto",
-<<<<<<< HEAD
-    deps = [":config_proto",
-            ":config_v2_proto",
-            ":sample_config_proto",
-            ":grpc_service_config_proto"],
-=======
     deps = [
         ":config_proto",
         ":config_v2_proto",
         ":sample_config_proto",
+        ":grpc_service_config_proto"
     ],
->>>>>>> 59134f3d
 )
 
 java_binary(
