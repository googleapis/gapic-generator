syntax = "proto3";

package com.google.api.codegen;

option java_multiple_files = true;
option java_outer_classname = "ConfigProtoDesc";
option java_package = "com.google.api.codegen";

// `ConfigProto` specifies the configuration of code generation for
// GAPIC. The user provides it via a YAML file; this message here
// represents the schema for this file.
//
// Example of a YAML configuration:
//
//     type: com.google.api.codegen.ConfigProto
//     generator:
//       factory: com.google.api.codegen.gapic.MainGapicProviderFactory
//       id: java
//     interfaces:
//     - name: google.example.library.v1.LibraryService
//       collections:
//       - name_pattern: shelves/{shelf}
//         entity_name: shelf
//       - name_pattern: shelves/{shelf}/books/{book}
//         entity_name: book
//         ...
//       retry_codes_def:
//       - name: idempotent
//         retry_codes:
//         ...
//       - name: non_idempotent
//         retry_codes:
//       retry_params_def:
//       - name: default
//         ...
//       methods:
//       - name: PublishBooks
//         request_object_method: true
//         flattening:
//           groups:
//           - parameters:
//             - name
//           - parameters:
//             - name
//             - version
//         page_streaming:
//           request:
//             token_field: page_token
//           response:
//             token_field: next_page_token
//             resources_field: books
//         bundling:
//           thresholds:
//             element_count_threshold: 5
//             request_byte_threshold: 16384
//           bundle_descriptor:
//             bundled_field: pictures
//             request_discriminator_fields:
//             - album
//             - labels
//             subresponse_field: pic_id
//         retry_codes_name: idempotent
//         retry_params_name: default
//         request_object_method: true
//         field_name_patterns:
//           name: book
//       - name: GetBook
//       ...
//     ...
message ConfigProto {
  // The settings of generated code in a specific language.
  map<string, LanguageSettingsProto> language_settings = 4;

  // The language of the generated code.
  string language = 5;

  // The configuration to create the providers.
  GeneratorProto generator = 6;

  // The configuration for the license header to put on generated files.
  LicenseHeaderProto license_header = 7;

  // A list of API interface configurations.
  repeated InterfaceConfigProto interfaces = 10;

  // A list of resource name collection configs. This must be consistent with
  // collections defined in the interfaces.
  repeated CollectionConfigProto collections = 15;

  // A list of resource name oneof configs.
  repeated CollectionOneofProto collection_oneofs = 16;

  repeated FixedResourceNameValueProto fixed_resource_name_values = 17;

  // A list of message resource name configurations.
  repeated ResourceNameMessageConfigProto resource_name_generation = 20;
}

message LanguageSettingsProto {
  // Package name used for the language.
  string package_name = 1;

  // Location of the domain layer, if any, that the user should use
  // instead of the generated client.
  string domain_layer_location = 2;

  ReleaseLevel release_level = 3;
}

// ReleaseLevel indicates the stage of development of a piece of code and
// relatedly what the promises are on quality.
// ALPHA: Not feature complete, expect breaking changes
// BETA: Feature complete, minimal breaking changes
// GA: General availability, no breaking changes without major version bump
enum ReleaseLevel {
  UNSET_RELEASE_LEVEL = 0;
  ALPHA = 1;
  BETA = 2;
  GA = 3;
  DEPRECATED = 4;
}

message LicenseHeaderProto {
  // The file containing the copyright line(s).
  string copyright_file = 1;

  // The file containing the raw license header without any copyright line(s).
  string license_file = 2;
}

message GeneratorProto {
  // The fully qualified name of the Java class of the codegen
  // provider factory. Must be provided.
  string factory = 1;

  // The id to pass to the provider factory for the set of providers
  // to create.
  string id = 2;
}

message InterfaceConfigProto {
  // The fully qualified name of the API interface.
  string name = 1;

  // Language specific documentation. Injected after proto docs.
  map<string, string> lang_doc = 2;

  // Configuration of smoke test.
  SmokeTestConfigProto smoke_test = 5;

  // A list of resource collection configurations.
  repeated CollectionConfigProto collections = 10;

  // A list of method configurations.
  repeated MethodConfigProto methods = 20;

  // Definition for retryable codes
  repeated RetryCodesDefinitionProto retry_codes_def = 30;

  // Definition for retry/backoff parameters
  repeated RetryParamsDefinitionProto retry_params_def = 31;

  ExperimentalFeatures experimental_features = 40;

  // Params that are always required to construct an instance of the
  // API wrapper class.
  repeated string required_constructor_params = 50;
}

message SmokeTestConfigProto {
  // The name of the method used in the smoke test.
  string method = 1;

  // A list describing the name and the value of the init fields.
  repeated string init_fields = 2;

  // The name of the flattening config to use.
  string flattening_group_name = 3;
}

message CollectionConfigProto {
  // A pattern to describe the names of the resources of this
  // collection, using the platform's conventions for URI patterns. A
  // generator may use this to generate methods to compose and
  // decompose such names. The pattern should use named placeholders
  // as in `shelves/{shelf}/books/{book}`; those will be taken as
  // hints for the parameter names of the generated methods.  If
  // empty, no name methods are generated.
  string name_pattern = 1;

  // Name to be used as a basis for generated methods and classes.
  string entity_name = 2;
}

message CollectionOneofProto {
  // Name to be used as a basis for generated methods and classes.
  string oneof_name = 1;

  // A list of the entity names of the CollectionConfigs to be included in the
  // oneof collection.
  repeated string collection_names = 2;
}

message FixedResourceNameValueProto {
  // Name to be used as a basis for generated methods and classes.
  string entity_name = 1;

  // The fixed, unformatted string value accepted by this configuration.
  string fixed_value = 2;
}

// `MethodConfigProto` describes the generator configuration for a method.
message MethodConfigProto {
  // The fully qualified name of the method.
  string name = 1;

  // Specifies the configuration for parameter flattening.
  FlatteningConfigProto flattening = 2;

  // Specifies the configuration for paging.
  PageStreamingConfigProto page_streaming = 3;

  // Specifies the configuration for gRPC-streaming responses.
  // Note that this is for configuring paged gRPC-streaming responses.
  // Some method can be gRPC-streaming even if this field does not exist.
  PageStreamingConfigProto grpc_streaming = 13;

  // Specifies the configuration for retryable codes.
  // The name must be defined in InterfaceConfigProto::retry_codes_def.
  string retry_codes_name = 4;

  // Specifies the configuration for retry/backoff parameters.
  // The name must be defined in InterfaceConfigProto::retry_params_def.
  string retry_params_name = 5;

  // Specifies the default timeout for a non-retrying call. If the call is
  // retrying, refer to `retry_params_name` instead.
  uint64 timeout_millis = 11;

  // Specifies the configuration for bundling.
  BundlingConfigProto bundling = 6;

  // Turns on or off the generation of a method whose sole parameter is
  // a request object. Not all languages will generate this method.
  bool request_object_method = 7;

  // Fields that are always required for a request to be valid.
  repeated string required_fields = 8;

  // Maps the field name of the request type to entity_name of CollectionConfigProto.
  // It is used to specify the string pattern that the field must follow.
  map<string, string> field_name_patterns = 9;

  // Specifies complex structure fields that need to be initialized by the sample code for
  // the sample to be usable.
  repeated string sample_code_init_fields = 10;

  // Route calls through a different gRPC interface than the one this method
  // is contained in. This specifically supports the Pub/Sub IAM hack to route
  // IAM methods to IamPolicy for Pub/Sub.
  string reroute_to_grpc_interface = 12;

  repeated SurfaceTreatmentProto surface_treatments = 20;

  // Set the resource name treatment for fields
  ResourceNameTreatment resource_name_treatment = 15;

  // Long-running settings.
  LongRunningConfigProto long_running = 30;
}

// `FlatteningConfigProto` describes the parameter groups for which a
// generator should produce method overloads which allow a client to
// directly pass request message fields as method parameters.  This
// information may or may not be used, depending on the target
// language.
message FlatteningConfigProto {
  // Specifies a list of flattening groups.
  repeated FlatteningGroupProto groups = 1;
}

// `FlatteningGroupProto` represents a list of parameters to be flattened.
message FlatteningGroupProto {
  // The list of parameters to include in this flattening group. Each
  // parameter must be a field of the request message.
  repeated string parameters = 1;

  // An optional name for the flattening group, which must be unique within
  // the method config.
  string flattening_group_name = 2;

  // Map flattening parameters listed in parameters field to a resource name
  // treatment. This is used to override the resource_name_treament setting in
  // MethodConfigProto.
  map<string, ResourceNameTreatment> parameter_resource_name_treatment = 3;
}

// The ResourceNameTreatment enum can be used to specify how to treat the
// resource name formats defined in the field_name_patterns
// and response_field_name_patterns fields.
// UNSET: default value
// NONE: the collection configs will not be used by the generated code.
// VALIDATE: string fields will be validated by the client against the
// specified resource name formats.
// STATIC_TYPES: the client will use generated types for resource names.
enum ResourceNameTreatment {
  UNSET_TREATMENT = 0;
  NONE = 1;
  VALIDATE = 2;
  STATIC_TYPES = 3;
}

// `PageStreamingConfigProto` describes information for generating a method which
// transforms a paging list rpc into a stream of resources.
message PageStreamingConfigProto {
  // Specifies request information of the list method.
  PageStreamingRequestProto request = 1;

  // Specifies response information of the list method.
  PageStreamingResponseProto response = 2;
}

// `PageStreamingRequestProto` defines which fields match the paging pattern in
// the request.
message PageStreamingRequestProto {
  // The name of the field in the request containing the page token.
  string token_field = 1;

  // Optional. The name of the field, if present, specifying the maximum number
  // of elements to be returned in the response.
  string page_size_field = 2;
}

// `PageStreamingResponseProto` defines which fields match the paging pattern in
// the response.
message PageStreamingResponseProto {
  // The name of the field in the response containing the next page
  // token.
  string token_field = 1;

  // The name of the field in the response containing the list of
  // resources belonging to the page.
  string resources_field = 2;
}

// `RetryConfigDefinitionProto` specifies, by name,
// GRPC codes that a method should consider retryable.
message RetryCodesDefinitionProto {
  string name = 1;
  repeated string retry_codes = 2;
}

// `RetryParamsDefinitionProto` specifies, by name,
// the backoff behavior of a method when retrying.
message RetryParamsDefinitionProto {
  string name = 1;

  uint64 initial_retry_delay_millis = 2;
  double retry_delay_multiplier = 3;
  uint64 max_retry_delay_millis = 4;

  uint64 initial_rpc_timeout_millis = 5;
  double rpc_timeout_multiplier = 6;
  uint64 max_rpc_timeout_millis = 7;

  uint64 total_timeout_millis = 8;
}

// `BundlingConfigProto` defines the bundling configuration for an API method.
message BundlingConfigProto {
  // The thresholds which trigger a bundled request to be sent.
  BundlingSettingsProto thresholds = 1;

  // The request and response fields used in bundling.
  BundlingDescriptorProto bundle_descriptor = 2;
}

// `BundlingSettingsProto` specifies a set of bundling thresholds, each of
// which acts as a trigger to send a bundle of messages as a request. At least
// one threshold must be positive nonzero.
message BundlingSettingsProto {
  // The number of elements of a field collected into a bundle which, if
  // exceeded, causes the bundle to be sent.
  uint32 element_count_threshold = 1;

  // The aggregated size of the bundled field which, if exceeded, causes the
  // bundle to be sent. This size is computed by aggregating the sizes of the
  // request field to be bundled, not of the entire request message.
  uint64 request_byte_threshold = 2;

  // The duration, in milliseconds, after which a bundle should be sent,
  // starting from the addition of the first message to that bundle.
  uint64 delay_threshold_millis = 3;

  // The maximum number of elements collected in a bundle that could be accepted by server.
  uint32 element_count_limit = 4;

  // The maximum size of the request that could be accepted by server.
  uint32 request_byte_limit = 5;

  uint32 flow_control_element_limit = 6;

  uint32 flow_control_byte_limit = 7;

<<<<<<< HEAD
  FlowControlLimitExceededBehavior flow_control_limit_exceeded_behavior = 8;
}

enum FlowControlLimitExceededBehavior {
=======
  FlowControlLimitExceededBehaviorProto flow_control_limit_exceeded_behavior = 8;
}

enum FlowControlLimitExceededBehaviorProto {
>>>>>>> fc29cc83
  UNSET_BEHAVIOR = 0;
  THROW_EXCEPTION = 1;
  BLOCK = 2;
  IGNORE = 3;
}

// `BundlingDescriptorProto` specifies the fields of the request message to be
// used for bundling, and, optionally, the fields of the response message to be
// used for demultiplexing.
message BundlingDescriptorProto {
  // The repeated field in the request message to be aggregated by bundling.
  string bundled_field = 1;

  // A list of the fields in the request message. Two requests will be bundled
  // together only if the values of every field specified in
  // `request_discriminator_fields` is equal between the two requests.
  repeated string discriminator_fields = 2;

  // Optional. When present, indicates the field in the response message to be
  // used to demultiplex the response into multiple response messages, in
  // correspondence with the multiple request messages originally bundled
  // together.
  string subresponse_field = 3;
}

// `ResourceNameMessageConfigProto` specifies the fields of a message that
// support a resource name type.
message ResourceNameMessageConfigProto {
  // The simple name of the message.
  string message_name = 1;

  // A list of field simple names and corresponding entity names, as defined in
  // the collection configs.
  map<string, string> field_entity_map = 2;
}

// ExperimentalFeatures contain special-case features that,
// for lack of similar problems, we don't quite know how to properly
// expose as a config.
// Configs defined here should eventually be replaced with more general ones.
message ExperimentalFeatures {
  repeated IamResourceProto iam_resources = 1;
}

// IamResourceProto describes an IAM resource, since client libraries might want to
// integrate with external helpers.
// It is experimental: We should find a general way to integrate with external code.
message IamResourceProto {
  // Fully qualified name of resource types. Eg, google.example.library.v1.Book.
  string type = 1;

  // The field containing the resource name.
  string field = 2;
}

// SurfaceTreatmentProto describes treatments to the code generation
// that are expected to be different for each language.
message SurfaceTreatmentProto {
  // The languages affected by this treatment.
  repeated string include_languages = 1;

  // The visibility of the surface.
  VisibilityProto visibility = 2;

  // Whether the method is deprecated.
  ReleaseLevel release_level = 3;
}

enum VisibilityProto {
  UNSET_VISIBILITY = 0;
  PUBLIC = 1;
  PACKAGE = 2;
  PRIVATE = 3;
  DISABLED = 4;
}

// LongRunningProto describes settings to use when generating API methods
// that use the long-running operation pattern.
message LongRunningConfigProto {
  // The fully-qualified type that is returned from an Operation when it is
  // complete.
  string return_type = 1;

  // The fully-qualified type of the metadata of an Operation.
  string metadata_type = 2;

  // Whether or not the server implements delete.
  bool implements_delete = 3;

  // Whether or not the server implements cancel.
  bool implements_cancel = 4;

  // The interval of polling, in milliseconds.
  uint64 polling_interval_millis = 5;
}<|MERGE_RESOLUTION|>--- conflicted
+++ resolved
@@ -402,17 +402,10 @@
 
   uint32 flow_control_byte_limit = 7;
 
-<<<<<<< HEAD
-  FlowControlLimitExceededBehavior flow_control_limit_exceeded_behavior = 8;
-}
-
-enum FlowControlLimitExceededBehavior {
-=======
   FlowControlLimitExceededBehaviorProto flow_control_limit_exceeded_behavior = 8;
 }
 
 enum FlowControlLimitExceededBehaviorProto {
->>>>>>> fc29cc83
   UNSET_BEHAVIOR = 0;
   THROW_EXCEPTION = 1;
   BLOCK = 2;
