syntax = "proto3";

package com.google.api.codegen;

option java_multiple_files = true;
option java_outer_classname = "ConfigProtoDesc";
option java_package = "com.google.api.codegen";

// `ConfigProto` specifies the configuration of code generation for
// GAPIC. The user provides it via a YAML file; this message here
// represents the schema for this file.
//
// Example of a YAML configuration:
//
//     type: com.google.api.codegen.ConfigProto
//     generator:
//       id: java
//     interfaces:
//     - name: google.example.library.v1.LibraryService
//       collections:
//       - name_pattern: shelves/{shelf}
//         entity_name: shelf
//       - name_pattern: shelves/{shelf}/books/{book}
//         entity_name: book
//         ...
//       retry_codes_def:
//       - name: idempotent
//         retry_codes:
//         ...
//       - name: non_idempotent
//         retry_codes:
//       retry_params_def:
//       - name: default
//         ...
//       methods:
//       - name: PublishBooks
//         request_object_method: true
//         flattening:
//           groups:
//           - parameters:
//             - name
//           - parameters:
//             - name
//             - version
//         page_streaming:
//           request:
//             token_field: page_token
//           response:
//             token_field: next_page_token
//             resources_field: books
//         batching:
//           thresholds:
//             element_count_threshold: 5
//             request_byte_threshold: 16384
//           batch_descriptor:
//             batched_field: pictures
//             request_discriminator_fields:
//             - album
//             - labels
//             subresponse_field: pic_id
//         retry_codes_name: idempotent
//         retry_params_name: default
//         request_object_method: true
//         field_name_patterns:
//           name: book
//         header_request_params:
//           - name
//       - name: GetBook
//       ...
//     ...
message ConfigProto {
  // The settings of generated code in a specific language.
  map<string, LanguageSettingsProto> language_settings = 4;

  // The language of the generated code.
  string language = 5;

  // The configuration for the license header to put on generated files.
  LicenseHeaderProto license_header = 7;

  // A list of API interface configurations.
  repeated InterfaceConfigProto interfaces = 10;

  // A list of resource name collection configs. This must be consistent with
  // collections defined in the interfaces.
  repeated CollectionConfigProto collections = 15;

  // A list of resource name oneof configs.
  repeated CollectionOneofProto collection_oneofs = 16;

  repeated FixedResourceNameValueProto fixed_resource_name_values = 17;

  // A list of message resource name configurations.
  repeated ResourceNameMessageConfigProto resource_name_generation = 20;

  // A required field to specify the version of GAPIC config schema.
  // It is versioned using Semantic Versioning 2.0.0 (semver) and follows the
  // semver specification. Currently, the only valid value is "1.0.0".
  string config_schema_version = 21;
}

message LanguageSettingsProto {
  // Package name used for the language.
  string package_name = 1;

  // Location of the domain layer, if any, that the user should use
  // instead of the generated client.
  string domain_layer_location = 2;

  // Set the interface name to be used when generating GAPIC code for
  // particular interfaces. Keys are fully qualified interface names;
  // values are unqualified interface names (to specify the package/namespace,
  // use the package_name setting).
  map<string, string> interface_names = 4;

  // Overrides ConfigProto::license_header.
  LicenseHeaderProto license_header_override = 5;

  // The release level of the client in the language
  ReleaseLevel release_level = 6;
}

// ReleaseLevel indicates the stage of development of a piece of code and
// relatedly what the promises are on quality.
// ALPHA: Not feature complete, expect breaking changes
// BETA: Feature complete, minimal breaking changes
// GA: General availability, no breaking changes without major version bump
enum ReleaseLevel {
  UNSET_RELEASE_LEVEL = 0;
  ALPHA = 1;
  BETA = 2;
  GA = 3;
  DEPRECATED = 4;
}

message LicenseHeaderProto {
  // The file containing the copyright line(s).
  string copyright_file = 1;

  // The file containing the raw license header without any copyright line(s).
  string license_file = 2;
}

message InterfaceConfigProto {
  // The fully qualified name of the API interface.
  string name = 1;

  // Language specific documentation. Injected after proto docs.
  map<string, string> lang_doc = 2;

  // Configuration of smoke test.
  SmokeTestConfigProto smoke_test = 5;

  // A list of resource collection configurations.
  repeated CollectionConfigProto collections = 10;

  // A list of method configurations.
  repeated MethodConfigProto methods = 20;

  // Definition for retryable codes
  repeated RetryCodesDefinitionProto retry_codes_def = 30;

  // Definition for retry/backoff parameters
  repeated RetryParamsDefinitionProto retry_params_def = 31;

  ExperimentalFeatures experimental_features = 40;

  // Params that are always required to construct an instance of the
  // API wrapper class.
  repeated string required_constructor_params = 50;
}

message SmokeTestConfigProto {
  // The name of the method used in the smoke test.
  string method = 1;

  // A list describing the name and the value of the init fields.
  repeated string init_fields = 2;

  // The name of the flattening config to use.
  string flattening_group_name = 3;
}

message CollectionConfigProto {
  // A pattern to describe the names of the resources of this
  // collection, using the platform's conventions for URI patterns. A
  // generator may use this to generate methods to compose and
  // decompose such names. The pattern should use named placeholders
  // as in `shelves/{shelf}/books/{book}`; those will be taken as
  // hints for the parameter names of the generated methods.  If
  // empty, no name methods are generated.
  string name_pattern = 1;

  // Name to be used as a basis for generated methods and classes.
  string entity_name = 2;

  repeated CollectionLanguageOverridesProto language_overrides = 3;
}

message CollectionLanguageOverridesProto {
  // The language of the generated code.
  string language = 1;

  // The entity name to override the default with
  string entity_name = 2;

  // Optional fully-qualified type-name of a common resource-name
  string common_resource_name = 3;
}

message CollectionOneofProto {
  // Name to be used as a basis for generated methods and classes.
  string oneof_name = 1;

  // A list of the entity names of the CollectionConfigs to be included in the
  // oneof collection.
  repeated string collection_names = 2;
}

message FixedResourceNameValueProto {
  // Name to be used as a basis for generated methods and classes.
  string entity_name = 1;

  // The fixed, unformatted string value accepted by this configuration.
  string fixed_value = 2;
}

// `MethodConfigProto` describes the generator configuration for a method.
message MethodConfigProto {
  // The fully qualified name of the method.
  string name = 1;

  // Specifies the configuration for parameter flattening.
  FlatteningConfigProto flattening = 2;

  // Specifies the configuration for paging.
  PageStreamingConfigProto page_streaming = 3;

  // Specifies the configuration for gRPC-streaming responses.
  // Note that this is for configuring paged gRPC-streaming responses.
  // Some method can be gRPC-streaming even if this field does not exist.
  PageStreamingConfigProto grpc_streaming = 13;

  // Specifies the configuration for retryable codes.
  // The name must be defined in InterfaceConfigProto::retry_codes_def.
  string retry_codes_name = 4;

  // Specifies the configuration for retry/backoff parameters.
  // The name must be defined in InterfaceConfigProto::retry_params_def.
  string retry_params_name = 5;

  // Specifies the default timeout for a non-retrying call. If the call is
  // retrying, refer to `retry_params_name` instead.
  uint64 timeout_millis = 11;

  // Specifies the configuration for batching.
  BatchingConfigProto batching = 6;

  // Turns on or off the generation of a method whose sole parameter is
  // a request object. Not all languages will generate this method.
  bool request_object_method = 7;

  // Fields that are always required for a request to be valid.
  repeated string required_fields = 8;

  // Maps the field name of the request type to entity_name of CollectionConfigProto.
  // It is used to specify the string pattern that the field must follow.
  map<string, string> field_name_patterns = 9;

  // Specifies complex structure fields that need to be initialized by the sample code for
  // the sample to be usable.
  repeated string sample_code_init_fields = 10;

  // Specifies sets of parameter values to be used together in a
  // sample. If this is not set, no samples are output.
  //
  // UNDER DEVELOPMENT: Usage of this field for sample generation is
  // still being developed. For now, continue using
  // `sample_code_init_fields` to generate in-code samples.
  repeated SampleValueSet sample_value_sets = 16;

  // Defines combinations of method calling forms (sample code
  // structures as output by the client library generator) and
  // `sample_value_sets` that should be combined to generate samples.
  //
  // UNDER DEVELOPMENT: Usage of this field for sample generation is
  // still being developed. For now, continue using
  // `sample_code_init_fields` to generate in-code samples.
  SampleConfiguration samples = 17;

  // Route calls through a different gRPC interface than the one this method
  // is contained in. This specifically supports the Pub/Sub IAM hack to route
  // IAM methods to IamPolicy for Pub/Sub.
  string reroute_to_grpc_interface = 12;

  // Specifies the list of the method's input message fields (including nested
  // ones, using the dot notation), which should be url-encoded in
  // "x-goog-request-params" header
  repeated string header_request_params = 14;

  repeated SurfaceTreatmentProto surface_treatments = 20;

  // Set the resource name treatment for fields
  ResourceNameTreatment resource_name_treatment = 15;

  // Long-running settings.
  LongRunningConfigProto long_running = 30;

}

// `SampleValueSet` defines a set of parameter values used in
// generating samples.
message SampleValueSet {
  // An identifier, unique to a particular API method, for this set of
  // values.
  string id = 1;

  // A short, user-visible name for this set of values. This name may
  // be used in a UI menu, for example.
  string title = 2;

  // A longer description for this set of values. This name may be
  // used in a UI hoverbox, for example.
  string description = 3;

  // A set of parameter values to be used together in samples. Each
  // member of `parameters` can be specified in one of two formats:
  // * `DOTTED.RESOURCE.NAME=VALUE`, to specify the entire value of
  //   `NAME`.  If `VALUE` is not specified, it is treated as the
  //    default zero value for `NAME`'s type.
  // * `DOTTED.RESOURCE.NAME%FIELD=VALUE`, if `NAME` is required to be
  //   a specially formatted string using `FIELD` as one of possibly
  //   several placeholders.
  repeated string parameters = 4;

<<<<<<< HEAD
  repeated string sample_args = 5;

  repeated OutputSpec output_specs = 6;
=======
  // How to process a successful response from the client library
  // function being exemplified.
  repeated OutputSpec on_success = 5;
>>>>>>> 21b52279
}

// `SampleConfiguration` defines combinations of "calling forms"
// (sample code structures as output by the client library generator)
// and sample value sets that should be combined to generate samples.
message SampleConfiguration {

  // `SampleTypeConfiguration` defines the samples that will show up
  // as a particular sample type. If order matters for this sample
  // type, the order of the samples is taken to be primarily the order
  // in which the `calling_forms` appear, and secondarily, for each
  // such form, the order in which the `value_sets` appear.
  message SampleTypeConfiguration {
    // One or more expressions matching the method calling forms
    // (defined by the client generator) applicable to this
    // method. Any expressions that do not match a calling form in a
    // particular language are ignored for that language. If not
    // specified, samples are generated for all such forms.
    //
    // An expression matches an ID if the sequence of characters in
    // the expression before the first "*", if any, match the initial
    // sequence of characters in the ID. This allows for prefix
    // matching. In particular, the expression "*" will
    // match all IDs.
    //
    // TODO(vchudnov-g): Point to a reference listing the possible calling forms
    // for each method type.
    repeated string calling_forms = 1;

    // One or more expressions matching the
    // `MethodConfigProto.sample_value_sets.id`s defined for this
    // method. Any expressions on this list that do not match a
    // `SampleValueSet.id` cause a fatal error during code
    // generation. If not specified or if empty, no samples of this
    // type will be generated.
    //
    // An expression matches an ID if the sequence of characters in
    // the expression before the first "*", if any, match the initial
    // sequence of characters in the ID. This allows for prefix
    // matching. In particular, the expression "*" will
    // match all IDs.
    repeated string value_sets = 2;

    // The region tag value to be used inside each of these particular
    // samples to bracket off (in language-specific comments)
    // important areas of the sample. A region tag value can only
    // consist of word characters (letters, numbers, or underscores)
    // as well as the special tokens "%m", "%c", and "%v" (no quotes)
    // which get replaced by each sample's method name, calling form,
    // and value set, respectively. If not specified, `region_tag`
    // defaults to "sample".
    string region_tag = 3;
  }

  // The configuration for in-code samples, which appear in the format
  // and location idiomatic to each generated language. The various
  // in-code samples will be presented in the order in which they are
  // configured here. If this field is not specified, one in-code
  // sample will be produced for this method.
  repeated SampleTypeConfiguration in_code = 1;

  // The configuration for stand-alone, runnable samples in each
  // generated language. If this field is not specified, a stand-alone
  // sample is generated for every combination of calling form and
  // `MethodConfigProto.sample_value_sets`, if the latter is defined.
  //
  // If multiple samples configured here would result in files
  // clobbering each other (ie. two files with the same path but not
  // with identical calling forms, value sets, and region tags), an
  // exception is raised.
  repeated SampleTypeConfiguration standalone = 2;

  // The configuration for user-parametrized samples ("API explorer
  // samples") that can be displayed in, for example, an interactive
  // UI. The various explorer samples will be presented in the order
  // in which they are configured here. If this field is not
  // specified, an explorer sample is generated for every combination
  // of calling form and `MethodConfigProto.sample_value_sets`, if the
  // latter is defined.
  //
  // If multiple samples configured here would result in files
  // clobbering each other (ie. two files with the same path but not
  // with identical calling forms, value sets, and region tags), an
  // exception is raised.
  repeated SampleTypeConfiguration api_explorer = 3;
}

// `FlatteningConfigProto` describes the parameter groups for which a
// generator should produce method overloads which allow a client to
// directly pass request message fields as method parameters.  This
// information may or may not be used, depending on the target
// language.
message FlatteningConfigProto {
  // Specifies a list of flattening groups.
  repeated FlatteningGroupProto groups = 1;
}

// `FlatteningGroupProto` represents a list of parameters to be flattened.
message FlatteningGroupProto {
  // The list of parameters to include in this flattening group. Each
  // parameter must be a field of the request message.
  repeated string parameters = 1;

  // An optional name for the flattening group, which must be unique within
  // the method config.
  string flattening_group_name = 2;

  // Map flattening parameters listed in parameters field to a resource name
  // treatment. This is used to override the resource_name_treament setting in
  // MethodConfigProto.
  map<string, ResourceNameTreatment> parameter_resource_name_treatment = 3;
}

// The ResourceNameTreatment enum can be used to specify how to treat the
// resource name formats defined in the field_name_patterns
// and response_field_name_patterns fields.
// UNSET: default value
// NONE: the collection configs will not be used by the generated code.
// VALIDATE: string fields will be validated by the client against the
// specified resource name formats.
// STATIC_TYPES: the client will use generated types for resource names.
// SAMPLE_ONLY: the generated types for resource names will only be used in samples.
enum ResourceNameTreatment {
  UNSET_TREATMENT = 0;
  NONE = 1;
  VALIDATE = 2;
  STATIC_TYPES = 3;
  SAMPLE_ONLY = 4;
}

// `PageStreamingConfigProto` describes information for generating a method which
// transforms a paging list rpc into a stream of resources.
message PageStreamingConfigProto {
  // Specifies request information of the list method.
  PageStreamingRequestProto request = 1;

  // Specifies response information of the list method.
  PageStreamingResponseProto response = 2;
}

// `PageStreamingRequestProto` defines which fields match the paging pattern in
// the request.
message PageStreamingRequestProto {
  // The name of the field in the request containing the page token.
  string token_field = 1;

  // Optional. The name of the field, if present, specifying the maximum number
  // of elements to be returned in the response.
  string page_size_field = 2;
}

// `PageStreamingResponseProto` defines which fields match the paging pattern in
// the response.
message PageStreamingResponseProto {
  // The name of the field in the response containing the next page
  // token.
  string token_field = 1;

  // The name of the field in the response containing the list of
  // resources belonging to the page.
  string resources_field = 2;
}

// `RetryConfigDefinitionProto` specifies, by name,
// GRPC codes that a method should consider retryable.
message RetryCodesDefinitionProto {
  string name = 1;
  repeated string retry_codes = 2;
}

// `RetryParamsDefinitionProto` specifies, by name,
// the backoff behavior of a method when retrying.
message RetryParamsDefinitionProto {
  string name = 1;

  uint64 initial_retry_delay_millis = 2;
  double retry_delay_multiplier = 3;
  uint64 max_retry_delay_millis = 4;

  uint64 initial_rpc_timeout_millis = 5;
  double rpc_timeout_multiplier = 6;
  uint64 max_rpc_timeout_millis = 7;

  uint64 total_timeout_millis = 8;
}

// `BatchingConfigProto` defines the batching configuration for an API method.
message BatchingConfigProto {
  // The thresholds which trigger a batched request to be sent.
  BatchingSettingsProto thresholds = 1;

  // The request and response fields used in batching.
  BatchingDescriptorProto batch_descriptor = 2;
}

// `BatchingSettingsProto` specifies a set of batching thresholds, each of
// which acts as a trigger to send a batch of messages as a request. At least
// one threshold must be positive nonzero.
message BatchingSettingsProto {
  // The number of elements of a field collected into a batch which, if
  // exceeded, causes the batch to be sent.
  uint32 element_count_threshold = 1;

  // The aggregated size of the batched field which, if exceeded, causes the
  // batch to be sent. This size is computed by aggregating the sizes of the
  // request field to be batched, not of the entire request message.
  uint64 request_byte_threshold = 2;

  // The duration, in milliseconds, after which a batch should be sent,
  // starting from the addition of the first message to that batch.
  uint64 delay_threshold_millis = 3;

  // The maximum number of elements collected in a batch that could be accepted by server.
  uint32 element_count_limit = 4;

  // The maximum size of the request that could be accepted by server.
  uint32 request_byte_limit = 5;

  uint32 flow_control_element_limit = 6;

  uint32 flow_control_byte_limit = 7;

  FlowControlLimitExceededBehaviorProto flow_control_limit_exceeded_behavior = 8;
}

enum FlowControlLimitExceededBehaviorProto {
  UNSET_BEHAVIOR = 0;
  THROW_EXCEPTION = 1;
  BLOCK = 2;
  IGNORE = 3;
}

// `BatchingDescriptorProto` specifies the fields of the request message to be
// used for batching, and, optionally, the fields of the response message to be
// used for demultiplexing.
message BatchingDescriptorProto {
  // The repeated field in the request message to be aggregated by batching.
  string batched_field = 1;

  // A list of the fields in the request message. Two requests will be batched
  // together only if the values of every field specified in
  // `request_discriminator_fields` is equal between the two requests.
  repeated string discriminator_fields = 2;

  // Optional. When present, indicates the field in the response message to be
  // used to demultiplex the response into multiple response messages, in
  // correspondence with the multiple request messages originally batched
  // together.
  string subresponse_field = 3;
}

// `ResourceNameMessageConfigProto` specifies the fields of a message that
// support a resource name type.
message ResourceNameMessageConfigProto {
  // The simple name of the message.
  string message_name = 1;

  // A list of field simple names and corresponding entity names, as defined in
  // the collection configs.
  map<string, string> field_entity_map = 2;
}

// ExperimentalFeatures contain special-case features that,
// for lack of similar problems, we don't quite know how to properly
// expose as a config.
// Configs defined here should eventually be replaced with more general ones.
message ExperimentalFeatures {
  repeated IamResourceProto iam_resources = 1;
}

// IamResourceProto describes an IAM resource, since client libraries might want to
// integrate with external helpers.
// It is experimental: We should find a general way to integrate with external code.
message IamResourceProto {
  // Fully qualified name of resource types. Eg, google.example.library.v1.Book.
  string type = 1;

  // The field containing the resource name.
  string field = 2;
}

// SurfaceTreatmentProto describes treatments to the code generation
// that are expected to be different for each language.
message SurfaceTreatmentProto {
  // The languages affected by this treatment.
  repeated string include_languages = 1;

  // The visibility of the surface.
  VisibilityProto visibility = 2;

  // Whether the method is deprecated.
  ReleaseLevel release_level = 3;
}

enum VisibilityProto {
  UNSET_VISIBILITY = 0;
  PUBLIC = 1;
  PACKAGE = 2;
  PRIVATE = 3;
  DISABLED = 4;
}

// LongRunningProto describes settings to use when generating API methods
// that use the long-running operation pattern.
message LongRunningConfigProto {
  // The fully-qualified type that is returned from an Operation when it is
  // complete.
  string return_type = 1;

  // The fully-qualified type of the metadata of an Operation.
  string metadata_type = 2;

  // Whether or not the server implements delete.
  bool implements_delete = 3;

  // Whether or not the server implements cancel.
  bool implements_cancel = 4;

  // Initial delay after which first poll request will be made.
  uint64 initial_poll_delay_millis = 5;

  // Multiplier to gradually increase delay between subsequent polls until it
  // reaches max_poll_delay_millis.
  double poll_delay_multiplier = 6;

  // Maximum time between two subsequent poll requests.
  uint64 max_poll_delay_millis = 7;

  // Total polling timeout.
  uint64 total_poll_timeout_millis = 8;
}

message OutputSpec {
  message LoopStatement {
    // The collection over which to iterate.
    string collection = 1;

    // The iteration variable.
    string variable = 2;

    // The contents of the loop.
    repeated OutputSpec body = 3;
  }

  // Exactly one of the following should be set.

  // A loop construct.
  LoopStatement loop = 1;

  // The elements of `print` consist of a printf-like format string
  // followed by variables to be interpolated in the string (for
  // example, ["%s=%s", thing.variable, thing.value]).  These
  // variables must either be `$resp` or have been previously defined
  // by `loop` or `define`.
  //
  // Note that this field name is singular because the array
  // represents a single print statement. A newline will be
  // automatically appended to the print statement.
  repeated string print = 2;

  // A variable definition construct, of the form
  // `name=var[. field...]`, where `name` is the new variable being
  // defined, `var` is either `$resp` or a variable that was
  // previously defined by `loop` or `define`, and everything to the
  // right of the period is any valid sequence of subfield or
  // bracketed list subscripts or map keys to dereference a descendant
  // of `var`.
  string define = 3;
}<|MERGE_RESOLUTION|>--- conflicted
+++ resolved
@@ -333,15 +333,11 @@
   //   several placeholders.
   repeated string parameters = 4;
 
-<<<<<<< HEAD
   repeated string sample_args = 5;
 
-  repeated OutputSpec output_specs = 6;
-=======
   // How to process a successful response from the client library
   // function being exemplified.
-  repeated OutputSpec on_success = 5;
->>>>>>> 21b52279
+  repeated OutputSpec on_success = 6;
 }
 
 // `SampleConfiguration` defines combinations of "calling forms"
