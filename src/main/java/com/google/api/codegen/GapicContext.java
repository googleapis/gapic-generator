--- conflicted
+++ resolved
@@ -17,6 +17,7 @@
 import com.google.api.tools.framework.aspects.documentation.model.DocumentationUtil;
 import com.google.api.tools.framework.model.Interface;
 import com.google.api.tools.framework.model.Model;
+import com.google.api.tools.framework.model.ProtoElement;
 import com.google.common.base.Preconditions;
 
 /**
@@ -69,11 +70,6 @@
   public String getApiWrapperName(Interface service) {
     return service.getSimpleName() + "Api";
   }
-<<<<<<< HEAD
-
-  public String getOutputSubPath(@SuppressWarnings("unused") ProtoElement element) {
-    return "";
-  }
 
   /**
    * Returns the description of the proto element, in markdown format.
@@ -94,6 +90,4 @@
     }
     return result;
   }
-=======
->>>>>>> b0d5b91f
 }