/* Copyright 2016 Google Inc
 *
 * Licensed under the Apache License, Version 2.0 (the "License");
 * you may not use this file except in compliance with the License.
 * You may obtain a copy of the License at
 *
 *      http://www.apache.org/licenses/LICENSE-2.0
 *
 * Unless required by applicable law or agreed to in writing, software
 * distributed under the License is distributed on an "AS IS" BASIS,
 * WITHOUT WARRANTIES OR CONDITIONS OF ANY KIND, either express or implied.
 * See the License for the specific language governing permissions and
 * limitations under the License.
 */
package com.google.api.codegen;

import com.google.api.client.util.DateTime;
import com.google.api.codegen.discovery.DefaultString;
import com.google.api.Service;
import com.google.common.base.Preconditions;
import com.google.common.base.Strings;
import com.google.protobuf.Api;
import com.google.protobuf.Field;
import com.google.protobuf.Method;
import com.google.protobuf.Type;

import java.util.ArrayList;
import java.util.List;

import javax.annotation.Nullable;

/**
 * A CodegenContext that provides helpers specific to the Discovery use case.
 */
public abstract class DiscoveryContext extends CodegenContext {

  private final Service service;
  private final ApiaryConfig apiaryConfig;

  /**
   * Constructs an abstract instance.
   */
  protected DiscoveryContext(Service service, ApiaryConfig apiaryConfig) {
    this.service = Preconditions.checkNotNull(service);
    this.apiaryConfig = Preconditions.checkNotNull(apiaryConfig);
  }

  /**
   * Returns the associated service.
   */
  public Service getService() {
    return service;
  }

  /**
   * Returns the associated config.
   */
  public ApiaryConfig getApiaryConfig() {
    return apiaryConfig;
  }

  // Helpers for Subclasses and Snippets
  // ===================================

  // Note the below methods are instance-based, even if they don't depend on instance state,
  // so they can be accessed by templates.

  public Api getApi() {
    return getService().getApis(0);
  }

  public String getApiRevision() {
    return service.getDocumentation().getOverview();
  }

  /**
   * Returns the simple name of the method with given ID.
   */
  public String getMethodName(Method method) {
    return getSimpleName(method.getName());
  }

  public String getSimpleName(String name) {
    return name.substring(name.lastIndexOf('.') + 1);
  }

  /**
   * Returns a sample identifier name for a variable of the given type name.
   *
   * May be overridden by individual language contexts.
   */
  public String getSampleVarName(String typeName) {
    return upperCamelToLowerCamel(getSimpleName(typeName));
  }

  /**
   * Returns a name for a type's field's type.
   */
  public String typeName(Type type, Field field, String name) {
    if (field.getCardinality() == Field.Cardinality.CARDINALITY_REPEATED) {
      if (isMapField(type, field.getName())) {
        return mapTypeName(field);
      } else {
        return arrayTypeName(field);
      }
    } else {
      if (field.getKind() == Field.Kind.TYPE_MESSAGE) {
        return objectTypeName(field);
      } else {
        return nativeTypeName(type, field, name);
      }
    }
  }

  /**
   * Returns a name for an array field's type.
   *
   * May be overridden by individual language contexts.
   */
  protected String arrayTypeName(Field field) {
    return arrayTypeName(elementTypeName(field));
  }

  protected String arrayTypeName(String elementName) {
    return String.format("%s_array", elementName);
  }

  /**
   * Returns a name for a map field's type.
   *
   * May be overridden by individual language contexts.
   */
  protected String mapTypeName(Field field) {
    return mapTypeName(keyTypeName(field), valueTypeName(field));
  }

  protected String mapTypeName(String keyName, String valueName) {
    return String.format("%s_to_%s_map", keyName, valueName);
  }

  /**
   * Returns a name for an object field's type.
   *
   * May be overridden by individual language contexts.
   */
  public String objectTypeName(Field field) {
    return objectTypeName(field.getTypeUrl());
  }

  protected String objectTypeName(String typeName) {
    return upperCamelToLowerUnderscore(typeName);
  }

  /**
   * Returns a name for a natively-typed field's type.
   *
   * May be overridden by individual language contexts.
   */
  protected String nativeTypeName(Type type, Field field, String name) {
    return name;
  }

  /**
   * Returns a name for an array field element's type.
   */
  public String elementTypeName(Field field) {
    Type items = getApiaryConfig().getType(field.getTypeUrl());
    if (field.getKind() == Field.Kind.TYPE_MESSAGE) {
      Field elements = getField(items, DiscoveryImporter.ELEMENTS_FIELD_NAME);
      if (elements != null) {
        return typeName(items, elements, "item");
      } else {
        return objectTypeName(field);
      }
    }
    return nativeElementTypeName(field);
  }

  /**
   * Returns a name for a natively-typed array field element's type.
   *
   * May be overridden by individual language contexts.
   */
  protected String nativeElementTypeName(Field field) {
    return "item";
  }

  /**
   * Returns a name for a map field key's type.
   */
  public String keyTypeName(Field field) {
    Type items = getApiaryConfig().getType(field.getTypeUrl());
    return typeName(items, getField(items, "key"), "name");
  }

  /**
   * Returns a name for a map field value's type.
   */
  public String valueTypeName(Field field) {
    Type items = getApiaryConfig().getType(field.getTypeUrl());
    return typeName(items, getField(items, "value"), "value");
  }

  @Nullable
  public Field getFirstRepeatedField(Type type) {
    for (Field field : type.getFieldsList()) {
      if (field.getCardinality() == Field.Cardinality.CARDINALITY_REPEATED) {
        return field;
      }
    }
    return null;
  }

  @Nullable
  public Field getField(Type type, String fieldName) {
    return apiaryConfig.getField(type, fieldName);
  }

  public boolean isMapField(Type type, String fieldName) {
    return apiaryConfig.getAdditionalProperties(type.getName(), fieldName) != null;
  }

  public boolean isRequestField(String fieldName) {
    return fieldName.equals(DiscoveryImporter.REQUEST_FIELD_NAME);
  }

  public boolean hasRequestField(Method method) {
    List<String> params = apiaryConfig.getMethodParams(method.getName());
    return params.size() > 0 && isRequestField(getLast(params));
  }

  @Nullable
  public Field getRequestField(Method method) {
    return getField(
        apiaryConfig.getType(method.getRequestTypeUrl()), DiscoveryImporter.REQUEST_FIELD_NAME);
  }

  public boolean hasMediaUpload(Method method) {
    return apiaryConfig.getMediaUpload().contains(method.getName());
  }

  public boolean hasMediaDownload(Method method) {
    // ignore media download for methods supporting media upload, as Apiary cannot combine both in
    // single request, and no sensible use cases are known for download with a method supporting
    // upload
    if (hasMediaUpload(method)) {
      return false;
    }
    return apiaryConfig.getMediaDownload().contains(method.getName());
  }

  public boolean hasAuthScopes(Method method) {
    return apiaryConfig.hasAuthScopes(method.getName());
  }

  public List<String> getAuthScopes(Method method) {
    return apiaryConfig.getAuthScopes(method.getName());
  }

  public List<String> getMethodParams(Method method) {
    return apiaryConfig.getMethodParams(method.getName());
  }

  public List<String> getFlatMethodParams(Method method) {
    if (hasRequestField(method)) {
      return getMost(getMethodParams(method));
    } else {
      return getMethodParams(method);
    }
  }

  public boolean isResponseEmpty(Method method) {
    String typeUrl = method.getResponseTypeUrl();
    return typeUrl.equals(DiscoveryImporter.EMPTY_TYPE_NAME) || typeUrl.equals("Empty");
  }

  public boolean isPageStreaming(Method method) {
    // Used to handle inconsistency in users list method for SQLAdmin API.
    // Remove if inconsistency is resolved.
    if (isSQLAdminUsersListMethod(method)) {
      return false;
    }

    if (isResponseEmpty(method)) {
      return false;
    }
    for (Field field : apiaryConfig.getType(method.getResponseTypeUrl()).getFieldsList()) {
      if (field.getName().equals("nextPageToken")) {
        return true;
      }
    }
    return false;
  }

  public boolean isPatch(Method method) {
    return apiaryConfig.getHttpMethod(method.getName()).equals("PATCH");
  }

  /*
   * Returns language-specific syntax of string literal with given value.
   */
  public String stringLiteral(String value) {
    return "\"" + value + "\"";
  }

  /*
   * Returns DefaultString for a type's string field. If ApiaryConfig specifies a string format, it
   * includes a default comment. Otherwise, the comment is empty.
   */
  protected DefaultString getDefaultString(Type type, Field field) {
    String stringFormat = getApiaryConfig().getStringFormat(type.getName(), field.getName());
    if (stringFormat != null) {
      switch (stringFormat) {
        case "byte":
          return new DefaultString(
              stringLiteral(""),
              "base64-encoded string of bytes: see http://tools.ietf.org/html/rfc4648");
        case "date":
          return new DefaultString(
              stringLiteral("1969-12-31"),
              stringLiteral("YYYY-MM-DD") + ": see java.text.SimpleDateFormat");
        case "date-time":
          return new DefaultString(
              stringLiteral(new DateTime(0L).toStringRfc3339()),
              stringLiteral("YYYY-MM-DDThh:mm:ss.fffZ")
                  + " (UTC): see com.google.api.client.util.DateTime.toStringRfc3339()");
        default:
          return new DefaultString(stringLiteral(""), null);
      }
    }
    String stringPattern = getApiaryConfig().getFieldPattern().get(type.getName(), field.getName());
    String def = DefaultString.getPlaceholder(field.getName(), stringPattern);
    String sample = DefaultString.getSample(getApi().getName(), field.getName(), stringPattern);
    if (!Strings.isNullOrEmpty(sample)) {
      sample = stringLiteral(sample);
    }
    return new DefaultString(stringLiteral(def), sample);
  }

  /**
   * Returns the sample string for the given type and field.
   */
  public String getDefaultSample(Type type, Field field) {
    String sample = getDefaultString(type, field).getComment();
    if (Strings.isNullOrEmpty(sample)) {
      return "";
    }
    return "ex: " + sample;
  }

  /**
   * Returns description of type's field from {@link ApiaryConfig}, or field's name if no description
   * is available.
   */
  public String getDescription(String typeName, String fieldName) {
    String description = apiaryConfig.getDescription(typeName, fieldName);
    if (description != null) {
      return description;
    } else {
      return fieldName;
    }
  }

  /**
   * Line wrap `str`, returning a list of lines. Each line in the returned list is guaranteed to not
   * have new line characters. The first line begins with `firstLinePrefix` (defaults to empty),
   * while subsequent lines begin with a hanging indent of equal width.
   */
  public List<String> lineWrapDoc(String str, int maxWidth, String firstLinePrefix) {
    return s_lineWrapDoc(str, maxWidth, firstLinePrefix);
  }

  public List<String> lineWrapDoc(String str, int maxWidth) {
    return lineWrapDoc(str, maxWidth, "");
  }

  public List<String> lineWrapDoc(String str) {
    return lineWrapDoc(str, 100);
  }

  // For testing.
  public static List<String> s_lineWrapDoc(String str, int maxWidth, String firstLinePrefix) {
    int indentWidth = firstLinePrefix.length();
    String indent = Strings.repeat(" ", indentWidth);
    maxWidth = maxWidth - indentWidth;

    List<String> lines = new ArrayList<>();
    String prefix = firstLinePrefix;

    for (String line : str.trim().split("\n")) {
      line = line.trim();

      while (line.length() > maxWidth) {
        int split = lineWrapIndex(line, maxWidth);
        lines.add(prefix + line.substring(0, split).trim());
        line = line.substring(split).trim();
        prefix = indent;
      }

      if (!line.isEmpty()) {
        lines.add(prefix + line);
      }
      prefix = indent;
    }
    return lines;
  }

  public static List<String> s_lineWrapDoc(String str, int maxWidth) {
    return s_lineWrapDoc(str, maxWidth, "* ");
  }

  private static int lineWrapIndex(String line, int maxWidth) {
    for (int i = maxWidth; i > 0; i--) {
      if (isLineWrapChar(line.charAt(i))) {
        return i;
      }
    }
    for (int i = maxWidth + 1; i < line.length(); i++) {
      if (isLineWrapChar(line.charAt(i))) {
        return i;
      }
    }
    return line.length();
  }

  private static boolean isLineWrapChar(char c) {
    return Character.isWhitespace(c) || "([".indexOf(c) >= 0;
  }

  // Handlers for Exceptional Inconsistencies
  // ========================================

  // Used to handle inconsistency in list methods for Cloud Monitoring API.
  // Remove if inconsistency is resolved in discovery docs.
  protected boolean isCloudMonitoringListMethod(Method method) {
    Api api = getApi();
    return api.getName().equals("cloudmonitoring")
        && api.getVersion().equals("v2beta2")
        && isPageStreaming(method);
  }

<<<<<<< HEAD
  // Used to handle inconsistency in log entries list method for Logging API.
  // Remove if inconsistency is resolved.
  public boolean isLogEntriesListMethod(Method method) {
=======
  // used to handle inconsistency in log entries list method for Logging API
  // and organizations search method for CloudResourceManager API
  // remove if inconsistency is resolved
  public boolean isPageTokenInRequestBody(Method method) {
>>>>>>> 0961ee6f
    Api api = getApi();
    return api.getName().equals("logging")
            && api.getVersion().equals("v2beta1")
            && method.getName().equals("logging.entries.list")
        || api.getName().equals("cloudresourcemanager")
            && api.getVersion().equals("v1")
            && method.getName().equals("cloudresourcemanager.organizations.search");
  }

  // Used to handle inconsistency in users list method for SQLAdmin API.
  // Remove if inconsistency is resolved.
  protected boolean isSQLAdminUsersListMethod(Method method) {
    Api api = getApi();
    return api.getName().equals("sqladmin")
        && api.getVersion().equals("v1beta4")
        && method.getName().equals("sql.users.list");
  }

  // Used to handle inconsistency in language detections and translations methods for Translate API.
  // Remove if inconsistency is resolved.
  protected boolean isTranslateLanguageDetectionsOrTranslationsField(Method method, Field field) {
    if (method == null) {
      return false;
    }
    Api api = getApi();
    return (api.getName().equals("translate")
        && api.getVersion().equals("v2")
        && (method.getName().equals("language.detections.list")
            || method.getName().equals("language.translations.list"))
        && field.getName().equals("q"));
  }
}<|MERGE_RESOLUTION|>--- conflicted
+++ resolved
@@ -439,16 +439,10 @@
         && isPageStreaming(method);
   }
 
-<<<<<<< HEAD
-  // Used to handle inconsistency in log entries list method for Logging API.
+  // Used to handle inconsistency in log entries list method for Logging API
+  // and organizations search method for CloudResourceManager API.
   // Remove if inconsistency is resolved.
-  public boolean isLogEntriesListMethod(Method method) {
-=======
-  // used to handle inconsistency in log entries list method for Logging API
-  // and organizations search method for CloudResourceManager API
-  // remove if inconsistency is resolved
   public boolean isPageTokenInRequestBody(Method method) {
->>>>>>> 0961ee6f
     Api api = getApi();
     return api.getName().equals("logging")
             && api.getVersion().equals("v2beta1")
