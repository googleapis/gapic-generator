--- conflicted
+++ resolved
@@ -61,13 +61,8 @@
     if (DEFAULT_VALUES.containsKey(field.getKind())) {
       return DEFAULT_VALUES.get(field.getKind()) + ",";
     }
-<<<<<<< HEAD
-    if (field.getKind() == Field.Kind.TYPE_STRING) {
+    if (field.getKind() == Field.Kind.TYPE_STRING || field.getKind() == Field.Kind.TYPE_ENUM) {
       return getDefaultString(type, field);
-=======
-    if (field.getKind() == Field.Kind.TYPE_STRING || field.getKind() == Field.Kind.TYPE_ENUM) {
-      return String.format("\"%s\",", getDefaultString(type, field));
->>>>>>> b6859b7b
     }
     return "null,";
   }
