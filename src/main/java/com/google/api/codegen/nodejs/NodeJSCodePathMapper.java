/* Copyright 2016 Google LLC
 *
 * Licensed under the Apache License, Version 2.0 (the "License");
 * you may not use this file except in compliance with the License.
 * You may obtain a copy of the License at
 *
 *      https://www.apache.org/licenses/LICENSE-2.0
 *
 * Unless required by applicable law or agreed to in writing, software
 * distributed under the License is distributed on an "AS IS" BASIS,
 * WITHOUT WARRANTIES OR CONDITIONS OF ANY KIND, either express or implied.
 * See the License for the specific language governing permissions and
 * limitations under the License.
 */
package com.google.api.codegen.nodejs;

import com.google.api.codegen.config.ProductConfig;
import com.google.api.codegen.gapic.GapicCodePathMapper;
import com.google.api.codegen.util.VersionMatcher;
import com.google.common.base.Joiner;
import com.google.common.base.Splitter;
import com.google.common.base.Strings;
import java.util.ArrayList;
import java.util.List;

public class NodeJSCodePathMapper implements GapicCodePathMapper {
  @Override
  public String getOutputPath(String elementFullName, ProductConfig config) {
<<<<<<< HEAD
=======
    return getOutputPath(elementFullName, config, null);
  }

  @Override
  public String getSamplesOutputPath(String elementFullName, ProductConfig config, String method) {
    return getOutputPath(elementFullName, config, method);
  }

  private String getOutputPath(String elementFullName, ProductConfig config, String methodSample) {
    boolean haveSample = !Strings.isNullOrEmpty(methodSample);

    String apiVersion = "";
>>>>>>> 9a43213e
    List<String> packages = Splitter.on(".").splitToList(elementFullName);
    for (String p : packages) {
      if (VersionMatcher.isVersion(p)) {
        return String.format("src/%s", p);
      }
    }
<<<<<<< HEAD
    return "src";
=======

    ArrayList<String> dirs = new ArrayList<>();
    dirs.add("src");

    if (haveSample) {
      dirs.add(SAMPLES_DIRECTORY);
    }

    if (!apiVersion.isEmpty()) {
      dirs.add(apiVersion);
    }

    return Joiner.on("/").join(dirs);
>>>>>>> 9a43213e
  }
}<|MERGE_RESOLUTION|>--- conflicted
+++ resolved
@@ -26,8 +26,6 @@
 public class NodeJSCodePathMapper implements GapicCodePathMapper {
   @Override
   public String getOutputPath(String elementFullName, ProductConfig config) {
-<<<<<<< HEAD
-=======
     return getOutputPath(elementFullName, config, null);
   }
 
@@ -40,16 +38,12 @@
     boolean haveSample = !Strings.isNullOrEmpty(methodSample);
 
     String apiVersion = "";
->>>>>>> 9a43213e
     List<String> packages = Splitter.on(".").splitToList(elementFullName);
     for (String p : packages) {
       if (VersionMatcher.isVersion(p)) {
-        return String.format("src/%s", p);
+        apiVersion = p;
       }
     }
-<<<<<<< HEAD
-    return "src";
-=======
 
     ArrayList<String> dirs = new ArrayList<>();
     dirs.add("src");
@@ -63,6 +57,5 @@
     }
 
     return Joiner.on("/").join(dirs);
->>>>>>> 9a43213e
   }
 }