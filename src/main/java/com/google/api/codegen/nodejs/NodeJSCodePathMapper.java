/* Copyright 2016 Google LLC
 *
 * Licensed under the Apache License, Version 2.0 (the "License");
 * you may not use this file except in compliance with the License.
 * You may obtain a copy of the License at
 *
 *      http://www.apache.org/licenses/LICENSE-2.0
 *
 * Unless required by applicable law or agreed to in writing, software
 * distributed under the License is distributed on an "AS IS" BASIS,
 * WITHOUT WARRANTIES OR CONDITIONS OF ANY KIND, either express or implied.
 * See the License for the specific language governing permissions and
 * limitations under the License.
 */
package com.google.api.codegen.nodejs;

import com.google.api.codegen.config.ProductConfig;
import com.google.api.codegen.gapic.GapicCodePathMapper;
<<<<<<< HEAD
=======
import com.google.api.codegen.util.VersionMatcher;
import com.google.api.tools.framework.model.ProtoElement;
>>>>>>> f869d551
import com.google.common.base.Splitter;
import java.util.List;

public class NodeJSCodePathMapper implements GapicCodePathMapper {
  @Override
  public String getOutputPath(String elementFullName, ProductConfig config) {
    String apiVersion = "";
    List<String> packages = Splitter.on(".").splitToList(elementFullName);
    if (packages.size() > 2) {
      String parentName = packages.get(packages.size() - 2);
<<<<<<< HEAD
      if (parentName.matches("v[0-9]+(p[0-9]+)?((alpha|beta)[0-9]+)?")) {
=======
      if (VersionMatcher.isVersion(parentName)) {
>>>>>>> f869d551
        apiVersion = parentName;
      }
    }
    return apiVersion.isEmpty() ? "src" : ("src/" + apiVersion);
  }
}<|MERGE_RESOLUTION|>--- conflicted
+++ resolved
@@ -16,11 +16,7 @@
 
 import com.google.api.codegen.config.ProductConfig;
 import com.google.api.codegen.gapic.GapicCodePathMapper;
-<<<<<<< HEAD
-=======
 import com.google.api.codegen.util.VersionMatcher;
-import com.google.api.tools.framework.model.ProtoElement;
->>>>>>> f869d551
 import com.google.common.base.Splitter;
 import java.util.List;
 
@@ -31,11 +27,7 @@
     List<String> packages = Splitter.on(".").splitToList(elementFullName);
     if (packages.size() > 2) {
       String parentName = packages.get(packages.size() - 2);
-<<<<<<< HEAD
-      if (parentName.matches("v[0-9]+(p[0-9]+)?((alpha|beta)[0-9]+)?")) {
-=======
       if (VersionMatcher.isVersion(parentName)) {
->>>>>>> f869d551
         apiVersion = parentName;
       }
     }
