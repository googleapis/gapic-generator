--- conflicted
+++ resolved
@@ -14,31 +14,24 @@
  */
 package com.google.api.codegen;
 
-<<<<<<< HEAD
-=======
+import java.io.IOException;
 import java.util.Properties;
 
->>>>>>> 019f604b
 public class GeneratorVersionProvider {
 
   private static final String DEFAULT_VERSION = "";
 
   public static String getGeneratorVersion() {
-<<<<<<< HEAD
-    return "0.0.5";
-=======
     String version = DEFAULT_VERSION;
     Properties properties = new Properties();
-    return "0.0.5";
-    //    try {
-    //      properties.load(
-    //          GeneratorVersionProvider.class
-    //              .getResourceAsStream("/com/google/api/codegen/codegen.properties"));
-    //      version = properties.getProperty("version");
-    //    } catch (IOException e) {
-    //      e.printStackTrace(System.err);
-    //    }
-    //    return version;
->>>>>>> 019f604b
+    try {
+      properties.load(
+          GeneratorVersionProvider.class
+              .getResourceAsStream("/com/google/api/codegen/codegen.properties"));
+      version = properties.getProperty("version");
+    } catch (IOException e) {
+      e.printStackTrace(System.err);
+    }
+    return version;
   }
 }