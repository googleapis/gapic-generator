/* Copyright 2016 Google Inc
 *
 * Licensed under the Apache License, Version 2.0 (the "License");
 * you may not use this file except in compliance with the License.
 * You may obtain a copy of the License at
 *
 *      http://www.apache.org/licenses/LICENSE-2.0
 *
 * Unless required by applicable law or agreed to in writing, software
 * distributed under the License is distributed on an "AS IS" BASIS,
 * WITHOUT WARRANTIES OR CONDITIONS OF ANY KIND, either express or implied.
 * See the License for the specific language governing permissions and
 * limitations under the License.
 */
package com.google.api.codegen;

/** Utility class for manipulating words */
public class Inflector {

  /** Gives the singular form of an English word (only works for regular English plurals). */
  public static String singularize(String in) {
    if (in.endsWith("lves") || in.endsWith("rves")) {
      return in.substring(0, in.length() - 3) + "f";

    } else if (in.endsWith("ies")) {
      return in.substring(0, in.length() - 3) + "y";

    } else if (in.endsWith("ses")) {
      return in.substring(0, in.length() - 3) + "s";

    } else if (in.charAt(in.length() - 1) == 's' && in.charAt(in.length() - 2) != 's') {
      return in.substring(0, in.length() - 1);
    }

    return in;
  }

<<<<<<< HEAD
  // TODO (garrettjones) find an existing function that does this
=======
>>>>>>> db138b71
  /** Gives the singular form of an English word (only works for regular English plurals). */
  public static String pluralize(String in) {
    if (in.endsWith("x") || in.endsWith("s") || in.endsWith("sh") || in.endsWith("ch")) {
      return in + "es";
    } else {
      return in + "s";
    }
  }
}<|MERGE_RESOLUTION|>--- conflicted
+++ resolved
@@ -35,10 +35,6 @@
     return in;
   }
 
-<<<<<<< HEAD
-  // TODO (garrettjones) find an existing function that does this
-=======
->>>>>>> db138b71
   /** Gives the singular form of an English word (only works for regular English plurals). */
   public static String pluralize(String in) {
     if (in.endsWith("x") || in.endsWith("s") || in.endsWith("sh") || in.endsWith("ch")) {
