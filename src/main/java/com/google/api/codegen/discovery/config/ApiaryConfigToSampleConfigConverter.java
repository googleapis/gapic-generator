/* Copyright 2016 Google Inc
 *
 * Licensed under the Apache License, Version 2.0 (the "License");
 * you may not use this file except in compliance with the License.
 * You may obtain a copy of the License at
 *
 *      http://www.apache.org/licenses/LICENSE-2.0
 *
 * Unless required by applicable law or agreed to in writing, software
 * distributed under the License is distributed on an "AS IS" BASIS,
 * WITHOUT WARRANTIES OR CONDITIONS OF ANY KIND, either express or implied.
 * See the License for the specific language governing permissions and
 * limitations under the License.
 */
package com.google.api.codegen.discovery.config;

import com.google.api.codegen.ApiaryConfig;
import com.google.api.codegen.DiscoveryImporter;
import com.google.common.base.Strings;
import com.google.common.collect.ImmutableList;
import com.google.common.collect.ImmutableMap;
import com.google.common.collect.Table;
import com.google.protobuf.Field;
import com.google.protobuf.Field.Kind;
import com.google.protobuf.Method;
import com.google.protobuf.Type;
import java.util.Arrays;
import java.util.HashMap;
import java.util.LinkedList;
import java.util.List;
import java.util.Map;

public class ApiaryConfigToSampleConfigConverter {

  private static final String KEY_FIELD_NAME = "key";
  private static final String VALUE_FIELD_NAME = "value";
  private static final ImmutableList<String> PAGE_TOKEN_NAMES =
      ImmutableList.of("pageToken", "nextPageToken");

  private final List<Method> methods;
  private final ApiaryConfig apiaryConfig;
  private final TypeNameGenerator typeNameGenerator;

  private final Map<String, List<String>> methodNameComponents;

  public ApiaryConfigToSampleConfigConverter(
      List<Method> methods, ApiaryConfig apiaryConfig, TypeNameGenerator typeNameGenerator) {
    this.methods = methods;
    this.apiaryConfig = apiaryConfig;
    this.typeNameGenerator = typeNameGenerator;
    typeNameGenerator.setApiCanonicalNameAndVersion(
        apiaryConfig.getServiceCanonicalName(), apiaryConfig.getApiVersion());

    methodNameComponents = new HashMap<String, List<String>>();
    // Since methodNameComponents are used to generate the request type name, we
    // produce them here for ease of access.
    for (Method method : methods) {
      LinkedList<String> split = new LinkedList<>(Arrays.asList(method.getName().split("\\.")));
      methodNameComponents.put(method.getName(), split);
    }
  }

  /** Converts the class' configuration into a SampleConfig. */
  public SampleConfig convert() {
    String apiName = apiaryConfig.getApiName();
    String apiVersion = typeNameGenerator.getApiVersion(apiaryConfig.getApiVersion());
    Map<String, MethodInfo> methods = new HashMap<String, MethodInfo>();
    for (Method method : this.methods) {
      methods.put(method.getName(), createMethod(method));
    }
    String apiTypeName = typeNameGenerator.getApiTypeName(apiaryConfig.getServiceCanonicalName());
    return SampleConfig.newBuilder()
        .apiTitle(apiaryConfig.getApiTitle())
        .apiCanonicalName(apiaryConfig.getServiceCanonicalName())
        .apiName(apiName)
        .apiVersion(apiVersion)
        .versionModule(apiaryConfig.getVersionModule())
        .apiTypeName(apiTypeName)
        .packagePrefix(
            typeNameGenerator.getPackagePrefix(
                apiName, apiaryConfig.getServiceCanonicalName(), apiVersion))
        .methods(methods)
        .authType(apiaryConfig.getAuthType())
        .authInstructionsUrl(apiaryConfig.getAuthInstructionsUrl())
        .build();
  }

  /** Creates a method. */
  private MethodInfo createMethod(Method method) {
    // The order of fields must be preserved, so we use an ImmutableMap.
    ImmutableMap.Builder<String, FieldInfo> fieldsBuilder = new ImmutableMap.Builder<>();
    TypeInfo requestBodyType = null;
<<<<<<< HEAD
    boolean isPageStreamingResourceSetterInRequestBody = false;
=======
    Type requestType = apiaryConfig.getType(method.getRequestTypeUrl());
>>>>>>> 6d420ed4
    for (String fieldName : apiaryConfig.getMethodParams(method.getName())) {
      Field field = apiaryConfig.getField(requestType, fieldName);
      // If one of the method arguments has the field name "request$", it's the
      // request body.
      if (fieldName.equals(DiscoveryImporter.REQUEST_FIELD_NAME)) {
        requestBodyType = createTypeInfo(field, method);

        Type type = apiaryConfig.getType(field.getTypeUrl());
        for (Field field2 : type.getFieldsList()) {
          if (field2.getName().equals(PAGE_TOKEN_FIELD_NAME)) {
            isPageStreamingResourceSetterInRequestBody = true;
          }
        }
        continue;
      }
      fieldsBuilder.put(field.getName(), createFieldInfo(field, requestType, method));
    }
    ImmutableMap<String, FieldInfo> fields = fieldsBuilder.build();

    TypeInfo requestTypeInfo = createTypeInfo(method, true);
    TypeInfo responseTypeInfo = null;
    String responseTypeUrl = typeNameGenerator.getResponseTypeUrl(method.getResponseTypeUrl());
    if (!Strings.isNullOrEmpty(responseTypeUrl)) {
      responseTypeInfo = createTypeInfo(method, false);
    }

<<<<<<< HEAD
    boolean isPageStreaming = isPageStreaming(method);
    FieldInfo pageStreamingResourceField = null;
    if (isPageStreaming) {
      Type containerType = apiaryConfig.getType(responseTypeUrl);
      Field field = getPageStreamingResourceField(containerType);
      pageStreamingResourceField = createFieldInfo(field, containerType, method);
=======
    // Heuristic implementation interprets method to be page streaming iff one of the names
    // "pageToken" or "nextPageToken" occurs among the fields of both the method's response type and
    // either the method's request (query parameters) or request body.
    boolean isPageStreamingResourceSetterInRequestBody = false;
    String requestPageTokenName = "";
    if (requestBodyType != null) {
      Map<String, FieldInfo> requestBodyFields = requestBodyType.message().fields();
      for (String tokenName : PAGE_TOKEN_NAMES) {
        if (requestBodyFields.containsKey(tokenName)) {
          isPageStreamingResourceSetterInRequestBody = true;
          requestPageTokenName = tokenName;
          break;
        }
      }
    }
    boolean hasResponsePageToken = false;
    String responsePageTokenName = "";
    Type responseType = apiaryConfig.getType(method.getResponseTypeUrl());
    if (responseType != null) {
      String fieldName;
      FIELDS:
      for (Field field : responseType.getFieldsList()) {
        fieldName = field.getName();
        for (String tokenName : PAGE_TOKEN_NAMES) {
          if (fieldName.equals(tokenName)) {
            hasResponsePageToken = true;
            responsePageTokenName = tokenName;
            break FIELDS;
          }
        }
      }
    }
    boolean isPageStreaming = false;
    if (hasResponsePageToken) {
      if (isPageStreamingResourceSetterInRequestBody) {
        isPageStreaming = true;
      } else {
        Table<Type, String, Field> requestFields = apiaryConfig.getFields();
        for (String tokenName : PAGE_TOKEN_NAMES) {
          if (requestFields.contains(requestType, tokenName)) {
            isPageStreaming = true;
            requestPageTokenName = tokenName;
            break;
          }
        }
      }
    }
    FieldInfo pageStreamingResourceField = null;
    if (isPageStreaming) {
      Field field = getPageStreamingResourceField(responseType);
      pageStreamingResourceField = createFieldInfo(field, responseType, method);
>>>>>>> 6d420ed4
    }

    boolean hasMediaUpload = apiaryConfig.getMediaUpload().contains(method.getName());

    MethodInfo methodInfo =
        MethodInfo.newBuilder()
            .verb(apiaryConfig.getHttpMethod(method.getName()))
            .nameComponents(
                typeNameGenerator.getMethodNameComponents(
                    methodNameComponents.get(method.getName())))
            .fields(fields)
            .requestType(requestTypeInfo)
            .requestBodyType(requestBodyType)
            .responseType(responseTypeInfo)
            .isPageStreaming(isPageStreaming)
            .pageStreamingResourceField(pageStreamingResourceField)
            .isPageStreamingResourceSetterInRequestBody(isPageStreamingResourceSetterInRequestBody)
            .requestPageTokenName(requestPageTokenName)
            .responsePageTokenName(responsePageTokenName)
            .hasMediaUpload(hasMediaUpload)
            // Ignore media download for methods supporting media upload, as
            // Apiary cannot combine both in a single request, and no sensible
            // use cases are known for download with a method supporting upload.
            // https://developers.google.com/discovery/v1/using#discovery-doc-methods
            .hasMediaDownload(
                !hasMediaUpload && apiaryConfig.getMediaDownload().contains(method.getName()))
            .authScopes(apiaryConfig.getAuthScopes(method.getName()))
            .build();
    return methodInfo;
  }

  /** Creates a field. */
  private FieldInfo createFieldInfo(Field field, Type containerType, Method method) {
    String example = "";
    TypeInfo typeInfo = createTypeInfo(field, method);
    if (typeInfo.kind() == Field.Kind.TYPE_STRING) {
      String fieldPattern =
          apiaryConfig.getFieldPattern().get(containerType.getName(), field.getName());
      String stringFormat = apiaryConfig.getStringFormat(containerType.getName(), field.getName());
      example = typeNameGenerator.getFieldPatternExample(fieldPattern);
      if (!Strings.isNullOrEmpty(example)) {
        // Generates an example of the format: `ex: "projects/my-project/logs/my-log"`
        example = "ex: " + example;
      } else {
        example = typeNameGenerator.getStringFormatExample(stringFormat);
      }
    }
    return FieldInfo.newBuilder()
        .name(field.getName())
        .type(typeInfo)
        .cardinality(field.getCardinality())
        .example(example)
        .description(
            Strings.nullToEmpty(
                apiaryConfig.getDescription(method.getRequestTypeUrl(), field.getName())))
        .required(true)
        .build();
  }

  /** Creates the type of a field. */
  private TypeInfo createTypeInfo(Field field, Method method) {
    boolean isMap =
        apiaryConfig.getAdditionalProperties(method.getResponseTypeUrl(), field.getName()) != null;
    boolean isArray = !isMap && (field.getCardinality() == Field.Cardinality.CARDINALITY_REPEATED);

    TypeInfo mapKey = null;
    TypeInfo mapValue = null;
    boolean isMessage = false;
    MessageTypeInfo messageTypeInfo = null;

    if (isMap) {
      Type type = apiaryConfig.getType(field.getTypeUrl());
      mapKey = createTypeInfo(apiaryConfig.getField(type, KEY_FIELD_NAME), method);
      mapValue = createTypeInfo(apiaryConfig.getField(type, VALUE_FIELD_NAME), method);
    } else if (field.getKind() == Field.Kind.TYPE_MESSAGE) {
      isMessage = true;
      messageTypeInfo = createMessageTypeInfo(field, method, apiaryConfig);
    }
    return TypeInfo.newBuilder()
        .kind(field.getKind())
        .isMap(isMap)
        .mapKey(mapKey)
        .mapValue(mapValue)
        .isArray(isArray)
        .isMessage(isMessage)
        .message(messageTypeInfo)
        .build();
  }

  /**
   * Creates the type of a method's request and response messages.
   *
   * <p>Serves as a wrapper over createMessageInfo that produces a message type which contains only
   * the type's name. The semantics of the method name change if the message is the request or
   * response type. For a request type, typeName is some combination of the methodNameComponents,
   * and for a response type, typeName is parsed from the configuration.
   */
  private TypeInfo createTypeInfo(Method method, boolean isRequest) {
    String typeName =
        isRequest
            ? typeNameGenerator.getRequestTypeName(methodNameComponents.get(method.getName()))
            : typeNameGenerator.getMessageTypeName(
                typeNameGenerator.getResponseTypeUrl(method.getResponseTypeUrl()));
    String subpackage = typeNameGenerator.getSubpackage(isRequest);
    MessageTypeInfo messageTypeInfo =
        MessageTypeInfo.newBuilder()
            .typeName(typeName)
            .subpackage(subpackage)
            .fields(new HashMap<String, FieldInfo>())
            .build();
    return TypeInfo.newBuilder()
        .kind(Field.Kind.TYPE_MESSAGE)
        .isMap(false)
        .mapKey(null)
        .mapValue(null)
        .isArray(false)
        .isMessage(true)
        .message(messageTypeInfo)
        .build();
  }

  /**
   * Creates a message type from a type and a field.
   *
   * <p>If deep is false, the fields of the message are not explored or generated. Since there is no
   * detection and defense against cycles, only set deep to true if the fields of the message are
   * important.
   */
  private MessageTypeInfo createMessageTypeInfo(
      Field field, Method method, ApiaryConfig apiaryConfig) {
    String typeName = typeNameGenerator.getMessageTypeName(field.getTypeUrl());
    // Since request body fields aren't used at any point in the process, we
    // don't fill them in here. Note that a recursive approach to exploring
    // message fields must be able to handle cycles.
    return MessageTypeInfo.newBuilder()
        .typeName(typeName)
        .subpackage(typeNameGenerator.getSubpackage(false))
        .fields(new HashMap<String, FieldInfo>())
        .build();
  }

  /**
   * Returns the resource field of a page streaming response type.
   *
   * <p>The heuristic implemented returns the first field within type that has a repeated
   * cardinality, if one exists. Otherwise it returns the first field that is of type string.
   */
  private Field getPageStreamingResourceField(Type type) {
    // We assume the first field with repeated cardinality is the right one.
    for (Field field : type.getFieldsList()) {
      if (field.getCardinality() == Field.Cardinality.CARDINALITY_REPEATED) {
        return field;
      }
    }
    // If there is no field of repeated cardinality then we assume the first
    // message of type string is the page streaming resource.
    for (Field field : type.getFieldsList()) {
      if (field.getKind() == Kind.TYPE_STRING) {
        return field;
      }
    }
    return null;
  }
}<|MERGE_RESOLUTION|>--- conflicted
+++ resolved
@@ -90,11 +90,11 @@
     // The order of fields must be preserved, so we use an ImmutableMap.
     ImmutableMap.Builder<String, FieldInfo> fieldsBuilder = new ImmutableMap.Builder<>();
     TypeInfo requestBodyType = null;
-<<<<<<< HEAD
+    Type requestType = apiaryConfig.getType(method.getRequestTypeUrl());
+
     boolean isPageStreamingResourceSetterInRequestBody = false;
-=======
-    Type requestType = apiaryConfig.getType(method.getRequestTypeUrl());
->>>>>>> 6d420ed4
+    String requestPageTokenName = "";
+
     for (String fieldName : apiaryConfig.getMethodParams(method.getName())) {
       Field field = apiaryConfig.getField(requestType, fieldName);
       // If one of the method arguments has the field name "request$", it's the
@@ -102,10 +102,14 @@
       if (fieldName.equals(DiscoveryImporter.REQUEST_FIELD_NAME)) {
         requestBodyType = createTypeInfo(field, method);
 
-        Type type = apiaryConfig.getType(field.getTypeUrl());
-        for (Field field2 : type.getFieldsList()) {
-          if (field2.getName().equals(PAGE_TOKEN_FIELD_NAME)) {
-            isPageStreamingResourceSetterInRequestBody = true;
+        // Below is the request body specific portion of the page streaming logic.
+        for (Field field2 : apiaryConfig.getType(field.getTypeUrl()).getFieldsList()) {
+          for (String tokenName : PAGE_TOKEN_NAMES) {
+            if (field2.getName().equals(tokenName)) {
+              isPageStreamingResourceSetterInRequestBody = true;
+              requestPageTokenName = tokenName;
+              break;
+            }
           }
         }
         continue;
@@ -121,29 +125,9 @@
       responseTypeInfo = createTypeInfo(method, false);
     }
 
-<<<<<<< HEAD
-    boolean isPageStreaming = isPageStreaming(method);
-    FieldInfo pageStreamingResourceField = null;
-    if (isPageStreaming) {
-      Type containerType = apiaryConfig.getType(responseTypeUrl);
-      Field field = getPageStreamingResourceField(containerType);
-      pageStreamingResourceField = createFieldInfo(field, containerType, method);
-=======
     // Heuristic implementation interprets method to be page streaming iff one of the names
     // "pageToken" or "nextPageToken" occurs among the fields of both the method's response type and
     // either the method's request (query parameters) or request body.
-    boolean isPageStreamingResourceSetterInRequestBody = false;
-    String requestPageTokenName = "";
-    if (requestBodyType != null) {
-      Map<String, FieldInfo> requestBodyFields = requestBodyType.message().fields();
-      for (String tokenName : PAGE_TOKEN_NAMES) {
-        if (requestBodyFields.containsKey(tokenName)) {
-          isPageStreamingResourceSetterInRequestBody = true;
-          requestPageTokenName = tokenName;
-          break;
-        }
-      }
-    }
     boolean hasResponsePageToken = false;
     String responsePageTokenName = "";
     Type responseType = apiaryConfig.getType(method.getResponseTypeUrl());
@@ -180,7 +164,6 @@
     if (isPageStreaming) {
       Field field = getPageStreamingResourceField(responseType);
       pageStreamingResourceField = createFieldInfo(field, responseType, method);
->>>>>>> 6d420ed4
     }
 
     boolean hasMediaUpload = apiaryConfig.getMediaUpload().contains(method.getName());
