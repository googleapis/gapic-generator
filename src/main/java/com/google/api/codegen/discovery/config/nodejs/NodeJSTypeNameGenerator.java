/* Copyright 2016 Google Inc
 *
 * Licensed under the Apache License, Version 2.0 (the "License");
 * you may not use this file except in compliance with the License.
 * You may obtain a copy of the License at
 *
 *      http://www.apache.org/licenses/LICENSE-2.0
 *
 * Unless required by applicable law or agreed to in writing, software
 * distributed under the License is distributed on an "AS IS" BASIS,
 * WITHOUT WARRANTIES OR CONDITIONS OF ANY KIND, either express or implied.
 * See the License for the specific language governing permissions and
 * limitations under the License.
 */
package com.google.api.codegen.discovery.config.nodejs;

<<<<<<< HEAD
import com.google.api.codegen.discovery.DefaultString;
import com.google.api.codegen.discovery.config.TypeNameGenerator;
import com.google.common.base.Strings;
=======
import com.google.api.codegen.discovery.config.TypeNameGenerator;
>>>>>>> 794e351f

public class NodeJSTypeNameGenerator extends TypeNameGenerator {

  @Override
<<<<<<< HEAD
  public String getApiVersion(String apiVersion) {
    return apiVersion;
  }

  @Override
  public String getApiTypeName(String apiName) {
    return apiName;
  }

  @Override
  public String getFieldPatternExample(String pattern) {
    String def = DefaultString.getNonTrivialPlaceholder(pattern);
    if (Strings.isNullOrEmpty(def)) {
      return "";
    }
    return String.format("'%s'", def);
=======
  public String stringDelimiter() {
    return "'";
  }

  @Override
  public String getStringFormatExample(String format) {
    return getStringFormatExample(format, "Date.toISOString()", "Date.toISOString()");
>>>>>>> 794e351f
  }
}<|MERGE_RESOLUTION|>--- conflicted
+++ resolved
@@ -14,35 +14,11 @@
  */
 package com.google.api.codegen.discovery.config.nodejs;
 
-<<<<<<< HEAD
-import com.google.api.codegen.discovery.DefaultString;
 import com.google.api.codegen.discovery.config.TypeNameGenerator;
-import com.google.common.base.Strings;
-=======
-import com.google.api.codegen.discovery.config.TypeNameGenerator;
->>>>>>> 794e351f
 
 public class NodeJSTypeNameGenerator extends TypeNameGenerator {
 
   @Override
-<<<<<<< HEAD
-  public String getApiVersion(String apiVersion) {
-    return apiVersion;
-  }
-
-  @Override
-  public String getApiTypeName(String apiName) {
-    return apiName;
-  }
-
-  @Override
-  public String getFieldPatternExample(String pattern) {
-    String def = DefaultString.getNonTrivialPlaceholder(pattern);
-    if (Strings.isNullOrEmpty(def)) {
-      return "";
-    }
-    return String.format("'%s'", def);
-=======
   public String stringDelimiter() {
     return "'";
   }
@@ -50,6 +26,5 @@
   @Override
   public String getStringFormatExample(String format) {
     return getStringFormatExample(format, "Date.toISOString()", "Date.toISOString()");
->>>>>>> 794e351f
   }
 }