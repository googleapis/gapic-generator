/* Copyright 2016 Google Inc
 *
 * Licensed under the Apache License, Version 2.0 (the "License");
 * you may not use this file except in compliance with the License.
 * You may obtain a copy of the License at
 *
 *      http://www.apache.org/licenses/LICENSE-2.0
 *
 * Unless required by applicable law or agreed to in writing, software
 * distributed under the License is distributed on an "AS IS" BASIS,
 * WITHOUT WARRANTIES OR CONDITIONS OF ANY KIND, either express or implied.
 * See the License for the specific language governing permissions and
 * limitations under the License.
 */
package com.google.api.codegen.discovery.config.go;

import com.google.api.codegen.DiscoveryImporter;
import com.google.api.codegen.discovery.config.TypeNameGenerator;
import com.google.api.codegen.util.Name;
<<<<<<< HEAD
import com.google.common.base.Strings;
import java.util.LinkedList;
=======
>>>>>>> 794e351f
import java.util.List;
import java.util.regex.Matcher;
import java.util.regex.Pattern;

public class GoTypeNameGenerator extends TypeNameGenerator {

  // Pattern used to rename some Go package versions.
  private static final Pattern SUB_VERSION = Pattern.compile("^(.+)_(v[0-9.]+)$");

  @Override
  public List<String> getMethodNameComponents(List<String> nameComponents) {
    LinkedList<String> copy = new LinkedList<String>(nameComponents);
    // Don't edit the original object.
    copy.removeFirst();
    for (int i = 0; i < copy.size(); i++) {
      copy.set(i, Name.lowerCamel(copy.get(i)).toUpperCamel());
    }
    return copy;
  }

  @Override
  public String getApiVersion(String apiVersion) {
    if (apiVersion.equals("alpha") || apiVersion.equals("beta")) {
      return "v0." + apiVersion;
    }
    Matcher subVersion = SUB_VERSION.matcher(apiVersion);
    if (subVersion.matches()) {
      return subVersion.group(1) + "/" + subVersion.group(2);
    }
    return apiVersion;
  }

  @Override
  public String getPackagePrefix(String apiName, String apiVersion) {
    return "google.golang.org/api/" + apiName + "/" + apiVersion;
  }

  @Override
  public String getRequestTypeName(List<String> methodNameComponents) {
    LinkedList<String> copy = new LinkedList<String>(methodNameComponents);
    copy.removeFirst();
    String arr[] = copy.toArray(new String[copy.size() + 1]);
    arr[arr.length - 1] = "call";
    return Name.lowerCamel(arr).toUpperCamel();
  }

  @Override
  public String getResponseTypeUrl(String responseTypeUrl) {
    // Go client libraries return an empty struct if the responseTypeUrl is
    // "Empty". If the responseTypeName is truly empty ("empty$"), nothing is
    // returned.
    if (responseTypeUrl.equals(DiscoveryImporter.EMPTY_TYPE_NAME)) {
      return "";
    }
    return responseTypeUrl;
  }

  @Override
  public String getMessageTypeName(String messageTypeName) {
    // Avoid cases like "DatasetList.Datasets"
    String pieces[] = messageTypeName.split("\\.");
    return pieces[pieces.length - 1];
  }

  @Override
<<<<<<< HEAD
  public String getFieldPatternExample(String pattern) {
    String def = DefaultString.getNonTrivialPlaceholder(pattern);
    if (Strings.isNullOrEmpty(def)) {
      return "";
    }
    return String.format("\"%s\"", def);
=======
  public String getStringFormatExample(String format) {
    return "";
>>>>>>> 794e351f
  }
}<|MERGE_RESOLUTION|>--- conflicted
+++ resolved
@@ -17,11 +17,7 @@
 import com.google.api.codegen.DiscoveryImporter;
 import com.google.api.codegen.discovery.config.TypeNameGenerator;
 import com.google.api.codegen.util.Name;
-<<<<<<< HEAD
-import com.google.common.base.Strings;
 import java.util.LinkedList;
-=======
->>>>>>> 794e351f
 import java.util.List;
 import java.util.regex.Matcher;
 import java.util.regex.Pattern;
@@ -87,16 +83,7 @@
   }
 
   @Override
-<<<<<<< HEAD
-  public String getFieldPatternExample(String pattern) {
-    String def = DefaultString.getNonTrivialPlaceholder(pattern);
-    if (Strings.isNullOrEmpty(def)) {
-      return "";
-    }
-    return String.format("\"%s\"", def);
-=======
   public String getStringFormatExample(String format) {
     return "";
->>>>>>> 794e351f
   }
 }