--- conflicted
+++ resolved
@@ -91,30 +91,6 @@
 
     for (Schema schema : schemas.values()) {
       schema.setParent(thisDocument);
-<<<<<<< HEAD
-    }
-    for (Method method : methods) {
-      method.setParent(thisDocument);
-    }
-
-    return thisDocument;
-  }
-
-  /**
-   * Returns the schema the given schema references.
-   *
-   * <p>If the reference property of a schema is non-empty, then it references another schema. This
-   * method returns the schema that the given schema eventually references. If the given schema does
-   * not reference another schema, it is returned. If schema is null, null is returned.
-   *
-   * @param schema the schema to dereference.
-   * @return the first non-reference schema, or null if schema is null.
-   */
-  public Schema dereferenceSchema(Schema schema) {
-    if (schema == null) {
-      return null;
-=======
->>>>>>> 5eae5052
     }
     for (Method method : methods) {
       method.setParent(thisDocument);
@@ -142,11 +118,7 @@
     Map<String, Schema> schemas = new HashMap<>();
     DiscoveryNode schemasNode = root.getObject("schemas");
     for (String name : schemasNode.getFieldNames()) {
-<<<<<<< HEAD
       schemas.put(name, Schema.from(schemasNode.getObject(name), name, null));
-=======
-      schemas.put(name, Schema.from(schemasNode.getObject(name), null));
->>>>>>> 5eae5052
     }
     return schemas;
   }
