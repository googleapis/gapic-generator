/* Copyright 2016 Google Inc
 *
 * Licensed under the Apache License, Version 2.0 (the "License");
 * you may not use this file except in compliance with the License.
 * You may obtain a copy of the License at
 *
 *      http://www.apache.org/licenses/LICENSE-2.0
 *
 * Unless required by applicable law or agreed to in writing, software
 * distributed under the License is distributed on an "AS IS" BASIS,
 * WITHOUT WARRANTIES OR CONDITIONS OF ANY KIND, either express or implied.
 * See the License for the specific language governing permissions and
 * limitations under the License.
 */
package com.google.api.codegen.discovery.viewmodel;

import com.google.api.codegen.SnippetSetRunner;
import com.google.api.codegen.viewmodel.ImportTypeView;
import com.google.api.codegen.viewmodel.ViewModel;
import com.google.auto.value.AutoValue;
import java.util.List;
import javax.annotation.Nullable;

@AutoValue
public abstract class SampleView implements ViewModel {

  @Override
  public abstract String templateFileName();

  @Override
  public abstract String outputPath();

  @Override
  public String resourceRoot() {
    return SnippetSetRunner.SNIPPET_RESOURCE_ROOT;
  }

  public abstract String apiTitle();

  public abstract String apiName();

  public abstract String apiVersion();

  public abstract String appName();

  @Nullable
  public abstract List<ImportTypeView> imports();

  public abstract SampleAuthView auth();

  public abstract String serviceVarName();

  @Nullable
  public abstract String serviceTypeName();

  public abstract String methodVerb();

  public abstract List<String> methodNameComponents();

  public abstract String requestVarName();

  @Nullable
  public abstract String requestTypeName();

  public abstract boolean hasRequestBody();

  @Nullable
  public abstract String requestBodyVarName();

  @Nullable
  public abstract String requestBodyTypeName();

  public abstract boolean hasResponse();

  @Nullable
  public abstract String responseVarName();

  @Nullable
  public abstract String responseTypeName();

  public abstract List<SampleFieldView> fields();

  @Nullable
  public abstract List<String> fieldVarNames();

  public abstract boolean isPageStreaming();

  @Nullable
  public abstract SamplePageStreamingView pageStreaming();

  public abstract boolean hasMediaUpload();

  public abstract boolean hasMediaDownload();

  // Java specific section...
  @Nullable
  public abstract String className();

  @Nullable
  public abstract String createServiceFuncName();

  // Node.js specific section...
  @Nullable
  public abstract String googleImportVarName();

  // Go specific section...
  @Nullable
  public abstract String servicePackageName();

  @Nullable
  public abstract String clientVarName();

  @Nullable
  public abstract String getClientFuncName();

  @Nullable
  public abstract String contextVarName();

  public static Builder newBuilder() {
    return new AutoValue_SampleView.Builder();
  }

  @AutoValue.Builder
  public abstract static class Builder {

    public abstract Builder templateFileName(String val);

    /*
     * Since the semantics of output path generation differ from GAPIC and
     * discovery, this field should only ever contain the name of the output
     * file. The rest of the path is generated and prefixed in ViewModel, where
     * there is access to the service configuration.
     */
    public abstract Builder outputPath(String val);

    public abstract Builder apiTitle(String val);

    public abstract Builder apiName(String val);

    public abstract Builder apiVersion(String val);

<<<<<<< HEAD
    public abstract Builder appName(String val);

    public abstract Builder imports(List<String> val);
=======
    public abstract Builder imports(List<ImportTypeView> val);
>>>>>>> 363e5167

    public abstract Builder auth(SampleAuthView val);

    public abstract Builder serviceVarName(String val);

    public abstract Builder serviceTypeName(String val);

    public abstract Builder methodVerb(String val);

    public abstract Builder methodNameComponents(List<String> val);

    public abstract Builder requestVarName(String val);

    public abstract Builder requestTypeName(String val);

    public abstract Builder hasRequestBody(boolean val);

    public abstract Builder requestBodyVarName(String val);

    public abstract Builder requestBodyTypeName(String val);

    public abstract Builder hasResponse(boolean val);

    public abstract Builder responseVarName(String val);

    public abstract Builder responseTypeName(String val);

    public abstract Builder fields(List<SampleFieldView> val);

    public abstract Builder fieldVarNames(List<String> val);

    public abstract Builder isPageStreaming(boolean val);

    public abstract Builder pageStreaming(SamplePageStreamingView val);

    public abstract Builder hasMediaUpload(boolean val);

    public abstract Builder hasMediaDownload(boolean val);

    public abstract Builder className(String val);

    public abstract Builder createServiceFuncName(String val);

    public abstract Builder googleImportVarName(String val);

    public abstract Builder servicePackageName(String val);

    public abstract Builder clientVarName(String val);

    public abstract Builder getClientFuncName(String val);

    public abstract Builder contextVarName(String val);

    public abstract SampleView build();
  }
}<|MERGE_RESOLUTION|>--- conflicted
+++ resolved
@@ -139,13 +139,9 @@
 
     public abstract Builder apiVersion(String val);
 
-<<<<<<< HEAD
     public abstract Builder appName(String val);
 
-    public abstract Builder imports(List<String> val);
-=======
     public abstract Builder imports(List<ImportTypeView> val);
->>>>>>> 363e5167
 
     public abstract Builder auth(SampleAuthView val);
 
