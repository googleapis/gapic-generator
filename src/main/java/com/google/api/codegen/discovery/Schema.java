--- conflicted
+++ resolved
@@ -50,12 +50,7 @@
     if (root.isEmpty()) {
       return empty();
     }
-<<<<<<< HEAD
-    Schema additionalProperties =
-        Schema.from(root.getObject("additionalProperties"), "", null);
-=======
     Schema additionalProperties = Schema.from(root.getObject("additionalProperties"), "", null);
->>>>>>> 4fad5a65
     if (additionalProperties.type() == Type.EMPTY && additionalProperties.reference().isEmpty()) {
       additionalProperties = null;
     }
