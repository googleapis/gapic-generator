--- conflicted
+++ resolved
@@ -24,11 +24,7 @@
 import java.util.Map;
 
 /** Generates language setting view objects using a package name. */
-<<<<<<< HEAD
-public class LanguageTransformer {
-=======
 class LanguageTransformer {
->>>>>>> eea42da6
 
   List<LanguageSettingView> generateLanguageSettings(String packageName) {
     ImmutableList.Builder<LanguageSettingView> languageSettings = ImmutableList.builder();
