--- conflicted
+++ resolved
@@ -28,7 +28,6 @@
 public class ProtoMethodTransformer implements MethodTransformer {
   private static final PagingParameters PAGING_PARAMETERS = new ProtoPagingParameters();
   private static final int MILLIS_PER_SECOND = 1000;
-  private static final int REQUEST_OBJECT_METHOD_THRESHOLD = 1;
 
   @Override
   public boolean isIgnoredParameter(String parameter) {
@@ -37,11 +36,7 @@
 
   @Override
   public String getTimeoutMillis(MethodModel method) {
-<<<<<<< HEAD
-    return String.valueOf(getTimeoutMillisOrDefault((ProtoMethodModel) method));
-=======
     return String.valueOf(getTimeoutMillis((ProtoMethodModel) method, DEFAULT_MAX_RETRY_DELAY));
->>>>>>> 156a4c66
   }
 
   public static long getTimeoutMillis(ProtoMethodModel method, long defaultTimeout) {
@@ -51,20 +46,7 @@
         return (long) Math.ceil(backendRule.getDeadline() * MILLIS_PER_SECOND);
       }
     }
-<<<<<<< HEAD
-    return -1;
-  }
-
-  /** Get the timeout value from the method settings, or return a default value if not found. */
-  public static long getTimeoutMillisOrDefault(ProtoMethodModel methodModel) {
-    long timeoutMillis = getTimeoutMillis(methodModel);
-    if (timeoutMillis <= 0) {
-      return DEFAULT_MAX_RETRY_DELAY;
-    }
-    return timeoutMillis;
-=======
     return defaultTimeout;
->>>>>>> 156a4c66
   }
 
   @Override
