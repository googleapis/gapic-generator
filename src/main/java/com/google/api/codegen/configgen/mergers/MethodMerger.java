/* Copyright 2017 Google LLC
 *
 * Licensed under the Apache License, Version 2.0 (the "License");
 * you may not use this file except in compliance with the License.
 * You may obtain a copy of the License at
 *
 *      http://www.apache.org/licenses/LICENSE-2.0
 *
 * Unless required by applicable law or agreed to in writing, software
 * distributed under the License is distributed on an "AS IS" BASIS,
 * WITHOUT WARRANTIES OR CONDITIONS OF ANY KIND, either express or implied.
 * See the License for the specific language governing permissions and
 * limitations under the License.
 */
package com.google.api.codegen.configgen.mergers;

import com.google.api.codegen.config.FieldModel;
import com.google.api.codegen.config.InterfaceModel;
import com.google.api.codegen.config.MethodModel;
import com.google.api.codegen.configgen.ListTransformer;
import com.google.api.codegen.configgen.MethodTransformer;
import com.google.api.codegen.configgen.NodeFinder;
import com.google.api.codegen.configgen.nodes.ConfigNode;
import com.google.api.codegen.configgen.nodes.FieldConfigNode;
import com.google.api.codegen.configgen.nodes.ListItemConfigNode;
import com.google.api.codegen.configgen.nodes.metadata.DefaultComment;
import com.google.api.codegen.configgen.nodes.metadata.FixmeComment;
import com.google.common.collect.Iterables;
import java.util.ArrayList;
import java.util.List;
import java.util.Map;

/** Merges the methods property from an API interface into a ConfigNode. */
public class MethodMerger {
  // Do not apply flattening if the parameter count exceeds the threshold.
  // TODO(garrettjones): Investigate a more intelligent way to handle this.
  private static final int FLATTENING_THRESHOLD = 4;

  private static final int REQUEST_OBJECT_METHOD_THRESHOLD = 1;

  private static final String METHODS_COMMENT =
      "A list of method configurations.\n"
          + "Common properties:\n\n"
          + "  name - The simple name of the method.\n\n"
          + "  flattening - Specifies the configuration for parameter flattening.\n"
          + "  Describes the parameter groups for which a generator should produce method "
          + "overloads which allow a client to directly pass request message fields as method "
          + "parameters. This information may or may not be used, depending on the target "
          + "language.\n"
          + "  Consists of groups, which each represent a list of parameters to be "
          + "flattened. Each parameter listed must be a field of the request message.\n\n"
          + "  required_fields - Fields that are always required for a request to be valid.\n\n"
          + "  request_object_method - Turns on or off the generation of a method whose sole "
          + "parameter is a request object. Not all languages will generate this method.\n\n"
          + "  resource_name_treatment - An enum that specifies how to treat the resource name "
          + "formats defined in the field_name_patterns and response_field_name_patterns fields.\n"
          + "  UNSET: default value\n"
          + "  NONE: the collection configs will not be used by the generated code.\n"
          + "  VALIDATE: string fields will be validated by the client against the specified "
          + "resource name formats.\n"
          + "  STATIC_TYPES: the client will use generated types for resource names.\n\n"
          + "  page_streaming - Specifies the configuration for paging.\n"
          + "  Describes information for generating a method which transforms a paging list RPC "
          + "into a stream of resources.\n"
          + "  Consists of a request and a response.\n"
          + "  The request specifies request information of the list method. It defines which "
          + "fields match the paging pattern in the request. The request consists of a "
          + "page_size_field and a token_field. The page_size_field is the name of the optional "
          + "field specifying the maximum number of elements to be returned in the response. The "
          + "token_field is the name of the field in the request containing the page token.\n"
          + "  The response specifies response information of the list method. It defines which "
          + "fields match the paging pattern in the response. The response consists of a "
          + "token_field and a resources_field. The token_field is the name of the field in the "
          + "response containing the next page token. The resources_field is the name of the field "
          + "in the response containing the list of resources belonging to the page.\n\n"
          + "  retry_codes_name - Specifies the configuration for retryable codes. The name must "
          + "be defined in interfaces.retry_codes_def.\n\n"
          + "  retry_params_name - Specifies the configuration for retry/backoff parameters. The "
          + "name must be defined in interfaces.retry_params_def.\n\n"
          + "  field_name_patterns - Maps the field name of the request type to entity_name of "
          + "interfaces.collections.\n"
          + "  Specifies the string pattern that the field must follow.\n\n"
          + "  timeout_millis - Specifies the default timeout for a non-retrying call. If the call "
          + "is retrying, refer to retry_params_name instead.";

  private final RetryMerger retryMerger;
  private final PageStreamingMerger pageStreamingMerger;
  private final MethodTransformer methodTransformer;

  public MethodMerger(
      RetryMerger retryMerger,
      PageStreamingMerger pageStreamingMerger,
      MethodTransformer methodTransformer) {
    this.retryMerger = retryMerger;
    this.pageStreamingMerger = pageStreamingMerger;
    this.methodTransformer = methodTransformer;
  }

  public void generateMethodsNode(
      ConfigNode parentNode, InterfaceModel apiInterface, Map<String, String> collectionNameMap) {
    ConfigNode prevNode = NodeFinder.getLastChild(parentNode);
    FieldConfigNode methodsNode =
        new FieldConfigNode(NodeFinder.getNextLine(prevNode), "methods")
            .setComment(new DefaultComment(METHODS_COMMENT));
    prevNode.insertNext(methodsNode);
    generateMethodsValueNode(methodsNode, apiInterface, collectionNameMap);
  }

  private ConfigNode generateMethodsValueNode(
      ConfigNode parentNode,
      InterfaceModel apiInterface,
      final Map<String, String> collectionNameMap) {
    return ListTransformer.generateList(
        apiInterface.getMethods(),
        parentNode,
        (startLine, method) -> generateMethodNode(startLine, method, collectionNameMap));
  }

  private ListItemConfigNode generateMethodNode(
      int startLine, MethodModel method, Map<String, String> collectionNameMap) {
    ListItemConfigNode methodNode = new ListItemConfigNode(startLine);
    ConfigNode nameNode =
        FieldConfigNode.createStringPair(startLine, "name", method.getSimpleName());
    methodNode.setChild(nameNode);
    ConfigNode prevNode = generateField(nameNode, method);
    prevNode = pageStreamingMerger.generatePageStreamingNode(prevNode, method);
    prevNode = retryMerger.generateRetryNamesNode(prevNode, method);
    prevNode = generateFieldNamePatterns(prevNode, method, collectionNameMap);
<<<<<<< HEAD
    ConfigNode timeoutMillisNode =
        FieldConfigNode.createStringPair(
                NodeFinder.getNextLine(prevNode), "timeout_millis", "60000")
            .setComment(new FixmeComment("Configure the default timeout for a non-retrying call."));
    prevNode.insertNext(timeoutMillisNode);
=======
    generateTimeout(prevNode, method);
>>>>>>> 603fa0ac
    return methodNode;
  }

  private ConfigNode generateField(ConfigNode prevNode, MethodModel method) {
    List<String> parameterList = new ArrayList<>();
    for (FieldModel field : method.getInputFields()) {
      String fieldName = field.getSimpleName();
      if (field.getOneof() == null && !methodTransformer.isIgnoredParameter(fieldName)) {
        parameterList.add(fieldName);
      }
    }

    if (parameterList.size() > 0 && parameterList.size() <= FLATTENING_THRESHOLD) {
      prevNode = generateFlatteningNode(prevNode, parameterList);
    }

    FieldConfigNode requiredFieldsNode =
        new FieldConfigNode(NodeFinder.getNextLine(prevNode), "required_fields");
    requiredFieldsNode.setComment(new FixmeComment("Configure which fields are required."));
    ConfigNode requiredFieldsValueNode =
        ListTransformer.generateStringList(parameterList, requiredFieldsNode);
    if (requiredFieldsValueNode.isPresent()) {
      prevNode.insertNext(requiredFieldsNode);
      prevNode = requiredFieldsNode;
    }

    // use all fields for the following check; if there are ignored fields for flattening
    // purposes, the caller still needs a way to set them (by using the request object method).
    int fieldCount = Iterables.size(method.getInputFields());
    boolean requestObjectMethod =
        (fieldCount > REQUEST_OBJECT_METHOD_THRESHOLD || fieldCount != parameterList.size())
            && !method.getRequestStreaming();
    ConfigNode requestObjectMethodNode =
        FieldConfigNode.createStringPair(
            NodeFinder.getNextLine(prevNode),
            "request_object_method",
            String.valueOf(requestObjectMethod));
    prevNode.insertNext(requestObjectMethodNode);
    return requestObjectMethodNode;
  }

  private ConfigNode generateFlatteningNode(ConfigNode prevNode, List<String> parameterList) {
    ConfigNode flatteningNode =
        new FieldConfigNode(NodeFinder.getNextLine(prevNode), "flattening")
            .setComment(
                new FixmeComment(
                    "Configure which groups of fields should be flattened into method params."));
    prevNode.insertNext(flatteningNode);
    ConfigNode flatteningGroupsNode =
        new FieldConfigNode(NodeFinder.getNextLine(flatteningNode), "groups");
    flatteningNode.setChild(flatteningGroupsNode);
    ConfigNode groupNode = new ListItemConfigNode(NodeFinder.getNextLine(flatteningGroupsNode));
    flatteningGroupsNode.setChild(groupNode);
    ConfigNode parametersNode = new FieldConfigNode(groupNode.getStartLine(), "parameters");
    groupNode.setChild(parametersNode);
    ListTransformer.generateStringList(parameterList, parametersNode);
    return flatteningNode;
  }

  private ConfigNode generateFieldNamePatterns(
      ConfigNode prevNode, MethodModel method, final Map<String, String> nameMap) {
    ConfigNode fieldNamePatternsNode =
        new FieldConfigNode(NodeFinder.getNextLine(prevNode), "field_name_patterns");
    ConfigNode fieldNamePatternsValueNode =
        ListTransformer.generateList(
            method.getResourcePatternNameMap(nameMap).entrySet(),
            fieldNamePatternsNode,
            (startLine, entry) ->
                FieldConfigNode.createStringPair(startLine, entry.getKey(), entry.getValue()));
    if (!fieldNamePatternsValueNode.isPresent()) {
      return prevNode;
    }

    prevNode.insertNext(fieldNamePatternsNode);
    return fieldNamePatternsNode;
  }

  private void generateTimeout(ConfigNode prevNode, MethodModel method) {
    String timeoutMillis = methodTransformer.getTimeoutMillis(method);
    ConfigNode timeoutMillisNode =
        FieldConfigNode.createStringPair("timeout_millis", timeoutMillis)
            .setComment(new FixmeComment("Configure the default timeout for a non-retrying call."));
    prevNode.insertNext(timeoutMillisNode);
  }
}<|MERGE_RESOLUTION|>--- conflicted
+++ resolved
@@ -126,15 +126,7 @@
     prevNode = pageStreamingMerger.generatePageStreamingNode(prevNode, method);
     prevNode = retryMerger.generateRetryNamesNode(prevNode, method);
     prevNode = generateFieldNamePatterns(prevNode, method, collectionNameMap);
-<<<<<<< HEAD
-    ConfigNode timeoutMillisNode =
-        FieldConfigNode.createStringPair(
-                NodeFinder.getNextLine(prevNode), "timeout_millis", "60000")
-            .setComment(new FixmeComment("Configure the default timeout for a non-retrying call."));
-    prevNode.insertNext(timeoutMillisNode);
-=======
     generateTimeout(prevNode, method);
->>>>>>> 603fa0ac
     return methodNode;
   }
 
@@ -213,9 +205,11 @@
   }
 
   private void generateTimeout(ConfigNode prevNode, MethodModel method) {
-    String timeoutMillis = methodTransformer.getTimeoutMillis(method);
     ConfigNode timeoutMillisNode =
-        FieldConfigNode.createStringPair("timeout_millis", timeoutMillis)
+        FieldConfigNode.createStringPair(
+                NodeFinder.getNextLine(prevNode),
+                "timeout_millis",
+                methodTransformer.getTimeoutMillis(method))
             .setComment(new FixmeComment("Configure the default timeout for a non-retrying call."));
     prevNode.insertNext(timeoutMillisNode);
   }
