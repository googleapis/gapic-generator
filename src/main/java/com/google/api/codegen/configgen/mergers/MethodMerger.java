/* Copyright 2017 Google LLC
 *
 * Licensed under the Apache License, Version 2.0 (the "License");
 * you may not use this file except in compliance with the License.
 * You may obtain a copy of the License at
 *
 *      https://www.apache.org/licenses/LICENSE-2.0
 *
 * Unless required by applicable law or agreed to in writing, software
 * distributed under the License is distributed on an "AS IS" BASIS,
 * WITHOUT WARRANTIES OR CONDITIONS OF ANY KIND, either express or implied.
 * See the License for the specific language governing permissions and
 * limitations under the License.
 */
package com.google.api.codegen.configgen.mergers;

import com.google.api.codegen.config.InterfaceModel;
import com.google.api.codegen.config.MethodModel;
import com.google.api.codegen.configgen.ListTransformer;
import com.google.api.codegen.configgen.MethodTransformer;
import com.google.api.codegen.configgen.NodeFinder;
import com.google.api.codegen.configgen.nodes.ConfigNode;
import com.google.api.codegen.configgen.nodes.FieldConfigNode;
import com.google.api.codegen.configgen.nodes.ListItemConfigNode;
import com.google.api.codegen.configgen.nodes.metadata.DefaultComment;
import com.google.api.codegen.configgen.nodes.metadata.FixmeComment;
<<<<<<< HEAD
=======
import java.util.ArrayList;
>>>>>>> 59098a9b
import java.util.List;
import java.util.Map;

/** Merges the methods property from an API interface into a ConfigNode. */
public class MethodMerger {
  // Do not apply flattening if the parameter count exceeds the threshold.
  // TODO(garrettjones): Investigate a more intelligent way to handle this.
  private static final int FLATTENING_THRESHOLD = 4;

  // Default LRO values.
  private static final String LRO_TOTAL_POLL_TIMEOUT = "300000";
  private static final String LRO_INITIAL_POLL_DELAY = "500";
  private static final String LRO_POLL_DELAY_MULTIPLIER = "1.5";
  private static final String LRO_MAX_POLL_DELAY = "5000";
  private static final String LRO_RETURN_TYPE_EMPTY = "google.protobuf.Empty";
  private static final String LRO_METADATA_TYPE = "google.protobuf.Struct";

  private static final String METHODS_COMMENT =
      "A list of method configurations.\n"
          + "Common properties:\n\n"
          + "  name - The simple name of the method.\n\n"
          + "  flattening - Specifies the configuration for parameter flattening.\n"
          + "  Describes the parameter groups for which a generator should produce method "
          + "overloads which allow a client to directly pass request message fields as method "
          + "parameters. This information may or may not be used, depending on the target "
          + "language.\n"
          + "  Consists of groups, which each represent a list of parameters to be "
          + "flattened. Each parameter listed must be a field of the request message.\n\n"
          + "  required_fields - Fields that are always required for a request to be valid.\n\n"
          + "  resource_name_treatment - An enum that specifies how to treat the resource name "
          + "formats defined in the field_name_patterns and response_field_name_patterns fields.\n"
          + "  UNSET: default value\n"
          + "  NONE: the collection configs will not be used by the generated code.\n"
          + "  VALIDATE: string fields will be validated by the client against the specified "
          + "resource name formats.\n"
          + "  STATIC_TYPES: the client will use generated types for resource names.\n\n"
          + "  page_streaming - Specifies the configuration for paging.\n"
          + "  Describes information for generating a method which transforms a paging list RPC "
          + "into a stream of resources.\n"
          + "  Consists of a request and a response.\n"
          + "  The request specifies request information of the list method. It defines which "
          + "fields match the paging pattern in the request. The request consists of a "
          + "page_size_field and a token_field. The page_size_field is the name of the optional "
          + "field specifying the maximum number of elements to be returned in the response. The "
          + "token_field is the name of the field in the request containing the page token.\n"
          + "  The response specifies response information of the list method. It defines which "
          + "fields match the paging pattern in the response. The response consists of a "
          + "token_field and a resources_field. The token_field is the name of the field in the "
          + "response containing the next page token. The resources_field is the name of the field "
          + "in the response containing the list of resources belonging to the page.\n\n"
          + "  retry_codes_name - Specifies the configuration for retryable codes. The name must "
          + "be defined in interfaces.retry_codes_def.\n\n"
          + "  retry_params_name - Specifies the configuration for retry/backoff parameters. The "
          + "name must be defined in interfaces.retry_params_def.\n\n"
          + "  field_name_patterns - Maps the field name of the request type to entity_name of "
          + "interfaces.collections.\n"
          + "  Specifies the string pattern that the field must follow.\n\n"
          + "  timeout_millis - Specifies the default timeout for a non-retrying call. If the call "
          + "is retrying, refer to retry_params_name instead.";

  private final RetryMerger retryMerger;
  private final PageStreamingMerger pageStreamingMerger;
  private final MethodTransformer methodTransformer;

  public MethodMerger(
      RetryMerger retryMerger,
      PageStreamingMerger pageStreamingMerger,
      MethodTransformer methodTransformer) {
    this.retryMerger = retryMerger;
    this.pageStreamingMerger = pageStreamingMerger;
    this.methodTransformer = methodTransformer;
  }

  public void generateMethodsNode(
      ConfigNode parentNode, InterfaceModel apiInterface, Map<String, String> collectionNameMap) {
    ConfigNode prevNode = NodeFinder.getLastChild(parentNode);
    FieldConfigNode methodsNode =
        new FieldConfigNode(NodeFinder.getNextLine(prevNode), "methods")
            .setComment(new DefaultComment(METHODS_COMMENT));
    prevNode.insertNext(methodsNode);
    generateMethodsValueNode(methodsNode, apiInterface, collectionNameMap);
  }

  private ConfigNode generateMethodsValueNode(
      ConfigNode parentNode,
      InterfaceModel apiInterface,
      final Map<String, String> collectionNameMap) {
    return ListTransformer.generateList(
        apiInterface.getMethods(),
        parentNode,
        (startLine, method) -> generateMethodNode(startLine, method, collectionNameMap));
  }

  private ListItemConfigNode generateMethodNode(
      int startLine, MethodModel method, Map<String, String> collectionNameMap) {
    ListItemConfigNode methodNode = new ListItemConfigNode(startLine);
    ConfigNode nameNode =
        FieldConfigNode.createStringPair(startLine, "name", method.getSimpleName());
    methodNode.setChild(nameNode);
    ConfigNode prevNode = generateField(nameNode, method);
    prevNode = pageStreamingMerger.generatePageStreamingNode(prevNode, method);
    prevNode = retryMerger.generateRetryNamesNode(prevNode, method);
    prevNode = generateFieldNamePatterns(prevNode, method, collectionNameMap);
    if (method.getOutputType().toString().contains("google.longrunning.Operation")) {
      prevNode = generateLongRunningNode(prevNode, method);
    }

    generateTimeout(prevNode, method);
    return methodNode;
  }

  private ConfigNode generateField(ConfigNode prevNode, MethodModel method) {
    List<String> parameterList = methodTransformer.getParameterList(method);

    int numParams = parameterList.size();
    if (method.hasExtraFieldMask()) {
      numParams += 1;
    }

    if (numParams > 0 && numParams <= FLATTENING_THRESHOLD) {
      prevNode = generateFlatteningNode(prevNode, parameterList);
    }

    FieldConfigNode requiredFieldsNode =
        new FieldConfigNode(NodeFinder.getNextLine(prevNode), "required_fields");
    requiredFieldsNode.setComment(new FixmeComment("Configure which fields are required."));
    ConfigNode requiredFieldsValueNode =
        ListTransformer.generateStringList(parameterList, requiredFieldsNode);
    if (requiredFieldsValueNode.isPresent()) {
      prevNode.insertNext(requiredFieldsNode);
      prevNode = requiredFieldsNode;
    }

<<<<<<< HEAD
    boolean requestObjectMethod = methodTransformer.isRequestObjectMethod(method);
    ConfigNode requestObjectMethodNode =
        FieldConfigNode.createStringPair(
            NodeFinder.getNextLine(prevNode),
            "request_object_method",
            String.valueOf(requestObjectMethod));
    prevNode.insertNext(requestObjectMethodNode);
    return requestObjectMethodNode;
=======
    return prevNode;
>>>>>>> 59098a9b
  }

  private ConfigNode generateLongRunningNode(ConfigNode prevNode, MethodModel methodModel) {
    ConfigNode longRunningNode =
        new FieldConfigNode(NodeFinder.getNextLine(prevNode), "long_running")
            .setComment(new FixmeComment("Configure long running operation."));
    prevNode.insertNext(longRunningNode);

    ConfigNode returnType =
        FieldConfigNode.createStringPair(
                NodeFinder.getNextLine(prevNode), "return_type", LRO_RETURN_TYPE_EMPTY)
            .setComment(new FixmeComment("Configure return type."));

    longRunningNode.setChild(returnType);

    ConfigNode metadataTypeNode =
        FieldConfigNode.createStringPair(
                NodeFinder.getNextLine(prevNode), "metadata_type", LRO_METADATA_TYPE)
            .setComment(new FixmeComment("Configure metadata type."));
    returnType.insertNext(metadataTypeNode);

    ConfigNode initialPollDelayNode =
        FieldConfigNode.createStringPair(
            NodeFinder.getNextLine(prevNode), "initial_poll_delay_millis", LRO_INITIAL_POLL_DELAY);
    metadataTypeNode.insertNext(initialPollDelayNode);

    ConfigNode pollDelayMultiplierNode =
        FieldConfigNode.createStringPair(
            NodeFinder.getNextLine(prevNode), "poll_delay_multiplier", LRO_POLL_DELAY_MULTIPLIER);
    initialPollDelayNode.insertNext(pollDelayMultiplierNode);

    ConfigNode maxPollDelayNode =
        FieldConfigNode.createStringPair(
            NodeFinder.getNextLine(prevNode), "max_poll_delay_millis", LRO_MAX_POLL_DELAY);
    pollDelayMultiplierNode.insertNext(maxPollDelayNode);

    ConfigNode totalPollTimeoutNode =
        FieldConfigNode.createStringPair(
            NodeFinder.getNextLine(prevNode), "total_poll_timeout_millis", LRO_TOTAL_POLL_TIMEOUT);
    maxPollDelayNode.insertNext(totalPollTimeoutNode);

    return longRunningNode;
  }

  private ConfigNode generateFlatteningNode(ConfigNode prevNode, List<String> parameterList) {
    ConfigNode flatteningNode =
        new FieldConfigNode(NodeFinder.getNextLine(prevNode), "flattening")
            .setComment(
                new FixmeComment(
                    "Configure which groups of fields should be flattened into method params."));
    prevNode.insertNext(flatteningNode);
    ConfigNode flatteningGroupsNode =
        new FieldConfigNode(NodeFinder.getNextLine(flatteningNode), "groups");
    flatteningNode.setChild(flatteningGroupsNode);
    ConfigNode groupNode = new ListItemConfigNode(NodeFinder.getNextLine(flatteningGroupsNode));
    flatteningGroupsNode.setChild(groupNode);
    ConfigNode parametersNode = new FieldConfigNode(groupNode.getStartLine(), "parameters");
    groupNode.setChild(parametersNode);
    ListTransformer.generateStringList(parameterList, parametersNode);
    return flatteningNode;
  }

  private ConfigNode generateFieldNamePatterns(
      ConfigNode prevNode, MethodModel method, final Map<String, String> nameMap) {
    ConfigNode fieldNamePatternsNode =
        new FieldConfigNode(NodeFinder.getNextLine(prevNode), "field_name_patterns");
    ConfigNode fieldNamePatternsValueNode =
        ListTransformer.generateList(
            method.getResourcePatternNameMap(nameMap).entrySet(),
            fieldNamePatternsNode,
            (startLine, entry) ->
                FieldConfigNode.createStringPair(startLine, entry.getKey(), entry.getValue()));
    if (!fieldNamePatternsValueNode.isPresent()) {
      return prevNode;
    }

    prevNode.insertNext(fieldNamePatternsNode);
    return fieldNamePatternsNode;
  }

  private void generateTimeout(ConfigNode prevNode, MethodModel method) {
    ConfigNode timeoutMillisNode =
        FieldConfigNode.createStringPair(
                NodeFinder.getNextLine(prevNode),
                "timeout_millis",
                methodTransformer.getTimeoutMillis(method))
            .setComment(new FixmeComment("Configure the default timeout for a non-retrying call."));
    prevNode.insertNext(timeoutMillisNode);
  }
}<|MERGE_RESOLUTION|>--- conflicted
+++ resolved
@@ -24,10 +24,6 @@
 import com.google.api.codegen.configgen.nodes.ListItemConfigNode;
 import com.google.api.codegen.configgen.nodes.metadata.DefaultComment;
 import com.google.api.codegen.configgen.nodes.metadata.FixmeComment;
-<<<<<<< HEAD
-=======
-import java.util.ArrayList;
->>>>>>> 59098a9b
 import java.util.List;
 import java.util.Map;
 
@@ -161,18 +157,7 @@
       prevNode = requiredFieldsNode;
     }
 
-<<<<<<< HEAD
-    boolean requestObjectMethod = methodTransformer.isRequestObjectMethod(method);
-    ConfigNode requestObjectMethodNode =
-        FieldConfigNode.createStringPair(
-            NodeFinder.getNextLine(prevNode),
-            "request_object_method",
-            String.valueOf(requestObjectMethod));
-    prevNode.insertNext(requestObjectMethodNode);
-    return requestObjectMethodNode;
-=======
     return prevNode;
->>>>>>> 59098a9b
   }
 
   private ConfigNode generateLongRunningNode(ConfigNode prevNode, MethodModel methodModel) {
