--- conflicted
+++ resolved
@@ -53,11 +53,7 @@
   }
 
   private Map<String, String> generateConfig(String outputPath) {
-<<<<<<< HEAD
-    ConfigNode node = new ConfigMerger().mergeConfig(model, outputPath);
-=======
-    ConfigNode node = new ProtoConfigMerger().mergeConfig(model);
->>>>>>> 85739a40
+    ConfigNode node = new ProtoConfigMerger().mergeConfig(model, outputPath);
     ConfigGenerator configGenerator = new ConfigGenerator(0);
     configGenerator.visit(node);
     return ImmutableMap.of(outputPath, configGenerator.toString());
