/* Copyright 2017 Google LLC
 *
 * Licensed under the Apache License, Version 2.0 (the "License");
 * you may not use this file except in compliance with the License.
 * You may obtain a copy of the License at
 *
 *      http://www.apache.org/licenses/LICENSE-2.0
 *
 * Unless required by applicable law or agreed to in writing, software
 * distributed under the License is distributed on an "AS IS" BASIS,
 * WITHOUT WARRANTIES OR CONDITIONS OF ANY KIND, either express or implied.
 * See the License for the specific language governing permissions and
 * limitations under the License.
 */
package com.google.api.codegen.configgen.mergers;

import com.google.api.codegen.ConfigProto;
<<<<<<< HEAD
import com.google.api.codegen.configgen.ConfigHelper;
import com.google.api.codegen.configgen.ConfigYamlReader;
import com.google.api.codegen.configgen.MissingFieldTransformer;
import com.google.api.codegen.configgen.NodeFinder;
=======
import com.google.api.codegen.config.ApiModel;
>>>>>>> 85739a40
import com.google.api.codegen.configgen.nodes.ConfigNode;
import com.google.api.codegen.configgen.nodes.FieldConfigNode;
import com.google.api.codegen.configgen.nodes.ScalarConfigNode;
import com.google.api.codegen.configgen.nodes.metadata.DefaultComment;
import com.google.api.codegen.configgen.nodes.metadata.FixmeComment;
<<<<<<< HEAD
import com.google.api.tools.framework.model.Model;
import java.io.File;
=======
>>>>>>> 85739a40

/** Merges the gapic config from an ApiModel into a ConfigNode. */
public class ConfigMerger {
  private static final String CONFIG_DEFAULT_COPYRIGHT_FILE = "copyright-google.txt";
  private static final String CONFIG_DEFAULT_LICENSE_FILE = "license-header-apache-2.0.txt";
  private static final String CONFIG_PROTO_TYPE = ConfigProto.getDescriptor().getFullName();
  private static final String CONFIG_SCHEMA_VERSION = "1.0.0";
  private static final String CONFIG_COMMENT =
      "Address all the FIXMEs in this generated config before using it for client generation. "
          + "Remove this paragraph after you closed all the FIXMEs."
          + " The retry_codes_name, required_fields, flattening, and timeout properties cannot be "
          + "precisely decided by the tooling and may require some configuration.";

  private final LanguageSettingsMerger languageSettingsMerger;
  private final InterfaceMerger interfaceMerger;
  private final String packageName;

<<<<<<< HEAD
  public ConfigNode mergeConfig(Model model, String fileName) {
    ConfigHelper helper = new ConfigHelper(model.getDiagCollector(), fileName);
    FieldConfigNode configNode = mergeConfig(model, new FieldConfigNode(""), helper);
=======
  public ConfigMerger(
      LanguageSettingsMerger languageSettingsMerger,
      InterfaceMerger interfaceMerger,
      String packageName) {
    this.languageSettingsMerger = languageSettingsMerger;
    this.interfaceMerger = interfaceMerger;
    this.packageName = packageName;
  }

  public ConfigNode mergeConfig(ApiModel model) {
    FieldConfigNode configNode = mergeConfig(model, new FieldConfigNode(""));
>>>>>>> 85739a40
    if (configNode == null) {
      return null;
    }

    return configNode.setComment(new FixmeComment(CONFIG_COMMENT));
  }

<<<<<<< HEAD
  public ConfigNode mergeConfig(Model model, File file) {
    ConfigHelper helper = new ConfigHelper(model.getDiagCollector(), file.getName());
    FieldConfigNode configNode = new ConfigYamlReader().generateConfigNode(file, helper);
    if (configNode == null) {
      return null;
    }

    return mergeConfig(model, configNode, helper);
  }

  private FieldConfigNode mergeConfig(
      Model model, FieldConfigNode configNode, ConfigHelper helper) {
    ConfigNode typeNode = mergeType(configNode, helper);
=======
  private FieldConfigNode mergeConfig(ApiModel model, FieldConfigNode configNode) {
    ConfigNode typeNode = mergeType(configNode);
>>>>>>> 85739a40
    if (typeNode == null) {
      return null;
    }

    ConfigNode versionNode = mergeVersion(configNode, typeNode, helper);
    if (versionNode == null) {
      return null;
    }

    ConfigNode languageSettingsNode =
<<<<<<< HEAD
        languageSettingsMerger.mergeLanguageSettings(model, configNode, versionNode, helper);
    if (languageSettingsNode == null) {
      return null;
    }
=======
        languageSettingsMerger.mergeLanguageSettings(packageName, configNode, versionNode);
>>>>>>> 85739a40

    mergeLicenseHeader(configNode, languageSettingsNode);
    interfaceMerger.mergeInterfaces(model, configNode, helper);

    return configNode;
  }

  private ConfigNode mergeType(ConfigNode configNode, ConfigHelper helper) {
    FieldConfigNode typeNode = MissingFieldTransformer.prepend("type", configNode).generate();
    if (!NodeFinder.hasChild(typeNode)) {
      return typeNode.setChild(new ScalarConfigNode(CONFIG_PROTO_TYPE));
    }

    String type = typeNode.getChild().getText();
    if (CONFIG_PROTO_TYPE.equals(type)) {
      return typeNode;
    }

    helper.error("The specified configuration type '%s' is unknown.", type);
    return null;
  }

  private ConfigNode mergeVersion(ConfigNode configNode, ConfigNode prevNode, ConfigHelper helper) {
    FieldConfigNode versionNode =
        MissingFieldTransformer.insert("config_schema_version", configNode, prevNode).generate();
    if (!NodeFinder.hasChild(versionNode)) {
      return versionNode.setChild(new ScalarConfigNode(CONFIG_SCHEMA_VERSION));
    }

    String version = versionNode.getChild().getText();
    if (CONFIG_SCHEMA_VERSION.equals(version)) {
      return versionNode;
    }

    helper.error("The specified configuration schema version '%s' is unsupported.", version);
    return null;
  }

  private void mergeLicenseHeader(ConfigNode configNode, ConfigNode prevNode) {
    FieldConfigNode licenseHeaderNode =
        MissingFieldTransformer.insert("license_header", configNode, prevNode).generate();

    if (NodeFinder.hasChild(licenseHeaderNode)) {
      return;
    }

    FieldConfigNode copyrightFileNode =
        FieldConfigNode.createStringPair("copyright_file", CONFIG_DEFAULT_COPYRIGHT_FILE)
            .setComment(new DefaultComment("The file containing the copyright line(s)."));
    FieldConfigNode licenseFileNode =
        FieldConfigNode.createStringPair("license_file", CONFIG_DEFAULT_LICENSE_FILE)
            .setComment(
                new DefaultComment(
                    "The file containing the raw license header without any copyright line(s)."));
    licenseHeaderNode
        .setChild(copyrightFileNode.insertNext(licenseFileNode))
        .setComment(
            new DefaultComment(
                "The configuration for the license header to put on generated files."));
  }
}<|MERGE_RESOLUTION|>--- conflicted
+++ resolved
@@ -15,24 +15,17 @@
 package com.google.api.codegen.configgen.mergers;
 
 import com.google.api.codegen.ConfigProto;
-<<<<<<< HEAD
+import com.google.api.codegen.config.ApiModel;
 import com.google.api.codegen.configgen.ConfigHelper;
 import com.google.api.codegen.configgen.ConfigYamlReader;
 import com.google.api.codegen.configgen.MissingFieldTransformer;
 import com.google.api.codegen.configgen.NodeFinder;
-=======
-import com.google.api.codegen.config.ApiModel;
->>>>>>> 85739a40
 import com.google.api.codegen.configgen.nodes.ConfigNode;
 import com.google.api.codegen.configgen.nodes.FieldConfigNode;
 import com.google.api.codegen.configgen.nodes.ScalarConfigNode;
 import com.google.api.codegen.configgen.nodes.metadata.DefaultComment;
 import com.google.api.codegen.configgen.nodes.metadata.FixmeComment;
-<<<<<<< HEAD
-import com.google.api.tools.framework.model.Model;
 import java.io.File;
-=======
->>>>>>> 85739a40
 
 /** Merges the gapic config from an ApiModel into a ConfigNode. */
 public class ConfigMerger {
@@ -49,24 +42,21 @@
   private final LanguageSettingsMerger languageSettingsMerger;
   private final InterfaceMerger interfaceMerger;
   private final String packageName;
+  private final ConfigHelper helper;
 
-<<<<<<< HEAD
-  public ConfigNode mergeConfig(Model model, String fileName) {
-    ConfigHelper helper = new ConfigHelper(model.getDiagCollector(), fileName);
-    FieldConfigNode configNode = mergeConfig(model, new FieldConfigNode(""), helper);
-=======
   public ConfigMerger(
       LanguageSettingsMerger languageSettingsMerger,
       InterfaceMerger interfaceMerger,
-      String packageName) {
+      String packageName,
+      ConfigHelper helper) {
     this.languageSettingsMerger = languageSettingsMerger;
     this.interfaceMerger = interfaceMerger;
     this.packageName = packageName;
+    this.helper = helper;
   }
 
   public ConfigNode mergeConfig(ApiModel model) {
     FieldConfigNode configNode = mergeConfig(model, new FieldConfigNode(""));
->>>>>>> 85739a40
     if (configNode == null) {
       return null;
     }
@@ -74,50 +64,36 @@
     return configNode.setComment(new FixmeComment(CONFIG_COMMENT));
   }
 
-<<<<<<< HEAD
-  public ConfigNode mergeConfig(Model model, File file) {
-    ConfigHelper helper = new ConfigHelper(model.getDiagCollector(), file.getName());
+  public ConfigNode mergeConfig(ApiModel model, File file) {
     FieldConfigNode configNode = new ConfigYamlReader().generateConfigNode(file, helper);
     if (configNode == null) {
       return null;
     }
 
-    return mergeConfig(model, configNode, helper);
+    return mergeConfig(model, configNode);
   }
 
-  private FieldConfigNode mergeConfig(
-      Model model, FieldConfigNode configNode, ConfigHelper helper) {
-    ConfigNode typeNode = mergeType(configNode, helper);
-=======
   private FieldConfigNode mergeConfig(ApiModel model, FieldConfigNode configNode) {
     ConfigNode typeNode = mergeType(configNode);
->>>>>>> 85739a40
     if (typeNode == null) {
       return null;
     }
 
-    ConfigNode versionNode = mergeVersion(configNode, typeNode, helper);
+    ConfigNode versionNode = mergeVersion(configNode, typeNode);
     if (versionNode == null) {
       return null;
     }
 
     ConfigNode languageSettingsNode =
-<<<<<<< HEAD
-        languageSettingsMerger.mergeLanguageSettings(model, configNode, versionNode, helper);
-    if (languageSettingsNode == null) {
-      return null;
-    }
-=======
         languageSettingsMerger.mergeLanguageSettings(packageName, configNode, versionNode);
->>>>>>> 85739a40
 
     mergeLicenseHeader(configNode, languageSettingsNode);
-    interfaceMerger.mergeInterfaces(model, configNode, helper);
+    interfaceMerger.mergeInterfaces(model, configNode);
 
     return configNode;
   }
 
-  private ConfigNode mergeType(ConfigNode configNode, ConfigHelper helper) {
+  private ConfigNode mergeType(ConfigNode configNode) {
     FieldConfigNode typeNode = MissingFieldTransformer.prepend("type", configNode).generate();
     if (!NodeFinder.hasChild(typeNode)) {
       return typeNode.setChild(new ScalarConfigNode(CONFIG_PROTO_TYPE));
@@ -132,7 +108,7 @@
     return null;
   }
 
-  private ConfigNode mergeVersion(ConfigNode configNode, ConfigNode prevNode, ConfigHelper helper) {
+  private ConfigNode mergeVersion(ConfigNode configNode, ConfigNode prevNode) {
     FieldConfigNode versionNode =
         MissingFieldTransformer.insert("config_schema_version", configNode, prevNode).generate();
     if (!NodeFinder.hasChild(versionNode)) {
