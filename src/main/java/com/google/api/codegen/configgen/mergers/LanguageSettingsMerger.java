--- conflicted
+++ resolved
@@ -14,7 +14,6 @@
  */
 package com.google.api.codegen.configgen.mergers;
 
-import com.google.api.codegen.configgen.ConfigHelper;
 import com.google.api.codegen.configgen.ListTransformer;
 import com.google.api.codegen.configgen.MissingFieldTransformer;
 import com.google.api.codegen.configgen.NodeFinder;
@@ -23,11 +22,6 @@
 import com.google.api.codegen.configgen.nodes.ScalarConfigNode;
 import com.google.api.codegen.configgen.nodes.metadata.DefaultComment;
 import com.google.api.codegen.util.VersionMatcher;
-<<<<<<< HEAD
-import com.google.api.tools.framework.model.Interface;
-import com.google.api.tools.framework.model.Model;
-=======
->>>>>>> 85739a40
 import com.google.common.base.Joiner;
 import com.google.common.base.Splitter;
 import com.google.common.collect.ImmutableList;
@@ -57,24 +51,13 @@
           .build();
 
   public ConfigNode mergeLanguageSettings(
-<<<<<<< HEAD
-      Model model, ConfigNode configNode, ConfigNode prevNode, ConfigHelper helper) {
-    final String packageName = getPackageName(model, helper);
-    if (packageName == null) {
-      return null;
-    }
-
+      final String packageName, ConfigNode configNode, ConfigNode prevNode) {
     FieldConfigNode languageSettingsNode =
         MissingFieldTransformer.insert("language_settings", configNode, prevNode).generate();
     if (NodeFinder.hasChild(languageSettingsNode)) {
       return languageSettingsNode;
     }
 
-=======
-      final String packageName, ConfigNode configNode, ConfigNode prevNode) {
-    FieldConfigNode languageSettingsNode = new FieldConfigNode("language_settings");
-    prevNode.insertNext(languageSettingsNode);
->>>>>>> 85739a40
     ConfigNode languageSettingsValueNode =
         ListTransformer.generateList(
             LANGUAGE_FORMATTERS.entrySet(),
@@ -89,22 +72,6 @@
         .setComment(new DefaultComment("The settings of generated code in a specific language."));
   }
 
-<<<<<<< HEAD
-  private String getPackageName(Model model, ConfigHelper helper) {
-    if (model.getServiceConfig().getApisCount() > 0) {
-      Api api = model.getServiceConfig().getApis(0);
-      Interface apiInterface = model.getSymbolTable().lookupInterface(api.getName());
-      if (apiInterface != null) {
-        return apiInterface.getFile().getFullName();
-      }
-    }
-
-    helper.error(model.getLocation(), "No interface found");
-    return null;
-  }
-
-=======
->>>>>>> 85739a40
   private ConfigNode mergeLanguageSetting(
       ConfigNode languageNode, LanguageFormatter languageFormatter, String packageName) {
     ConfigNode packageNameNode = new FieldConfigNode("package_name");
