/* Copyright 2017 Google Inc
 *
 * Licensed under the Apache License, Version 2.0 (the "License");
 * you may not use this file except in compliance with the License.
 * You may obtain a copy of the License at
 *
 *      http://www.apache.org/licenses/LICENSE-2.0
 *
 * Unless required by applicable law or agreed to in writing, software
 * distributed under the License is distributed on an "AS IS" BASIS,
 * WITHOUT WARRANTIES OR CONDITIONS OF ANY KIND, either express or implied.
 * See the License for the specific language governing permissions and
 * limitations under the License.
 */
package com.google.api.codegen.configgen.transformer;

import com.google.api.codegen.ResourceNameTreatment;
import com.google.api.codegen.config.FieldModel;
import com.google.api.codegen.config.InterfaceModel;
import com.google.api.codegen.config.MethodModel;
import com.google.api.codegen.configgen.PagingParameters;
import com.google.api.codegen.configgen.viewmodel.FieldNamePatternView;
import com.google.api.codegen.configgen.viewmodel.FlatteningGroupView;
import com.google.api.codegen.configgen.viewmodel.FlatteningView;
import com.google.api.codegen.configgen.viewmodel.MethodView;
import com.google.api.codegen.configgen.viewmodel.PageStreamingRequestView;
import com.google.api.codegen.configgen.viewmodel.PageStreamingResponseView;
import com.google.api.codegen.configgen.viewmodel.PageStreamingView;
import com.google.common.collect.ImmutableList;
import com.google.common.collect.Iterators;
import java.util.ArrayList;
import java.util.List;
import java.util.Map;
import javax.annotation.Nullable;

/** Generates method view objects from an API interface and collection name map. */
public abstract class MethodTransformer {
  private final PagingParameters pagingParameters;

  // Do not apply flattening if the parameter count exceeds the threshold.
  // TODO(shinfan): Investigate a more intelligent way to handle this.
  private static final int FLATTENING_THRESHOLD = 4;

  private static final int REQUEST_OBJECT_METHOD_THRESHOLD = 1;

  public MethodTransformer(PagingParameters pagingParameters) {
    this.pagingParameters = pagingParameters;
  }

  /** Get the ResourceNameTreatment for a method. */
  @Nullable
  abstract ResourceNameTreatment getResourceNameTreatment(MethodModel methodModel);

  /** Make the page streaming response view for a method. */
  @Nullable
  abstract PageStreamingResponseView generatePageStreamingResponse(
      PagingParameters pagingParameters, MethodModel method);

<<<<<<< HEAD
  /** Get the filtered input fields for a model, from a list of candidates. */
  @Nullable
  abstract List<String> filteredInputFields(MethodModel method, List<FieldModel> candidates);

=======
>>>>>>> 1a4997d2
  public List<MethodView> generateMethods(
      InterfaceModel apiInterface, Map<String, String> collectionNameMap) {
    ImmutableList.Builder<MethodView> methods = ImmutableList.builder();
    for (MethodModel method : apiInterface.getMethods()) {
      MethodView.Builder methodView = MethodView.newBuilder();
      methodView.name(method.getRawName());
      generateField(method, methodView);
      generatePageStreaming(method, methodView);
      generateRetry(method, methodView);
      generateFieldNamePatterns(method, methodView, collectionNameMap);
      methodView.timeoutMillis("60000");
      methods.add(methodView.build());
    }
    return methods.build();
  }

  private void generateField(MethodModel method, MethodView.Builder methodView) {
    List<String> parameterList = new ArrayList<>();
    List<FieldModel> fieldList = new ArrayList<>();
    Iterable<FieldModel> inputFields = method.getInputFields();
    for (FieldModel field : inputFields) {
      String fieldName = field.getSimpleName();
      if (field.getOneof() == null
          && !pagingParameters.getIgnoredParameters().contains(fieldName)) {
        parameterList.add(fieldName);
        fieldList.add(field);
      }
    }

    List<String> parameters = filteredInputFields(method, fieldList);

    if (parameters.size() > 0 && parameters.size() <= FLATTENING_THRESHOLD) {
      methodView.flattening(generateFlattening(parameters));
    }

    methodView.requiredFields(parameters);
    // use all fields for the following check; if there are ignored fields for flattening
    // purposes, the caller still needs a way to set them (by using the request object method).
    methodView.requestObjectMethod(
        (Iterators.size(inputFields.iterator()) > REQUEST_OBJECT_METHOD_THRESHOLD
                || Iterators.size(inputFields.iterator()) != parameterList.size())
            && !method.getRequestStreaming());
    methodView.resourceNameTreatment(getResourceNameTreatment(method));
<<<<<<< HEAD
=======
  }

  private List<String> filteredInputFields(MethodModel method, List<FieldModel> candidates) {
    List<String> parameterNames = new ArrayList<>();
    List<FieldModel> parametersForResourceNameMethod = method.getInputFieldsForResourceNameMethod();
    for (FieldModel field : candidates) {
      if (parametersForResourceNameMethod.contains(field)) {
        parameterNames.add(field.getSimpleName());
      }
    }
    return parameterNames;
>>>>>>> 1a4997d2
  }

  private FlatteningView generateFlattening(List<String> parameterList) {
    return FlatteningView.newBuilder()
        .groups(
            ImmutableList.of(FlatteningGroupView.newBuilder().parameters(parameterList).build()))
        .build();
  }

  private void generatePageStreaming(MethodModel method, MethodView.Builder methodView) {
    PageStreamingRequestView request = generatePageStreamingRequest(method);
    if (request == null) {
      return;
    }

    PageStreamingResponseView response = generatePageStreamingResponse(pagingParameters, method);
    if (response == null) {
      return;
    }

    methodView.pageStreaming(
        PageStreamingView.newBuilder().request(request).response(response).build());
  }

  private PageStreamingRequestView generatePageStreamingRequest(MethodModel method) {
    PageStreamingRequestView.Builder requestBuilder = PageStreamingRequestView.newBuilder();

    for (FieldModel field : method.getInputFields()) {
      String fieldName = field.getSimpleName();
      if (fieldName.equals(pagingParameters.getNameForPageToken())) {
        requestBuilder.tokenField(fieldName);
      } else if (fieldName.equals(pagingParameters.getNameForPageSize())) {
        requestBuilder.pageSizeField(fieldName);
      }
    }

    PageStreamingRequestView request = requestBuilder.build();
    return request.tokenField() == null && request.pageSizeField() == null ? null : request;
  }

  private void generateRetry(MethodModel method, MethodView.Builder methodView) {
    methodView.retryCodesName(
        method.isIdempotent()
            ? RetryTransformer.RETRY_CODES_IDEMPOTENT_NAME
            : RetryTransformer.RETRY_CODES_NON_IDEMPOTENT_NAME);
    methodView.retryParamsName(RetryTransformer.RETRY_PARAMS_DEFAULT_NAME);
  }

  private void generateFieldNamePatterns(
      MethodModel method, MethodView.Builder methodView, Map<String, String> nameMap) {
    ImmutableList.Builder<FieldNamePatternView> fieldNamePatterns = ImmutableList.builder();
    Map<String, String> resourcePatternNameMap = method.getResourcePatternNameMap(nameMap);
    for (String resourcePattern : resourcePatternNameMap.keySet()) {
      fieldNamePatterns.add(
          FieldNamePatternView.newBuilder()
              .pathTemplate(resourcePattern)
              .entityName(resourcePatternNameMap.get(resourcePattern))
              .build());
    }

    methodView.fieldNamePatterns(fieldNamePatterns.build());
  }
}<|MERGE_RESOLUTION|>--- conflicted
+++ resolved
@@ -56,13 +56,10 @@
   abstract PageStreamingResponseView generatePageStreamingResponse(
       PagingParameters pagingParameters, MethodModel method);
 
-<<<<<<< HEAD
   /** Get the filtered input fields for a model, from a list of candidates. */
   @Nullable
   abstract List<String> filteredInputFields(MethodModel method, List<FieldModel> candidates);
 
-=======
->>>>>>> 1a4997d2
   public List<MethodView> generateMethods(
       InterfaceModel apiInterface, Map<String, String> collectionNameMap) {
     ImmutableList.Builder<MethodView> methods = ImmutableList.builder();
@@ -106,20 +103,6 @@
                 || Iterators.size(inputFields.iterator()) != parameterList.size())
             && !method.getRequestStreaming());
     methodView.resourceNameTreatment(getResourceNameTreatment(method));
-<<<<<<< HEAD
-=======
-  }
-
-  private List<String> filteredInputFields(MethodModel method, List<FieldModel> candidates) {
-    List<String> parameterNames = new ArrayList<>();
-    List<FieldModel> parametersForResourceNameMethod = method.getInputFieldsForResourceNameMethod();
-    for (FieldModel field : candidates) {
-      if (parametersForResourceNameMethod.contains(field)) {
-        parameterNames.add(field.getSimpleName());
-      }
-    }
-    return parameterNames;
->>>>>>> 1a4997d2
   }
 
   private FlatteningView generateFlattening(List<String> parameterList) {
