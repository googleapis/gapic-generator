/* Copyright 2017 Google LLC
 *
 * Licensed under the Apache License, Version 2.0 (the "License");
 * you may not use this file except in compliance with the License.
 * You may obtain a copy of the License at
 *
 *      https://www.apache.org/licenses/LICENSE-2.0
 *
 * Unless required by applicable law or agreed to in writing, software
 * distributed under the License is distributed on an "AS IS" BASIS,
 * WITHOUT WARRANTIES OR CONDITIONS OF ANY KIND, either express or implied.
 * See the License for the specific language governing permissions and
 * limitations under the License.
 */
package com.google.api.codegen.configgen.mergers;

import com.google.api.codegen.config.ProtoApiModel;
import com.google.api.codegen.configgen.ConfigHelper;
import com.google.api.codegen.configgen.InterfaceTransformer;
import com.google.api.codegen.configgen.ProtoInterfaceTransformer;
import com.google.api.codegen.configgen.ProtoMethodTransformer;
import com.google.api.codegen.configgen.ProtoPageStreamingTransformer;
import com.google.api.codegen.configgen.nodes.ConfigNode;
import com.google.api.codegen.util.ProtoParser;
import com.google.api.tools.framework.model.Model;

/** Merges the gapic config from a proto Model into a ConfigNode. */
public class ProtoConfigMerger {
  ProtoParser protoParser = new ProtoParser();

  public ConfigNode mergeConfig(Model model, String fileName) {
    ConfigMerger configMerger = createMerger(model, fileName);
    if (configMerger == null) {
      return null;
    }

    return configMerger.mergeConfig(new ProtoApiModel(model));
  }

  private ConfigMerger createMerger(Model model, String fileName) {
    ConfigHelper helper = new ConfigHelper(model.getDiagReporter().getDiagCollector(), fileName);
<<<<<<< HEAD
    String packageName = ProtoParser.getPackageName(model);
=======
    String packageName = protoParser.getPackageName(model);
>>>>>>> cdb36327
    if (packageName == null) {
      helper.error(model.getLocation(), "Failed to determine package name.");
      return null;
    }

    CollectionMerger collectionMerger = new CollectionMerger();
    RetryMerger retryMerger = new RetryMerger();
    PageStreamingMerger pageStreamingMerger =
        new PageStreamingMerger(new ProtoPageStreamingTransformer(), helper);
    MethodMerger methodMerger =
        new MethodMerger(retryMerger, pageStreamingMerger, new ProtoMethodTransformer());
    LanguageSettingsMerger languageSettingsMerger = new LanguageSettingsMerger();
    InterfaceTransformer interfaceTranformer = new ProtoInterfaceTransformer();
    InterfaceMerger interfaceMerger =
        new InterfaceMerger(collectionMerger, retryMerger, methodMerger, interfaceTranformer);
    return new ConfigMerger(languageSettingsMerger, interfaceMerger, packageName, helper);
  }
}<|MERGE_RESOLUTION|>--- conflicted
+++ resolved
@@ -26,7 +26,7 @@
 
 /** Merges the gapic config from a proto Model into a ConfigNode. */
 public class ProtoConfigMerger {
-  ProtoParser protoParser = new ProtoParser();
+  private ProtoParser protoParser = new ProtoParser();
 
   public ConfigNode mergeConfig(Model model, String fileName) {
     ConfigMerger configMerger = createMerger(model, fileName);
@@ -39,11 +39,7 @@
 
   private ConfigMerger createMerger(Model model, String fileName) {
     ConfigHelper helper = new ConfigHelper(model.getDiagReporter().getDiagCollector(), fileName);
-<<<<<<< HEAD
-    String packageName = ProtoParser.getPackageName(model);
-=======
     String packageName = protoParser.getPackageName(model);
->>>>>>> cdb36327
     if (packageName == null) {
       helper.error(model.getLocation(), "Failed to determine package name.");
       return null;
