/* Copyright 2017 Google LLC
 *
 * Licensed under the Apache License, Version 2.0 (the "License");
 * you may not use this file except in compliance with the License.
 * You may obtain a copy of the License at
 *
 *      http://www.apache.org/licenses/LICENSE-2.0
 *
 * Unless required by applicable law or agreed to in writing, software
 * distributed under the License is distributed on an "AS IS" BASIS,
 * WITHOUT WARRANTIES OR CONDITIONS OF ANY KIND, either express or implied.
 * See the License for the specific language governing permissions and
 * limitations under the License.
 */
package com.google.api.codegen.configgen.mergers;

import com.google.api.codegen.config.ProtoApiModel;
import com.google.api.codegen.configgen.ConfigHelper;
import com.google.api.codegen.configgen.InterfaceTransformer;
import com.google.api.codegen.configgen.ProtoInterfaceTransformer;
import com.google.api.codegen.configgen.ProtoMethodTransformer;
import com.google.api.codegen.configgen.ProtoPageStreamingTransformer;
import com.google.api.codegen.configgen.nodes.ConfigNode;
import com.google.api.tools.framework.model.Interface;
import com.google.api.tools.framework.model.Model;
import com.google.protobuf.Api;
import java.io.File;

/** Merges the gapic config from a proto Model into a ConfigNode. */
public class ProtoConfigMerger {
  public ConfigNode mergeConfig(Model model, String fileName) {
    CollectionMerger collectionMerger = new CollectionMerger();
    RetryMerger retryMerger = new RetryMerger();
<<<<<<< HEAD
    PagingParameters pagingParameters = new ProtoPagingParameters();
    ConfigHelper helper = new ConfigHelper(model.getDiagCollector(), fileName);
    PageStreamingMerger pageStreamingMerger =
        new PageStreamingMerger(new ProtoPageStreamingTransformer(), pagingParameters, helper);
=======
    PageStreamingMerger pageStreamingMerger =
        new PageStreamingMerger(new ProtoPageStreamingTransformer(), model.getDiagCollector());
>>>>>>> 603fa0ac
    MethodMerger methodMerger =
        new MethodMerger(retryMerger, pageStreamingMerger, new ProtoMethodTransformer());
    LanguageSettingsMerger languageSettingsMerger = new LanguageSettingsMerger();
    InterfaceTransformer interfaceTranformer = new ProtoInterfaceTransformer();
    InterfaceMerger interfaceMerger =
        new InterfaceMerger(collectionMerger, retryMerger, methodMerger, interfaceTranformer);
    String packageName = getPackageName(model, helper);
    if (packageName == null) {
      return null;
    }

    ConfigMerger configMerger =
        new ConfigMerger(languageSettingsMerger, interfaceMerger, packageName, helper);
    return configMerger.mergeConfig(new ProtoApiModel(model));
  }

  public ConfigNode mergeConfig(Model model, File file) {
    CollectionMerger collectionMerger = new CollectionMerger();
    RetryMerger retryMerger = new RetryMerger();
    PagingParameters pagingParameters = new ProtoPagingParameters();
    ConfigHelper helper = new ConfigHelper(model.getDiagCollector(), file.getName());
    PageStreamingMerger pageStreamingMerger =
        new PageStreamingMerger(new ProtoPageStreamingTransformer(), pagingParameters, helper);
    MethodMerger methodMerger =
        new MethodMerger(retryMerger, pageStreamingMerger, pagingParameters);
    LanguageSettingsMerger languageSettingsMerger = new LanguageSettingsMerger();
    InterfaceTransformer interfaceTranformer = new ProtoInterfaceTransformer();
    InterfaceMerger interfaceMerger =
        new InterfaceMerger(collectionMerger, retryMerger, methodMerger, interfaceTranformer);
    String packageName = getPackageName(model, helper);
    if (packageName == null) {
      return null;
    }

    ConfigMerger configMerger =
        new ConfigMerger(languageSettingsMerger, interfaceMerger, packageName, helper);
    return configMerger.mergeConfig(new ProtoApiModel(model), file);
  }

  private String getPackageName(Model model, ConfigHelper helper) {
    if (model.getServiceConfig().getApisCount() > 0) {
      Api api = model.getServiceConfig().getApis(0);
      Interface apiInterface = model.getSymbolTable().lookupInterface(api.getName());
      if (apiInterface != null) {
        return apiInterface.getFile().getFullName();
      }
    }

    helper.error(model.getLocation(), "No interface found");
    return null;
  }
}<|MERGE_RESOLUTION|>--- conflicted
+++ resolved
@@ -29,54 +29,41 @@
 /** Merges the gapic config from a proto Model into a ConfigNode. */
 public class ProtoConfigMerger {
   public ConfigNode mergeConfig(Model model, String fileName) {
+    ConfigMerger configMerger = createMerger(model, fileName);
+    if (configMerger == null) {
+      return null;
+    }
+
+    return configMerger.mergeConfig(new ProtoApiModel(model));
+  }
+
+  public ConfigNode mergeConfig(Model model, File file) {
+    ConfigMerger configMerger = createMerger(model, file.getName());
+    if (configMerger == null) {
+      return null;
+    }
+
+    return configMerger.mergeConfig(new ProtoApiModel(model), file);
+  }
+
+  private ConfigMerger createMerger(Model model, String fileName) {
+    ConfigHelper helper = new ConfigHelper(model.getDiagCollector(), fileName);
+    String packageName = getPackageName(model, helper);
+    if (packageName == null) {
+      return null;
+    }
+
     CollectionMerger collectionMerger = new CollectionMerger();
     RetryMerger retryMerger = new RetryMerger();
-<<<<<<< HEAD
-    PagingParameters pagingParameters = new ProtoPagingParameters();
-    ConfigHelper helper = new ConfigHelper(model.getDiagCollector(), fileName);
     PageStreamingMerger pageStreamingMerger =
-        new PageStreamingMerger(new ProtoPageStreamingTransformer(), pagingParameters, helper);
-=======
-    PageStreamingMerger pageStreamingMerger =
-        new PageStreamingMerger(new ProtoPageStreamingTransformer(), model.getDiagCollector());
->>>>>>> 603fa0ac
+        new PageStreamingMerger(new ProtoPageStreamingTransformer(), helper);
     MethodMerger methodMerger =
         new MethodMerger(retryMerger, pageStreamingMerger, new ProtoMethodTransformer());
     LanguageSettingsMerger languageSettingsMerger = new LanguageSettingsMerger();
     InterfaceTransformer interfaceTranformer = new ProtoInterfaceTransformer();
     InterfaceMerger interfaceMerger =
         new InterfaceMerger(collectionMerger, retryMerger, methodMerger, interfaceTranformer);
-    String packageName = getPackageName(model, helper);
-    if (packageName == null) {
-      return null;
-    }
-
-    ConfigMerger configMerger =
-        new ConfigMerger(languageSettingsMerger, interfaceMerger, packageName, helper);
-    return configMerger.mergeConfig(new ProtoApiModel(model));
-  }
-
-  public ConfigNode mergeConfig(Model model, File file) {
-    CollectionMerger collectionMerger = new CollectionMerger();
-    RetryMerger retryMerger = new RetryMerger();
-    PagingParameters pagingParameters = new ProtoPagingParameters();
-    ConfigHelper helper = new ConfigHelper(model.getDiagCollector(), file.getName());
-    PageStreamingMerger pageStreamingMerger =
-        new PageStreamingMerger(new ProtoPageStreamingTransformer(), pagingParameters, helper);
-    MethodMerger methodMerger =
-        new MethodMerger(retryMerger, pageStreamingMerger, pagingParameters);
-    LanguageSettingsMerger languageSettingsMerger = new LanguageSettingsMerger();
-    InterfaceTransformer interfaceTranformer = new ProtoInterfaceTransformer();
-    InterfaceMerger interfaceMerger =
-        new InterfaceMerger(collectionMerger, retryMerger, methodMerger, interfaceTranformer);
-    String packageName = getPackageName(model, helper);
-    if (packageName == null) {
-      return null;
-    }
-
-    ConfigMerger configMerger =
-        new ConfigMerger(languageSettingsMerger, interfaceMerger, packageName, helper);
-    return configMerger.mergeConfig(new ProtoApiModel(model), file);
+    return new ConfigMerger(languageSettingsMerger, interfaceMerger, packageName, helper);
   }
 
   private String getPackageName(Model model, ConfigHelper helper) {
