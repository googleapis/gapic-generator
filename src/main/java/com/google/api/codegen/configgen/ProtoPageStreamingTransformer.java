--- conflicted
+++ resolved
@@ -26,10 +26,6 @@
   private static final PagingParameters PAGING_PARAMETERS = new ProtoPagingParameters();
 
   @Override
-<<<<<<< HEAD
-  public ConfigNode generateResponseValueNode(
-      ConfigNode parentNode, MethodModel method, ConfigHelper helper) {
-=======
   public String getNameForPageToken() {
     return PAGING_PARAMETERS.getNameForPageToken();
   }
@@ -40,8 +36,8 @@
   }
 
   @Override
-  public ConfigNode generateResponseValueNode(MethodModel method, DiagCollector diagCollector) {
->>>>>>> 603fa0ac
+  public ConfigNode generateResponseValueNode(
+      ConfigNode parentNode, MethodModel method, ConfigHelper helper) {
     if (!hasResponseTokenField(method)) {
       return new NullConfigNode();
     }
