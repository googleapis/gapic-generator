--- conflicted
+++ resolved
@@ -163,13 +163,11 @@
 
     public abstract Builder apiVersion(String val);
 
-<<<<<<< HEAD
     public abstract Builder topLevelAliasedApiClassName(String val);
 
     public abstract Builder versionAliasedApiClassName(String val);
-=======
+
     public abstract Builder oneofParams(List<List<String>> val);
->>>>>>> 40ec2c4c
 
     public abstract OptionalArrayMethodView build();
   }
