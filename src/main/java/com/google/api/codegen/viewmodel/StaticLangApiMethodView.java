/* Copyright 2016 Google Inc
 *
 * Licensed under the Apache License, Version 2.0 (the "License");
 * you may not use this file except in compliance with the License.
 * You may obtain a copy of the License at
 *
 *      http://www.apache.org/licenses/LICENSE-2.0
 *
 * Unless required by applicable law or agreed to in writing, software
 * distributed under the License is distributed on an "AS IS" BASIS,
 * WITHOUT WARRANTIES OR CONDITIONS OF ANY KIND, either express or implied.
 * See the License for the specific language governing permissions and
 * limitations under the License.
 */
package com.google.api.codegen.viewmodel;

import com.google.auto.value.AutoValue;

import java.util.List;

import javax.annotation.Nullable;

/**
 * View of a single api method. This is a union class that is capable of holding the
 * data for any type of static api method; the type is maintained as a value of the
 * ApiMethodType enum.
 */
@AutoValue
public abstract class StaticLangApiMethodView implements ApiMethodView {
  public abstract ApiMethodType type();

  public abstract String apiClassName();

  public abstract String apiVariableName();

  public abstract InitCodeView initCode();

  public abstract ApiMethodDocView doc();

  public abstract String apiRequestTypeName();

  public abstract String apiRequestTypeConstructor();

  public abstract String responseTypeName();

  public abstract String callerResponseTypeName();

  public abstract String name();

  public abstract String exampleName();

  @Nullable // Used in C#
  public abstract String uniqueName();

  @Nullable // Used in C#
  public abstract String callableName();

  public abstract String settingsGetterName();

  public abstract List<RequestObjectParamView> methodParams();

  @Nullable // Used in C#
  public abstract List<RequestObjectParamView> forwardingMethodParams();

  public abstract List<PathTemplateCheckView> pathTemplateChecks();

  public abstract boolean hasReturnValue();

  public abstract boolean isPageStreaming();

  public abstract List<RequestObjectParamView> requestObjectParams();

  public abstract String stubName();

  @Nullable
  public abstract ListMethodDetailView listMethod();

  @Nullable
  public abstract UnpagedListCallableMethodDetailView unpagedListCallableMethod();

  @Nullable
  public abstract CallableMethodDetailView callableMethod();

  @Nullable
  public abstract RequestObjectMethodDetailView requestObjectMethod();

  public abstract Builder toBuilder();

  public static Builder newBuilder() {
    return new AutoValue_StaticLangApiMethodView.Builder();
  }

  @AutoValue.Builder
  public static abstract class Builder {
    public abstract Builder type(ApiMethodType type);

    public abstract Builder apiClassName(String apiClassName);

    public abstract Builder apiVariableName(String apiVariableName);

    public abstract Builder initCode(InitCodeView initCode);

    public abstract Builder doc(ApiMethodDocView doc);

    public abstract Builder apiRequestTypeName(String requestTypeName);

    public abstract Builder apiRequestTypeConstructor(String requestTypeConstructor);

    public abstract Builder responseTypeName(String responseTypeName);

    public abstract Builder callerResponseTypeName(String calleresponseTypeName);

    public abstract Builder name(String name);

<<<<<<< HEAD
    public abstract Builder uniqueName(String uniqueName);
=======
    public abstract Builder exampleName(String name);
>>>>>>> 184ab476

    public abstract Builder callableName(String name);

    public abstract Builder settingsGetterName(String name);

    public abstract Builder methodParams(List<RequestObjectParamView> methodParams);

    public abstract Builder forwardingMethodParams(List<RequestObjectParamView> methodParams);

    public abstract Builder pathTemplateChecks(List<PathTemplateCheckView> pathTemplateChecks);

    public abstract Builder hasReturnValue(boolean hasReturnValue);

    public abstract Builder isPageStreaming(boolean isPageStreaming);

    public abstract Builder requestObjectParams(List<RequestObjectParamView> requestObjectParams);

    public abstract Builder listMethod(ListMethodDetailView details);

    public abstract Builder unpagedListCallableMethod(UnpagedListCallableMethodDetailView details);

    public abstract Builder callableMethod(CallableMethodDetailView details);

    public abstract Builder requestObjectMethod(RequestObjectMethodDetailView details);

    public abstract Builder stubName(String stubName);

    public abstract StaticLangApiMethodView build();
  }
}<|MERGE_RESOLUTION|>--- conflicted
+++ resolved
@@ -112,11 +112,9 @@
 
     public abstract Builder name(String name);
 
-<<<<<<< HEAD
+    public abstract Builder exampleName(String name);
+
     public abstract Builder uniqueName(String uniqueName);
-=======
-    public abstract Builder exampleName(String name);
->>>>>>> 184ab476
 
     public abstract Builder callableName(String name);
 
