/* Copyright 2016 Google Inc
 *
 * Licensed under the Apache License, Version 2.0 (the "License");
 * you may not use this file except in compliance with the License.
 * You may obtain a copy of the License at
 *
 *      http://www.apache.org/licenses/LICENSE-2.0
 *
 * Unless required by applicable law or agreed to in writing, software
 * distributed under the License is distributed on an "AS IS" BASIS,
 * WITHOUT WARRANTIES OR CONDITIONS OF ANY KIND, either express or implied.
 * See the License for the specific language governing permissions and
 * limitations under the License.
 */
package com.google.api.codegen.viewmodel;

import com.google.auto.value.AutoValue;

import java.util.List;

import javax.annotation.Nullable;

/**
 * View of a single api method. This is a union class that is capable of holding the
 * data for any type of static api method; the type is maintained as a value of the
 * ApiMethodType enum.
 */
@AutoValue
public abstract class StaticLangApiMethodView implements ApiMethodView {
  public abstract ApiMethodType type();

  public abstract String apiClassName();

  public abstract String apiVariableName();

  public abstract InitCodeView initCode();

  public abstract ApiMethodDocView doc();

  public abstract String apiRequestTypeName();

  public abstract String apiRequestTypeConstructor();

  public abstract String responseTypeName();

  public abstract String name();

<<<<<<< HEAD
  public abstract String exampleName();
=======
  @Nullable // Used in C#
  public abstract String callableName();
>>>>>>> d3f67167

  public abstract String settingsGetterName();

  public abstract List<RequestObjectParamView> methodParams();

  @Nullable // Used in C#
  public abstract List<RequestObjectParamView> forwardingMethodParams();

  public abstract List<PathTemplateCheckView> pathTemplateChecks();

  public abstract boolean hasReturnValue();

  public abstract boolean isPageStreaming();

  public abstract List<RequestObjectParamView> requestObjectParams();

  public abstract String stubName();

  @Nullable
  public abstract ListMethodDetailView listMethod();

  @Nullable
  public abstract UnpagedListCallableMethodDetailView unpagedListCallableMethod();

  @Nullable
  public abstract CallableMethodDetailView callableMethod();

  @Nullable
  public abstract RequestObjectMethodDetailView requestObjectMethod();

  public abstract Builder toBuilder();

  public static Builder newBuilder() {
    return new AutoValue_StaticLangApiMethodView.Builder();
  }

  @AutoValue.Builder
  public static abstract class Builder {
    public abstract Builder type(ApiMethodType type);

    public abstract Builder apiClassName(String apiClassName);

    public abstract Builder apiVariableName(String apiVariableName);

    public abstract Builder initCode(InitCodeView initCode);

    public abstract Builder doc(ApiMethodDocView doc);

    public abstract Builder apiRequestTypeName(String requestTypeName);

    public abstract Builder apiRequestTypeConstructor(String requestTypeConstructor);

    public abstract Builder responseTypeName(String responseTypeName);

    public abstract Builder name(String name);

<<<<<<< HEAD
    public abstract Builder exampleName(String name);
=======
    public abstract Builder callableName(String name);
>>>>>>> d3f67167

    public abstract Builder settingsGetterName(String name);

    public abstract Builder methodParams(List<RequestObjectParamView> methodParams);

    public abstract Builder forwardingMethodParams(List<RequestObjectParamView> methodParams);

    public abstract Builder pathTemplateChecks(List<PathTemplateCheckView> pathTemplateChecks);

    public abstract Builder hasReturnValue(boolean hasReturnValue);

    public abstract Builder isPageStreaming(boolean isPageStreaming);

    public abstract Builder requestObjectParams(List<RequestObjectParamView> requestObjectParams);

    public abstract Builder listMethod(ListMethodDetailView details);

    public abstract Builder unpagedListCallableMethod(UnpagedListCallableMethodDetailView details);

    public abstract Builder callableMethod(CallableMethodDetailView details);

    public abstract Builder requestObjectMethod(RequestObjectMethodDetailView details);

    public abstract Builder stubName(String stubName);

    public abstract StaticLangApiMethodView build();
  }
}<|MERGE_RESOLUTION|>--- conflicted
+++ resolved
@@ -45,12 +45,10 @@
 
   public abstract String name();
 
-<<<<<<< HEAD
   public abstract String exampleName();
-=======
+
   @Nullable // Used in C#
   public abstract String callableName();
->>>>>>> d3f67167
 
   public abstract String settingsGetterName();
 
@@ -107,11 +105,9 @@
 
     public abstract Builder name(String name);
 
-<<<<<<< HEAD
     public abstract Builder exampleName(String name);
-=======
+
     public abstract Builder callableName(String name);
->>>>>>> d3f67167
 
     public abstract Builder settingsGetterName(String name);
 
