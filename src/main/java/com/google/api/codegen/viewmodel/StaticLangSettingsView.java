/* Copyright 2016 Google Inc
 *
 * Licensed under the Apache License, Version 2.0 (the "License");
 * you may not use this file except in compliance with the License.
 * You may obtain a copy of the License at
 *
 *      http://www.apache.org/licenses/LICENSE-2.0
 *
 * Unless required by applicable law or agreed to in writing, software
 * distributed under the License is distributed on an "AS IS" BASIS,
 * WITHOUT WARRANTIES OR CONDITIONS OF ANY KIND, either express or implied.
 * See the License for the specific language governing permissions and
 * limitations under the License.
 */
package com.google.api.codegen.viewmodel;

import com.google.api.codegen.config.TransportProtocol;
import com.google.auto.value.AutoValue;
import java.util.ArrayList;
import java.util.List;
import javax.annotation.Nullable;

@AutoValue
public abstract class StaticLangSettingsView {

  @Nullable
  public abstract String releaseLevelAnnotation();

  public abstract SettingsDocView doc();

  public abstract String name();

  public abstract String serviceAddress();

  public abstract Integer servicePort();

  /* Whether to use the default service port with the default endpoint. Default true. */
<<<<<<< HEAD
  public abstract boolean useDefaultServicePort();
=======
  public abstract boolean useDefaultServicePortInEndpoint();
>>>>>>> a6947617

  @Nullable
  public abstract String packagePath();

  public abstract Iterable<String> authScopes();

  public abstract List<ApiCallSettingsView> callSettings();

  public List<ApiCallSettingsView> unaryCallSettings() {
    ArrayList<ApiCallSettingsView> unaryCallSettings = new ArrayList<>();
    for (ApiCallSettingsView settingsView : callSettings()) {
      if (settingsView.type().serviceMethodType() == ServiceMethodType.UnaryMethod) {
        unaryCallSettings.add(settingsView);
      }
    }
    return unaryCallSettings;
  }

  public List<ApiCallSettingsView> longRunningCallSettings() {
    ArrayList<ApiCallSettingsView> unaryCallSettings = new ArrayList<>();
    for (ApiCallSettingsView settingsView : callSettings()) {
      if (settingsView.type().serviceMethodType() == ServiceMethodType.LongRunningMethod) {
        unaryCallSettings.add(settingsView);
      }
    }
    return unaryCallSettings;
  }

  public abstract List<PageStreamingDescriptorClassView> pageStreamingDescriptors();

  public abstract List<PagedListResponseFactoryClassView> pagedListResponseFactories();

  public abstract List<BatchingDescriptorClassView> batchingDescriptors();

  public abstract List<RetryCodesDefinitionView> retryCodesDefinitions();

  public abstract List<RetryParamsDefinitionView> retryParamsDefinitions();

  public abstract boolean hasDefaultServiceAddress();

  public abstract boolean hasDefaultServiceScopes();

  public abstract boolean hasDefaultInstance();

  @Nullable // Used in Java
  public abstract String stubInterfaceName();

  @Nullable // Used in Java
  public abstract String rpcStubClassName();

  @Nullable // Used in Java
  public abstract String rpcTransportName();

  @Nullable // Used in Java
  public abstract String transportNameGetter();

  @Nullable // Used in Java
  public abstract String defaultChannelProviderBuilder();

  @Nullable // Used in Java
  public abstract String defaultTransportProviderBuilder();

  @Nullable // Used in Java
  public abstract String transportProvider();

  @Nullable // Used in Java
  public abstract String instantiatingChannelProvider();

  @Nullable // Used in Java
  public abstract TransportProtocol transportProtocol();

  public static Builder newBuilder() {
    return new AutoValue_StaticLangSettingsView.Builder()
        .transportProtocol(TransportProtocol.GRPC)
<<<<<<< HEAD
        .useDefaultServicePort(true);
=======
        .useDefaultServicePortInEndpoint(true);
>>>>>>> a6947617
  }

  @AutoValue.Builder
  public abstract static class Builder {

    public abstract Builder releaseLevelAnnotation(String releaseAnnotation);

    public abstract Builder doc(SettingsDocView generateSettingsDoc);

    public abstract Builder name(String val);

    public abstract Builder serviceAddress(String val);

    public abstract Builder servicePort(Integer val);

<<<<<<< HEAD
    public abstract Builder useDefaultServicePort(boolean val);
=======
    public abstract Builder useDefaultServicePortInEndpoint(boolean val);
>>>>>>> a6947617

    public abstract Builder packagePath(String val);

    public abstract Builder authScopes(Iterable<String> val);

    public abstract Builder callSettings(List<ApiCallSettingsView> callSettings);

    public abstract Builder pageStreamingDescriptors(
        List<PageStreamingDescriptorClassView> generateDescriptorClasses);

    public abstract Builder pagedListResponseFactories(List<PagedListResponseFactoryClassView> val);

    public abstract Builder batchingDescriptors(List<BatchingDescriptorClassView> val);

    public abstract Builder retryCodesDefinitions(List<RetryCodesDefinitionView> val);

    public abstract Builder retryParamsDefinitions(List<RetryParamsDefinitionView> val);

    public abstract Builder hasDefaultServiceAddress(boolean hasDefaultServiceAddress);

    public abstract Builder hasDefaultServiceScopes(boolean hasDefaultServiceScopes);

    public abstract Builder hasDefaultInstance(boolean hasDefaultInstance);

    public abstract Builder stubInterfaceName(String val);

    public abstract Builder rpcStubClassName(String val);

    public abstract Builder rpcTransportName(String val);

    public abstract Builder transportNameGetter(String val);

    public abstract Builder defaultChannelProviderBuilder(String val);

    public abstract Builder defaultTransportProviderBuilder(String val);

    public abstract Builder transportProvider(String val);

    public abstract Builder instantiatingChannelProvider(String val);

    public abstract Builder transportProtocol(TransportProtocol transportProtocol);

    public abstract StaticLangSettingsView build();
  }
}<|MERGE_RESOLUTION|>--- conflicted
+++ resolved
@@ -35,11 +35,7 @@
   public abstract Integer servicePort();
 
   /* Whether to use the default service port with the default endpoint. Default true. */
-<<<<<<< HEAD
-  public abstract boolean useDefaultServicePort();
-=======
   public abstract boolean useDefaultServicePortInEndpoint();
->>>>>>> a6947617
 
   @Nullable
   public abstract String packagePath();
@@ -114,11 +110,7 @@
   public static Builder newBuilder() {
     return new AutoValue_StaticLangSettingsView.Builder()
         .transportProtocol(TransportProtocol.GRPC)
-<<<<<<< HEAD
-        .useDefaultServicePort(true);
-=======
         .useDefaultServicePortInEndpoint(true);
->>>>>>> a6947617
   }
 
   @AutoValue.Builder
@@ -134,11 +126,7 @@
 
     public abstract Builder servicePort(Integer val);
 
-<<<<<<< HEAD
-    public abstract Builder useDefaultServicePort(boolean val);
-=======
     public abstract Builder useDefaultServicePortInEndpoint(boolean val);
->>>>>>> a6947617
 
     public abstract Builder packagePath(String val);
 
