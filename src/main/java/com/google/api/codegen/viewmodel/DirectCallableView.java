/* Copyright 2017 Google Inc
 *
 * Licensed under the Apache License, Version 2.0 (the "License");
 * you may not use this file except in compliance with the License.
 * You may obtain a copy of the License at
 *
 *      http://www.apache.org/licenses/LICENSE-2.0
 *
 * Unless required by applicable law or agreed to in writing, software
 * distributed under the License is distributed on an "AS IS" BASIS,
 * WITHOUT WARRANTIES OR CONDITIONS OF ANY KIND, either express or implied.
 * See the License for the specific language governing permissions and
 * limitations under the License.
 */
package com.google.api.codegen.viewmodel;

import com.google.api.codegen.config.GrpcStreamingConfig.GrpcStreamingType;
import com.google.auto.value.AutoValue;
<<<<<<< HEAD
import java.util.List;
=======
import javax.annotation.Nullable;
>>>>>>> 6c6c7df3

@AutoValue
public abstract class DirectCallableView {

  public abstract String requestTypeName();

  public abstract String responseTypeName();

  public abstract GrpcStreamingType grpcStreamingType();

  public abstract String name();

  public abstract String protoMethodName();

  public abstract String fullServiceName();

  public abstract String interfaceTypeName();

  public abstract String createCallableFunctionName();

<<<<<<< HEAD
  public abstract List<HeaderRequestParamView> headerRequestParams();

  public boolean hasHeaderRequestParams() {
    return headerRequestParams() != null && !headerRequestParams().isEmpty();
  }
=======
  @Nullable
  public abstract HttpMethodView httpMethod();
>>>>>>> 6c6c7df3

  public static Builder newBuilder() {
    return new AutoValue_DirectCallableView.Builder()
        .grpcStreamingType(GrpcStreamingType.NonStreaming);
  }

  @AutoValue.Builder
  public abstract static class Builder {

    public abstract Builder requestTypeName(String name);

    public abstract Builder responseTypeName(String name);

    public abstract Builder grpcStreamingType(GrpcStreamingType val);

    public abstract Builder name(String directCallableName);

    public abstract Builder protoMethodName(String val);

    public abstract Builder fullServiceName(String val);

    public abstract Builder interfaceTypeName(String val);

    public abstract Builder createCallableFunctionName(String val);

<<<<<<< HEAD
    public abstract Builder headerRequestParams(List<HeaderRequestParamView> val);
=======
    public abstract Builder httpMethod(HttpMethodView val);
>>>>>>> 6c6c7df3

    public abstract DirectCallableView build();
  }
}<|MERGE_RESOLUTION|>--- conflicted
+++ resolved
@@ -16,11 +16,8 @@
 
 import com.google.api.codegen.config.GrpcStreamingConfig.GrpcStreamingType;
 import com.google.auto.value.AutoValue;
-<<<<<<< HEAD
 import java.util.List;
-=======
 import javax.annotation.Nullable;
->>>>>>> 6c6c7df3
 
 @AutoValue
 public abstract class DirectCallableView {
@@ -41,16 +38,14 @@
 
   public abstract String createCallableFunctionName();
 
-<<<<<<< HEAD
   public abstract List<HeaderRequestParamView> headerRequestParams();
 
   public boolean hasHeaderRequestParams() {
     return headerRequestParams() != null && !headerRequestParams().isEmpty();
   }
-=======
+
   @Nullable
   public abstract HttpMethodView httpMethod();
->>>>>>> 6c6c7df3
 
   public static Builder newBuilder() {
     return new AutoValue_DirectCallableView.Builder()
@@ -76,11 +71,9 @@
 
     public abstract Builder createCallableFunctionName(String val);
 
-<<<<<<< HEAD
     public abstract Builder headerRequestParams(List<HeaderRequestParamView> val);
-=======
+
     public abstract Builder httpMethod(HttpMethodView val);
->>>>>>> 6c6c7df3
 
     public abstract DirectCallableView build();
   }
