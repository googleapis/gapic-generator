--- conflicted
+++ resolved
@@ -51,12 +51,10 @@
   @Nullable
   public abstract String identifier();
 
-<<<<<<< HEAD
-  @Nullable
-=======
+  @Nullable
   public abstract String apiSummary();
 
->>>>>>> 8f9138bf
+  @Nullable
   public abstract VersionBound packageVersionBound();
 
   @Nullable
