--- conflicted
+++ resolved
@@ -59,13 +59,9 @@
 
   public abstract String shortName();
 
-<<<<<<< HEAD
   public abstract String discoveryApiName();
 
-  public abstract String grpcPackageName();
-=======
   public abstract String protoPackageName();
->>>>>>> 2299ac4f
 
   public abstract String gapicPackageName();
 
@@ -125,16 +121,11 @@
     /** A single-word short name of the API. E.g., "logging". */
     public abstract Builder shortName(String val);
 
-<<<<<<< HEAD
     /** The API name used for generating the URL for the Discovery doc and APIs Explorer link. */
     public abstract Builder discoveryApiName(String val);
 
-    /** The base name of the gRPC client library package. E.g., "grpc-google-cloud-logging-v1". */
-    public abstract Builder grpcPackageName(String val);
-=======
     /** The base name of the proto client library package. E.g., "proto-google-cloud-logging-v1". */
     public abstract Builder protoPackageName(String val);
->>>>>>> 2299ac4f
 
     /** The base name of the GAPIC client library package. E.g., "gapic-google-cloud-logging-v1". */
     public abstract Builder gapicPackageName(String val);
