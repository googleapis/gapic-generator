/* Copyright 2018 Google LLC
 *
 * Licensed under the Apache License, Version 2.0 (the "License");
 * you may not use this file except in compliance with the License.
 * You may obtain a copy of the License at
 *
 *      https://www.apache.org/licenses/LICENSE-2.0
 *
 * Unless required by applicable law or agreed to in writing, software
 * distributed under the License is distributed on an "AS IS" BASIS,
 * WITHOUT WARRANTIES OR CONDITIONS OF ANY KIND, either express or implied.
 * See the License for the specific language governing permissions and
 * limitations under the License.
 */
package com.google.api.codegen.util;

import com.google.api.AnnotationsProto;
import com.google.api.MethodSignature;
import com.google.api.Resource;
import com.google.api.Retry;
<<<<<<< HEAD
import com.google.api.codegen.config.ProtoMethodModel;
=======
>>>>>>> cdb36327
import com.google.api.tools.framework.model.Field;
import com.google.api.tools.framework.model.Interface;
import com.google.api.tools.framework.model.MessageType;
import com.google.api.tools.framework.model.Method;
import com.google.api.tools.framework.model.Model;
import com.google.api.tools.framework.model.TypeRef;
import com.google.common.base.Strings;
import com.google.common.collect.ImmutableList;
import com.google.longrunning.OperationTypes;
import com.google.longrunning.OperationsProto;
import com.google.protobuf.Api;
import java.util.List;
<<<<<<< HEAD
import java.util.Optional;
import java.util.stream.Collectors;
=======
>>>>>>> cdb36327
import javax.annotation.Nullable;

// Utils for parsing possibly-annotated protobuf API IDL.
public class ProtoParser {

  /** Return the path, e.g. "shelves/*" for a resource field. Return null if no path found. */
  public String getResourcePath(Field element) {
    Resource resource =
        (Resource) element.getOptionFields().get(AnnotationsProto.resource.getDescriptor());
    if (resource != null) {
      return resource.getPath();
    }
    return null;
  }

  /** Returns a base package name for an API's client. */
  @Nullable
  public String getPackageName(Model model) {
    if (model.getServiceConfig().getApisCount() > 0) {
      Api api = model.getServiceConfig().getApis(0);
      Interface apiInterface = model.getSymbolTable().lookupInterface(api.getName());
      if (apiInterface != null) {
        return apiInterface.getFile().getFullName();
      }
    }
    return null;
  }

  /** Return the entity name, e.g. "shelf" for a resource field. */
<<<<<<< HEAD
  public String getResourceMessage(Field field) {
    String resourceName =
        (String) field.getOptionFields().get(AnnotationsProto.resourceType.getDescriptor());
    if (!Strings.isNullOrEmpty(resourceName)) {
      if (field.getType().isMessage()
          && resourceName.equals(field.getType().getMessageType().getFullName())) {
        // We don't care if the resource type of the field is the field itself.
        return null;
      }
      TypeRef resourceType = field.getModel().getSymbolTable().lookupType(resourceName);
      if (resourceType == null) {
        return resourceName;
      }
      return resourceType.getMessageType().getSimpleName().toLowerCase();
    }
    // return field.getParent().getFullName();
    return null;
  }

  /** Return the entity name, e.g. "shelf" for a resource field. */
  public static String getResourceEntityName(Field field) {
    Resource resource =
        (Resource) field.getOptionFields().get(AnnotationsProto.resource.getDescriptor());
    if (resource != null && !Strings.isNullOrEmpty(resource.getBaseName())) {
      return resource.getBaseName();
    }
=======
  public String getResourceEntityName(Field field) {
>>>>>>> cdb36327
    return field.getParent().getSimpleName().toLowerCase();
  }

  /** Get long running settings. */
  public OperationTypes getLongRunningOperation(Method method) {
    return method.getDescriptor().getMethodAnnotation(OperationsProto.operationTypes);
  }

<<<<<<< HEAD
  /* Return a list of method signatures, aka flattenings, specified on a given method.
   * This flattens the repeated additionalSignatures into the returned list of MethodSignatures. */
  public List<MethodSignature> getMethodSignatures(ProtoMethodModel method) {
    MethodSignature methodSignature =
        method
            .getProtoMethod()
            .getDescriptor()
            .getMethodAnnotation(AnnotationsProto.methodSignature);
    // Let's only recurse once when we look for additional MethodSignatures.
    List<MethodSignature> additionalSignatures = methodSignature.getAdditionalSignaturesList();
    return ImmutableList.<MethodSignature>builder()
        .add(methodSignature)
        .addAll(additionalSignatures)
        .build();
  }

  /** Return the names of required parameters of a method. */
  public static List<String> getRequiredFields(Method method) {
    MessageType inputMessage = method.getInputMessage();
    return inputMessage
        .getFields()
        .stream()
        .filter(ProtoParser::isFieldRequired)
        .map(Field::getSimpleName)
        .collect(Collectors.toList());
  }

  /** Returns if a field is required, according to the proto annotations. */
  public static boolean isFieldRequired(Field field) {
    return Optional.ofNullable(
            (Boolean) field.getOptionFields().get(AnnotationsProto.required.getDescriptor()))
        .orElse(false);
  }

=======
>>>>>>> cdb36327
  /** Return the extra retry codes for the given method. */
  public Retry getRetry(Method method) {
    return method.getDescriptor().getMethodAnnotation(AnnotationsProto.retry);
  }

  /** Return the extra retry codes for the given method. */
  public String getResourceType(Field field) {
    return (String) field.getOptionFields().get(AnnotationsProto.resourceType.getDescriptor());
  }

  /** Return whether the method has the HttpRule for GET. */
  public boolean isHttpGetMethod(Method method) {
    return !Strings.isNullOrEmpty(
        method.getDescriptor().getMethodAnnotation(AnnotationsProto.http).getGet());
  }

  /** The hostname for this service (e.g. "foo.googleapis.com"). */
  public String getServiceAddress(Interface service) {
    return service.getProto().getOptions().getExtension(AnnotationsProto.defaultHost);
  }

  /** The OAuth scopes for this service (e.g. "https://cloud.google.com/auth/cloud-platform"). */
  public List<String> getAuthScopes(Interface service) {
    return service.getProto().getOptions().getExtension(AnnotationsProto.oauth).getScopesList();
  }
}<|MERGE_RESOLUTION|>--- conflicted
+++ resolved
@@ -18,10 +18,7 @@
 import com.google.api.MethodSignature;
 import com.google.api.Resource;
 import com.google.api.Retry;
-<<<<<<< HEAD
 import com.google.api.codegen.config.ProtoMethodModel;
-=======
->>>>>>> cdb36327
 import com.google.api.tools.framework.model.Field;
 import com.google.api.tools.framework.model.Interface;
 import com.google.api.tools.framework.model.MessageType;
@@ -34,11 +31,8 @@
 import com.google.longrunning.OperationsProto;
 import com.google.protobuf.Api;
 import java.util.List;
-<<<<<<< HEAD
 import java.util.Optional;
 import java.util.stream.Collectors;
-=======
->>>>>>> cdb36327
 import javax.annotation.Nullable;
 
 // Utils for parsing possibly-annotated protobuf API IDL.
@@ -68,7 +62,6 @@
   }
 
   /** Return the entity name, e.g. "shelf" for a resource field. */
-<<<<<<< HEAD
   public String getResourceMessage(Field field) {
     String resourceName =
         (String) field.getOptionFields().get(AnnotationsProto.resourceType.getDescriptor());
@@ -89,15 +82,12 @@
   }
 
   /** Return the entity name, e.g. "shelf" for a resource field. */
-  public static String getResourceEntityName(Field field) {
+  public String getResourceEntityName(Field field) {
     Resource resource =
         (Resource) field.getOptionFields().get(AnnotationsProto.resource.getDescriptor());
     if (resource != null && !Strings.isNullOrEmpty(resource.getBaseName())) {
       return resource.getBaseName();
     }
-=======
-  public String getResourceEntityName(Field field) {
->>>>>>> cdb36327
     return field.getParent().getSimpleName().toLowerCase();
   }
 
@@ -106,7 +96,6 @@
     return method.getDescriptor().getMethodAnnotation(OperationsProto.operationTypes);
   }
 
-<<<<<<< HEAD
   /* Return a list of method signatures, aka flattenings, specified on a given method.
    * This flattens the repeated additionalSignatures into the returned list of MethodSignatures. */
   public List<MethodSignature> getMethodSignatures(ProtoMethodModel method) {
@@ -124,25 +113,23 @@
   }
 
   /** Return the names of required parameters of a method. */
-  public static List<String> getRequiredFields(Method method) {
+  public List<String> getRequiredFields(Method method) {
     MessageType inputMessage = method.getInputMessage();
     return inputMessage
         .getFields()
         .stream()
-        .filter(ProtoParser::isFieldRequired)
+        .filter(this::isFieldRequired)
         .map(Field::getSimpleName)
         .collect(Collectors.toList());
   }
 
   /** Returns if a field is required, according to the proto annotations. */
-  public static boolean isFieldRequired(Field field) {
+  public boolean isFieldRequired(Field field) {
     return Optional.ofNullable(
             (Boolean) field.getOptionFields().get(AnnotationsProto.required.getDescriptor()))
         .orElse(false);
   }
 
-=======
->>>>>>> cdb36327
   /** Return the extra retry codes for the given method. */
   public Retry getRetry(Method method) {
     return method.getDescriptor().getMethodAnnotation(AnnotationsProto.retry);
