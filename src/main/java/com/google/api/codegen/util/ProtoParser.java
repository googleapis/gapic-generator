--- conflicted
+++ resolved
@@ -30,7 +30,6 @@
 import com.google.longrunning.OperationTypes;
 import com.google.longrunning.OperationsProto;
 import com.google.protobuf.Api;
-import com.google.protobuf.Descriptors.FieldDescriptor;
 import java.util.List;
 import java.util.Optional;
 import java.util.stream.Collectors;
@@ -159,26 +158,12 @@
   /* Return a list of method signatures, aka flattenings, specified on a given method.
    * This flattens the repeated additionalSignatures into the returned list of MethodSignatures. */
   public List<MethodSignature> getMethodSignatures(Method method) {
-<<<<<<< HEAD
-    Optional<FieldDescriptor> signatureDescriptor =
-        method
-            .getOptionFields()
-            .keySet()
-            .stream()
-            .filter(o -> o.getFullName().equals("google.api.method_signature"))
-            .findAny();
-    if (!signatureDescriptor.isPresent()) {
-      return ImmutableList.of();
-    }
-=======
     if (!method.getOptionFields().containsKey(AnnotationsProto.methodSignature.getDescriptor())) {
       return ImmutableList.of();
     }
     // Variable methodSignature will always be nonnull, so we had to check for presence above.
->>>>>>> a97e53fb
     MethodSignature methodSignature =
-        (MethodSignature) method.getOptionFields().get(signatureDescriptor.get());
-
+        method.getDescriptor().getMethodAnnotation(AnnotationsProto.methodSignature);
     // Let's only recurse once when we look for additional MethodSignatures.
     List<MethodSignature> additionalSignatures = methodSignature.getAdditionalSignaturesList();
     return ImmutableList.<MethodSignature>builder()
