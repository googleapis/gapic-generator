/* Copyright 2018 Google LLC
 *
 * Licensed under the Apache License, Version 2.0 (the "License");
 * you may not use this file except in compliance with the License.
 * You may obtain a copy of the License at
 *
 *      https://www.apache.org/licenses/LICENSE-2.0
 *
 * Unless required by applicable law or agreed to in writing, software
 * distributed under the License is distributed on an "AS IS" BASIS,
 * WITHOUT WARRANTIES OR CONDITIONS OF ANY KIND, either express or implied.
 * See the License for the specific language governing permissions and
 * limitations under the License.
 */
package com.google.api.codegen.util;

import static com.google.api.FieldBehavior.REQUIRED;

import com.google.api.AnnotationsProto;
import com.google.api.MethodSignature;
import com.google.api.OAuth;
import com.google.api.OperationData;
import com.google.api.Resource;
import com.google.api.ResourceSet;
import com.google.api.tools.framework.model.Diag;
import com.google.api.tools.framework.model.DiagCollector;
import com.google.api.tools.framework.model.Field;
import com.google.api.tools.framework.model.Interface;
import com.google.api.tools.framework.model.MessageType;
import com.google.api.tools.framework.model.Method;
import com.google.api.tools.framework.model.Model;
import com.google.api.tools.framework.model.ProtoElement;
import com.google.api.tools.framework.model.ProtoFile;
import com.google.api.tools.framework.model.SimpleLocation;
import com.google.api.tools.framework.model.TypeRef;
import com.google.common.base.Strings;
import com.google.common.collect.ImmutableList;
import com.google.common.collect.ImmutableMap;
import com.google.protobuf.Api;
import com.google.protobuf.DescriptorProtos.FieldOptions;
import com.google.protobuf.DescriptorProtos.FileOptions;
import com.google.protobuf.Descriptors.EnumValueDescriptor;
import com.google.protobuf.GeneratedMessage.GeneratedExtension;
import com.google.protobuf.Message;
import java.util.LinkedHashMap;
import java.util.List;
import java.util.Map;
import java.util.function.BiFunction;
import java.util.function.Function;
import java.util.stream.Collectors;
import javax.annotation.Nullable;

// Utils for parsing possibly-annotated protobuf API IDL.
public class ProtoParser {

  @SuppressWarnings("unchecked")
  @Nullable
  private <T, O extends Message, E extends ProtoElement> T getProtoExtension(
      E element, GeneratedExtension<O, T> extension) {
    return (T) element.getOptionFields().get(extension.getDescriptor());
  }

  @Nullable
  public Resource getResource(Field element) {
    return getProtoExtension(element, AnnotationsProto.resource);
  }

  /** Return the ResourceSet a resource field. Return null if none found. */
  @Nullable
  public ResourceSet getResourceSet(Field element) {
    return getProtoExtension(element, AnnotationsProto.resourceSet);
  }

  /** Returns a base package name for an API's client. */
  @Nullable
  public String getPackageName(Model model) {
    if (model.getServiceConfig().getApisCount() > 0) {
      Api api = model.getServiceConfig().getApis(0);
      Interface apiInterface = model.getSymbolTable().lookupInterface(api.getName());
      if (apiInterface != null) {
        return apiInterface.getFile().getFullName();
      }
    }
    return null;
  }

  /**
   * Return the name of the referent Resource or ResourceSet, e.g. "Shelf", for a field with
   * resource_reference.
   */
  public String getResourceReferenceName(
      Field field,
      Map<Resource, ProtoFile> allResources,
      Map<ResourceSet, ProtoFile> allResourceSets) {
    String resourceName = getResourceReference(field);
    if (!Strings.isNullOrEmpty(resourceName)) {

      TypeRef resourceType = field.getModel().getSymbolTable().lookupType(resourceName);
      if (resourceType != null) {
        // Look for the Resource or ResourceSet field in the target message.
        MessageType messageType = resourceType.getMessageType();
        for (Field resourceField : messageType.getFields()) {
          String entityName = getResourceOrSetEntityName(resourceField);
          if (!Strings.isNullOrEmpty(entityName)) {
            return entityName;
          }
        }
      }

      // Look in the given Resource and ResourceSet collections.
      for (Resource resource : allResources.keySet()) {
        ProtoFile protoFile = allResources.get(resource);
        if (getResourceFullName(resource, protoFile).equals(resourceName)
            || field.getFile().equals(protoFile) && resource.getName().equals(resourceName)) {
          return resource.getName();
        }
      }
      for (ResourceSet resourceSet : allResourceSets.keySet()) {
        ProtoFile protoFile = allResourceSets.get(resourceSet);
        if (getResourceSetFullName(resourceSet, protoFile).equals(resourceName)
            || field.getFile().equals(protoFile) && resourceSet.getName().equals(resourceName)) {
          return resourceSet.getName();
        }
      }

      return resourceType.getMessageType().getSimpleName();
    }

    return null;
  }

  public String getResourceOrSetEntityName(Field field) {
    if (getResource(field) != null) {
      return getResourceEntityName(field);
    }
    if (getResourceSet(field) != null) {
      return getResourceSetEntityName(field);
    }
    return null;
  }

  /** Return the entity name, e.g. "shelf" for a resource field. */
  String getResourceEntityName(Field field) {
    Resource resource = getResource(field);
    if (resource != null && !Strings.isNullOrEmpty(resource.getName())) {
      return resource.getName();
    }
    return field.getParent().getSimpleName();
  }

  /** Return the entity name, e.g. "shelf" for a resource set field. */
  private String getResourceSetEntityName(Field field) {
    ResourceSet resourceSet = getResourceSet(field);
    if (resourceSet != null && !Strings.isNullOrEmpty(resourceSet.getName())) {
      return resourceSet.getName();
    }
    return field.getParent().getSimpleName();
  }

  /** Get long running settings. */
  public OperationData getLongRunningOperation(Method method) {
    return method.getDescriptor().getMethodAnnotation(AnnotationsProto.operation);
  }

<<<<<<< HEAD
  /* Return a Map of Resource names to the corresponding Resource, from a given ProtoFile.
=======
  /* Return a Map of Resources to their containing Protofile.
>>>>>>> a993a7b0
   * The name map keys are package-qualified names of Resources. */
  public Map<Resource, ProtoFile> getResourceDefs(
      List<ProtoFile> protoFile, DiagCollector diagCollector) {
    return getResourceOrSetDefs(
        protoFile,
        diagCollector,
        AnnotationsProto.resourceDefinition,
        AnnotationsProto.resource,
        Resource::getName,
        (resource, baseNameToSet) -> resource.toBuilder().setName(baseNameToSet).build());
  }

<<<<<<< HEAD
  /* Return a Map of ResourceSet full names to the corresponding ResourceSet, from a given ProtoFile.
=======
  /* Return a Map of ResourceSets to their containing Protofile.
>>>>>>> a993a7b0
   * The name map keys are package-qualified names of ResourceSets. */
  public Map<ResourceSet, ProtoFile> getResourceSetDefs(
      List<ProtoFile> protoFile, DiagCollector diagCollector) {
    return getResourceOrSetDefs(
        protoFile,
        diagCollector,
        AnnotationsProto.resourceSetDefinition,
        AnnotationsProto.resourceSet,
        ResourceSet::getName,
        (resourceSet, baseNameToSet) -> resourceSet.toBuilder().setName(baseNameToSet).build());
  }

  /* Return a Map of Resource or ResourceSet elements to their containing ProtoFile. */
  private <T> Map<T, ProtoFile> getResourceOrSetDefs(
      List<ProtoFile> protoFiles,
      DiagCollector diagCollector,
      GeneratedExtension<FileOptions, List<T>> fileExtension,
      GeneratedExtension<FieldOptions, T> fieldExtension,
      Function<T, String> getNameFunc,
      BiFunction<T, String, T> setNameFunc) {
    ImmutableMap.Builder<T, ProtoFile> definitions = ImmutableMap.builder();

    for (ProtoFile protoFile : protoFiles) {

      // Maps base names to Resource[Sets].
      Map<String, T> localDefs = new LinkedHashMap<>();
<<<<<<< HEAD
      // Get definitions from protofile options.
=======
      // Get Resource definitions from protofile options.
>>>>>>> a993a7b0
      List<T> resourcesAtFileLevel = getProtoExtension(protoFile, fileExtension);
      if (resourcesAtFileLevel != null) {

        for (T definition : resourcesAtFileLevel) {
          String baseName = getNameFunc.apply(definition);
          if (Strings.isNullOrEmpty(baseName)) {
            diagCollector.addDiag(
                Diag.error(
                    SimpleLocation.TOPLEVEL,
                    "There is a %s option with"
                        + " no name defined in proto file %s. %s.name is required.",
                    fileExtension.getDescriptor().getFullName(),
                    protoFile.getFullName(),
                    fileExtension.getDescriptor().getFullName()));
          }
<<<<<<< HEAD
          if (localDefs.containsKey(baseName)) {
=======
          if (localDefs.put(baseName, definition) != null) {
>>>>>>> a993a7b0
            diagCollector.addDiag(
                Diag.error(
                    SimpleLocation.TOPLEVEL,
                    "Multiple %s defintions with the name"
                        + " %s are defined in proto file %s. Values for %s.name must be unique.",
                    fieldExtension.getDescriptor().getFullName(),
                    baseName,
                    protoFile.getFullName(),
                    fieldExtension.getDescriptor().getFullName()));
          }
<<<<<<< HEAD
          localDefs.put(baseName, definition);
=======
>>>>>>> a993a7b0
        }
      }

      // Get Resource[Set] definitions from fields in message types.
      for (MessageType message : protoFile.getMessages()) {
        for (Field field : message.getFields()) {
          T definition = getProtoExtension(field, fieldExtension);
          if (definition != null) {
            if (Strings.isNullOrEmpty(getNameFunc.apply(definition))) {
              String baseName = getResourceEntityName(field);
              definition = setNameFunc.apply(definition, baseName);
            }
<<<<<<< HEAD
            localDefs.put(getNameFunc.apply(definition), definition);
=======
            String baseName = getNameFunc.apply(definition);
            if (localDefs.put(baseName, definition) != null) {
              diagCollector.addDiag(
                  Diag.error(
                      SimpleLocation.TOPLEVEL,
                      "Multiple %s defintions with the name"
                          + " %s are defined in proto file %s. Values for %s.name must be unique.",
                      fieldExtension.getDescriptor().getFullName(),
                      baseName,
                      protoFile.getFullName(),
                      fieldExtension.getDescriptor().getFullName()));
            }
>>>>>>> a993a7b0
          }
        }
      }

      // Fully qualify the names of the Resource[Set]s.
      for (String baseName : localDefs.keySet()) {
        T def = localDefs.get(baseName);
        definitions.put(def, protoFile);
      }
    }
    return definitions.build();
  }

  @SuppressWarnings("unchecked")
  /* Return a list of method signatures, aka flattenings, specified on a given method.
   * This flattens the repeated additionalSignatures into the returned list of MethodSignatures. */
  public List<MethodSignature> getMethodSignatures(Method method) {
    List<MethodSignature> methodSignatures =
        getProtoExtension(method, AnnotationsProto.methodSignature);
    if (methodSignatures == null) {
      return ImmutableList.of();
    }
    return ImmutableList.copyOf(methodSignatures);
  }

  /** Return the names of required parameters of a method. */
  public List<String> getRequiredFields(Method method) {
    MessageType inputMessage = method.getInputMessage();
    return inputMessage
        .getFields()
        .stream()
        .filter(this::isFieldRequired)
        .map(Field::getSimpleName)
        .collect(Collectors.toList());
  }

  @SuppressWarnings("unchecked")
  /* Returns if a field is required, according to the proto annotations. */
  private boolean isFieldRequired(Field field) {
    List<EnumValueDescriptor> fieldBehaviors =
        (List<EnumValueDescriptor>)
            field.getOptionFields().get(AnnotationsProto.fieldBehavior.getDescriptor());
    return fieldBehaviors != null && fieldBehaviors.contains(REQUIRED.getValueDescriptor());
  }

  /** Return the resource reference for the given field, according to the proto annotations. */
  public String getResourceReference(Field field) {
    return getProtoExtension(field, AnnotationsProto.resourceReference);
  }

  /** Return whether the method has the HttpRule for GET. */
  public boolean isHttpGetMethod(Method method) {
    return !Strings.isNullOrEmpty(
        method.getDescriptor().getMethodAnnotation(AnnotationsProto.http).getGet());
  }

  /** The hostname for this service (e.g. "foo.googleapis.com"). */
  public String getServiceAddress(Interface service) {
    return getProtoExtension(service, AnnotationsProto.defaultHost);
  }

  /** The OAuth scopes for this service (e.g. "https://cloud.google.com/auth/cloud-platform"). */
  public List<String> getAuthScopes(Interface service) {
    OAuth oAuth = getProtoExtension(service, AnnotationsProto.oauth);
    if (oAuth != null) {
      return ImmutableList.copyOf(oAuth.getScopesList());
    }
    return ImmutableList.of();
  }

  public String getProtoPackage(ProtoFile file) {
    return file.getProto().getPackage();
  }

  private String getResourceFullName(Resource resource, ProtoFile file) {
    return String.format("%s.%s", resource.getName(), getProtoPackage(file));
  }

  private String getResourceSetFullName(ResourceSet resource, ProtoFile file) {
    return String.format("%s.%s", resource.getName(), getProtoPackage(file));
  }
}<|MERGE_RESOLUTION|>--- conflicted
+++ resolved
@@ -162,11 +162,7 @@
     return method.getDescriptor().getMethodAnnotation(AnnotationsProto.operation);
   }
 
-<<<<<<< HEAD
-  /* Return a Map of Resource names to the corresponding Resource, from a given ProtoFile.
-=======
   /* Return a Map of Resources to their containing Protofile.
->>>>>>> a993a7b0
    * The name map keys are package-qualified names of Resources. */
   public Map<Resource, ProtoFile> getResourceDefs(
       List<ProtoFile> protoFile, DiagCollector diagCollector) {
@@ -179,11 +175,7 @@
         (resource, baseNameToSet) -> resource.toBuilder().setName(baseNameToSet).build());
   }
 
-<<<<<<< HEAD
-  /* Return a Map of ResourceSet full names to the corresponding ResourceSet, from a given ProtoFile.
-=======
   /* Return a Map of ResourceSets to their containing Protofile.
->>>>>>> a993a7b0
    * The name map keys are package-qualified names of ResourceSets. */
   public Map<ResourceSet, ProtoFile> getResourceSetDefs(
       List<ProtoFile> protoFile, DiagCollector diagCollector) {
@@ -210,11 +202,7 @@
 
       // Maps base names to Resource[Sets].
       Map<String, T> localDefs = new LinkedHashMap<>();
-<<<<<<< HEAD
-      // Get definitions from protofile options.
-=======
       // Get Resource definitions from protofile options.
->>>>>>> a993a7b0
       List<T> resourcesAtFileLevel = getProtoExtension(protoFile, fileExtension);
       if (resourcesAtFileLevel != null) {
 
@@ -230,11 +218,7 @@
                     protoFile.getFullName(),
                     fileExtension.getDescriptor().getFullName()));
           }
-<<<<<<< HEAD
-          if (localDefs.containsKey(baseName)) {
-=======
           if (localDefs.put(baseName, definition) != null) {
->>>>>>> a993a7b0
             diagCollector.addDiag(
                 Diag.error(
                     SimpleLocation.TOPLEVEL,
@@ -245,10 +229,6 @@
                     protoFile.getFullName(),
                     fieldExtension.getDescriptor().getFullName()));
           }
-<<<<<<< HEAD
-          localDefs.put(baseName, definition);
-=======
->>>>>>> a993a7b0
         }
       }
 
@@ -261,9 +241,6 @@
               String baseName = getResourceEntityName(field);
               definition = setNameFunc.apply(definition, baseName);
             }
-<<<<<<< HEAD
-            localDefs.put(getNameFunc.apply(definition), definition);
-=======
             String baseName = getNameFunc.apply(definition);
             if (localDefs.put(baseName, definition) != null) {
               diagCollector.addDiag(
@@ -276,7 +253,6 @@
                       protoFile.getFullName(),
                       fieldExtension.getDescriptor().getFullName()));
             }
->>>>>>> a993a7b0
           }
         }
       }
