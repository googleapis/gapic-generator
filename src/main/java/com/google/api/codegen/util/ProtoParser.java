--- conflicted
+++ resolved
@@ -169,10 +169,7 @@
         fullyQualifiedResourceName =
             String.format("%s.%s", getProtoPackage(field.getFile()), resourceName);
       }
-<<<<<<< HEAD
-=======
-
->>>>>>> 5be1b6d3
+
       // Look in the given Resource and ResourceSet collections.
       for (Resource resource : allResources.keySet()) {
         ProtoFile protoFile = allResources.get(resource);
