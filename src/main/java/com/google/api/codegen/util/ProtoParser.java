--- conflicted
+++ resolved
@@ -18,11 +18,7 @@
 import com.google.api.MethodSignature;
 import com.google.api.Resource;
 import com.google.api.Retry;
-<<<<<<< HEAD
-=======
 import com.google.api.codegen.config.ProtoMethodModel;
-import com.google.api.codegen.configgen.transformer.LanguageTransformer;
->>>>>>> ed7d3339
 import com.google.api.tools.framework.model.Field;
 import com.google.api.tools.framework.model.Interface;
 import com.google.api.tools.framework.model.MessageType;
@@ -71,7 +67,7 @@
   }
 
   /** Return the entity name, e.g. "shelf" for a resource field. */
-  public static String getResourceMessage(Field field) {
+  public String getResourceMessage(Field field) {
     String resourceName =
         (String) field.getOptionFields().get(AnnotationsProto.resourceType.getDescriptor());
     if (!Strings.isNullOrEmpty(resourceName)) {
@@ -100,18 +96,11 @@
     return field.getParent().getSimpleName().toLowerCase();
   }
 
-  // TODO(andrealin): Remove this
-  public static String getResourceType(Field field) {
-    return (String) field.getOptionFields().get(AnnotationsProto.resourceType.getDescriptor());
-  }
-
   /** Get long running settings. */
   public OperationTypes getLongRunningOperation(Method method) {
     return method.getDescriptor().getMethodAnnotation(OperationsProto.operationTypes);
   }
 
-<<<<<<< HEAD
-=======
   /* Return a list of method signatures, aka flattenings, specified on a given method.
    * This flattens the repeated additionalSignatures into the returned list of MethodSignatures. */
   public List<MethodSignature> getMethodSignatures(ProtoMethodModel method) {
@@ -146,14 +135,6 @@
         .orElse(false);
   }
 
-  @Nullable
-  public static String getFormattedPackageName(String language, String basePackageName) {
-    LanguageTransformer.LanguageFormatter formatter =
-        LanguageTransformer.LANGUAGE_FORMATTERS.get(language.toLowerCase());
-    return formatter.getFormattedPackageName(basePackageName);
-  }
-
->>>>>>> ed7d3339
   /** Return the extra retry codes for the given method. */
   public Retry getRetry(Method method) {
     return method.getDescriptor().getMethodAnnotation(AnnotationsProto.retry);
