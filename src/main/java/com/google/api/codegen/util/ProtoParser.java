--- conflicted
+++ resolved
@@ -32,10 +32,7 @@
 import com.google.api.tools.framework.model.ProtoElement;
 import com.google.api.tools.framework.model.ProtoFile;
 import com.google.api.tools.framework.model.SimpleLocation;
-<<<<<<< HEAD
 import com.google.api.tools.framework.model.TypeRef;
-=======
->>>>>>> b752582e
 import com.google.common.base.Strings;
 import com.google.common.collect.ImmutableList;
 import com.google.protobuf.Api;
@@ -73,24 +70,6 @@
     return getProtoExtension(element, AnnotationsProto.resourceSet);
   }
 
-  @SuppressWarnings("unchecked")
-  @Nullable
-  private <T, O extends Message, E extends ProtoElement> T getProtoExtension(
-      E element, GeneratedExtension<O, T> extension) {
-    return (T) element.getOptionFields().get(extension.getDescriptor());
-  }
-
-  @Nullable
-  public Resource getResource(Field element) {
-    return getProtoExtension(element, AnnotationsProto.resource);
-  }
-
-  /** Return the ResourceSet a resource field. Return null if none found. */
-  @Nullable
-  ResourceSet getResourceSet(Field element) {
-    return getProtoExtension(element, AnnotationsProto.resourceSet);
-  }
-
   /** Returns a base package name for an API's client. */
   @Nullable
   public String getPackageName(Model model) {
@@ -113,18 +92,6 @@
         // We don't care if the resource type of the field is the field itself.
         return null;
       }
-      // Parse out Resources from ResourceSets.
-      String[] resourceParts = resourceName.split(":");
-      if (resourceParts.length > 2) {
-        throw new IllegalArgumentException(
-            String.format(
-                "Field %s has resource_reference '%s', which has too many ':' characters.",
-                field.getSimpleName(), resourceName));
-      }
-      if (resourceParts.length == 2) {
-        // Just use the Resource base_name from one of the Resources within a ResourceSet.
-        return resourceParts[1];
-      }
 
       TypeRef resourceType = field.getModel().getSymbolTable().lookupType(resourceName);
       if (resourceType == null) {
@@ -144,11 +111,6 @@
     }
     // return field.getParent().getFullName();
     return null;
-  }
-
-  /** Return the entity name, e.g. "shelf" for a resource or resource set field. */
-  public String getDefaultResourceEntityName(Field field) {
-    return field.getParent().getSimpleName();
   }
 
   public String getResourceOrSetEntityName(Field field) {
@@ -186,25 +148,21 @@
 
   /** Return the entity name, e.g. "shelf" for a resource field. */
   public String getResourceEntityName(Field field) {
-<<<<<<< HEAD
-    return getResourceEntityName(field, getDefaultResourceEntityName(field));
-  }
-
-  /** Return the entity name, e.g. "shelf" for a resource set field. */
-  public String getResourceSetEntityName(Field field) {
-    ResourceSet resourceSet = getResourceSet(field);
-    if (resourceSet != null && !Strings.isNullOrEmpty(resourceSet.getName())) {
-      return resourceSet.getName();
-    }
-    return getDefaultResourceEntityName(field);
-=======
     String defaultEntityName = field.getParent().getSimpleName();
     Resource resource = getResource(field);
     if (resource != null && !Strings.isNullOrEmpty(resource.getName())) {
       return resource.getName();
     }
     return defaultEntityName;
->>>>>>> b752582e
+  }
+
+  /** Return the entity name, e.g. "shelf" for a resource set field. */
+  String getResourceSetEntityName(Field field) {
+    ResourceSet resourceSet = getResourceSet(field);
+    if (resourceSet != null && !Strings.isNullOrEmpty(resourceSet.getName())) {
+      return resourceSet.getName();
+    }
+    return field.getParent().getSimpleName();
   }
 
   /** Get long running settings. */
@@ -213,11 +171,7 @@
   }
 
   /* Return a Map of Resource names to the corresponding Resource, from a given ProtoFile. */
-<<<<<<< HEAD
   public List<Resource> getResourceDefs(ProtoFile protoFile, DiagCollector diagCollector) {
-=======
-  List<Resource> getResourceDefs(ProtoFile protoFile, DiagCollector diagCollector) {
->>>>>>> b752582e
     return getResourceOrSetDefs(
         protoFile,
         diagCollector,
@@ -228,11 +182,7 @@
   }
 
   /* Return a Map of ResourceSet names to the corresponding ResourceSet, from a given ProtoFile. */
-<<<<<<< HEAD
   public List<ResourceSet> getResourceSetDefs(ProtoFile protoFile, DiagCollector diagCollector) {
-=======
-  List<ResourceSet> getResourceSetDefs(ProtoFile protoFile, DiagCollector diagCollector) {
->>>>>>> b752582e
     return getResourceOrSetDefs(
         protoFile,
         diagCollector,
@@ -242,7 +192,6 @@
         (resourceSet, baseNameToSet) -> resourceSet.toBuilder().setName(baseNameToSet).build());
   }
 
-<<<<<<< HEAD
   /* For each ResourceSet, if there are any resource_references, replace the references
    * with a Resource, in place, in the ResourceSet. */
   public void resolveResourceSetReferences(List<ResourceSet> protoFile, List<Resource> resources) {
@@ -250,8 +199,6 @@
     // TODO(andrealin):
   }
 
-=======
->>>>>>> b752582e
   /* Return a Map of names to their corresponding Resource or ResourceSet element. */
   private <T> List<T> getResourceOrSetDefs(
       ProtoFile protoFile,
