/* Copyright 2018 Google LLC
 *
 * Licensed under the Apache License, Version 2.0 (the "License");
 * you may not use this file except in compliance with the License.
 * You may obtain a copy of the License at
 *
 *      https://www.apache.org/licenses/LICENSE-2.0
 *
 * Unless required by applicable law or agreed to in writing, software
 * distributed under the License is distributed on an "AS IS" BASIS,
 * WITHOUT WARRANTIES OR CONDITIONS OF ANY KIND, either express or implied.
 * See the License for the specific language governing permissions and
 * limitations under the License.
 */
package com.google.api.codegen.util;

import com.google.api.AnnotationsProto;
<<<<<<< HEAD
import com.google.api.MethodSignature;
=======
>>>>>>> e557b624
import com.google.api.Resource;
import com.google.api.Retry;
import com.google.api.codegen.config.ProtoMethodModel;
import com.google.api.codegen.configgen.transformer.LanguageTransformer;
import com.google.api.tools.framework.model.Field;
import com.google.api.tools.framework.model.Interface;
import com.google.api.tools.framework.model.MessageType;
import com.google.api.tools.framework.model.Method;
import com.google.api.tools.framework.model.Model;
import com.google.api.tools.framework.model.ProtoFile;
import com.google.common.base.Strings;
import com.google.common.collect.ImmutableList;
import com.google.longrunning.OperationTypes;
import com.google.longrunning.OperationsProto;
import com.google.protobuf.Api;
import java.util.List;
import java.util.Optional;
import java.util.stream.Collectors;
import javax.annotation.Nullable;

// Utils for parsing possibly-annotated protobuf API IDL.
public class ProtoParser {

  /** Return the path, e.g. "shelves/*" for a resource field. Return null if no path found. */
<<<<<<< HEAD
  public static String getResourcePath(Field element) {
=======
  public String getResourcePath(Field element) {
>>>>>>> e557b624
    Resource resource =
        (Resource) element.getOptionFields().get(AnnotationsProto.resource.getDescriptor());
    if (resource != null) {
      return resource.getPath();
    }
    return null;
  }

  /** Returns a base package name for an API's client. */
  @Nullable
  public static String getPackageName(Model model) {
    if (model.getServiceConfig().getApisCount() > 0) {
      Api api = model.getServiceConfig().getApis(0);
      Interface apiInterface = model.getSymbolTable().lookupInterface(api.getName());
      if (apiInterface != null) {
        return apiInterface.getFile().getFullName();
      }
    } else {
      ProtoFile root = (ProtoFile) model.getRoots().iterator().next();
      if (root == null) {
        return null;
      }
      return root.getFullName();
    }
    return null;
  }

  /** Return the entity name, e.g. "shelf" for a resource field. */
  public static String getResourceEntityName(Field field) {
    return field.getParent().getSimpleName().toLowerCase();
  }

<<<<<<< HEAD
  /* Return a list of method signatures, aka flattenings, specified on a given method. */
  public static List<MethodSignature> getMethodSignatures(ProtoMethodModel method) {
    MethodSignature methodSignature =
        method
            .getProtoMethod()
            .getDescriptor()
            .getMethodAnnotation(AnnotationsProto.methodSignature);
    // Let's only recurse once when we look for additional MethodSignatures.
    List<MethodSignature> additionalSignatures = methodSignature.getAdditionalSignaturesList();
    return ImmutableList.<MethodSignature>builder()
        .add(methodSignature)
        .addAll(additionalSignatures)
        .build();
  }

  public static List<String> getRequiredFields(Method method) {
    MessageType inputMessage = method.getInputMessage();
    return inputMessage
        .getFields()
        .stream()
        .filter(ProtoParser::isFieldRequired)
        .map(Field::getSimpleName)
        .collect(Collectors.toList());
  }

  /** Returns if a field is required, according to the proto annotations. */
  public static boolean isFieldRequired(Field field) {
    return Optional.ofNullable(
            (Boolean) field.getOptionFields().get(AnnotationsProto.required.getDescriptor()))
        .orElse(false);
  }

  /** Get long running settings. * */
  public static OperationTypes getLongRunningOperation(Method method) {
    return method.getDescriptor().getMethodAnnotation(OperationsProto.operationTypes);
  }

=======
>>>>>>> e557b624
  @Nullable
  public static String getFormattedPackageName(String language, String basePackageName) {
    LanguageTransformer.LanguageFormatter formatter =
        LanguageTransformer.LANGUAGE_FORMATTERS.get(language.toLowerCase());
    return formatter.getFormattedPackageName(basePackageName);
  }

  /** Return the extra retry codes for the given method. */
  public Retry getRetry(Method method) {
    return method.getDescriptor().getMethodAnnotation(AnnotationsProto.retry);
  }

  /** Return whether the method has the HttpRule for GET. */
  public boolean isHttpGetMethod(Method method) {
    return !Strings.isNullOrEmpty(
        method.getDescriptor().getMethodAnnotation(AnnotationsProto.http).getGet());
  }
}<|MERGE_RESOLUTION|>--- conflicted
+++ resolved
@@ -15,10 +15,7 @@
 package com.google.api.codegen.util;
 
 import com.google.api.AnnotationsProto;
-<<<<<<< HEAD
 import com.google.api.MethodSignature;
-=======
->>>>>>> e557b624
 import com.google.api.Resource;
 import com.google.api.Retry;
 import com.google.api.codegen.config.ProtoMethodModel;
@@ -43,11 +40,7 @@
 public class ProtoParser {
 
   /** Return the path, e.g. "shelves/*" for a resource field. Return null if no path found. */
-<<<<<<< HEAD
-  public static String getResourcePath(Field element) {
-=======
   public String getResourcePath(Field element) {
->>>>>>> e557b624
     Resource resource =
         (Resource) element.getOptionFields().get(AnnotationsProto.resource.getDescriptor());
     if (resource != null) {
@@ -80,7 +73,6 @@
     return field.getParent().getSimpleName().toLowerCase();
   }
 
-<<<<<<< HEAD
   /* Return a list of method signatures, aka flattenings, specified on a given method. */
   public static List<MethodSignature> getMethodSignatures(ProtoMethodModel method) {
     MethodSignature methodSignature =
@@ -118,8 +110,6 @@
     return method.getDescriptor().getMethodAnnotation(OperationsProto.operationTypes);
   }
 
-=======
->>>>>>> e557b624
   @Nullable
   public static String getFormattedPackageName(String language, String basePackageName) {
     LanguageTransformer.LanguageFormatter formatter =
