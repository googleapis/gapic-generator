--- conflicted
+++ resolved
@@ -27,10 +27,7 @@
 import com.google.api.tools.framework.model.Model;
 import com.google.api.tools.framework.model.ProtoFile;
 import com.google.common.base.Strings;
-<<<<<<< HEAD
 import com.google.common.collect.ImmutableList;
-=======
->>>>>>> d8bd94f5
 import com.google.longrunning.OperationTypes;
 import com.google.longrunning.OperationsProto;
 import com.google.protobuf.Api;
@@ -81,7 +78,6 @@
     return field.getParent().getSimpleName().toLowerCase();
   }
 
-<<<<<<< HEAD
   /* Return a list of method signatures, aka flattenings, specified on a given method. */
   public static List<MethodSignature> getMethodSignatures(ProtoMethodModel method) {
     MethodSignature methodSignature =
@@ -114,12 +110,8 @@
         .orElse(false);
   }
 
-  /** Get long running settings. * */
-  public static OperationTypes getLongRunningOperation(Method method) {
-=======
   /** Get long running settings. */
   public OperationTypes getLongRunningOperation(Method method) {
->>>>>>> d8bd94f5
     return method.getDescriptor().getMethodAnnotation(OperationsProto.operationTypes);
   }
 
