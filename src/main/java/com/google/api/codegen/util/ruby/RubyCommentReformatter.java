/* Copyright 2017 Google Inc
 *
 * Licensed under the Apache License, Version 2.0 (the "License");
 * you may not use this file except in compliance with the License.
 * You may obtain a copy of the License at
 *
 *      http://www.apache.org/licenses/LICENSE-2.0
 *
 * Unless required by applicable law or agreed to in writing, software
 * distributed under the License is distributed on an "AS IS" BASIS,
 * WITHOUT WARRANTIES OR CONDITIONS OF ANY KIND, either express or implied.
 * See the License for the specific language governing permissions and
 * limitations under the License.
 */
package com.google.api.codegen.util.ruby;

import com.google.api.codegen.CommentPatterns;
import com.google.api.codegen.util.CommentReformatter;
import com.google.api.codegen.util.CommentReformatting;
import com.google.common.base.Function;
import com.google.common.base.Splitter;
import com.google.common.base.Strings;
import java.util.regex.Matcher;
import javax.annotation.Nullable;

public class RubyCommentReformatter implements CommentReformatter {
<<<<<<< HEAD

  private static Function<Matcher, String> PROTO_TO_RUBY_DOC =
      new Function<Matcher, String>() {
        @Override
        public String apply(Matcher matcher) {
          return Matcher.quoteReplacement(protoToRubyDoc(matcher.group(1)));
        }
      };
  private static Function<Matcher, String> HEADLINE_REPLACE =
      new Function<Matcher, String>() {
        @Nullable
        @Override
        public String apply(@Nullable Matcher matcher) {
          return matcher.group().replace("#", "=");
        }
      };

  @Override
  public String reformat(String comment) {
    comment = CommentPatterns.BACK_QUOTE_PATTERN.matcher(comment).replaceAll("+");
    return CommentReformatting.of(comment)
        .reformat(CommentPatterns.PROTO_LINK_PATTERN, PROTO_TO_RUBY_DOC)
        .reformatCloudMarkdownLinks("{%s}[%s]")
        .reformatAbsoluteMarkdownLinks("{%s}[%s]")
        .reformat(CommentPatterns.HEADLINE_PATTERN, HEADLINE_REPLACE)
        .toString()
        .trim();
=======
  private static final String BULLET = "* ";

  @Override
  public String reformat(String comment) {
    StringBuffer sb = new StringBuffer();
    int listIndent = 0;
    boolean followsListItem = false;
    boolean followsBlankLine = false;
    for (String line : Splitter.on("\n").split(comment)) {
      Matcher listMatcher = CommentPatterns.UNORDERED_LIST_PATTERN.matcher(line);
      boolean matchesList = listMatcher.lookingAt();
      Matcher indentMatcher = CommentPatterns.INDENT_PATTERN.matcher(line);
      indentMatcher.lookingAt();
      int indent = indentMatcher.group().length();
      if (matchesList) {
        line = listMatcher.replaceFirst(BULLET);
      }
      if (indent < listIndent && (matchesList || followsBlankLine)) {
        listIndent -= BULLET.length();
      } else if (followsListItem && (!matchesList || indent > listIndent)) {
        listIndent += BULLET.length();
      }
      if (listIndent > 0) {
        line = line.trim();
        sb.append(Strings.repeat(" ", listIndent));
      }
      sb.append(applyTransformations(line)).append("\n");
      followsListItem = matchesList;
      followsBlankLine = line.isEmpty();
    }
    return sb.toString().trim();
  }

  private String applyTransformations(String line) {
    line = CommentPatterns.BACK_QUOTE_PATTERN.matcher(line).replaceAll("+");
    line = reformatProtoMarkdownLinks(line);
    line = reformatCloudMarkdownLinks(line);
    line = reformatAbsoluteMarkdownLinks(line);
    line = reformatHeadline(line);
    return line;
>>>>>>> 79a27501
  }

  private static String protoToRubyDoc(String comment) {
    boolean messageFound = false;
    boolean isFirstSegment = true;
    String result = "";
    for (String name : Splitter.on(".").splitToList(comment)) {
      char firstChar = name.charAt(0);
      if (Character.isUpperCase(firstChar)) {
        messageFound = true;
        result += (isFirstSegment ? "" : "::") + name;
      } else if (messageFound) {
        // Lowercase segment after message is found is field.
        // In Ruby, it is referred as "Message#field" format.
        result += "#" + name;
      } else {
        result +=
            (isFirstSegment ? "" : "::") + Character.toUpperCase(firstChar) + name.substring(1);
      }
      isFirstSegment = false;
    }
    return result;
  }
}<|MERGE_RESOLUTION|>--- conflicted
+++ resolved
@@ -21,10 +21,9 @@
 import com.google.common.base.Splitter;
 import com.google.common.base.Strings;
 import java.util.regex.Matcher;
-import javax.annotation.Nullable;
 
 public class RubyCommentReformatter implements CommentReformatter {
-<<<<<<< HEAD
+  private static final String BULLET = "* ";
 
   private static Function<Matcher, String> PROTO_TO_RUBY_DOC =
       new Function<Matcher, String>() {
@@ -35,25 +34,11 @@
       };
   private static Function<Matcher, String> HEADLINE_REPLACE =
       new Function<Matcher, String>() {
-        @Nullable
         @Override
-        public String apply(@Nullable Matcher matcher) {
+        public String apply(Matcher matcher) {
           return matcher.group().replace("#", "=");
         }
       };
-
-  @Override
-  public String reformat(String comment) {
-    comment = CommentPatterns.BACK_QUOTE_PATTERN.matcher(comment).replaceAll("+");
-    return CommentReformatting.of(comment)
-        .reformat(CommentPatterns.PROTO_LINK_PATTERN, PROTO_TO_RUBY_DOC)
-        .reformatCloudMarkdownLinks("{%s}[%s]")
-        .reformatAbsoluteMarkdownLinks("{%s}[%s]")
-        .reformat(CommentPatterns.HEADLINE_PATTERN, HEADLINE_REPLACE)
-        .toString()
-        .trim();
-=======
-  private static final String BULLET = "* ";
 
   @Override
   public String reformat(String comment) {
@@ -88,12 +73,13 @@
 
   private String applyTransformations(String line) {
     line = CommentPatterns.BACK_QUOTE_PATTERN.matcher(line).replaceAll("+");
-    line = reformatProtoMarkdownLinks(line);
-    line = reformatCloudMarkdownLinks(line);
-    line = reformatAbsoluteMarkdownLinks(line);
-    line = reformatHeadline(line);
-    return line;
->>>>>>> 79a27501
+    return CommentReformatting.of(line)
+        .reformat(CommentPatterns.PROTO_LINK_PATTERN, PROTO_TO_RUBY_DOC)
+        .reformatCloudMarkdownLinks("{%s}[%s]")
+        .reformatAbsoluteMarkdownLinks("{%s}[%s]")
+        .reformat(CommentPatterns.HEADLINE_PATTERN, HEADLINE_REPLACE)
+        .toString()
+        .trim();
   }
 
   private static String protoToRubyDoc(String comment) {
