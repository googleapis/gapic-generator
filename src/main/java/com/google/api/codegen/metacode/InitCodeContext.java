/* Copyright 2016 Google Inc
 *
 * Licensed under the Apache License, Version 2.0 (the "License");
 * you may not use this file except in compliance with the License.
 * You may obtain a copy of the License at
 *
 *      http://www.apache.org/licenses/LICENSE-2.0
 *
 * Unless required by applicable law or agreed to in writing, software
 * distributed under the License is distributed on an "AS IS" BASIS,
 * WITHOUT WARRANTIES OR CONDITIONS OF ANY KIND, either express or implied.
 * See the License for the specific language governing permissions and
 * limitations under the License.
 */
package com.google.api.codegen.metacode;

<<<<<<< HEAD
import com.google.api.codegen.config.FieldConfig;
=======
>>>>>>> 86b6ecc2
import com.google.api.codegen.util.Name;
import com.google.api.codegen.util.SymbolTable;
import com.google.api.codegen.util.testing.TestValueGenerator;
import com.google.api.tools.framework.model.Field;
import com.google.api.tools.framework.model.TypeRef;
import com.google.auto.value.AutoValue;
import com.google.common.collect.ImmutableMap;
import java.util.Map;
import javax.annotation.Nullable;

/** The context used for generating init code views */
@AutoValue
public abstract class InitCodeContext {
  public enum InitCodeOutputType {
    SingleObject,
    FieldList,
  }

  /** The type of the output object. */
  public abstract TypeRef initObjectType();

  /** The suggested name for the output object */
  public abstract Name suggestedName();

  /**
   * The symbol table used to store unique symbols used in the init code. Default to empty table.
   */
  public abstract SymbolTable symbolTable();

<<<<<<< HEAD
  /**
   * Contains the fields that require initialization. Must be set if the output type is FieldList.
   */
=======
  /** Contains the fields that require init. Must be set if the output type is FieldList. */
>>>>>>> 86b6ecc2
  @Nullable
  public abstract Iterable<Field> initFields();

  /** Returns the output type of the init code. Default to SingleObject. */
  public abstract InitCodeOutputType outputType();

  /**
   * Returns the value generator which is used to produce deterministically random unique values for
   * testing purposes.
   */
  @Nullable
  public abstract TestValueGenerator valueGenerator();

  /** Returns init config strings. */
  @Nullable
  public abstract Iterable<String> initFieldConfigStrings();

  /**
   * Allows additional InitCodeNode objects which will be placed into the generated subtrees. This
   * is currently used by smoke testing only.
   */
  @Nullable
  public abstract Iterable<InitCodeNode> additionalInitCodeNodes();

  /** The map which stores init value config data. Default to empty map. */
  public abstract ImmutableMap<String, InitValueConfig> initValueConfigMap();

  /** A map of field names to field configs. Defaults to the empty map. */
  public abstract ImmutableMap<String, FieldConfig> fieldConfigMap();

  public static Builder newBuilder() {
    return new AutoValue_InitCodeContext.Builder()
        .symbolTable(new SymbolTable())
        .initValueConfigMap(ImmutableMap.<String, InitValueConfig>of())
        .fieldConfigMap(ImmutableMap.<String, FieldConfig>of())
        .outputType(InitCodeOutputType.SingleObject);
  }

  @AutoValue.Builder
  public abstract static class Builder {
    public abstract Builder initObjectType(TypeRef type);

    public abstract Builder suggestedName(Name name);

    public abstract Builder symbolTable(SymbolTable table);

    public abstract Builder initFields(Iterable<Field> fields);

    public abstract Builder outputType(InitCodeOutputType val);

    public abstract Builder valueGenerator(TestValueGenerator generator);

    public abstract Builder initFieldConfigStrings(Iterable<String> configStrings);

    public abstract Builder initValueConfigMap(Map<String, InitValueConfig> configMap);

    public abstract Builder fieldConfigMap(ImmutableMap<String, FieldConfig> fieldConfigMap);

    public abstract Builder additionalInitCodeNodes(Iterable<InitCodeNode> additionalNodes);

    public abstract InitCodeContext build();
  }
}<|MERGE_RESOLUTION|>--- conflicted
+++ resolved
@@ -14,10 +14,7 @@
  */
 package com.google.api.codegen.metacode;
 
-<<<<<<< HEAD
 import com.google.api.codegen.config.FieldConfig;
-=======
->>>>>>> 86b6ecc2
 import com.google.api.codegen.util.Name;
 import com.google.api.codegen.util.SymbolTable;
 import com.google.api.codegen.util.testing.TestValueGenerator;
@@ -47,13 +44,9 @@
    */
   public abstract SymbolTable symbolTable();
 
-<<<<<<< HEAD
   /**
    * Contains the fields that require initialization. Must be set if the output type is FieldList.
    */
-=======
-  /** Contains the fields that require init. Must be set if the output type is FieldList. */
->>>>>>> 86b6ecc2
   @Nullable
   public abstract Iterable<Field> initFields();
 
