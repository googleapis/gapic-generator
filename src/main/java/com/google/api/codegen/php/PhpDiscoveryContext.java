/* Copyright 2016 Google Inc
 *
 * Licensed under the Apache License, Version 2.0 (the "License");
 * you may not use this file except in compliance with the License.
 * You may obtain a copy of the License at
 *
 *      http://www.apache.org/licenses/LICENSE-2.0
 *
 * Unless required by applicable law or agreed to in writing, software
 * distributed under the License is distributed on an "AS IS" BASIS,
 * WITHOUT WARRANTIES OR CONDITIONS OF ANY KIND, either express or implied.
 * See the License for the specific language governing permissions and
 * limitations under the License.
 */
package com.google.api.codegen.php;

import com.google.api.codegen.ApiaryConfig;
import com.google.api.codegen.DiscoveryContext;
import com.google.api.Service;
import com.google.common.collect.ImmutableMap;
import com.google.common.collect.ImmutableSet;
import com.google.protobuf.Field;
import com.google.protobuf.Method;
import com.google.protobuf.Type;

import java.util.List;

/**
 * A subclass of DiscoveryContext which is specialized for PHP language.
 */
public class PhpDiscoveryContext extends DiscoveryContext implements PhpContext {

  private static final String GOOGLE_SERVICE_PREFIX = "Google_Service_";

  /**
   * A map from inferred API package names to renamed counterparts in PHP client libraries.
   */
  private static final ImmutableMap<String, String> RENAMED_PACKAGE_MAP =
      ImmutableMap.<String, String>builder()
          .put("Cloudtrace", "CloudTrace")
          .put("Clouddebugger", "CloudDebugger")
          .put("Cloudmonitoring", "CloudMonitoring")
          .put("Cloudresourcemanager", "CloudResourceManager")
          .put("Clouduseraccounts", "CloudUserAccounts")
          .put("Deploymentmanager", "DeploymentManager")
          .put("Sqladmin", "SQLAdmin")
          .build();

  /**
   * A map from primitive type name to corresponding default value string in PHP.
   */
  private static final ImmutableMap<Field.Kind, String> DEFAULT_PRIMITIVE_VALUE =
      ImmutableMap.<Field.Kind, String>builder()
          .put(Field.Kind.TYPE_BOOL, "false")
          .put(Field.Kind.TYPE_INT32, "0")
          .put(Field.Kind.TYPE_UINT32, "0")
          .put(Field.Kind.TYPE_FLOAT, "0.0")
          .put(Field.Kind.TYPE_DOUBLE, "0.0")
          // As a work-around in Javascript(Javascript uses string to hold 64bit integers)
          // Disovery importer treats number format strings as TYPE_INT64 or TYPE_UINT64
          // depending on the string format.
          .put(Field.Kind.TYPE_INT64, "\'0\'")
          .put(Field.Kind.TYPE_UINT64, "\'0\'")
          .build();

  /**
   * A set that contains the method names that have extra suffix in the PHP client code. Some PHP
   * methods appends resource path in camel case, e.g. list -> listAppResources
   */
  private static final ImmutableSet<String> RENAMED_METHODS =
      ImmutableSet.<String>builder().add("list").add("clone").build();

  /**
   * A map that maps the original request class name to its renamed version used in PHP client
   * code.
   */
  private static final ImmutableMap<String, String> RENAMED_REQUESTS =
      ImmutableMap.<String, String>builder()
          .put("Google_Service_Storage_Object", "Google_Service_Storage_StorageObject")
          .build();

  /**
   * Constructs the PHP discovery context.
   */
  public PhpDiscoveryContext(Service service, ApiaryConfig apiaryConfig) {
    super(service, apiaryConfig);
  }

  @Override
  public void resetState(PhpContextCommon phpCommon) {
    // TODO implement when necessary
  }

  // Snippet Helpers
  // ===============

  @Override
  /**
   * Returns the method names used in the PHP client code.
   */
  public String getMethodName(Method method) {
    StringBuilder builder = new StringBuilder(super.getMethodName(method));
    if (RENAMED_METHODS.contains(super.getMethodName(method))) {
      List<String> resources = getApiaryConfig().getResources(method.getName());
      for (String resource : resources) {
        builder.append(lowerCamelToUpperCamel(resource));
      }
    }
    return builder.toString();
  }

  /**
   * Returns a list of parameters that includes "postBody" if the method has a request.
   */
  public List<String> getFlatMethodParamsWithRequest(Method method) {
    List<String> params = getFlatMethodParams(method);
    if (hasRequestField(method)) {
      params.add("postBody");
    }
    return params;
  }

  /**
   * Returns a simple name represents the API in camel case.
   */
  public String getSimpleApiName() {
    return getRename(lowerCamelToUpperCamel(this.getApi().getName()), RENAMED_PACKAGE_MAP);
  }

  /**
   * Returns the request class name of the given method in PHP. If the method does not have a
   * request returns an empty string.
   */
  public String getRequestClassName(Method method) {
    if (hasRequestField(method)) {
      String baseType = getRequestField(method).getTypeUrl();
      String requestName = getServiceClassName() + "_" + baseType;
      if (RENAMED_REQUESTS.containsKey(requestName)) {
        requestName = RENAMED_REQUESTS.get(requestName);
      }
      return requestName;
    }
    return "";
  }

  /**
   * Returns the service class name in PHP.
   */
  public String getServiceClassName() {
    return GOOGLE_SERVICE_PREFIX + getSimpleApiName();
  }

  /**
   * Generates placeholder value for field of type based on field kind and, for
   * explicitly-formatted strings, format type in {@link ApiaryConfig#stringFormat}.
   */
  public String typeDefaultValue(Type type, Field field) {
    if (field.getCardinality() == Field.Cardinality.CARDINALITY_REPEATED) {
      return "[]";
    } else {
      Field.Kind kind = field.getKind();
      String defaultPrimitiveValue = DEFAULT_PRIMITIVE_VALUE.get(kind);
      if (defaultPrimitiveValue != null) {
        return defaultPrimitiveValue;
<<<<<<< HEAD
      } else if (kind.equals(Field.Kind.TYPE_STRING)) {
        return getDefaultString(type, field);
=======
      } else if (kind.equals(Field.Kind.TYPE_STRING) || kind.equals(Field.Kind.TYPE_ENUM)) {
        return String.format("'%s'", getDefaultString(type, field));
>>>>>>> b6859b7b
      }
    }
    return "null";
  }

  @Override
  public String stringLiteral(String value) {
    return "'" + value + "'";
  }

  @Override
  public String lineEnding(String value) {
    return value;
  }
}<|MERGE_RESOLUTION|>--- conflicted
+++ resolved
@@ -162,13 +162,8 @@
       String defaultPrimitiveValue = DEFAULT_PRIMITIVE_VALUE.get(kind);
       if (defaultPrimitiveValue != null) {
         return defaultPrimitiveValue;
-<<<<<<< HEAD
-      } else if (kind.equals(Field.Kind.TYPE_STRING)) {
+      } else if (kind.equals(Field.Kind.TYPE_STRING) || kind.equals(Field.Kind.TYPE_ENUM)) {
         return getDefaultString(type, field);
-=======
-      } else if (kind.equals(Field.Kind.TYPE_STRING) || kind.equals(Field.Kind.TYPE_ENUM)) {
-        return String.format("'%s'", getDefaultString(type, field));
->>>>>>> b6859b7b
       }
     }
     return "null";
