--- conflicted
+++ resolved
@@ -380,7 +380,7 @@
 
     } else if (id.equals(RUBY) || id.equals(RUBY_DOC)) {
       // Object with utility methods for the main and test snippets.
-      GapicContext snippetContext = new RubyGapicContext(model, apiConfig);
+      GapicContext snippetContext = new GapicContext(model, apiConfig);
 
       if (generatorConfig.enableSurfaceGenerator()) {
         GapicCodePathMapper rubyPathMapper =
@@ -393,19 +393,10 @@
         GapicProvider<? extends Object> mainProvider =
             ViewModelGapicProvider.newBuilder()
                 .setModel(model)
-<<<<<<< HEAD
-                .setView(new InterfaceView())
-                .setContext(snippetContext)
-                .setSnippetSetRunner(
-                    new RubySnippetSetRunner<Interface>(SnippetSetRunner.SNIPPET_RESOURCE_ROOT))
-                .setSnippetFileNames(Arrays.asList("ruby/main.snip"))
-                .setCodePathMapper(rubyPathMapper)
-=======
                 .setApiConfig(apiConfig)
                 .setSnippetSetRunner(new CommonSnippetSetRunner(new CommonRenderingUtil()))
                 .setModelToViewTransformer(
                     new RubyGapicSurfaceTransformer(rubyPathMapper, packageConfig))
->>>>>>> 097d6cbb
                 .build();
         GapicProvider<? extends Object> clientConfigProvider =
             CommonGapicProvider.<Interface>newBuilder()
