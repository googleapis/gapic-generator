--- conflicted
+++ resolved
@@ -387,18 +387,10 @@
         GapicProvider<? extends Object> mainProvider =
             ViewModelGapicProvider.newBuilder()
                 .setModel(model)
-<<<<<<< HEAD
-                .setApiConfig(apiConfig)
-                .setSnippetSetRunner(new CommonSnippetSetRunner(new CommonRenderingUtil()))
-                .setModelToViewTransformer(new RubyGapicSurfaceTransformer(rubyPathMapper))
-=======
-                .setView(new InterfaceView())
-                .setContext(new RubyGapicContext(model, apiConfig, packageConfig))
-                .setSnippetSetRunner(
-                    new RubySnippetSetRunner<Interface>(SnippetSetRunner.SNIPPET_RESOURCE_ROOT))
-                .setSnippetFileNames(Arrays.asList("ruby/main.snip"))
-                .setCodePathMapper(rubyPathMapper)
->>>>>>> 8db615ec
+                .setApiConfig(apiConfig)
+                .setSnippetSetRunner(new CommonSnippetSetRunner(new CommonRenderingUtil()))
+                .setModelToViewTransformer(
+                    new RubyGapicSurfaceTransformer(rubyPathMapper, packageConfig))
                 .build();
         GapicProvider<? extends Object> clientConfigProvider =
             CommonGapicProvider.<Interface>newBuilder()
