/* Copyright 2016 Google Inc
 *
 * Licensed under the Apache License, Version 2.0 (the "License");
 * you may not use this file except in compliance with the License.
 * You may obtain a copy of the License at
 *
 *      http://www.apache.org/licenses/LICENSE-2.0
 *
 * Unless required by applicable law or agreed to in writing, software
 * distributed under the License is distributed on an "AS IS" BASIS,
 * WITHOUT WARRANTIES OR CONDITIONS OF ANY KIND, either express or implied.
 * See the License for the specific language governing permissions and
 * limitations under the License.
 */
package com.google.api.codegen.gapic;

import static com.google.api.codegen.config.LanguageStrings.CSHARP;
import static com.google.api.codegen.config.LanguageStrings.GO;
import static com.google.api.codegen.config.LanguageStrings.JAVA;
import static com.google.api.codegen.config.LanguageStrings.NODEJS;
import static com.google.api.codegen.config.LanguageStrings.PHP;
import static com.google.api.codegen.config.LanguageStrings.PYTHON;
import static com.google.api.codegen.config.LanguageStrings.RUBY;

import com.google.api.codegen.InterfaceView;
import com.google.api.codegen.SnippetSetRunner;
import com.google.api.codegen.clientconfig.ClientConfigGapicContext;
import com.google.api.codegen.clientconfig.ClientConfigSnippetSetRunner;
import com.google.api.codegen.clientconfig.php.PhpClientConfigGapicContext;
import com.google.api.codegen.config.GapicProductConfig;
import com.google.api.codegen.config.PackageMetadataConfig;
import com.google.api.codegen.grpcmetadatagen.java.JavaPackageCopier;
import com.google.api.codegen.nodejs.NodeJSCodePathMapper;
import com.google.api.codegen.php.PhpGapicCodePathMapper;
import com.google.api.codegen.rendering.CommonSnippetSetRunner;
import com.google.api.codegen.transformer.csharp.CSharpGapicClientTransformer;
import com.google.api.codegen.transformer.csharp.CSharpGapicSnippetsTransformer;
import com.google.api.codegen.transformer.go.GoGapicSurfaceTestTransformer;
import com.google.api.codegen.transformer.go.GoGapicSurfaceTransformer;
import com.google.api.codegen.transformer.java.JavaGapicMetadataTransformer;
import com.google.api.codegen.transformer.java.JavaGapicSampleAppTransformer;
import com.google.api.codegen.transformer.java.JavaGapicSurfaceTestTransformer;
import com.google.api.codegen.transformer.java.JavaGapicSurfaceTransformer;
import com.google.api.codegen.transformer.nodejs.NodeJSGapicSurfaceDocTransformer;
import com.google.api.codegen.transformer.nodejs.NodeJSGapicSurfaceTestTransformer;
import com.google.api.codegen.transformer.nodejs.NodeJSGapicSurfaceTransformer;
import com.google.api.codegen.transformer.nodejs.NodeJSPackageMetadataTransformer;
import com.google.api.codegen.transformer.php.PhpGapicSurfaceTestTransformer;
import com.google.api.codegen.transformer.php.PhpGapicSurfaceTransformer;
import com.google.api.codegen.transformer.php.PhpPackageMetadataTransformer;
import com.google.api.codegen.transformer.py.PythonGapicSurfaceTestTransformer;
import com.google.api.codegen.transformer.py.PythonGapicSurfaceTransformer;
import com.google.api.codegen.transformer.py.PythonPackageMetadataTransformer;
import com.google.api.codegen.transformer.ruby.RubyGapicSurfaceDocTransformer;
import com.google.api.codegen.transformer.ruby.RubyGapicSurfaceTestTransformer;
import com.google.api.codegen.transformer.ruby.RubyGapicSurfaceTransformer;
import com.google.api.codegen.transformer.ruby.RubyPackageMetadataTransformer;
import com.google.api.codegen.util.CommonRenderingUtil;
import com.google.api.codegen.util.csharp.CSharpNameFormatter;
import com.google.api.codegen.util.csharp.CSharpRenderingUtil;
import com.google.api.codegen.util.java.JavaRenderingUtil;
import com.google.api.codegen.util.py.PythonRenderingUtil;
import com.google.api.codegen.util.ruby.RubyNameFormatter;
import com.google.api.tools.framework.model.Interface;
import com.google.api.tools.framework.model.Model;
import com.google.common.collect.ImmutableList;
import java.util.ArrayList;
import java.util.Arrays;
import java.util.List;
import org.apache.commons.lang3.NotImplementedException;

/** MainGapicProviderFactory creates GapicProvider instances based on an id. */
public class MainGapicProviderFactory
    implements GapicProviderFactory<GapicProvider<? extends Object>> {

  public static final String CLIENT_CONFIG = "client_config";
  public static final String NODEJS_DOC = "nodejs_doc";
<<<<<<< HEAD
  public static final String PYTHON_DOC = "python_doc";
=======
  public static final String PHP = "php";
  public static final String PYTHON = "py";
  public static final String RUBY = "ruby";
>>>>>>> 85234459
  public static final String RUBY_DOC = "ruby_doc";

  private static final ImmutableList<String> JAVA_SAMPLE_APP_STATIC_FILES =
      ImmutableList.of(
          "gradlew",
          "gradle/wrapper/gradle-wrapper.jar",
          "gradle/wrapper/gradle-wrapper.properties",
          "gradlew.bat",
          "settings.gradle");

  /** Create the GapicProviders based on the given id */
  public static List<GapicProvider<? extends Object>> defaultCreate(
      Model model,
      GapicProductConfig productConfig,
      GapicGeneratorConfig generatorConfig,
      PackageMetadataConfig packageConfig,
      String outputPath) {

    ArrayList<GapicProvider<? extends Object>> providers = new ArrayList<>();
    String id = generatorConfig.id();
    // Please keep the following IDs in alphabetical order
    if (id.equals(CLIENT_CONFIG)) {
      GapicProvider<? extends Object> provider =
          CommonGapicProvider.<Interface>newBuilder()
              .setModel(model)
              .setView(new InterfaceView())
              .setContext(new ClientConfigGapicContext(model, productConfig))
              .setSnippetSetRunner(
                  new ClientConfigSnippetSetRunner<Interface>(
                      SnippetSetRunner.SNIPPET_RESOURCE_ROOT))
              .setSnippetFileNames(Arrays.asList("clientconfig/json.snip"))
              .setCodePathMapper(CommonGapicCodePathMapper.defaultInstance())
              .build();
      providers.add(provider);
    } else if (id.equals(CSHARP)) {
      if (generatorConfig.enableSurfaceGenerator()) {
        GapicCodePathMapper pathMapper =
            CommonGapicCodePathMapper.newBuilder()
                .setPrefix("")
                .setPackageFilePathNameFormatter(new CSharpNameFormatter())
                .build();
        GapicProvider<? extends Object> mainProvider =
            ViewModelGapicProvider.newBuilder()
                .setModel(model)
                .setProductConfig(productConfig)
                .setSnippetSetRunner(new CommonSnippetSetRunner(new CSharpRenderingUtil()))
                .setModelToViewTransformer(
                    new CSharpGapicClientTransformer(pathMapper, packageConfig))
                .build();
        providers.add(mainProvider);

        GapicProvider<? extends Object> snippetProvider =
            ViewModelGapicProvider.newBuilder()
                .setModel(model)
                .setProductConfig(productConfig)
                .setSnippetSetRunner(new CommonSnippetSetRunner(new CSharpRenderingUtil()))
                .setModelToViewTransformer(new CSharpGapicSnippetsTransformer(pathMapper))
                .build();
        providers.add(snippetProvider);
      }

    } else if (id.equals(GO)) {
      if (generatorConfig.enableSurfaceGenerator()) {
        GapicProvider<? extends Object> provider =
            ViewModelGapicProvider.newBuilder()
                .setModel(model)
                .setProductConfig(productConfig)
                .setSnippetSetRunner(new CommonSnippetSetRunner(new CommonRenderingUtil()))
                .setModelToViewTransformer(
                    new GoGapicSurfaceTransformer(new PackageNameCodePathMapper()))
                .build();
        providers.add(provider);
      }
      if (generatorConfig.enableTestGenerator()) {
        GapicProvider<? extends Object> testProvider =
            ViewModelGapicProvider.newBuilder()
                .setModel(model)
                .setProductConfig(productConfig)
                .setSnippetSetRunner(new CommonSnippetSetRunner(new CommonRenderingUtil()))
                .setModelToViewTransformer(new GoGapicSurfaceTestTransformer())
                .build();
        providers.add(testProvider);
      }

    } else if (id.equals(JAVA)) {
      if (generatorConfig.enableSurfaceGenerator()) {
        GapicCodePathMapper javaPathMapper =
            CommonGapicCodePathMapper.newBuilder()
                .setPrefix("src/main/java")
                .setShouldAppendPackage(true)
                .build();
        GapicProvider<? extends Object> mainProvider =
            ViewModelGapicProvider.newBuilder()
                .setModel(model)
                .setProductConfig(productConfig)
                .setSnippetSetRunner(new CommonSnippetSetRunner(new JavaRenderingUtil()))
                .setModelToViewTransformer(
                    new JavaGapicSurfaceTransformer(javaPathMapper, packageConfig))
                .build();

        providers.add(mainProvider);

        GapicProvider<? extends Object> metadataProvider =
            ViewModelGapicProvider.newBuilder()
                .setModel(model)
                .setProductConfig(productConfig)
                .setSnippetSetRunner(new CommonSnippetSetRunner(new JavaRenderingUtil()))
                .setModelToViewTransformer(
                    new JavaGapicMetadataTransformer(
                        javaPathMapper, productConfig, packageConfig, generatorConfig))
                .build();

        providers.add(metadataProvider);
      }
      if (generatorConfig.enableTestGenerator()) {
        GapicCodePathMapper javaTestPathMapper =
            CommonGapicCodePathMapper.newBuilder()
                .setPrefix("src/test/java")
                .setShouldAppendPackage(true)
                .build();
        GapicProvider<? extends Object> testProvider =
            ViewModelGapicProvider.newBuilder()
                .setModel(model)
                .setProductConfig(productConfig)
                .setSnippetSetRunner(new CommonSnippetSetRunner(new CommonRenderingUtil()))
                .setModelToViewTransformer(new JavaGapicSurfaceTestTransformer(javaTestPathMapper))
                .build();
        providers.add(testProvider);
      }
      if (generatorConfig.enableSampleAppGenerator()) {
        GapicCodePathMapper javaSampleAppPathMapper =
            CommonGapicCodePathMapper.newBuilder()
                .setPrefix("src/main/java")
                .setShouldAppendPackage(true)
                .build();
        GapicProvider<? extends Object> sampleAppProvider =
            ViewModelGapicProvider.newBuilder()
                .setModel(model)
                .setProductConfig(productConfig)
                .setSnippetSetRunner(new CommonSnippetSetRunner(new CommonRenderingUtil()))
                .setModelToViewTransformer(
                    new JavaGapicSampleAppTransformer(javaSampleAppPathMapper))
                .build();
        providers.add(sampleAppProvider);

        // Copy static files for the Java sample application (e.g. gradle wrapper, build files)
        GapicProvider<? extends Object> staticFileProvider =
            new StaticGapicProvider<>(
                new JavaPackageCopier(JAVA_SAMPLE_APP_STATIC_FILES, outputPath));
        providers.add(staticFileProvider);
      }
      return providers;

    } else if (id.equals(NODEJS) || id.equals(NODEJS_DOC)) {
      if (generatorConfig.enableSurfaceGenerator()) {
        GapicCodePathMapper nodeJSPathMapper = new NodeJSCodePathMapper();
        GapicProvider<? extends Object> mainProvider =
            ViewModelGapicProvider.newBuilder()
                .setModel(model)
                .setProductConfig(productConfig)
                .setSnippetSetRunner(new CommonSnippetSetRunner(new CommonRenderingUtil()))
                .setModelToViewTransformer(
                    new NodeJSGapicSurfaceTransformer(nodeJSPathMapper, packageConfig))
                .build();
        GapicProvider<? extends Object> metadataProvider =
            ViewModelGapicProvider.newBuilder()
                .setModel(model)
                .setProductConfig(productConfig)
                .setSnippetSetRunner(new CommonSnippetSetRunner(new CommonRenderingUtil()))
                .setModelToViewTransformer(new NodeJSPackageMetadataTransformer(packageConfig))
                .build();
        GapicProvider<? extends Object> clientConfigProvider =
            CommonGapicProvider.<Interface>newBuilder()
                .setModel(model)
                .setView(new InterfaceView())
                .setContext(new ClientConfigGapicContext(model, productConfig))
                .setSnippetSetRunner(
                    new ClientConfigSnippetSetRunner<Interface>(
                        SnippetSetRunner.SNIPPET_RESOURCE_ROOT))
                .setSnippetFileNames(Arrays.asList("clientconfig/json.snip"))
                .setCodePathMapper(nodeJSPathMapper)
                .build();

        providers.add(mainProvider);
        providers.add(metadataProvider);
        providers.add(clientConfigProvider);

        if (id.equals(NODEJS_DOC)) {
          GapicProvider<? extends Object> messageProvider =
              ViewModelGapicProvider.newBuilder()
                  .setModel(model)
                  .setProductConfig(productConfig)
                  .setSnippetSetRunner(new CommonSnippetSetRunner(new CommonRenderingUtil()))
                  .setModelToViewTransformer(new NodeJSGapicSurfaceDocTransformer())
                  .build();
          providers.add(messageProvider);
        }
      }
      if (generatorConfig.enableTestGenerator()) {
        GapicProvider<? extends Object> testProvider =
            ViewModelGapicProvider.newBuilder()
                .setModel(model)
                .setProductConfig(productConfig)
                .setSnippetSetRunner(new CommonSnippetSetRunner(new CommonRenderingUtil()))
                .setModelToViewTransformer(new NodeJSGapicSurfaceTestTransformer())
                .build();
        providers.add(testProvider);
      }

    } else if (id.equals(PHP)) {
      if (generatorConfig.enableSurfaceGenerator()) {
        GapicCodePathMapper phpPathMapper =
            PhpGapicCodePathMapper.newBuilder().setPrefix("src").build();
        GapicProvider<? extends Object> provider =
            ViewModelGapicProvider.newBuilder()
                .setModel(model)
                .setProductConfig(productConfig)
                .setSnippetSetRunner(new CommonSnippetSetRunner(new CommonRenderingUtil()))
                .setModelToViewTransformer(
                    new PhpGapicSurfaceTransformer(productConfig, phpPathMapper))
                .build();

        GapicCodePathMapper phpClientConfigPathMapper =
            PhpGapicCodePathMapper.newBuilder().setPrefix("src").setSuffix("resources").build();
        GapicProvider<? extends Object> clientConfigProvider =
            CommonGapicProvider.<Interface>newBuilder()
                .setModel(model)
                .setView(new InterfaceView())
                .setContext(new PhpClientConfigGapicContext(model, productConfig))
                .setSnippetSetRunner(
                    new ClientConfigSnippetSetRunner<Interface>(
                        SnippetSetRunner.SNIPPET_RESOURCE_ROOT))
                .setSnippetFileNames(Arrays.asList("clientconfig/json.snip"))
                .setCodePathMapper(phpClientConfigPathMapper)
                .build();

        GapicProvider<? extends Object> metadataProvider =
            ViewModelGapicProvider.newBuilder()
                .setModel(model)
                .setProductConfig(productConfig)
                .setSnippetSetRunner(new CommonSnippetSetRunner(new CommonRenderingUtil()))
                .setModelToViewTransformer(new PhpPackageMetadataTransformer(packageConfig))
                .build();

        providers.add(provider);
        providers.add(clientConfigProvider);
        providers.add(metadataProvider);
      }

      if (generatorConfig.enableTestGenerator()) {
        GapicProvider<? extends Object> testProvider =
            ViewModelGapicProvider.newBuilder()
                .setModel(model)
                .setProductConfig(productConfig)
                .setSnippetSetRunner(new CommonSnippetSetRunner(new CommonRenderingUtil()))
                .setModelToViewTransformer(new PhpGapicSurfaceTestTransformer())
                .build();
        providers.add(testProvider);
      }

    } else if (id.equals(PYTHON)) {
      if (generatorConfig.enableSurfaceGenerator()) {
        GapicCodePathMapper pythonPathMapper =
            CommonGapicCodePathMapper.newBuilder().setShouldAppendPackage(true).build();
        GapicProvider<? extends Object> mainProvider =
            ViewModelGapicProvider.newBuilder()
                .setModel(model)
                .setProductConfig(productConfig)
                .setSnippetSetRunner(new CommonSnippetSetRunner(new PythonRenderingUtil()))
                .setModelToViewTransformer(
                    new PythonGapicSurfaceTransformer(pythonPathMapper, packageConfig))
                .build();
        GapicProvider<? extends Object> clientConfigProvider =
            CommonGapicProvider.<Interface>newBuilder()
                .setModel(model)
                .setView(new InterfaceView())
                .setContext(new ClientConfigGapicContext(model, productConfig))
                .setSnippetSetRunner(
                    new ClientConfigSnippetSetRunner<Interface>(
                        SnippetSetRunner.SNIPPET_RESOURCE_ROOT))
                .setSnippetFileNames(Arrays.asList("clientconfig/python_clientconfig.snip"))
                .setCodePathMapper(pythonPathMapper)
                .build();
        providers.add(mainProvider);
        providers.add(clientConfigProvider);

        if (id.equals(PYTHON)) {
          GapicCodePathMapper pythonTestPathMapper =
              CommonGapicCodePathMapper.newBuilder()
                  .setPrefix("test")
                  .setShouldAppendPackage(true)
                  .build();
          GapicProvider<? extends Object> testProvider =
              ViewModelGapicProvider.newBuilder()
                  .setModel(model)
                  .setProductConfig(productConfig)
                  .setSnippetSetRunner(new CommonSnippetSetRunner(new CommonRenderingUtil()))
                  .setModelToViewTransformer(
                      new PythonGapicSurfaceTestTransformer(pythonTestPathMapper, packageConfig))
                  .build();
          providers.add(testProvider);
        }

        GapicProvider<? extends Object> metadataProvider =
            ViewModelGapicProvider.newBuilder()
                .setModel(model)
                .setProductConfig(productConfig)
                .setSnippetSetRunner(new CommonSnippetSetRunner(new PythonRenderingUtil()))
                .setModelToViewTransformer(new PythonPackageMetadataTransformer(packageConfig))
                .build();
        providers.add(metadataProvider);
      }

    } else if (id.equals(RUBY) || id.equals(RUBY_DOC)) {
      if (generatorConfig.enableSurfaceGenerator()) {
        GapicCodePathMapper rubyPathMapper =
            CommonGapicCodePathMapper.newBuilder()
                .setPrefix("lib")
                .setShouldAppendPackage(true)
                .setPackageFilePathNameFormatter(new RubyNameFormatter())
                .build();
        GapicProvider<? extends Object> mainProvider =
            ViewModelGapicProvider.newBuilder()
                .setModel(model)
                .setProductConfig(productConfig)
                .setSnippetSetRunner(new CommonSnippetSetRunner(new CommonRenderingUtil()))
                .setModelToViewTransformer(
                    new RubyGapicSurfaceTransformer(rubyPathMapper, packageConfig))
                .build();
        GapicProvider<? extends Object> clientConfigProvider =
            CommonGapicProvider.<Interface>newBuilder()
                .setModel(model)
                .setView(new InterfaceView())
                .setContext(new ClientConfigGapicContext(model, productConfig))
                .setSnippetSetRunner(
                    new ClientConfigSnippetSetRunner<Interface>(
                        SnippetSetRunner.SNIPPET_RESOURCE_ROOT))
                .setSnippetFileNames(Arrays.asList("clientconfig/json.snip"))
                .setCodePathMapper(rubyPathMapper)
                .build();
        GapicProvider<? extends Object> metadataProvider =
            ViewModelGapicProvider.newBuilder()
                .setModel(model)
                .setProductConfig(productConfig)
                .setSnippetSetRunner(new CommonSnippetSetRunner(new CommonRenderingUtil()))
                .setModelToViewTransformer(new RubyPackageMetadataTransformer(packageConfig))
                .build();

        providers.add(mainProvider);
        providers.add(clientConfigProvider);
        providers.add(metadataProvider);

        if (id.equals(RUBY_DOC)) {
          GapicProvider<? extends Object> messageProvider =
              ViewModelGapicProvider.newBuilder()
                  .setModel(model)
                  .setProductConfig(productConfig)
                  .setSnippetSetRunner(new CommonSnippetSetRunner(new CommonRenderingUtil()))
                  .setModelToViewTransformer(
                      new RubyGapicSurfaceDocTransformer(rubyPathMapper, packageConfig))
                  .build();
          providers.add(messageProvider);
        }
      }
      if (generatorConfig.enableTestGenerator()) {
        GapicCodePathMapper rubyTestPathMapper =
            CommonGapicCodePathMapper.newBuilder()
                .setPrefix("test")
                .setShouldAppendPackage(true)
                .setPackageFilePathNameFormatter(new RubyNameFormatter())
                .build();
        GapicProvider<? extends Object> testProvider =
            ViewModelGapicProvider.newBuilder()
                .setModel(model)
                .setProductConfig(productConfig)
                .setSnippetSetRunner(new CommonSnippetSetRunner(new CommonRenderingUtil()))
                .setModelToViewTransformer(
                    new RubyGapicSurfaceTestTransformer(rubyTestPathMapper, packageConfig))
                .build();
        providers.add(testProvider);
      }
    } else {
      throw new NotImplementedException("GapicProviderFactory: invalid id \"" + id + "\"");
    }

    if (providers.isEmpty()) {
      throw new IllegalArgumentException("No artifacts are enabled.");
    }
    return providers;
  }

  /** Create the GapicProviders based on the given id */
  @Override
  public List<GapicProvider<? extends Object>> create(
      Model model,
      GapicProductConfig productConfig,
      GapicGeneratorConfig generatorConfig,
      PackageMetadataConfig packageConfig,
      String outputPath) {
    return defaultCreate(model, productConfig, generatorConfig, packageConfig, outputPath);
  }
}<|MERGE_RESOLUTION|>--- conflicted
+++ resolved
@@ -13,14 +13,6 @@
  * limitations under the License.
  */
 package com.google.api.codegen.gapic;
-
-import static com.google.api.codegen.config.LanguageStrings.CSHARP;
-import static com.google.api.codegen.config.LanguageStrings.GO;
-import static com.google.api.codegen.config.LanguageStrings.JAVA;
-import static com.google.api.codegen.config.LanguageStrings.NODEJS;
-import static com.google.api.codegen.config.LanguageStrings.PHP;
-import static com.google.api.codegen.config.LanguageStrings.PYTHON;
-import static com.google.api.codegen.config.LanguageStrings.RUBY;
 
 import com.google.api.codegen.InterfaceView;
 import com.google.api.codegen.SnippetSetRunner;
@@ -74,14 +66,14 @@
     implements GapicProviderFactory<GapicProvider<? extends Object>> {
 
   public static final String CLIENT_CONFIG = "client_config";
+  public static final String CSHARP = "csharp";
+  public static final String GO = "go";
+  public static final String JAVA = "java";
+  public static final String NODEJS = "nodejs";
   public static final String NODEJS_DOC = "nodejs_doc";
-<<<<<<< HEAD
-  public static final String PYTHON_DOC = "python_doc";
-=======
   public static final String PHP = "php";
   public static final String PYTHON = "py";
   public static final String RUBY = "ruby";
->>>>>>> 85234459
   public static final String RUBY_DOC = "ruby_doc";
 
   private static final ImmutableList<String> JAVA_SAMPLE_APP_STATIC_FILES =
