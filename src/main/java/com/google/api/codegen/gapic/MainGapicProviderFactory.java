--- conflicted
+++ resolved
@@ -45,19 +45,15 @@
 import com.google.api.codegen.transformer.php.PhpGapicSurfaceTransformer;
 import com.google.api.codegen.transformer.php.PhpPackageMetadataTransformer;
 import com.google.api.codegen.transformer.py.PythonPackageMetadataTransformer;
-<<<<<<< HEAD
-import com.google.api.codegen.transformer.ruby.RubyGapicSurfaceTransformer;
-=======
 import com.google.api.codegen.transformer.ruby.RubyGapicSurfaceDocTransformer;
 import com.google.api.codegen.transformer.ruby.RubyGapicSurfaceTestTransformer;
+import com.google.api.codegen.transformer.ruby.RubyGapicSurfaceTransformer;
 import com.google.api.codegen.transformer.ruby.RubyPackageMetadataTransformer;
->>>>>>> 00b52bd0
 import com.google.api.codegen.util.CommonRenderingUtil;
 import com.google.api.codegen.util.csharp.CSharpNameFormatter;
 import com.google.api.codegen.util.csharp.CSharpRenderingUtil;
 import com.google.api.codegen.util.java.JavaRenderingUtil;
 import com.google.api.codegen.util.ruby.RubyNameFormatter;
-import com.google.api.codegen.util.ruby.RubyRenderingUtil;
 import com.google.api.tools.framework.model.Interface;
 import com.google.api.tools.framework.model.Model;
 import com.google.api.tools.framework.model.ProtoFile;
@@ -411,30 +407,26 @@
                 .setSnippetFileNames(Arrays.asList("clientconfig/json.snip"))
                 .setCodePathMapper(rubyPathMapper)
                 .build();
-<<<<<<< HEAD
         GapicProvider<? extends Object> indexProvider =
             ViewModelGapicProvider.newBuilder()
                 .setModel(model)
                 .setApiConfig(apiConfig)
-                .setSnippetSetRunner(new CommonSnippetSetRunner(new RubyRenderingUtil()))
+                .setSnippetSetRunner(new CommonSnippetSetRunner(new CommonRenderingUtil()))
                 .setModelToViewTransformer(new RubyGapicSurfaceTransformer())
-=======
+                .build();
+
         GapicProvider<? extends Object> metadataProvider =
             ViewModelGapicProvider.newBuilder()
                 .setModel(model)
                 .setApiConfig(apiConfig)
                 .setSnippetSetRunner(new CommonSnippetSetRunner(new CommonRenderingUtil()))
                 .setModelToViewTransformer(new RubyPackageMetadataTransformer(packageConfig))
->>>>>>> 00b52bd0
                 .build();
 
         providers.add(mainProvider);
         providers.add(clientConfigProvider);
-<<<<<<< HEAD
         providers.add(indexProvider); // This will become the main transformer with ruby mvvm.
-=======
         providers.add(metadataProvider);
->>>>>>> 00b52bd0
 
         if (id.equals(RUBY_DOC)) {
           GapicProvider<? extends Object> messageProvider =
