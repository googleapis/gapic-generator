/* Copyright 2016 Google Inc
 *
 * Licensed under the Apache License, Version 2.0 (the "License");
 * you may not use this file except in compliance with the License.
 * You may obtain a copy of the License at
 *
 *      http://www.apache.org/licenses/LICENSE-2.0
 *
 * Unless required by applicable law or agreed to in writing, software
 * distributed under the License is distributed on an "AS IS" BASIS,
 * WITHOUT WARRANTIES OR CONDITIONS OF ANY KIND, either express or implied.
 * See the License for the specific language governing permissions and
 * limitations under the License.
 */
package com.google.api.codegen.py;

import com.google.api.codegen.py.PythonImport.ImportType;
import com.google.api.tools.framework.model.Field;
import com.google.api.tools.framework.model.Interface;
import com.google.api.tools.framework.model.MessageType;
import com.google.api.tools.framework.model.Method;
import com.google.api.tools.framework.model.ProtoElement;
import com.google.api.tools.framework.model.ProtoFile;
import com.google.common.base.Strings;
import com.google.common.collect.BiMap;
import com.google.common.collect.HashBiMap;

import com.google.api.codegen.InterfaceConfig;
import com.google.api.codegen.py.PythonImport.ImportType;

import java.util.ArrayList;
import java.util.Collections;
import java.util.List;

public class PythonImportHandler {

  /**
   * Bi-map from short names to PythonImport objects for imports. Should only be modified through
   * addImport() to maintain the invariant that elements of this map are in 1:1 correspondence with
   * those in fileImports.
   */
  private final BiMap<String, PythonImport> stringImports = HashBiMap.create();

  /**
   * Bi-map from proto files to short names for imports. Should only be modified through
   * addImport() to maintain the invariant that elements of this map are in 1:1 correspondence with
   * those in stringImports.
   */
  private final BiMap<ProtoFile, String> fileImports = HashBiMap.create();

  public PythonImportHandler(Interface service) {
    // Add non-service-specific imports.
    addImportStandard("json");
    addImportStandard("os");
    addImportStandard("pkg_resources");
    addImportStandard("platform");
    addImportExternal("google.gax");

    addImportExternal("google.gax", "api_callable");
    addImportExternal("google.gax", "config");
    addImportExternal("google.gax", "path_template");

    // Add method request-type imports.
    for (Method method : service.getMethods()) {
      addImport(
          method.getFile(),
          PythonImport.create(
              ImportType.APP,
              method.getFile().getProto().getPackage(),
              PythonProtoElements.getPbFileName(method.getInputMessage())));
      for (Field field : method.getInputType().getMessageType().getMessageFields()) {
        MessageType messageType = field.getType().getMessageType();
        addImport(
            messageType.getFile(),
            PythonImport.create(
                ImportType.APP,
                messageType.getFile().getProto().getPackage(),
                PythonProtoElements.getPbFileName(messageType)));
      }
    }
  }

  public PythonImportHandler(ProtoFile file) {
    for (MessageType message : file.getMessages()) {
      for (Field field : message.getMessageFields()) {
        MessageType messageType = field.getType().getMessageType();
        // Don't include imports to messages in the same file.
        if (!messageType.getFile().equals(file)) {
          addImport(
              messageType.getFile(),
              PythonImport.create(
                  ImportType.APP,
                  messageType.getFile().getProto().getPackage(),
                  PythonProtoElements.getPbFileName(messageType)));
        }
      }
    }
  }

<<<<<<< HEAD
=======
  public PythonImportHandler(Method method) {
    addImport(
        method.getFile(),
        PythonImport.create(
            ImportType.APP,
            method.getFile().getProto().getPackage(),
            PythonProtoElements.getPbFileName(method.getInputMessage())));
  }

>>>>>>> 06514fa0
  // Independent import handler to support fragment generation from discovery sources
  public PythonImportHandler() {}

  /**
   * Returns the path to a proto element. If fullyQualified is false, returns the fully qualified
   * path.
   *
   * For example, with message `Hello.World` under import `hello`, if fullyQualified is true: for
   * `path.to.hello.Hello.World`, it returns `path.to.hello.Hello.World` false: for
   * `path.to.hello.Hello.World`, it returns `hello.Hello.World`
   */
  public String elementPath(ProtoElement elt, boolean fullyQualified) {
    String prefix = PythonProtoElements.prefixInFile(elt);
    String path;

    if (fullyQualified) {
      path = elt.getFile().getProto().getPackage() + "." + PythonProtoElements.getPbFileName(elt);
    } else {
      path = fileToModule(elt.getFile());
    }

    if (Strings.isNullOrEmpty(path)) {
      // path is either empty or the prefix string.
      path = prefix;
    } else {
      // If path isn't empty:
      if (!Strings.isNullOrEmpty(prefix)) {
        // If prefix isn't empty, append it to path.
        path += "." + prefix;
      }
    }
    path += "." + elt.getSimpleName();
    return path;
  }

  /*
   * Adds an import to the import maps.
   */
  private PythonImport addImport(ProtoFile file, PythonImport imp) {
    // No conflict
    if (stringImports.get(imp.shortName()) == null) {
      fileImports.put(file, imp.shortName());
      stringImports.put(imp.shortName(), imp);
      return imp;

      // Redundant import
    } else if (stringImports.get(imp.shortName()).importString().equals(imp.importString())) {
      return imp;

      // Conflict
    } else {
      String oldShortName = imp.shortName();
      PythonImport formerImp = stringImports.remove(oldShortName);
      ProtoFile formerFile = fileImports.inverse().remove(oldShortName);

      PythonImport disambiguatedNewImp = imp.disambiguate();
      PythonImport disambiguatedOldImp = formerImp.disambiguate();

      // If we mangled both names, un-mangle the older one; otherwise we'll be in an infinite
      // mangling cycle.
      if (disambiguatedNewImp.shortName().equals(oldShortName + "_")
          && disambiguatedOldImp.shortName().equals(oldShortName + "_")) {
        disambiguatedOldImp = formerImp;
      }

      addImport(formerFile, disambiguatedOldImp);
      return addImport(file, disambiguatedNewImp);
    }
  }

  // Helper methods to support generating imports from snippets for discovery fragment generation.
  // Some are written with overloads since snippet engine currently does not support varargs.

  public PythonImport addImport(ImportType type, String... names) {
    return addImport(null, PythonImport.create(type, names));
  }

  public String addImportStandard(String moduleName) {
    return addImport(ImportType.STDLIB, moduleName).shortName();
  }

  public String addImportStandard(String moduleName, String attributeName) {
    return addImport(ImportType.STDLIB, moduleName, attributeName).shortName();
  }

  public String addImportExternal(String moduleName) {
    return addImport(ImportType.THIRD_PARTY, moduleName).shortName();
  }

  public String addImportExternal(String moduleName, String attributeName) {
    return addImport(ImportType.THIRD_PARTY, moduleName, attributeName).shortName();
  }

  public String addImportLocal(String moduleName, String attributeName) {
    return addImport(ImportType.APP, moduleName, attributeName).shortName();
  }

  /**
   * Calculate the imports map and return a sorted set of python import output strings.
   */
  public List<String> calculateImports() {
    // Order by import type, then lexicographically
    List<String> stdlibResult = new ArrayList<>();
    List<String> thirdPartyResult = new ArrayList<>();
    List<String> appResult = new ArrayList<>();
    for (PythonImport protoImport : stringImports.values()) {
      switch (protoImport.type()) {
        case STDLIB:
          stdlibResult.add(protoImport.importString());
          break;
        case THIRD_PARTY:
          thirdPartyResult.add(protoImport.importString());
          break;
        case APP:
          appResult.add(protoImport.importString());
          break;
      }
    }
    Collections.sort(stdlibResult);
    Collections.sort(thirdPartyResult);
    Collections.sort(appResult);

    List<String> all = new ArrayList<>();
    if (stdlibResult.size() > 0) {
      all.addAll(stdlibResult);
      all.add("");
    }
    if (thirdPartyResult.size() > 0) {
      all.addAll(thirdPartyResult);
      all.add("");
    }
    all.addAll(appResult);
    return all;
  }

  public String fileToModule(ProtoFile file) {
    if (fileImports.containsKey(file)) {
      return fileImports.get(file);
    } else {
      return "";
    }
  }
}<|MERGE_RESOLUTION|>--- conflicted
+++ resolved
@@ -24,9 +24,6 @@
 import com.google.common.base.Strings;
 import com.google.common.collect.BiMap;
 import com.google.common.collect.HashBiMap;
-
-import com.google.api.codegen.InterfaceConfig;
-import com.google.api.codegen.py.PythonImport.ImportType;
 
 import java.util.ArrayList;
 import java.util.Collections;
@@ -97,8 +94,6 @@
     }
   }
 
-<<<<<<< HEAD
-=======
   public PythonImportHandler(Method method) {
     addImport(
         method.getFile(),
@@ -108,7 +103,6 @@
             PythonProtoElements.getPbFileName(method.getInputMessage())));
   }
 
->>>>>>> 06514fa0
   // Independent import handler to support fragment generation from discovery sources
   public PythonImportHandler() {}
 
