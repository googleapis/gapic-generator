--- conflicted
+++ resolved
@@ -36,16 +36,6 @@
    */
   private final BiMap<String, PythonImport> stringImports = HashBiMap.create();
 
-<<<<<<< HEAD
-=======
-  /**
-   * Bi-map from proto files to short names for imports. Should only be modified through
-   * addImport() to maintain the invariant that elements of this map are in 1:1 correspondence with
-   * those in stringImports.
-   */
-  private final BiMap<ProtoFile, String> fileImports = HashBiMap.create();
-
->>>>>>> b5f2674a
   /** This constructor is for the main imports of a generated service file */
   public PythonImportHandler(Interface service) {
     // Add non-service-specific imports.
@@ -94,14 +84,6 @@
     }
   }
 
-<<<<<<< HEAD
-  public PythonImportHandler(Method method) {
-    addImport(
-        PythonImport.create(
-            ImportType.APP,
-            method.getFile().getProto().getPackage(),
-            PythonProtoElements.getPbFileName(method.getInputMessage())));
-=======
   /**
    * This constructor is used for sample-gen where only the required fields of a method are needed
    * to be imported.
@@ -113,13 +95,11 @@
       }
       MessageType messageType = field.getType().getMessageType();
       addImport(
-          messageType.getFile(),
           PythonImport.create(
               ImportType.APP,
               messageType.getFile().getProto().getPackage(),
               PythonProtoElements.getPbFileName(messageType)));
     }
->>>>>>> b5f2674a
   }
 
   // Independent import handler to support fragment generation from discovery sources
