--- conflicted
+++ resolved
@@ -261,20 +261,15 @@
    * documentation.
    */
   private List<String> methodComments(Method method, PythonImportHandler importHandler) {
-<<<<<<< HEAD
     String sampleCode = methodSnippet(method, importHandler);
-=======
+	  
     MethodConfig config =
         getApiConfig().getInterfaceConfig((Interface) method.getParent()).getMethodConfig(method);
->>>>>>> b1362ef7
 
     // Generate parameter types
     StringBuilder paramTypesBuilder = new StringBuilder();
     paramTypesBuilder.append("Args:\n");
     for (Field field : this.messages().flattenedFields(method.getInputType())) {
-<<<<<<< HEAD
-      paramTypesBuilder.append(fieldComment(field, importHandler));
-=======
       if (config.isPageStreaming()
           && field.equals((config.getPageStreaming().getPageSizeField()))) {
         paramTypesBuilder.append(
@@ -289,18 +284,13 @@
       } else {
         paramTypesBuilder.append(fieldComment(field, importHandler, null));
       }
->>>>>>> b1362ef7
     }
     paramTypesBuilder.append(
         "  options (:class:`google.gax.CallOptions`): "
             + "Overrides the default\n    settings for this call, e.g, timeout, retries etc.");
     String paramTypes = paramTypesBuilder.toString();
 
-<<<<<<< HEAD
-    String returnType = returnTypeComment(method, importHandler);
-=======
     String returnType = returnTypeComment(method, config, importHandler);
->>>>>>> b1362ef7
 
     // Generate comment contents
     StringBuilder contentBuilder = new StringBuilder();
