/* Copyright 2016 Google Inc
 *
 * Licensed under the Apache License, Version 2.0 (the "License");
 * you may not use this file except in compliance with the License.
 * You may obtain a copy of the License at
 *
 *      http://www.apache.org/licenses/LICENSE-2.0
 *
 * Unless required by applicable law or agreed to in writing, software
 * distributed under the License is distributed on an "AS IS" BASIS,
 * WITHOUT WARRANTIES OR CONDITIONS OF ANY KIND, either express or implied.
 * See the License for the specific language governing permissions and
 * limitations under the License.
 */
package com.google.api.codegen.py;

import com.google.api.codegen.ApiConfig;
import com.google.api.codegen.GapicContext;
import com.google.api.codegen.MethodConfig;
import com.google.api.tools.framework.aspects.documentation.model.DocumentationUtil;
import com.google.api.tools.framework.aspects.documentation.model.ElementDocumentationAttribute;
import com.google.api.tools.framework.model.Field;
import com.google.api.tools.framework.model.Interface;
import com.google.api.tools.framework.model.MessageType;
import com.google.api.tools.framework.model.Method;
import com.google.api.tools.framework.model.Model;
import com.google.api.tools.framework.model.ProtoElement;
import com.google.api.tools.framework.model.ProtoFile;
import com.google.api.tools.framework.model.TypeRef;
import com.google.api.tools.framework.model.TypeRef.Cardinality;
import com.google.common.base.Preconditions;
import com.google.common.base.Strings;
import com.google.common.collect.ImmutableList;
import com.google.common.collect.ImmutableMap;
import com.google.protobuf.DescriptorProtos.FieldDescriptorProto.Type;

import java.util.ArrayList;
import java.util.List;

import javax.annotation.Nullable;

/**
 * A GapicContext specialized for Python.
 */
public class PythonGapicContext extends GapicContext implements PythonContext {

  /**
   * A map from primitive types to its default value.
   */
  private static final ImmutableMap<Type, String> DEFAULT_VALUE_MAP =
      ImmutableMap.<Type, String>builder()
          .put(Type.TYPE_BOOL, "False")
          .put(Type.TYPE_DOUBLE, "0.0")
          .put(Type.TYPE_FLOAT, "0.0")
          .put(Type.TYPE_INT64, "0L")
          .put(Type.TYPE_UINT64, "0L")
          .put(Type.TYPE_SINT64, "0L")
          .put(Type.TYPE_FIXED64, "0L")
          .put(Type.TYPE_SFIXED64, "0L")
          .put(Type.TYPE_INT32, "0")
          .put(Type.TYPE_UINT32, "0")
          .put(Type.TYPE_SINT32, "0")
          .put(Type.TYPE_FIXED32, "0")
          .put(Type.TYPE_SFIXED32, "0")
          .put(Type.TYPE_STRING, "\'\'")
          .put(Type.TYPE_BYTES, "\'\'")
          .build();

  private PythonContextCommon pythonCommon;
  private PythonSnippetSet<?> pythonSnippetSet;

  public PythonGapicContext(Model model, ApiConfig apiConfig) {
    super(model, apiConfig);
    this.pythonCommon = new PythonContextCommon();
  }

  @Override
  public void resetState(PythonSnippetSet<?> pythonSnippetSet) {
    this.pythonSnippetSet = pythonSnippetSet;
  }

  public PythonContextCommon python() {
    return pythonCommon;
  }

  // Snippet Helpers
  // ===============

  public String filePath(ProtoFile file) {
    return file.getSimpleName().replace(".proto", "_pb2.py");
  }

  /**
   * Return a Python docstring to be associated with the given ProtoElement.
   */
  public List<String> comments(ProtoElement element, PythonImportHandler importHandler) {
    if (element instanceof Method) {
      return methodComments((Method) element, importHandler);
    } else if (element instanceof MessageType) {
      return messageComments((MessageType) element, importHandler);
    } else {
      return defaultComments(element);
    }
  }

  /**
   * Return comments lines for a given proto element, extracted directly from the proto doc
   */
  private List<String> defaultComments(ProtoElement element) {
    if (!element.hasAttribute(ElementDocumentationAttribute.KEY)) {
      return ImmutableList.<String>of("");
    }
    return pythonCommon.convertToCommentedBlock(getSphinxifiedScopedDescription(element));
  }

  /**
   * Returns type information for a field in Sphinx docstring style.
   */
  private String fieldTypeCardinalityComment(Field field, PythonImportHandler importHandler) {
    return fieldTypeCardinalityComment(field.getType(), importHandler);
  }

  private String fieldTypeCardinalityComment(TypeRef type, PythonImportHandler importHandler) {
    boolean closingBrace = false;
    String prefix;
    if (type.getCardinality() == Cardinality.REPEATED) {
      if (type.isMap()) {
        prefix = String.format("dict[%s, ", fieldTypeComment(type.getMapKeyField(), importHandler));
      } else {
        prefix = "list[";
      }
      closingBrace = true;
    } else {
      prefix = "";
    }
    String typeComment = fieldTypeComment(type, importHandler);
    return String.format("%s%s%s", prefix, typeComment, closingBrace ? "]" : "");
  }

  /**
   * Returns type information for a field in Sphinx docstring style.
   */
  private String fieldTypeComment(Field field, PythonImportHandler importHandler) {
    return fieldTypeComment(field.getType(), importHandler);
  }

  private String fieldTypeComment(TypeRef type, PythonImportHandler importHandler) {
    switch (type.getKind()) {
      case TYPE_MESSAGE:
        return ":class:`" + importHandler.elementPath(type.getMessageType(), true) + "`";
      case TYPE_ENUM:
        return ":class:`" + importHandler.elementPath(type.getEnumType(), true) + "`";
      default:
        if (type.isPrimitive()) {
          return type.getPrimitiveTypeName();
        } else {
          throw new IllegalArgumentException("unknown type kind: " + type.getKind());
        }
    }
  }

  /**
   * Returns a comment string for field, consisting of type information and proto comment.
   */
  private String fieldComment(Field field, PythonImportHandler importHandler) {
    String comment =
        String.format(
            "  %s (%s)", field.getSimpleName(), fieldTypeCardinalityComment(field, importHandler));
    String paramComment = getSphinxifiedScopedDescription(field);
    if (!Strings.isNullOrEmpty(paramComment)) {
      if (paramComment.charAt(paramComment.length() - 1) == '\n') {
        paramComment = paramComment.substring(0, paramComment.length() - 1);
      }
      comment += ": " + paramComment.replaceAll("(\\r?\\n)", "\n    ");
    }
    return comment + "\n";
  }

  /**
   * Return comments lines for a given message, consisting of proto doc and argument type
   * documentation.
   */
  private List<String> messageComments(MessageType msg, PythonImportHandler importHandler) {
    // Generate parameter types
    StringBuilder paramTypesBuilder = new StringBuilder();
    paramTypesBuilder.append("Attributes:\n");
    for (Field field : msg.getFields()) {
      paramTypesBuilder.append(fieldComment(field, importHandler));
    }
    String paramTypes = paramTypesBuilder.toString();
    // Generate comment contents
    StringBuilder contentBuilder = new StringBuilder();
    if (msg.hasAttribute(ElementDocumentationAttribute.KEY)) {
      contentBuilder.append(getSphinxifiedScopedDescription(msg));
      if (!Strings.isNullOrEmpty(paramTypes)) {
        contentBuilder.append("\n\n");
      }
    }
    contentBuilder.append(paramTypes);
    return pythonCommon.convertToCommentedBlock(contentBuilder.toString());
  }

  /**
   * Return Sphinx-style return type string for the given method, or null if the return type is
   * None.
   */
  @Nullable
  private String returnTypeComment(Method method, PythonImportHandler importHandler) {
    MessageType returnMessageType = method.getOutputMessage();
    if (PythonProtoElements.isEmptyMessage(returnMessageType)) {
      return null;
    }

    String path = importHandler.elementPath(returnMessageType, true);
    String classInfo = ":class:`" + path + "` instance";
    MethodConfig config =
        getApiConfig().getInterfaceConfig((Interface) method.getParent()).getMethodConfig(method);

    if (config.isPageStreaming()) {
      return "Yields:\n  Instances of "
          + fieldTypeComment(config.getPageStreaming().getResourcesField(), importHandler)
          + "\n  unless page streaming is disabled through the call options. If"
          + "\n  page streaming is disabled, a single \n  "
          + classInfo
          + "\n  is returned.";

    } else {
      return "Returns:\n  A " + classInfo + ".";
    }
  }

  /**
   * Return comments lines for a given method, consisting of proto doc and parameter type
   * documentation.
   */
  private List<String> methodComments(Method method, PythonImportHandler importHandler) {
    String sampleCode = methodSnippet(method, importHandler);

    // Generate parameter types
    StringBuilder paramTypesBuilder = new StringBuilder();
    paramTypesBuilder.append("Args:\n");
    for (Field field : this.messages().flattenedFields(method.getInputType())) {
      paramTypesBuilder.append(fieldComment(field, importHandler));
    }
    paramTypesBuilder.append(
        "  options (:class:`google.gax.CallOptions`): "
            + "Overrides the default\n    settings for this call, e.g, timeout, retries etc.");
    String paramTypes = paramTypesBuilder.toString();

    String returnType = returnTypeComment(method, importHandler);

    // Generate comment contents
    StringBuilder contentBuilder = new StringBuilder();
<<<<<<< HEAD
    if (method.hasAttribute(ElementDocumentationAttribute.KEY)) {
      String sphinxified =
          PythonSphinxCommentFixer.sphinxify(DocumentationUtil.getScopedDescription(method));
=======
    if (msg.hasAttribute(ElementDocumentationAttribute.KEY)) {
      String sphinxified = getSphinxifiedScopedDescription(msg);
>>>>>>> c997155f
      sphinxified = sphinxified.trim();
      contentBuilder.append(sphinxified.replaceAll("\\s*\\n\\s*", "\n"));
      if (!Strings.isNullOrEmpty(paramTypes)) {
        contentBuilder.append("\n\n");
      }
    }
    contentBuilder.append(sampleCode);
    contentBuilder.append("\n\n");
    contentBuilder.append(paramTypes);
    if (returnType != null) {
      contentBuilder.append("\n\n" + returnType);
    }

    contentBuilder.append(
        "\n\nRaises:\n  :exc:`google.gax.errors.GaxError` if the RPC is aborted.");
    return pythonCommon.convertToCommentedBlock(contentBuilder.toString());
  }
  
  private String methodSnippet(Method method, PythonImportHandler importHandler) {
    Interface service = (Interface) method.getParent();
    MethodConfig methodConfig = getApiConfig().getInterfaceConfig(service).getMethodConfig(method);
    String methodName = upperCamelToLowerCamel(method.getSimpleName());
    ImmutableMap<String, String> fieldNamePatterns = methodConfig.getFieldNamePatterns();

    Iterable<Field> requiredFields = methodConfig.getRequiredFields();
    Iterable<Field> optionalFields = methodConfig.getOptionalFields();
    List<Field> fields = new ArrayList<Field>();
    for (Field field : requiredFields) fields.add(field);
    for (Field field : optionalFields) fields.add(field);

    PythonDocConfig docConfig =
        PythonDocConfig.builder()
            .setAppImports(importHandler)
            .setApiName(getApiWrapperName((Interface) method.getParent()))
            .setMethodName(methodName)
            .setReturnType(returnTypeOrEmpty(method.getOutputType(), importHandler))
            .setParamsWithFormatting(this, service, fields, fieldNamePatterns)
            .setRequiredParamsEmpty()
            .setPagedVariant(false)
            .setCallableVariant(false)
            .build();

    return generateMethodSampleCode(docConfig);
  }

  private String returnTypeOrEmpty(TypeRef returnType, PythonImportHandler importHandler) {
    return messages().isEmptyType(returnType)
        ? ""
        : fieldTypeCardinalityComment(returnType, importHandler);
  }

  /**
   * Generate the example snippet for a method.
   */
  public String generateMethodSampleCode(PythonDocConfig config) {
    return pythonSnippetSet.generateMethodSampleCode(config).prettyPrint();
  }

  /**
   * Return the default value for the given field. Return null if there is no default value.
   */
  public String defaultValue(Field field, PythonImportHandler importHandler) {
    TypeRef type = field.getType();
    // Return empty array if the type is repeated.
    if (type.getCardinality() == Cardinality.REPEATED) {
      return "[]";
    }
    switch (type.getKind()) {
      case TYPE_MESSAGE:
        return importHandler.elementPath(type.getMessageType(), false) + "()";
      case TYPE_ENUM:
        Preconditions.checkArgument(
            type.getEnumType().getValues().size() > 0, "enum must have a value");
        return importHandler.elementPath(type.getEnumType().getValues().get(0), false);
      default:
        if (type.isPrimitive()) {
          return DEFAULT_VALUE_MAP.get(type.getKind());
        }
        throw new IllegalArgumentException("unknown type kind: " + type.getKind());
    }
  }

  /**
   * Return whether the given field's default value is mutable in python.
   */
  public boolean isDefaultValueMutable(Field field) {
    TypeRef type = field.getType();
    if (type.getCardinality() == Cardinality.REPEATED) {
      return true;
    }
    switch (type.getKind()) {
      case TYPE_MESSAGE: // Fall-through.
      case TYPE_ENUM:
        return true;
      default:
        return false;
    }
  }

  private String getSphinxifiedScopedDescription(ProtoElement element) {
    return PythonSphinxCommentFixer.sphinxify(DocumentationUtil.getScopedDescription(element));
  }
}<|MERGE_RESOLUTION|>--- conflicted
+++ resolved
@@ -67,6 +67,7 @@
           .build();
 
   private PythonContextCommon pythonCommon;
+  // FIXME: no longer needed; see changes to JavaGapicContext
   private PythonSnippetSet<?> pythonSnippetSet;
 
   public PythonGapicContext(Model model, ApiConfig apiConfig) {
@@ -251,14 +252,8 @@
 
     // Generate comment contents
     StringBuilder contentBuilder = new StringBuilder();
-<<<<<<< HEAD
     if (method.hasAttribute(ElementDocumentationAttribute.KEY)) {
-      String sphinxified =
-          PythonSphinxCommentFixer.sphinxify(DocumentationUtil.getScopedDescription(method));
-=======
-    if (msg.hasAttribute(ElementDocumentationAttribute.KEY)) {
-      String sphinxified = getSphinxifiedScopedDescription(msg);
->>>>>>> c997155f
+      String sphinxified = getSphinxifiedScopedDescription(method);
       sphinxified = sphinxified.trim();
       contentBuilder.append(sphinxified.replaceAll("\\s*\\n\\s*", "\n"));
       if (!Strings.isNullOrEmpty(paramTypes)) {
