/* Copyright 2016 Google Inc
 *
 * Licensed under the Apache License, Version 2.0 (the "License");
 * you may not use this file except in compliance with the License.
 * You may obtain a copy of the License at
 *
 *      http://www.apache.org/licenses/LICENSE-2.0
 *
 * Unless required by applicable law or agreed to in writing, software
 * distributed under the License is distributed on an "AS IS" BASIS,
 * WITHOUT WARRANTIES OR CONDITIONS OF ANY KIND, either express or implied.
 * See the License for the specific language governing permissions and
 * limitations under the License.
 */
package com.google.api.codegen.config;

import com.google.api.codegen.ResourceNameTreatment;
<<<<<<< HEAD
import com.google.api.codegen.config.FieldType.ApiSource;
=======
>>>>>>> 4aded504
import com.google.api.codegen.discovery.Schema;
import com.google.api.tools.framework.model.Diag;
import com.google.api.tools.framework.model.DiagCollector;
import com.google.api.tools.framework.model.Field;
import com.google.api.tools.framework.model.SimpleLocation;
import com.google.auto.value.AutoValue;
import com.google.common.base.Function;
import com.google.common.collect.ImmutableMap;
import com.google.common.collect.Iterables;
import com.google.common.collect.Maps;
import java.util.Map;
import javax.annotation.Nullable;

/** FieldConfig represents a configuration for a Field, derived from the GAPIC config. */
@AutoValue
public abstract class FieldConfig {
  public abstract FieldType getField();

  @Nullable
  public abstract ResourceNameTreatment getResourceNameTreatment();

  @Nullable
  public abstract ResourceNameConfig getResourceNameConfig();

  @Nullable
  public abstract ResourceNameConfig getMessageResourceNameConfig();

  public String getEntityName() {
    if (getResourceNameConfig() == null) {
      return null;
    }
    return getResourceNameConfig().getEntityName();
  }

  public ResourceNameType getResourceNameType() {
    if (getResourceNameConfig() == null) {
      return null;
    }
    return getResourceNameConfig().getResourceNameType();
  }

  private static FieldConfig createFieldConfig(
      FieldType field,
      ResourceNameTreatment resourceNameTreatment,
      ResourceNameConfig resourceNameConfig,
      ResourceNameConfig messageResourceNameConfig) {
    if (resourceNameTreatment != ResourceNameTreatment.NONE && resourceNameConfig == null) {
      throw new IllegalArgumentException(
          "resourceName may only be null if resourceNameTreatment is NONE");
    }
    if (resourceNameConfig != null
        && resourceNameConfig.getResourceNameType() == ResourceNameType.FIXED) {
      throw new IllegalArgumentException(
          "FieldConfig may not contain a ResourceNameConfig of type " + ResourceNameType.FIXED);
    }
    return new AutoValue_FieldConfig(
        field, resourceNameTreatment, resourceNameConfig, messageResourceNameConfig);
  }

  public static FieldConfig createFieldConfig(Schema field) {
    return new AutoValue_FieldConfig(
        new DiscoveryField(field), ResourceNameTreatment.NONE, null, null);
  }

  /** Creates a FieldConfig for the given Field with ResourceNameTreatment set to None. */
  public static FieldConfig createDefaultFieldConfig(Field field) {
    return FieldConfig.createFieldConfig(
        new ProtoField(field), ResourceNameTreatment.NONE, null, null);
  }

  public static FieldConfig createMessageFieldConfig(
      ResourceNameMessageConfigs messageConfigs,
      Map<String, ResourceNameConfig> resourceNameConfigs,
      FieldType field,
      ResourceNameTreatment defaultResourceNameTreatment) {
    return createFieldConfig(
        null,
        messageConfigs,
        null,
        resourceNameConfigs,
        field,
        ResourceNameTreatment.UNSET_TREATMENT,
        defaultResourceNameTreatment);
  }

  public static FieldConfig createMessageFieldConfig(
      ResourceNameMessageConfigs messageConfigs,
      Map<String, ResourceNameConfig> resourceNameConfigs,
      Field field,
      ResourceNameTreatment defaultResourceNameTreatment) {
    return createFieldConfig(
        null,
        messageConfigs,
        null,
        resourceNameConfigs,
        new ProtoField(field),
        ResourceNameTreatment.UNSET_TREATMENT,
        defaultResourceNameTreatment);
  }

  /** Package-private since this is not used outside the config package. */
  static FieldConfig createFieldConfig(
      DiagCollector diagCollector,
      ResourceNameMessageConfigs messageConfigs,
      Map<String, String> fieldNamePatterns,
      Map<String, ResourceNameConfig> resourceNameConfigs,
      FieldType field,
      ResourceNameTreatment treatment,
      ResourceNameTreatment defaultResourceNameTreatment) {
    String messageFieldEntityName = null;
    String flattenedFieldEntityName = null;
    if (messageConfigs != null && messageConfigs.fieldHasResourceName(field)) {
      messageFieldEntityName = messageConfigs.getFieldResourceName(field);
    }
    if (fieldNamePatterns != null) {
      flattenedFieldEntityName = fieldNamePatterns.get(field.getSimpleName());
    }
    if (flattenedFieldEntityName == null) {
      flattenedFieldEntityName = messageFieldEntityName;
    }

    if (treatment == null || treatment.equals(ResourceNameTreatment.UNSET_TREATMENT)) {
      // No specific resource name treatment is specified, so we infer the correct treatment from
      // the method-level default and the specified entities.
      if (flattenedFieldEntityName == null) {
        treatment = ResourceNameTreatment.NONE;
      } else {
        treatment = defaultResourceNameTreatment;
      }
    }

    ResourceNameConfig messageFieldResourceNameConfig =
        getResourceNameConfig(diagCollector, resourceNameConfigs, messageFieldEntityName);
    ResourceNameConfig flattenedFieldResourceNameConfig =
        getResourceNameConfig(diagCollector, resourceNameConfigs, flattenedFieldEntityName);

    if (messageFieldResourceNameConfig != null
        && !messageFieldResourceNameConfig.equals(flattenedFieldResourceNameConfig)) {
      // We support the case of the flattenedField using a specific resource name type when the
      // messageField uses a oneof containing that type, or when the messageField accepts any
      // resource name.
      ResourceNameType resourceTypeName = messageFieldResourceNameConfig.getResourceNameType();
      boolean ok = resourceTypeName == ResourceNameType.ANY;
      if (resourceTypeName == ResourceNameType.ONEOF) {
        ResourceNameOneofConfig oneofConfig =
            (ResourceNameOneofConfig) messageFieldResourceNameConfig;
        ok = oneofConfig.getResourceNameConfigs().contains(flattenedFieldResourceNameConfig);
      }
      if (!ok) {
        Diag error =
            Diag.error(
                SimpleLocation.TOPLEVEL,
                "Multiple entity names specified for field: "
                    + field.getFullName()
                    + ": ["
                    + flattenedFieldEntityName
                    + ", "
                    + messageFieldEntityName
                    + "]");
        if (diagCollector == null) {
          throw new IllegalArgumentException(error.toString());
        }
        diagCollector.addDiag(error);
        return null;
      }
    }

    validate(messageConfigs, field, treatment, flattenedFieldResourceNameConfig);

    return createFieldConfig(
        field, treatment, flattenedFieldResourceNameConfig, messageFieldResourceNameConfig);
  }

  private static ResourceNameConfig getResourceNameConfig(
      DiagCollector diagCollector,
      Map<String, ResourceNameConfig> resourceNameConfigs,
      String entityName) {
    if (entityName != null) {
      if (entityName.equals(AnyResourceNameConfig.GAPIC_CONFIG_ANY_VALUE)) {
        return AnyResourceNameConfig.instance();
      } else {
        ResourceNameConfig flattenedFieldResourceNameConfig = resourceNameConfigs.get(entityName);
        if (flattenedFieldResourceNameConfig == null) {
          Diag error =
              Diag.error(
                  SimpleLocation.TOPLEVEL,
                  "No resourceNameConfig with entity_name \"%s\"",
                  entityName);
          if (diagCollector == null) {
            throw new IllegalArgumentException(error.toString());
          }
          diagCollector.addDiag(error);
          return null;
        }
        return flattenedFieldResourceNameConfig;
      }
    }
    return null;
  }

  public boolean useResourceNameType() {
    return getResourceNameTreatment() == ResourceNameTreatment.STATIC_TYPES;
  }

  public boolean useValidation() {
    return getResourceNameTreatment() == ResourceNameTreatment.VALIDATE;
  }

  public FieldConfig withResourceNameConfig(ResourceNameConfig resourceNameConfig) {
    return FieldConfig.createFieldConfig(
        getField(), getResourceNameTreatment(), resourceNameConfig, getMessageResourceNameConfig());
  }

  public boolean requiresParamTransformation() {
    return getResourceNameConfig() != null
        && getMessageResourceNameConfig() != null
        && !getResourceNameConfig().equals(getMessageResourceNameConfig());
  }

  public boolean requiresParamTransformationFromAny() {
    return getMessageResourceNameConfig() != null
        && getMessageResourceNameConfig().getResourceNameType() == ResourceNameType.ANY;
  }

  public FieldConfig getMessageFieldConfig() {
    return FieldConfig.createFieldConfig(
        getField(),
        getMessageResourceNameConfig() == null
            ? ResourceNameTreatment.NONE
            : getResourceNameTreatment(),
        getMessageResourceNameConfig(),
        getMessageResourceNameConfig());
  }

  /*
   * Check that the provided resource name treatment and entityName are valid for the provided field.
   */
  public static void validate(
      ResourceNameMessageConfigs messageConfigs,
      FieldType field,
      ResourceNameTreatment treatment,
      ResourceNameConfig resourceNameConfig) {
    if (field.getApiSource().equals(ApiSource.DISCOVERY)) {
      // TODO(andrealin): validate discovery doc types
      return;
    }
    switch (treatment) {
      case NONE:
        break;
      case STATIC_TYPES:
        if (messageConfigs == null || !messageConfigs.fieldHasResourceName(field)) {
          throw new IllegalArgumentException(
              "Field must have a resource type specified to support "
                  + "STATIC_TYPES resource name treatment. Field: "
                  + field.getFullName());
        }
        break;
      case VALIDATE:
        if (resourceNameConfig == null) {
          throw new IllegalArgumentException(
              "Field must have a resource type or field name pattern specified to support "
                  + "VALIDATE resource name treatment. Field: "
                  + field.getFullName());
        }
        break;
      case UNSET_TREATMENT:
      case UNRECOGNIZED:
      default:
        throw new IllegalArgumentException("Unrecognized resource name type: " + treatment);
    }
  }

  private static Function<FieldConfig, FieldType> selectFieldFunction() {
    return new Function<FieldConfig, FieldType>() {
      @Override
      public FieldType apply(FieldConfig fieldConfig) {
        return fieldConfig.getField();
      }
    };
  }

  private static Function<Field, FieldType> createFieldTypeFunction() {
    return new Function<Field, FieldType>() {
      @Override
      public FieldType apply(Field field) {
        return new ProtoField(field);
      }
    };
  }

  private static Function<FieldConfig, String> selectFieldLongNameFunction() {
    return new Function<FieldConfig, String>() {
      @Override
      public String apply(FieldConfig fieldConfig) {
        return fieldConfig.getField().getFullName();
      }
    };
  }

  public static Iterable<FieldType> toFieldTypeIterable(Iterable<FieldConfig> fieldConfigs) {
    return Iterables.transform(fieldConfigs, selectFieldFunction());
  }

  public static Iterable<FieldType> toFieldTypeIterableFromField(Iterable<Field> fieldConfigs) {
    return Iterables.transform(fieldConfigs, createFieldTypeFunction());
  }

  public static ImmutableMap<String, FieldConfig> toFieldConfigMap(
      Iterable<FieldConfig> fieldConfigs) {
    return Maps.uniqueIndex(fieldConfigs, selectFieldLongNameFunction());
  }
}<|MERGE_RESOLUTION|>--- conflicted
+++ resolved
@@ -15,10 +15,6 @@
 package com.google.api.codegen.config;
 
 import com.google.api.codegen.ResourceNameTreatment;
-<<<<<<< HEAD
-import com.google.api.codegen.config.FieldType.ApiSource;
-=======
->>>>>>> 4aded504
 import com.google.api.codegen.discovery.Schema;
 import com.google.api.tools.framework.model.Diag;
 import com.google.api.tools.framework.model.DiagCollector;
@@ -78,7 +74,7 @@
         field, resourceNameTreatment, resourceNameConfig, messageResourceNameConfig);
   }
 
-  public static FieldConfig createFieldConfig(Schema field) {
+  static FieldConfig createFieldConfig(Schema field) {
     return new AutoValue_FieldConfig(
         new DiscoveryField(field), ResourceNameTreatment.NONE, null, null);
   }
@@ -89,7 +85,7 @@
         new ProtoField(field), ResourceNameTreatment.NONE, null, null);
   }
 
-  public static FieldConfig createMessageFieldConfig(
+  static FieldConfig createMessageFieldConfig(
       ResourceNameMessageConfigs messageConfigs,
       Map<String, ResourceNameConfig> resourceNameConfigs,
       FieldType field,
