/* Copyright 2016 Google LLC
 *
 * Licensed under the Apache License, Version 2.0 (the "License");
 * you may not use this file except in compliance with the License.
 * You may obtain a copy of the License at
 *
 *      https://www.apache.org/licenses/LICENSE-2.0
 *
 * Unless required by applicable law or agreed to in writing, software
 * distributed under the License is distributed on an "AS IS" BASIS,
 * WITHOUT WARRANTIES OR CONDITIONS OF ANY KIND, either express or implied.
 * See the License for the specific language governing permissions and
 * limitations under the License.
 */
package com.google.api.codegen.config;

import com.google.api.Authentication;
import com.google.api.AuthenticationRule;
import com.google.api.Service;
import com.google.api.codegen.gapic.ProtoModels;
import com.google.api.codegen.util.ProtoParser;
import com.google.api.tools.framework.model.DiagCollector;
import com.google.api.tools.framework.model.Model;
import com.google.api.tools.framework.model.TypeRef;
import com.google.common.annotations.VisibleForTesting;
import com.google.common.collect.ImmutableList;
import com.google.protobuf.Type;
import java.util.ArrayList;
import java.util.List;
import java.util.Set;
import java.util.TreeSet;

/**
 * Utility class that provides data from "service config", as defined in a service yaml file.
 *
 * <p>The scope of this configuration is at the product level, and covers multiple API interfaces.
 */
public class ProtoApiModel implements ApiModel {
  private final Model protoModel;
  private ImmutableList<ProtoInterfaceModel> interfaceModels;

  public ProtoApiModel(Model protoModel) {
    this.protoModel = protoModel;
  }

  public Model getProtoModel() {
    return protoModel;
  }

<<<<<<< HEAD
  /** Return the service port. TODO(cbao): Read the port from config. */
  @Override
  public Integer getServicePort() {
    return 443;
=======
  @Override
  public String getServiceAddress() {
    return protoModel.getServiceConfig().getName();
>>>>>>> 13148087
  }

  @Override
  public String getTitle() {
    return protoModel.getServiceConfig().getTitle();
  }

  @Override
  public List<String> getAuthScopes() {
    return getAuthScopes(new ProtoParser(), getInterfaces());
  }

  @VisibleForTesting
  List<String> getAuthScopes(ProtoParser protoParser, List<ProtoInterfaceModel> interfaces) {
    Set<String> result = new TreeSet<>();

    // Get scopes from protofile.
    interfaces.forEach(i -> result.addAll(protoParser.getAuthScopes(i.getInterface())));

    Service config = protoModel.getServiceConfig();
    Authentication auth = config.getAuthentication();
    for (AuthenticationRule rule : auth.getRulesList()) {
      // Scopes form a union and the union is used for down-scoping, so adding more scopes that
      // are subsets of the others already in the union essentially has no effect.
      // We are doing this for implementation simplicity so we don't have to compute which scopes
      // are subsets of the others.
      String scopesString = rule.getOauth().getCanonicalScopes();
      for (String scope : scopesString.split(",")) {
        result.add(scope.trim());
      }
    }
    return new ArrayList<>(result);
  }

  @Override
  public ProtoInterfaceModel getInterface(String interfaceName) {
    return new ProtoInterfaceModel(protoModel.getSymbolTable().lookupInterface(interfaceName));
  }

  @Override
  public boolean hasMultipleServices() {
    return protoModel.getServiceConfig().getApisCount() > 1;
  }

  @Override
  public String getServiceName() {
    return protoModel.getServiceConfig().getName();
  }

  @Override
  public String getDocumentationSummary() {
    return protoModel.getServiceConfig().getDocumentation().getSummary();
  }

  @Override
  public List<ProtoInterfaceModel> getInterfaces() {
    if (interfaceModels == null) {
      interfaceModels =
          ProtoModels.getInterfaces(protoModel)
              .stream()
              .map(ProtoInterfaceModel::new)
              .collect(ImmutableList.toImmutableList());
    }
    return interfaceModels;
  }

  @Override
  public List<ProtoTypeRef> getAdditionalTypes() {
    return getTypes(protoModel)
        .stream()
        .map(ProtoTypeRef::create)
        .collect(ImmutableList.toImmutableList());
  }

  @Override
  public DiagCollector getDiagCollector() {
    return protoModel.getDiagReporter().getDiagCollector();
  }

  /** Helper to extract the types from the underlying model. */
  private List<TypeRef> getTypes(Model model) {
    List<TypeRef> types = new ArrayList<>();
    for (Type type : model.getServiceConfig().getTypesList()) {
      types.add(model.getSymbolTable().lookupType(type.getName()));
    }
    return types;
  }

  @Override
  public boolean equals(Object o) {
    return o != null
        && o instanceof ProtoApiModel
        && ((ProtoApiModel) o).protoModel.equals(protoModel);
  }
}<|MERGE_RESOLUTION|>--- conflicted
+++ resolved
@@ -45,18 +45,6 @@
 
   public Model getProtoModel() {
     return protoModel;
-  }
-
-<<<<<<< HEAD
-  /** Return the service port. TODO(cbao): Read the port from config. */
-  @Override
-  public Integer getServicePort() {
-    return 443;
-=======
-  @Override
-  public String getServiceAddress() {
-    return protoModel.getServiceConfig().getName();
->>>>>>> 13148087
   }
 
   @Override
