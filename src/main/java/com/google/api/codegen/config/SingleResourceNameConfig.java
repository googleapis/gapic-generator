--- conflicted
+++ resolved
@@ -14,7 +14,6 @@
  */
 package com.google.api.codegen.config;
 
-import autovalue.shaded.com.google.common.common.annotations.VisibleForTesting;
 import com.google.api.codegen.CollectionConfigProto;
 import com.google.api.codegen.CollectionLanguageOverridesProto;
 import com.google.api.codegen.common.TargetLanguage;
@@ -106,13 +105,8 @@
    */
   @Nullable
   public static SingleResourceNameConfig createSingleResourceName(
-<<<<<<< HEAD
-      DiagCollector diagCollector, Field resourceField, ProtoFile file) {
-    String namePattern = ProtoParser.getResourcePath(resourceField);
-=======
       DiagCollector diagCollector, Field resourceField, ProtoFile file, ProtoParser protoParser) {
     String namePattern = protoParser.getResourcePath(resourceField);
->>>>>>> e557b624
     PathTemplate nameTemplate;
     try {
       String nameTemplateString = escapePathTemplate(namePattern);
