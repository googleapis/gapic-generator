--- conflicted
+++ resolved
@@ -181,11 +181,7 @@
 
   @Override
   /* Return the list of "one of" instances associated with the fields. */
-<<<<<<< HEAD
-  public List<List<String>> getOneofNames(SurfaceNamer namer) {
-=======
   public Iterable<Iterable<String>> getOneofNames(SurfaceNamer namer) {
->>>>>>> b41d0346
     return ImmutableList.of();
   }
 }