--- conflicted
+++ resolved
@@ -94,14 +94,9 @@
     if (flowControlByteLimit == 0) {
       flowControlByteLimit = null;
     }
-<<<<<<< HEAD
-    FlowControlLimitExceededBehavior flowControlLimitExceededBehavior =
-        bundlingConfig.getThresholds().getFlowControlLimitExceededBehavior();
-=======
     FlowControlLimitConfig flowControlLimitConfig =
         FlowControlLimitConfig.fromProto(
             bundlingConfig.getThresholds().getFlowControlLimitExceededBehavior());
->>>>>>> fc29cc83
 
     if (bundledFieldName == null) {
       return null;
@@ -118,11 +113,7 @@
         subresponseField,
         flowControlElementLimit,
         flowControlByteLimit,
-<<<<<<< HEAD
-        flowControlLimitExceededBehavior);
-=======
         flowControlLimitConfig);
->>>>>>> fc29cc83
   }
 
   public abstract int getElementCountThreshold();
@@ -142,19 +133,6 @@
   @Nullable
   public abstract Field getSubresponseField();
 
-<<<<<<< HEAD
-  @Nullable
-  public abstract Long getFlowControlElementLimit();
-
-  @Nullable
-  public abstract Long getFlowControlByteLimit();
-
-  public abstract FlowControlLimitExceededBehavior getFlowControlLimitExceededBehavior();
-
-  public boolean hasSubresponseField() {
-    return getSubresponseField() != null;
-  }
-=======
   public boolean hasSubresponseField() {
     return getSubresponseField() != null;
   }
@@ -166,5 +144,4 @@
   public abstract Long getFlowControlByteLimit();
 
   public abstract FlowControlLimitConfig getFlowControlLimitConfig();
->>>>>>> fc29cc83
 }