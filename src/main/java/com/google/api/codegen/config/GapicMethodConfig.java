--- conflicted
+++ resolved
@@ -70,8 +70,7 @@
       ResourceNameMessageConfigs messageConfigs,
       ImmutableMap<String, ResourceNameConfig> resourceNameConfigs,
       RetryCodesConfig retryCodesConfig,
-      ImmutableSet<String> retryParamsConfigNames,
-      ProtoMethodTransformer configUtils) {
+      ImmutableSet<String> retryParamsConfigNames) {
 
     boolean error = false;
     ProtoMethodModel methodModel = new ProtoMethodModel(method);
@@ -146,20 +145,6 @@
       error = true;
     }
 
-<<<<<<< HEAD
-    boolean hasRequestObjectMethod =
-        configUtils.isRequestObjectMethod(methodModel, flattening, methodConfigProto);
-    if (hasRequestObjectMethod && method.getRequestStreaming()) {
-      diagCollector.addDiag(
-          Diag.error(
-              SimpleLocation.TOPLEVEL,
-              "request_object_method incompatible with streaming method %s",
-              method.getFullName()));
-      error = true;
-    }
-
-=======
->>>>>>> 59098a9b
     ImmutableMap<String, String> fieldNamePatterns =
         ImmutableMap.copyOf(methodConfigProto.getFieldNamePatterns());
 
