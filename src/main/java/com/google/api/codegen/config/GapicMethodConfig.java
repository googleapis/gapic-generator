/* Copyright 2016 Google LLC
 *
 * Licensed under the Apache License, Version 2.0 (the "License");
 * you may not use this file except in compliance with the License.
 * You may obtain a copy of the License at
 *
 *      https://www.apache.org/licenses/LICENSE-2.0
 *
 * Unless required by applicable law or agreed to in writing, software
 * distributed under the License is distributed on an "AS IS" BASIS,
 * WITHOUT WARRANTIES OR CONDITIONS OF ANY KIND, either express or implied.
 * See the License for the specific language governing permissions and
 * limitations under the License.
 */
package com.google.api.codegen.config;

import static com.google.api.codegen.configgen.transformer.RetryTransformer.DEFAULT_MAX_RETRY_DELAY;

import com.google.api.codegen.BatchingConfigProto;
import com.google.api.codegen.FlatteningConfigProto;
import com.google.api.codegen.MethodConfigProto;
import com.google.api.codegen.PageStreamingConfigProto;
import com.google.api.codegen.ReleaseLevel;
import com.google.api.codegen.ResourceNameTreatment;
import com.google.api.codegen.SurfaceTreatmentProto;
import com.google.api.codegen.VisibilityProto;
import com.google.api.codegen.common.TargetLanguage;
import com.google.api.codegen.configgen.ProtoMethodTransformer;
import com.google.api.codegen.transformer.RetryDefinitionsTransformer;
import com.google.api.codegen.transformer.SurfaceNamer;
import com.google.api.codegen.util.ProtoParser;
import com.google.api.tools.framework.model.Diag;
import com.google.api.tools.framework.model.DiagCollector;
import com.google.api.tools.framework.model.Method;
import com.google.api.tools.framework.model.ProtoFile;
import com.google.api.tools.framework.model.SimpleLocation;
import com.google.auto.value.AutoValue;
import com.google.common.annotations.VisibleForTesting;
import com.google.common.base.Strings;
import com.google.common.collect.ImmutableList;
import com.google.common.collect.ImmutableMap;
import com.google.common.collect.ImmutableSet;
import java.util.ArrayList;
import java.util.List;
import javax.annotation.Nonnull;
import javax.annotation.Nullable;
import org.threeten.bp.Duration;

/**
 * GapicMethodConfig represents the code-gen config for a method, and includes the specification of
 * features like page streaming and parameter flattening.
 */
@AutoValue
public abstract class GapicMethodConfig extends MethodConfig {

  public Method getMethod() {
    return ((ProtoMethodModel) getMethodModel()).getProtoMethod();
  }

  public abstract Iterable<String> getHeaderRequestParams();

  /**
   * Creates an instance of GapicMethodConfig based on MethodConfigProto, linking it up with the
   * provided method. On errors, null will be returned, and diagnostics are reported to the diag
   * collector.
   */
  @Nullable
  static GapicMethodConfig createMethodConfig(
      DiagCollector diagCollector,
      TargetLanguage language,
      String defaultPackageName,
<<<<<<< HEAD
      MethodConfigProto methodConfigProto,
=======
      @Nonnull MethodConfigProto methodConfigProto,
>>>>>>> b82e83c4
      Method method,
      ResourceNameMessageConfigs messageConfigs,
      ImmutableMap<String, ResourceNameConfig> resourceNameConfigs,
      RetryCodesConfig retryCodesConfig,
      ImmutableSet<String> retryParamsConfigNames,
      ProtoParser protoParser) {

    boolean error = false;
    ProtoMethodModel methodModel = new ProtoMethodModel(method);

    PageStreamingConfig pageStreaming = null;
    if (!PageStreamingConfigProto.getDefaultInstance()
        .equals(methodConfigProto.getPageStreaming())) {
      pageStreaming =
          PageStreamingConfig.createPageStreaming(
              diagCollector, messageConfigs, resourceNameConfigs, methodConfigProto, methodModel);
      if (pageStreaming == null) {
        error = true;
      }
    }

    GrpcStreamingConfig grpcStreaming = null;
    if (isGrpcStreamingMethod(methodModel)) {
      if (PageStreamingConfigProto.getDefaultInstance()
          .equals(methodConfigProto.getGrpcStreaming())) {
        grpcStreaming = GrpcStreamingConfig.createGrpcStreaming(diagCollector, method);
      } else {
        grpcStreaming =
            GrpcStreamingConfig.createGrpcStreaming(
                diagCollector, methodConfigProto.getGrpcStreaming(), method);
        if (grpcStreaming == null) {
          error = true;
        }
      }
    }

    ImmutableList<FlatteningConfig> flattening = null;
    if (!FlatteningConfigProto.getDefaultInstance().equals(methodConfigProto.getFlattening())) {
      flattening =
          FlatteningConfig.createFlatteningConfigs(
              diagCollector,
              messageConfigs,
              resourceNameConfigs,
              methodConfigProto,
              methodModel,
              protoParser);
      if (flattening == null) {
        error = true;
      }
    }

    BatchingConfig batching = null;
    if (!BatchingConfigProto.getDefaultInstance().equals(methodConfigProto.getBatching())) {
      batching =
          BatchingConfig.createBatching(
              diagCollector, methodConfigProto.getBatching(), methodModel);
      if (batching == null) {
        error = true;
      }
    }

    String retryCodesName = retryCodesConfig.getMethodRetryNames().get(method.getSimpleName());

    String retryParamsName =
        RetryDefinitionsTransformer.getRetryParamsName(
            methodConfigProto, diagCollector, retryParamsConfigNames);
    error |= (retryParamsName == null);

    long defaultTimeout = methodConfigProto.getTimeoutMillis();
    if (defaultTimeout <= 0) {
      defaultTimeout = DEFAULT_MAX_RETRY_DELAY;
    }
    long timeoutMillis = ProtoMethodTransformer.getTimeoutMillis(methodModel, defaultTimeout);

    Duration timeout = Duration.ofMillis(timeoutMillis);
    if (timeout.toMillis() <= 0) {
      diagCollector.addDiag(
          Diag.error(
              SimpleLocation.TOPLEVEL,
              "Default timeout not found or has invalid value (in method %s)",
              methodModel.getFullName()));
      error = true;
    }

    ImmutableMap<String, String> fieldNamePatterns =
        ImmutableMap.copyOf(methodConfigProto.getFieldNamePatterns());

    ResourceNameTreatment defaultResourceNameTreatment =
<<<<<<< HEAD
        methodConfigProto.getResourceNameTreatment();
    if (defaultResourceNameTreatment == ResourceNameTreatment.UNSET_TREATMENT
        && method
            .getInputType()
            .getMessageType()
            .getFields()
            .stream()
            .anyMatch(f -> !Strings.isNullOrEmpty(protoParser.getResourceReference(f)))) {
      String methodInputPackageName =
          ((ProtoFile) method.getInputType().getMessageType().getParent()).getProto().getPackage();
      if (!defaultPackageName.equals(methodInputPackageName)) {
        defaultResourceNameTreatment = ResourceNameTreatment.VALIDATE;
      } else {
        defaultResourceNameTreatment = ResourceNameTreatment.STATIC_TYPES;
      }
    }
    if (defaultResourceNameTreatment == null
        || defaultResourceNameTreatment.equals(ResourceNameTreatment.UNSET_TREATMENT)) {
      defaultResourceNameTreatment = ResourceNameTreatment.NONE;
    }
=======
        defaultResourceNameTreatment(methodConfigProto, method, protoParser, defaultPackageName);
>>>>>>> b82e83c4

    List<String> requiredFields = protoParser.getRequiredFields(method);
    if (requiredFields.isEmpty()) {
      requiredFields = methodConfigProto.getRequiredFieldsList();
    }

    ImmutableList<FieldConfig> requiredFieldConfigs =
        createFieldNameConfigs(
            diagCollector,
            messageConfigs,
            defaultResourceNameTreatment,
            fieldNamePatterns,
            resourceNameConfigs,
            getRequiredFields(diagCollector, methodModel, requiredFields));

    ImmutableList<FieldConfig> optionalFieldConfigs =
        createFieldNameConfigs(
            diagCollector,
            messageConfigs,
            defaultResourceNameTreatment,
            fieldNamePatterns,
            resourceNameConfigs,
            getOptionalFields(methodModel, methodConfigProto.getRequiredFieldsList()));
    if (diagCollector.getErrorCount() > 0) {
      return null;
    }

    List<String> sampleCodeInitFields =
        new ArrayList<>(methodConfigProto.getSampleCodeInitFieldsList());
    SampleSpec sampleSpec = new SampleSpec(methodConfigProto);

    String rerouteToGrpcInterface =
        Strings.emptyToNull(methodConfigProto.getRerouteToGrpcInterface());

    VisibilityConfig visibility = VisibilityConfig.PUBLIC;
    ReleaseLevel releaseLevel = ReleaseLevel.GA;
    for (SurfaceTreatmentProto treatment : methodConfigProto.getSurfaceTreatmentsList()) {
      if (!treatment.getIncludeLanguagesList().contains(language.toString().toLowerCase())) {
        continue;
      }
      if (treatment.getVisibility() != VisibilityProto.UNSET_VISIBILITY) {
        visibility = VisibilityConfig.fromProto(treatment.getVisibility());
      }
      if (treatment.getReleaseLevel() != ReleaseLevel.UNSET_RELEASE_LEVEL) {
        releaseLevel = treatment.getReleaseLevel();
      }
    }

    LongRunningConfig longRunningConfig =
        LongRunningConfig.createLongRunningConfig(
            method, diagCollector, methodConfigProto.getLongRunning(), new ProtoParser());
    if (diagCollector.getErrorCount() > 0) {
      error = true;
    }

    List<String> headerRequestParams =
        ImmutableList.copyOf(methodConfigProto.getHeaderRequestParamsList());

    if (error) {
      return null;
    } else {
      return new AutoValue_GapicMethodConfig(
          methodModel,
          pageStreaming,
          grpcStreaming,
          flattening,
          retryCodesName,
          retryParamsName,
          timeout,
          requiredFieldConfigs,
          optionalFieldConfigs,
          defaultResourceNameTreatment,
          batching,
          fieldNamePatterns,
          sampleCodeInitFields,
          sampleSpec,
          rerouteToGrpcInterface,
          visibility,
          releaseLevel,
          longRunningConfig,
          headerRequestParams);
    }
  }

  @VisibleForTesting
  static ResourceNameTreatment defaultResourceNameTreatment(
      MethodConfigProto methodConfigProto,
      Method method,
      ProtoParser protoParser,
      String defaultPackageName) {

    ResourceNameTreatment defaultResourceNameTreatment =
        methodConfigProto.getResourceNameTreatment();
    if (defaultResourceNameTreatment == ResourceNameTreatment.UNSET_TREATMENT
        && method
            .getInputMessage()
            .getFields()
            .stream()
            .anyMatch(f -> !Strings.isNullOrEmpty(protoParser.getResourceReference(f)))) {
      String methodInputPackageName =
          protoParser.getProtoPackage(((ProtoFile) method.getInputMessage().getParent()));
      if (!defaultPackageName.equals(methodInputPackageName)) {
        defaultResourceNameTreatment = ResourceNameTreatment.VALIDATE;
      } else {
        defaultResourceNameTreatment = ResourceNameTreatment.STATIC_TYPES;
      }
    }
    if (defaultResourceNameTreatment == null
        || defaultResourceNameTreatment.equals(ResourceNameTreatment.UNSET_TREATMENT)) {
      defaultResourceNameTreatment = ResourceNameTreatment.NONE;
    }

    return defaultResourceNameTreatment;
  }

  /** Return the list of "one of" instances associated with the fields. */
  @Override
  public ImmutableList<ImmutableList<String>> getOneofNames(SurfaceNamer namer) {
    return ProtoField.getOneofFieldsNames(getOptionalFields(), namer);
  }
}<|MERGE_RESOLUTION|>--- conflicted
+++ resolved
@@ -69,11 +69,7 @@
       DiagCollector diagCollector,
       TargetLanguage language,
       String defaultPackageName,
-<<<<<<< HEAD
-      MethodConfigProto methodConfigProto,
-=======
       @Nonnull MethodConfigProto methodConfigProto,
->>>>>>> b82e83c4
       Method method,
       ResourceNameMessageConfigs messageConfigs,
       ImmutableMap<String, ResourceNameConfig> resourceNameConfigs,
@@ -162,30 +158,7 @@
         ImmutableMap.copyOf(methodConfigProto.getFieldNamePatterns());
 
     ResourceNameTreatment defaultResourceNameTreatment =
-<<<<<<< HEAD
-        methodConfigProto.getResourceNameTreatment();
-    if (defaultResourceNameTreatment == ResourceNameTreatment.UNSET_TREATMENT
-        && method
-            .getInputType()
-            .getMessageType()
-            .getFields()
-            .stream()
-            .anyMatch(f -> !Strings.isNullOrEmpty(protoParser.getResourceReference(f)))) {
-      String methodInputPackageName =
-          ((ProtoFile) method.getInputType().getMessageType().getParent()).getProto().getPackage();
-      if (!defaultPackageName.equals(methodInputPackageName)) {
-        defaultResourceNameTreatment = ResourceNameTreatment.VALIDATE;
-      } else {
-        defaultResourceNameTreatment = ResourceNameTreatment.STATIC_TYPES;
-      }
-    }
-    if (defaultResourceNameTreatment == null
-        || defaultResourceNameTreatment.equals(ResourceNameTreatment.UNSET_TREATMENT)) {
-      defaultResourceNameTreatment = ResourceNameTreatment.NONE;
-    }
-=======
         defaultResourceNameTreatment(methodConfigProto, method, protoParser, defaultPackageName);
->>>>>>> b82e83c4
 
     List<String> requiredFields = protoParser.getRequiredFields(method);
     if (requiredFields.isEmpty()) {
