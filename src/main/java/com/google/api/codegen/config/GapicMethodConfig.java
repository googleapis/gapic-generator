/* Copyright 2016 Google Inc
 *
 * Licensed under the Apache License, Version 2.0 (the "License");
 * you may not use this file except in compliance with the License.
 * You may obtain a copy of the License at
 *
 *      http://www.apache.org/licenses/LICENSE-2.0
 *
 * Unless required by applicable law or agreed to in writing, software
 * distributed under the License is distributed on an "AS IS" BASIS,
 * WITHOUT WARRANTIES OR CONDITIONS OF ANY KIND, either express or implied.
 * See the License for the specific language governing permissions and
 * limitations under the License.
 */
package com.google.api.codegen.config;

import com.google.api.codegen.BatchingConfigProto;
import com.google.api.codegen.FlatteningConfigProto;
import com.google.api.codegen.FlatteningGroupProto;
import com.google.api.codegen.LongRunningConfigProto;
import com.google.api.codegen.MethodConfigProto;
import com.google.api.codegen.PageStreamingConfigProto;
import com.google.api.codegen.ReleaseLevel;
import com.google.api.codegen.ResourceNameTreatment;
import com.google.api.codegen.SurfaceTreatmentProto;
import com.google.api.codegen.VisibilityProto;
import com.google.api.codegen.config.GrpcStreamingConfig.GrpcStreamingType;
import com.google.api.codegen.transformer.SurfaceNamer;
import com.google.api.tools.framework.model.Diag;
import com.google.api.tools.framework.model.DiagCollector;
import com.google.api.tools.framework.model.Field;
import com.google.api.tools.framework.model.MessageType;
import com.google.api.tools.framework.model.Method;
import com.google.api.tools.framework.model.SimpleLocation;
import com.google.auto.value.AutoValue;
import com.google.common.base.Strings;
import com.google.common.collect.ImmutableList;
import com.google.common.collect.ImmutableMap;
import com.google.common.collect.ImmutableSet;
import com.google.protobuf.Empty;
import java.util.ArrayList;
import java.util.List;
import javax.annotation.Nullable;
import org.joda.time.Duration;

/**
 * GapicMethodConfig represents the code-gen config for a method, and includes the specification of
 * features like page streaming and parameter flattening.
 */
@AutoValue
public abstract class GapicMethodConfig extends MethodConfig {
<<<<<<< HEAD
  public Method getMethod() {
    return ((ProtoMethodModel) getMethodModel()).getProtoMethod();
  }

  @Nullable
  public abstract PageStreamingConfig getPageStreaming();

  @Nullable
  public abstract GrpcStreamingConfig getGrpcStreaming();

  @Nullable
  public abstract ImmutableList<FlatteningConfig> getFlatteningConfigs();

  public abstract String getRetryCodesConfigName();

  @Override
  public abstract String getRetrySettingsConfigName();

  public abstract Duration getTimeout();

  public abstract Iterable<FieldConfig> getRequiredFieldConfigs();

  public abstract Iterable<FieldConfig> getOptionalFieldConfigs();

  public abstract ResourceNameTreatment getDefaultResourceNameTreatment();

  @Nullable
  public abstract BatchingConfig getBatching();

  public abstract boolean hasRequestObjectMethod();

  public abstract ImmutableMap<String, String> getFieldNamePatterns();

  public abstract List<String> getSampleCodeInitFields();

  @Nullable
  public abstract String getRerouteToGrpcInterface();

  public abstract VisibilityConfig getVisibility();

  public abstract ReleaseLevel getReleaseLevel();

  @Nullable
  public abstract LongRunningConfig getLongRunningConfig();

=======
  public abstract Method getMethod();

>>>>>>> 4aded504
  /**
   * Creates an instance of GapicMethodConfig based on MethodConfigProto, linking it up with the
   * provided method. On errors, null will be returned, and diagnostics are reported to the diag
   * collector.
   */
  @Nullable
  static GapicMethodConfig createMethodConfig(
      DiagCollector diagCollector,
      String language,
      MethodConfigProto methodConfigProto,
      Method method,
      ResourceNameMessageConfigs messageConfigs,
      ImmutableMap<String, ResourceNameConfig> resourceNameConfigs,
      ImmutableSet<String> retryCodesConfigNames,
      ImmutableSet<String> retryParamsConfigNames) {

    boolean error = false;

    PageStreamingConfig pageStreaming = null;
    if (!PageStreamingConfigProto.getDefaultInstance()
        .equals(methodConfigProto.getPageStreaming())) {
      pageStreaming =
          PageStreamingConfig.createPageStreaming(
              diagCollector, messageConfigs, resourceNameConfigs, methodConfigProto, method);
      if (pageStreaming == null) {
        error = true;
      }
    }

    GrpcStreamingConfig grpcStreaming = null;
    if (isGrpcStreamingMethod(method)) {
      if (PageStreamingConfigProto.getDefaultInstance()
          .equals(methodConfigProto.getGrpcStreaming())) {
        grpcStreaming = GrpcStreamingConfig.createGrpcStreaming(diagCollector, method);
      } else {
        grpcStreaming =
            GrpcStreamingConfig.createGrpcStreaming(
                diagCollector, methodConfigProto.getGrpcStreaming(), method);
        if (grpcStreaming == null) {
          error = true;
        }
      }
    }

    ImmutableList<FlatteningConfig> flattening = null;
    if (!FlatteningConfigProto.getDefaultInstance().equals(methodConfigProto.getFlattening())) {
      flattening =
          createFlattening(
              diagCollector, messageConfigs, resourceNameConfigs, methodConfigProto, method);
      if (flattening == null) {
        error = true;
      }
    }

    BatchingConfig batching = null;
    if (!BatchingConfigProto.getDefaultInstance().equals(methodConfigProto.getBatching())) {
      batching =
          BatchingConfig.createBatching(
              diagCollector, methodConfigProto.getBatching(), new ProtoMethodModel(method));
      if (batching == null) {
        error = true;
      }
    }

    String retryCodesName = methodConfigProto.getRetryCodesName();
    if (!retryCodesName.isEmpty() && !retryCodesConfigNames.contains(retryCodesName)) {
      diagCollector.addDiag(
          Diag.error(
              SimpleLocation.TOPLEVEL,
              "Retry codes config used but not defined: '%s' (in method %s)",
              retryCodesName,
              method.getFullName()));
      error = true;
    }

    String retryParamsName = methodConfigProto.getRetryParamsName();
    if (!retryParamsConfigNames.isEmpty() && !retryParamsConfigNames.contains(retryParamsName)) {
      diagCollector.addDiag(
          Diag.error(
              SimpleLocation.TOPLEVEL,
              "Retry parameters config used but not defined: %s (in method %s)",
              retryParamsName,
              method.getFullName()));
      error = true;
    }

    Duration timeout = Duration.millis(methodConfigProto.getTimeoutMillis());
    if (timeout.getMillis() <= 0) {
      diagCollector.addDiag(
          Diag.error(
              SimpleLocation.TOPLEVEL,
              "Default timeout not found or has invalid value (in method %s)",
              method.getFullName()));
      error = true;
    }

    boolean hasRequestObjectMethod = methodConfigProto.getRequestObjectMethod();

    ImmutableMap<String, String> fieldNamePatterns =
        ImmutableMap.copyOf(methodConfigProto.getFieldNamePatterns());

    ResourceNameTreatment defaultResourceNameTreatment =
        methodConfigProto.getResourceNameTreatment();
    if (defaultResourceNameTreatment == null
        || defaultResourceNameTreatment.equals(ResourceNameTreatment.UNSET_TREATMENT)) {
      defaultResourceNameTreatment = ResourceNameTreatment.NONE;
    }

    Iterable<FieldConfig> requiredFieldConfigs =
        createFieldNameConfigs(
            diagCollector,
            messageConfigs,
            defaultResourceNameTreatment,
            fieldNamePatterns,
            resourceNameConfigs,
            getRequiredFields(diagCollector, method, methodConfigProto.getRequiredFieldsList()));

    Iterable<FieldConfig> optionalFieldConfigs =
        createFieldNameConfigs(
            diagCollector,
            messageConfigs,
            defaultResourceNameTreatment,
            fieldNamePatterns,
            resourceNameConfigs,
            getOptionalFields(method, methodConfigProto.getRequiredFieldsList()));

    List<String> sampleCodeInitFields = new ArrayList<>();
    sampleCodeInitFields.addAll(methodConfigProto.getRequiredFieldsList());
    sampleCodeInitFields.addAll(methodConfigProto.getSampleCodeInitFieldsList());

    String rerouteToGrpcInterface =
        Strings.emptyToNull(methodConfigProto.getRerouteToGrpcInterface());

    VisibilityConfig visibility = VisibilityConfig.PUBLIC;
    ReleaseLevel releaseLevel = ReleaseLevel.GA;
    for (SurfaceTreatmentProto treatment : methodConfigProto.getSurfaceTreatmentsList()) {
      if (!treatment.getIncludeLanguagesList().contains(language)) {
        continue;
      }
      if (treatment.getVisibility() != VisibilityProto.UNSET_VISIBILITY) {
        visibility = VisibilityConfig.fromProto(treatment.getVisibility());
      }
      if (treatment.getReleaseLevel() != ReleaseLevel.UNSET_RELEASE_LEVEL) {
        releaseLevel = treatment.getReleaseLevel();
      }
    }

    LongRunningConfig longRunningConfig = null;
    if (!LongRunningConfigProto.getDefaultInstance().equals(methodConfigProto.getLongRunning())) {
      longRunningConfig =
          LongRunningConfig.createLongRunningConfig(
              method.getModel(), diagCollector, methodConfigProto.getLongRunning());
      if (longRunningConfig == null) {
        error = true;
      }
    }

    if (error) {
      return null;
    } else {
      return new AutoValue_GapicMethodConfig(
<<<<<<< HEAD
          new ProtoMethodModel(method),
=======
>>>>>>> 4aded504
          pageStreaming,
          grpcStreaming,
          flattening,
          retryCodesName,
          retryParamsName,
          timeout,
          requiredFieldConfigs,
          optionalFieldConfigs,
          defaultResourceNameTreatment,
          batching,
          hasRequestObjectMethod,
          fieldNamePatterns,
          sampleCodeInitFields,
          rerouteToGrpcInterface,
          visibility,
          releaseLevel,
          longRunningConfig,
          method);
    }
  }

  @Nullable
  private static ImmutableList<FlatteningConfig> createFlattening(
      DiagCollector diagCollector,
      ResourceNameMessageConfigs messageConfigs,
      ImmutableMap<String, ResourceNameConfig> resourceNameConfigs,
      MethodConfigProto methodConfigProto,
      Method method) {
    boolean missing = false;
    ImmutableList.Builder<FlatteningConfig> flatteningGroupsBuilder = ImmutableList.builder();
    for (FlatteningGroupProto flatteningGroup : methodConfigProto.getFlattening().getGroupsList()) {
      FlatteningConfig groupConfig =
          FlatteningConfig.createFlattening(
              diagCollector,
              messageConfigs,
              resourceNameConfigs,
              methodConfigProto,
              flatteningGroup,
              method);
      if (groupConfig == null) {
        missing = true;
      } else {
        flatteningGroupsBuilder.add(groupConfig);
      }
    }
    if (missing) {
      return null;
    }

    return flatteningGroupsBuilder.build();
  }

  private static Iterable<FieldType> getRequiredFields(
      DiagCollector diagCollector, Method method, List<String> requiredFieldNames) {
    ImmutableList.Builder<FieldType> fieldsBuilder = ImmutableList.builder();
    for (String fieldName : requiredFieldNames) {
      Field requiredField = method.getInputMessage().lookupField(fieldName);
      if (requiredField == null) {
        diagCollector.addDiag(
            Diag.error(
                SimpleLocation.TOPLEVEL,
                "Required field '%s' not found (in method %s)",
                fieldName,
                method.getFullName()));
        return null;
      }
      fieldsBuilder.add(new ProtoField(requiredField));
    }
    return fieldsBuilder.build();
  }

  private static Iterable<FieldType> getOptionalFields(
      Method method, List<String> requiredFieldNames) {
    ImmutableList.Builder<FieldType> fieldsBuilder = ImmutableList.builder();
    for (Field field : method.getInputType().getMessageType().getFields()) {
      if (requiredFieldNames.contains(field.getSimpleName())) {
        continue;
      }
      fieldsBuilder.add(new ProtoField(field));
    }
    return fieldsBuilder.build();
  }

  private static Iterable<FieldConfig> createFieldNameConfigs(
      DiagCollector diagCollector,
      ResourceNameMessageConfigs messageConfigs,
      ResourceNameTreatment defaultResourceNameTreatment,
      ImmutableMap<String, String> fieldNamePatterns,
      ImmutableMap<String, ResourceNameConfig> resourceNameConfigs,
      Iterable<FieldType> fields) {
    ImmutableList.Builder<FieldConfig> fieldConfigsBuilder = ImmutableList.builder();
    for (FieldType field : fields) {
      fieldConfigsBuilder.add(
          FieldConfig.createFieldConfig(
              diagCollector,
              messageConfigs,
              fieldNamePatterns,
              resourceNameConfigs,
              field,
              null,
              defaultResourceNameTreatment));
    }
    return fieldConfigsBuilder.build();
  }

  /** Returns true if the method is a streaming method */
  public static boolean isGrpcStreamingMethod(MethodModel method) {
    return method.getRequestStreaming() || method.getResponseStreaming();
  }

  /** Returns true if the method returns google.protobuf.empty message */
  public static boolean isReturnEmptyMessageMethod(Method method) {
    MessageType returnMessageType = method.getOutputMessage();
    return Empty.getDescriptor().getFullName().equals(returnMessageType.getFullName());
  }

  /** Returns true if this method has page streaming configured. */
  @Override
  public boolean isPageStreaming() {
    return getPageStreaming() != null;
  }

  /** Returns true if this method has grpc streaming configured. */
  @Override
  public boolean isGrpcStreaming() {
    return getGrpcStreaming() != null;
  }

  /** Returns the grpc streaming configuration of the method. */
  @Override
  public GrpcStreamingType getGrpcStreamingType() {
    if (isGrpcStreaming()) {
      return getGrpcStreaming().getType();
    } else {
      return GrpcStreamingType.NonStreaming;
    }
  }

  @Override
  public boolean isFlattening() {
    return getFlatteningConfigs() != null;
  }

  @Override
  public boolean isBatching() {
    return getBatching() != null;
  }

  @Override
  public boolean isLongRunningOperation() {
    return getLongRunningConfig() != null;
  }

  @Override
  public Iterable<FieldType> getRequiredFields() {
    return FieldConfig.toFieldTypeIterable(getRequiredFieldConfigs());
  }

  @Override
  public Iterable<FieldType> getOptionalFields() {
    return FieldConfig.toFieldTypeIterable(getOptionalFieldConfigs());
  }

  /** Return the list of "one of" instances associated with the fields. */
<<<<<<< HEAD
  @Override
  public Iterable<Iterable<String>> getOneofsNames() {
    ImmutableSet.Builder<Iterable<String>> answer = ImmutableSet.builder();

    for (FieldType field : getOptionalFields()) {
      if (field.getOneofFieldsNames() == null || field.getOneofFieldsNames().size() == 0) {
=======
  public Iterable<Oneof> getOneofs(List<Field> fields) {
    ImmutableSet.Builder<Oneof> answer = ImmutableSet.builder();

    for (Field field : fields) {
      if (field.getOneof() == null) {
>>>>>>> 4aded504
        continue;
      }
      ImmutableSet.Builder<String> oneOfFields = ImmutableSet.builder();
      oneOfFields.addAll(field.getOneofFieldsNames());
      answer.add(oneOfFields.build());
    }

    return answer.build();
  }

  /** Return the list of "one of" instances associated with the fields. */
  @Override
  public Iterable<Iterable<String>> getOneofNames(SurfaceNamer namer) {
    return ProtoField.getOneofFieldsNames(getOptionalFields(), namer);
  }
}<|MERGE_RESOLUTION|>--- conflicted
+++ resolved
@@ -31,6 +31,7 @@
 import com.google.api.tools.framework.model.Field;
 import com.google.api.tools.framework.model.MessageType;
 import com.google.api.tools.framework.model.Method;
+import com.google.api.tools.framework.model.Oneof;
 import com.google.api.tools.framework.model.SimpleLocation;
 import com.google.auto.value.AutoValue;
 import com.google.common.base.Strings;
@@ -49,7 +50,6 @@
  */
 @AutoValue
 public abstract class GapicMethodConfig extends MethodConfig {
-<<<<<<< HEAD
   public Method getMethod() {
     return ((ProtoMethodModel) getMethodModel()).getProtoMethod();
   }
@@ -95,10 +95,6 @@
   @Nullable
   public abstract LongRunningConfig getLongRunningConfig();
 
-=======
-  public abstract Method getMethod();
-
->>>>>>> 4aded504
   /**
    * Creates an instance of GapicMethodConfig based on MethodConfigProto, linking it up with the
    * provided method. On errors, null will be returned, and diagnostics are reported to the diag
@@ -116,13 +112,14 @@
       ImmutableSet<String> retryParamsConfigNames) {
 
     boolean error = false;
+    ProtoMethodModel methodModel = new ProtoMethodModel(method);
 
     PageStreamingConfig pageStreaming = null;
     if (!PageStreamingConfigProto.getDefaultInstance()
         .equals(methodConfigProto.getPageStreaming())) {
       pageStreaming =
           PageStreamingConfig.createPageStreaming(
-              diagCollector, messageConfigs, resourceNameConfigs, methodConfigProto, method);
+              diagCollector, messageConfigs, resourceNameConfigs, methodConfigProto, methodModel);
       if (pageStreaming == null) {
         error = true;
       }
@@ -260,10 +257,7 @@
       return null;
     } else {
       return new AutoValue_GapicMethodConfig(
-<<<<<<< HEAD
-          new ProtoMethodModel(method),
-=======
->>>>>>> 4aded504
+          methodModel,
           pageStreaming,
           grpcStreaming,
           flattening,
@@ -280,8 +274,7 @@
           rerouteToGrpcInterface,
           visibility,
           releaseLevel,
-          longRunningConfig,
-          method);
+          longRunningConfig);
     }
   }
 
@@ -293,6 +286,7 @@
       MethodConfigProto methodConfigProto,
       Method method) {
     boolean missing = false;
+    ProtoMethodModel methodModel = new ProtoMethodModel(method);
     ImmutableList.Builder<FlatteningConfig> flatteningGroupsBuilder = ImmutableList.builder();
     for (FlatteningGroupProto flatteningGroup : methodConfigProto.getFlattening().getGroupsList()) {
       FlatteningConfig groupConfig =
@@ -302,7 +296,7 @@
               resourceNameConfigs,
               methodConfigProto,
               flatteningGroup,
-              method);
+              methodModel);
       if (groupConfig == null) {
         missing = true;
       } else {
@@ -428,25 +422,14 @@
   }
 
   /** Return the list of "one of" instances associated with the fields. */
-<<<<<<< HEAD
-  @Override
-  public Iterable<Iterable<String>> getOneofsNames() {
-    ImmutableSet.Builder<Iterable<String>> answer = ImmutableSet.builder();
-
-    for (FieldType field : getOptionalFields()) {
-      if (field.getOneofFieldsNames() == null || field.getOneofFieldsNames().size() == 0) {
-=======
   public Iterable<Oneof> getOneofs(List<Field> fields) {
     ImmutableSet.Builder<Oneof> answer = ImmutableSet.builder();
 
     for (Field field : fields) {
       if (field.getOneof() == null) {
->>>>>>> 4aded504
         continue;
       }
-      ImmutableSet.Builder<String> oneOfFields = ImmutableSet.builder();
-      oneOfFields.addAll(field.getOneofFieldsNames());
-      answer.add(oneOfFields.build());
+      answer.add(field.getOneof());
     }
 
     return answer.build();
