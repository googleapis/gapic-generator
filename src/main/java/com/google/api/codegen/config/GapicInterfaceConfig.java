--- conflicted
+++ resolved
@@ -18,14 +18,10 @@
 import com.google.api.codegen.IamResourceProto;
 import com.google.api.codegen.InterfaceConfigProto;
 import com.google.api.codegen.MethodConfigProto;
-<<<<<<< HEAD
 import com.google.api.codegen.transformer.RetryDefinitionsTransformer;
-import com.google.api.gax.core.RetrySettings;
-=======
 import com.google.api.codegen.RetryCodesDefinitionProto;
 import com.google.api.codegen.RetryParamsDefinitionProto;
 import com.google.api.gax.retrying.RetrySettings;
->>>>>>> fac9db34
 import com.google.api.tools.framework.model.Diag;
 import com.google.api.tools.framework.model.DiagCollector;
 import com.google.api.tools.framework.model.Field;
@@ -42,10 +38,7 @@
 import java.util.ArrayList;
 import java.util.List;
 import javax.annotation.Nullable;
-<<<<<<< HEAD
-=======
 import org.threeten.bp.Duration;
->>>>>>> fac9db34
 
 /**
  * GapicInterfaceConfig represents the client code-gen config for an API interface, and includes the
@@ -217,67 +210,6 @@
     }
   }
 
-<<<<<<< HEAD
-=======
-  private static ImmutableMap<String, ImmutableSet<Status.Code>> createRetryCodesDefinition(
-      DiagCollector diagCollector, InterfaceConfigProto interfaceConfigProto) {
-    ImmutableMap.Builder<String, ImmutableSet<Status.Code>> builder =
-        ImmutableMap.<String, ImmutableSet<Status.Code>>builder();
-    for (RetryCodesDefinitionProto retryDef : interfaceConfigProto.getRetryCodesDefList()) {
-      EnumSet<Status.Code> codes = EnumSet.noneOf(Status.Code.class);
-      for (String codeText : retryDef.getRetryCodesList()) {
-        try {
-          codes.add(Status.Code.valueOf(codeText));
-        } catch (IllegalArgumentException e) {
-          diagCollector.addDiag(
-              Diag.error(
-                  SimpleLocation.TOPLEVEL,
-                  "status code not found: '%s' (in interface %s)",
-                  codeText,
-                  interfaceConfigProto.getName()));
-        }
-      }
-      builder.put(retryDef.getName(), Sets.immutableEnumSet(codes));
-    }
-    if (diagCollector.getErrorCount() > 0) {
-      return null;
-    }
-    return builder.build();
-  }
-
-  private static ImmutableMap<String, RetrySettings> createRetrySettingsDefinition(
-      DiagCollector diagCollector, InterfaceConfigProto interfaceConfigProto) {
-    ImmutableMap.Builder<String, RetrySettings> builder =
-        ImmutableMap.<String, RetrySettings>builder();
-    for (RetryParamsDefinitionProto retryDef : interfaceConfigProto.getRetryParamsDefList()) {
-      try {
-        RetrySettings settings =
-            RetrySettings.newBuilder()
-                .setInitialRetryDelay(Duration.ofMillis(retryDef.getInitialRetryDelayMillis()))
-                .setRetryDelayMultiplier(retryDef.getRetryDelayMultiplier())
-                .setMaxRetryDelay(Duration.ofMillis(retryDef.getMaxRetryDelayMillis()))
-                .setInitialRpcTimeout(Duration.ofMillis(retryDef.getInitialRpcTimeoutMillis()))
-                .setRpcTimeoutMultiplier(retryDef.getRpcTimeoutMultiplier())
-                .setMaxRpcTimeout(Duration.ofMillis(retryDef.getMaxRpcTimeoutMillis()))
-                .setTotalTimeout(Duration.ofMillis(retryDef.getTotalTimeoutMillis()))
-                .build();
-        builder.put(retryDef.getName(), settings);
-      } catch (IllegalStateException | NullPointerException e) {
-        diagCollector.addDiag(
-            Diag.error(
-                SimpleLocation.TOPLEVEL,
-                "error while creating retry params: %s (in interface %s)",
-                e,
-                interfaceConfigProto.getName()));
-      }
-    }
-    if (diagCollector.getErrorCount() > 0) {
-      return null;
-    }
-    return builder.build();
-  }
-
->>>>>>> fac9db34
   private static ImmutableMap<String, GapicMethodConfig> createMethodConfigMap(
       DiagCollector diagCollector,
       String language,
@@ -436,9 +368,7 @@
     return false;
   }
 
-<<<<<<< HEAD
-  @Override
-=======
+  @Override
   public boolean hasGrpcStreamingMethods(GrpcStreamingConfig.GrpcStreamingType streamingType) {
     for (GapicMethodConfig methodConfig : getMethodConfigs()) {
       if (methodConfig.isGrpcStreaming() && methodConfig.getGrpcStreamingType() == streamingType) {
@@ -448,7 +378,7 @@
     return false;
   }
 
->>>>>>> fac9db34
+  @Override
   public boolean hasLongRunningOperations() {
     for (MethodConfig methodConfig : getMethodConfigs()) {
       if (methodConfig.isLongRunningOperation()) {
