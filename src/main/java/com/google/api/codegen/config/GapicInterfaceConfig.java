/* Copyright 2016 Google LLC
 *
 * Licensed under the Apache License, Version 2.0 (the "License");
 * you may not use this file except in compliance with the License.
 * You may obtain a copy of the License at
 *
 *      https://www.apache.org/licenses/LICENSE-2.0
 *
 * Unless required by applicable law or agreed to in writing, software
 * distributed under the License is distributed on an "AS IS" BASIS,
 * WITHOUT WARRANTIES OR CONDITIONS OF ANY KIND, either express or implied.
 * See the License for the specific language governing permissions and
 * limitations under the License.
 */
package com.google.api.codegen.config;

import com.google.api.codegen.CollectionConfigProto;
import com.google.api.codegen.InterfaceConfigProto;
import com.google.api.codegen.MethodConfigProto;
import com.google.api.codegen.RetryParamsDefinitionProto;
import com.google.api.codegen.common.TargetLanguage;
import com.google.api.codegen.transformer.RetryDefinitionsTransformer;
import com.google.api.codegen.util.ProtoParser;
import com.google.api.tools.framework.model.Diag;
import com.google.api.tools.framework.model.DiagCollector;
import com.google.api.tools.framework.model.Interface;
import com.google.api.tools.framework.model.Method;
import com.google.api.tools.framework.model.SimpleLocation;
import com.google.auto.value.AutoValue;
import com.google.common.base.Strings;
import com.google.common.collect.ImmutableList;
import com.google.common.collect.ImmutableMap;
import com.google.common.collect.ImmutableSet;
import java.util.ArrayList;
import java.util.HashMap;
import java.util.LinkedHashMap;
import java.util.LinkedHashSet;
import java.util.LinkedList;
import java.util.List;
import java.util.Map;
import java.util.TreeMap;
import javax.annotation.Nullable;

/**
 * GapicInterfaceConfig represents the client code-gen config for an API interface, and includes the
 * configuration for methods and resource names.
 *
 * <p>In grpc-based Gapic clients, an API interface is defined by a "service" section in a proto
 * file.
 */
@AutoValue
public abstract class GapicInterfaceConfig implements InterfaceConfig {

  private static final String SERVICE_ADDRESS_PARAM = "service_address";
  private static final String SCOPES_PARAM = "scopes";
  private static final ImmutableSet<String> CONSTRUCTOR_PARAMS =
      ImmutableSet.of(SERVICE_ADDRESS_PARAM, SCOPES_PARAM);

  public Interface getInterface() {
    return getInterfaceModel().getInterface();
  }

  @Override
  public abstract ProtoInterfaceModel getInterfaceModel();

  @Override
  public abstract List<GapicMethodConfig> getMethodConfigs();

  @Nullable
  @Override
  public abstract SmokeTestConfig getSmokeTestConfig();

  abstract ImmutableMap<String, GapicMethodConfig> getMethodConfigMap();

  @Override
  public abstract RetryCodesConfig getRetryCodesConfig();

  @Override
  public abstract ImmutableMap<String, RetryParamsDefinitionProto> getRetrySettingsDefinition();

  @Override
  public abstract ImmutableList<String> getRequiredConstructorParams();

  @Override
  public abstract ImmutableList<SingleResourceNameConfig> getSingleResourceNameConfigs();

  @Override
  public abstract String getManualDoc();

  @Override
  public String getName() {
    return getInterfaceNameOverride() != null
        ? getInterfaceNameOverride()
        : getInterface().getSimpleName();
  }

  @Override
  public String getRawName() {
    return getInterface().getSimpleName();
  }

  /**
   * Creates an instance of GapicInterfaceConfig based on ConfigProto, linking up method
   * configurations with specified methods in methodConfigMap. On errors, null will be returned, and
   * diagnostics are reported to the model.
   */
  @Nullable
  static GapicInterfaceConfig createInterfaceConfig(
      DiagCollector diagCollector,
      TargetLanguage language,
      String defaultPackageName,
      InterfaceConfigProto interfaceConfigProto,
      Interface apiInterface,
      String interfaceNameOverride,
      ResourceNameMessageConfigs messageConfigs,
      ImmutableMap<String, ResourceNameConfig> resourceNameConfigs,
      ProtoParser protoParser) {

    RetryCodesConfig retryCodesConfig =
        RetryCodesConfig.create(diagCollector, interfaceConfigProto, apiInterface, protoParser);

    ImmutableMap<String, RetryParamsDefinitionProto> retrySettingsDefinition =
        RetryDefinitionsTransformer.createRetrySettingsDefinition(interfaceConfigProto);

    ImmutableMap<String, GapicMethodConfig> methodConfigsMap;
    List<GapicMethodConfig> methodConfigs;
    if (retryCodesConfig != null && retrySettingsDefinition != null) {
      methodConfigsMap =
          createMethodConfigMap(
              diagCollector,
              language,
              defaultPackageName,
              interfaceConfigProto,
              apiInterface,
              messageConfigs,
              resourceNameConfigs,
              retryCodesConfig,
              retrySettingsDefinition.keySet(),
              protoParser);
      if (methodConfigsMap == null) {
        diagCollector.addDiag(
            Diag.error(SimpleLocation.TOPLEVEL, "Error constructing methodConfigMap"));
        return null;
      }
      methodConfigs = createMethodConfigs(methodConfigsMap, apiInterface, interfaceConfigProto);
    } else {
      methodConfigsMap = ImmutableMap.of();
      methodConfigs = ImmutableList.of();
    }

    SmokeTestConfig smokeTestConfig =
        createSmokeTestConfig(diagCollector, apiInterface, interfaceConfigProto);

    ImmutableList<String> requiredConstructorParams =
        ImmutableList.copyOf(interfaceConfigProto.getRequiredConstructorParamsList());
    for (String param : interfaceConfigProto.getRequiredConstructorParamsList()) {
      if (!CONSTRUCTOR_PARAMS.contains(param)) {
        diagCollector.addDiag(
            Diag.error(SimpleLocation.TOPLEVEL, "Unsupported constructor param: %s", param));
      }
    }

    ImmutableList.Builder<SingleResourceNameConfig> resourcesBuilder = ImmutableList.builder();
    for (CollectionConfigProto collectionConfigProto : interfaceConfigProto.getCollectionsList()) {
      String entityName = collectionConfigProto.getEntityName();
      ResourceNameConfig resourceName = resourceNameConfigs.get(entityName);
      if (!(resourceName instanceof SingleResourceNameConfig)) {
        diagCollector.addDiag(
            Diag.error(
                SimpleLocation.TOPLEVEL,
                "Inconsistent configuration - single resource name %s specified for interface, "
                    + " but was not found in GapicProductConfig configuration.",
                entityName));
        return null;
      }
      resourcesBuilder.add((SingleResourceNameConfig) resourceName);
    }
    ImmutableList<SingleResourceNameConfig> singleResourceNames = resourcesBuilder.build();

    String manualDoc =
        Strings.nullToEmpty(
                interfaceConfigProto.getLangDoc().get(language.toString().toLowerCase()))
            .trim();

    if (diagCollector.hasErrors()) {
      return null;
    } else {
      return new AutoValue_GapicInterfaceConfig(
          interfaceNameOverride,
          new ProtoInterfaceModel(apiInterface),
          methodConfigs,
          smokeTestConfig,
          methodConfigsMap,
          retryCodesConfig,
          retrySettingsDefinition,
          requiredConstructorParams,
          singleResourceNames,
          manualDoc);
    }
  }

  private static SmokeTestConfig createSmokeTestConfig(
      DiagCollector diagCollector,
      Interface apiInterface,
      InterfaceConfigProto interfaceConfigProto) {
    if (interfaceConfigProto.hasSmokeTest()) {
      return SmokeTestConfig.createSmokeTestConfig(
          new ProtoInterfaceModel(apiInterface),
          interfaceConfigProto.getSmokeTest(),
          diagCollector);
    } else {
      return null;
    }
  }

  private static ImmutableMap<String, GapicMethodConfig> createMethodConfigMap(
      DiagCollector diagCollector,
      TargetLanguage language,
      String defaultPackageName,
      InterfaceConfigProto interfaceConfigProto,
      Interface apiInterface,
      ResourceNameMessageConfigs messageConfigs,
      ImmutableMap<String, ResourceNameConfig> resourceNameConfigs,
      RetryCodesConfig retryCodesConfig,
      ImmutableSet<String> retryParamsConfigNames,
      ProtoParser protoParser) {
    Map<String, GapicMethodConfig> methodConfigMapBuilder = new TreeMap<>();

    // The order in which to create GapicMethodConfigs; only use methods defined in GAPIC config.
    LinkedHashSet<String> methodNames = new LinkedHashSet<>();
<<<<<<< HEAD
=======
    // TODO(andrealin): After migration off GAPIC config is complete; generate all methods
    // from protofile even if they aren't included in the GAPIC config.

>>>>>>> 6c14444c
    Map<String, Method> protoMethodsMap = new HashMap<>();
    for (Method method : apiInterface.getMethods()) {
      protoMethodsMap.put(method.getSimpleName(), method);
    }

    Map<String, MethodConfigProto> methodConfigProtoMap = new HashMap<>();
    for (MethodConfigProto methodConfigProto : interfaceConfigProto.getMethodsList()) {
      methodConfigProtoMap.put(methodConfigProto.getName(), methodConfigProto);
      // Re-insertion of the same method name doesn't affect the existing order
      methodNames.add(methodConfigProto.getName());
    }

    for (String methodName : methodNames) {
      Method method = protoMethodsMap.get(methodName);
      MethodConfigProto methodConfigProto = methodConfigProtoMap.get(methodName);
      if (methodConfigProto == null) {
        methodConfigProto = MethodConfigProto.getDefaultInstance();
      }
      if (method == null) {
        Interface targetInterface =
            getTargetInterface(apiInterface, methodConfigProto.getRerouteToGrpcInterface());
        method = targetInterface.lookupMethod(methodConfigProto.getName());
        if (method == null) {
          diagCollector.addDiag(
              Diag.error(
                  SimpleLocation.TOPLEVEL, "method not found: %s", methodConfigProto.getName()));
          continue;
        }
      }
      GapicMethodConfig methodConfig =
          GapicMethodConfig.createMethodConfig(
              diagCollector,
              language,
              defaultPackageName,
              methodConfigProto,
              method,
              messageConfigs,
              resourceNameConfigs,
              retryCodesConfig,
              retryParamsConfigNames,
              protoParser);
      if (methodConfig == null) {
        continue;
      }
      methodConfigMapBuilder.put(method.getSimpleName(), methodConfig);
    }

    if (diagCollector.getErrorCount() > 0) {
      return null;
    } else {
      return ImmutableMap.copyOf(methodConfigMapBuilder);
    }
  }

  private static <T> List<T> createMethodConfigs(
      ImmutableMap<String, T> methodConfigMap,
      Interface apiInterface,
      InterfaceConfigProto interfaceConfigProto) {
    Map<String, T> methodConfigs = new LinkedHashMap<>();
    // Add in methods that aren't defined in the source protos but are defined in the GAPIC config.
    for (MethodConfigProto methodConfigProto : interfaceConfigProto.getMethodsList()) {
      methodConfigs.put(
          methodConfigProto.getName(), methodConfigMap.get(methodConfigProto.getName()));
    }
    // TODO(andrealin): After migration from GAPIC config, add in methods that aren't defined
    // in the GAPIC config but are defined in the source protos.

    return new LinkedList<>(methodConfigs.values());
  }

  static <T> List<T> createMethodConfigs(
      ImmutableMap<String, T> methodConfigMap, InterfaceConfigProto interfaceConfigProto) {
    List<T> methodConfigs = new ArrayList<>();
    for (MethodConfigProto methodConfigProto : interfaceConfigProto.getMethodsList()) {
      methodConfigs.add(methodConfigMap.get(methodConfigProto.getName()));
    }
    return methodConfigs;
  }

  /** Returns the GapicMethodConfig for the given method. */
  @Override
  public GapicMethodConfig getMethodConfig(MethodModel method) {
    return getMethodConfig(method.getSimpleName());
  }

  /** Returns the GapicMethodConfig for the given method. */
  public GapicMethodConfig getMethodConfig(Method method) {
    return getMethodConfig(method.getSimpleName());
  }

  public GapicMethodConfig getMethodConfig(String methodSimpleName) {
    return getMethodConfigMap().get(methodSimpleName);
  }

  @Override
  public boolean hasDefaultServiceAddress() {
    return !getRequiredConstructorParams().contains(SERVICE_ADDRESS_PARAM);
  }

  @Override
  public boolean hasDefaultServiceScopes() {
    return !getRequiredConstructorParams().contains(SCOPES_PARAM);
  }

  @Override
  public boolean hasDefaultInstance() {
    return getRequiredConstructorParams().size() == 0;
  }

  /**
   * If rerouteToGrpcInterface is set, then looks up that interface and returns it, otherwise
   * returns the value of defaultInterface.
   */
  public static Interface getTargetInterface(
      Interface defaultInterface, String rerouteToGrpcInterface) {
    Interface targetInterface = defaultInterface;
    if (!Strings.isNullOrEmpty(rerouteToGrpcInterface)) {
      targetInterface =
          defaultInterface.getModel().getSymbolTable().lookupInterface(rerouteToGrpcInterface);
      if (targetInterface == null) {
        throw new IllegalArgumentException(
            "reroute_to_grpc_interface not found: " + rerouteToGrpcInterface);
      }
    }
    return targetInterface;
  }

  @Override
  public boolean hasPageStreamingMethods() {
    for (MethodConfig methodConfig : getMethodConfigs()) {
      if (methodConfig.isPageStreaming()) {
        return true;
      }
    }
    return false;
  }

  @Override
  public boolean hasBatchingMethods() {
    for (MethodConfig methodConfig : getMethodConfigs()) {
      if (methodConfig.isBatching()) {
        return true;
      }
    }
    return false;
  }

  @Override
  public boolean hasGrpcStreamingMethods() {
    for (MethodConfig methodConfig : getMethodConfigs()) {
      if (methodConfig.isGrpcStreaming()) {
        return true;
      }
    }
    return false;
  }

  @Override
  public boolean hasGrpcStreamingMethods(GrpcStreamingConfig.GrpcStreamingType streamingType) {
    for (GapicMethodConfig methodConfig : getMethodConfigs()) {
      if (methodConfig.isGrpcStreaming() && methodConfig.getGrpcStreamingType() == streamingType) {
        return true;
      }
    }
    return false;
  }

  @Override
  public boolean hasLongRunningOperations() {
    for (MethodConfig methodConfig : getMethodConfigs()) {
      if (methodConfig.isLongRunningOperation()) {
        return true;
      }
    }
    return false;
  }

  @Override
  public boolean hasReroutedInterfaceMethods() {
    for (MethodConfig methodConfig : getMethodConfigs()) {
      if (!Strings.isNullOrEmpty(methodConfig.getRerouteToGrpcInterface())) {
        return true;
      }
    }
    return false;
  }
}<|MERGE_RESOLUTION|>--- conflicted
+++ resolved
@@ -228,12 +228,9 @@
 
     // The order in which to create GapicMethodConfigs; only use methods defined in GAPIC config.
     LinkedHashSet<String> methodNames = new LinkedHashSet<>();
-<<<<<<< HEAD
-=======
     // TODO(andrealin): After migration off GAPIC config is complete; generate all methods
     // from protofile even if they aren't included in the GAPIC config.
 
->>>>>>> 6c14444c
     Map<String, Method> protoMethodsMap = new HashMap<>();
     for (Method method : apiInterface.getMethods()) {
       protoMethodsMap.put(method.getSimpleName(), method);
