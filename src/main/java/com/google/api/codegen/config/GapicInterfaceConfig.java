/* Copyright 2016 Google Inc
 *
 * Licensed under the Apache License, Version 2.0 (the "License");
 * you may not use this file except in compliance with the License.
 * You may obtain a copy of the License at
 *
 *      http://www.apache.org/licenses/LICENSE-2.0
 *
 * Unless required by applicable law or agreed to in writing, software
 * distributed under the License is distributed on an "AS IS" BASIS,
 * WITHOUT WARRANTIES OR CONDITIONS OF ANY KIND, either express or implied.
 * See the License for the specific language governing permissions and
 * limitations under the License.
 */
package com.google.api.codegen.config;

import com.google.api.codegen.CollectionConfigProto;
import com.google.api.codegen.IamResourceProto;
import com.google.api.codegen.InterfaceConfigProto;
import com.google.api.codegen.MethodConfigProto;
import com.google.api.codegen.RetryCodesDefinitionProto;
import com.google.api.codegen.RetryParamsDefinitionProto;
import com.google.api.gax.core.RetrySettings;
import com.google.api.tools.framework.model.Diag;
import com.google.api.tools.framework.model.DiagCollector;
import com.google.api.tools.framework.model.Field;
import com.google.api.tools.framework.model.Interface;
import com.google.api.tools.framework.model.Method;
import com.google.api.tools.framework.model.Model;
import com.google.api.tools.framework.model.SimpleLocation;
import com.google.api.tools.framework.model.TypeRef;
import com.google.auto.value.AutoValue;
import com.google.common.base.Strings;
import com.google.common.collect.ImmutableList;
import com.google.common.collect.ImmutableMap;
import com.google.common.collect.ImmutableSet;
import com.google.common.collect.Sets;
import io.grpc.Status;
import java.util.ArrayList;
import java.util.EnumSet;
import java.util.List;
import javax.annotation.Nullable;
import org.joda.time.Duration;

/**
 * GapicInterfaceConfig represents the client code-gen config for an API interface, and includes the
 * configuration for methods and resource names.
 *
 * <p>In grpc-based Gapic clients, an API interface is defined by a "service" section in a proto
 * file.
 */
@AutoValue
public abstract class GapicInterfaceConfig implements InterfaceConfig {

  private static final String SERVICE_ADDRESS_PARAM = "service_address";
  private static final String SCOPES_PARAM = "scopes";
  private static final ImmutableSet<String> CONSTRUCTOR_PARAMS =
      ImmutableSet.<String>of(SERVICE_ADDRESS_PARAM, SCOPES_PARAM);

  public abstract Interface getInterface();

  @Override
  public String getSimpleName() {
    return getInterface().getSimpleName();
  }

  @Override
  public abstract List<GapicMethodConfig> getMethodConfigs();

  @Nullable
  @Override
  public abstract SmokeTestConfig getSmokeTestConfig();

  abstract ImmutableMap<String, GapicMethodConfig> getMethodConfigMap();

  @Override
  public abstract ImmutableMap<String, ImmutableSet<Status.Code>> getRetryCodesDefinition();

  @Override
  public abstract ImmutableMap<String, RetrySettings> getRetrySettingsDefinition();

  public abstract ImmutableList<Field> getIamResources();

  @Override
  public abstract ImmutableList<String> getRequiredConstructorParams();

  @Override
  public abstract ImmutableList<SingleResourceNameConfig> getSingleResourceNameConfigs();

  @Override
  public abstract String getManualDoc();

  @Nullable
  public abstract String getInterfaceNameOverride();

  @Override
  public String getName() {
    return hasInterfaceNameOverride() ? getInterfaceNameOverride() : getInterface().getSimpleName();
  }

  @Override
<<<<<<< HEAD
=======
  public String getRawName() {
    return getInterface().getSimpleName();
  }

>>>>>>> 5eae5052
  public boolean hasInterfaceNameOverride() {
    return getInterfaceNameOverride() != null;
  }

  /**
   * Creates an instance of GapicInterfaceConfig based on ConfigProto, linking up method
   * configurations with specified methods in methodConfigMap. On errors, null will be returned, and
   * diagnostics are reported to the model.
   */
  @Nullable
  public static GapicInterfaceConfig createInterfaceConfig(
      DiagCollector diagCollector,
      String language,
      InterfaceConfigProto interfaceConfigProto,
      Interface apiInterface,
      String interfaceNameOverride,
      ResourceNameMessageConfigs messageConfigs,
      ImmutableMap<String, ResourceNameConfig> resourceNameConfigs) {

    ImmutableMap<String, ImmutableSet<Status.Code>> retryCodesDefinition =
        createRetryCodesDefinition(diagCollector, interfaceConfigProto);
    ImmutableMap<String, RetrySettings> retrySettingsDefinition =
        createRetrySettingsDefinition(diagCollector, interfaceConfigProto);

    List<GapicMethodConfig> methodConfigs = null;
    ImmutableMap<String, GapicMethodConfig> methodConfigMap = null;
    if (retryCodesDefinition != null && retrySettingsDefinition != null) {
      methodConfigMap =
          createMethodConfigMap(
              diagCollector,
              language,
              interfaceConfigProto,
              apiInterface,
              messageConfigs,
              resourceNameConfigs,
              retryCodesDefinition.keySet(),
              retrySettingsDefinition.keySet());
      methodConfigs = createMethodConfigs(methodConfigMap, interfaceConfigProto);
    }

    SmokeTestConfig smokeTestConfig =
        createSmokeTestConfig(diagCollector, apiInterface, interfaceConfigProto);

    ImmutableList<Field> iamResources =
        createIamResources(
            apiInterface.getModel(),
            interfaceConfigProto.getExperimentalFeatures().getIamResourcesList());

    ImmutableList<String> requiredConstructorParams =
        ImmutableList.<String>copyOf(interfaceConfigProto.getRequiredConstructorParamsList());
    for (String param : interfaceConfigProto.getRequiredConstructorParamsList()) {
      if (!CONSTRUCTOR_PARAMS.contains(param)) {
        diagCollector.addDiag(
            Diag.error(SimpleLocation.TOPLEVEL, "Unsupported constructor param: %s", param));
      }
    }

    ImmutableList.Builder<SingleResourceNameConfig> resourcesBuilder = ImmutableList.builder();
    for (CollectionConfigProto collectionConfigProto : interfaceConfigProto.getCollectionsList()) {
      String entityName = collectionConfigProto.getEntityName();
      ResourceNameConfig resourceName = resourceNameConfigs.get(entityName);
      if (resourceName == null || !(resourceName instanceof SingleResourceNameConfig)) {
        diagCollector.addDiag(
            Diag.error(
                SimpleLocation.TOPLEVEL,
                "Inconsistent configuration - single resource name %s specified for interface, "
                    + " but was not found in GapicProductConfig configuration.",
                entityName));
        return null;
      }
      resourcesBuilder.add((SingleResourceNameConfig) resourceName);
    }
    ImmutableList<SingleResourceNameConfig> singleResourceNames = resourcesBuilder.build();

    String manualDoc = Strings.nullToEmpty(interfaceConfigProto.getLangDoc().get(language)).trim();

    if (diagCollector.hasErrors()) {
      return null;
    } else {
      return new AutoValue_GapicInterfaceConfig(
          apiInterface,
          methodConfigs,
          smokeTestConfig,
          methodConfigMap,
          retryCodesDefinition,
          retrySettingsDefinition,
          iamResources,
          requiredConstructorParams,
          singleResourceNames,
          manualDoc,
          interfaceNameOverride);
    }
  }

  private static SmokeTestConfig createSmokeTestConfig(
      DiagCollector diagCollector,
      Interface apiInterface,
      InterfaceConfigProto interfaceConfigProto) {
    if (interfaceConfigProto.hasSmokeTest()) {
      return SmokeTestConfig.createSmokeTestConfig(
          apiInterface, interfaceConfigProto.getSmokeTest(), diagCollector);
    } else {
      return null;
    }
  }

  static ImmutableMap<String, ImmutableSet<Status.Code>> createRetryCodesDefinition(
      DiagCollector diagCollector, InterfaceConfigProto interfaceConfigProto) {
    ImmutableMap.Builder<String, ImmutableSet<Status.Code>> builder =
        ImmutableMap.<String, ImmutableSet<Status.Code>>builder();
    for (RetryCodesDefinitionProto retryDef : interfaceConfigProto.getRetryCodesDefList()) {
      EnumSet<Status.Code> codes = EnumSet.noneOf(Status.Code.class);
      for (String codeText : retryDef.getRetryCodesList()) {
        try {
          codes.add(Status.Code.valueOf(codeText));
        } catch (IllegalArgumentException e) {
          diagCollector.addDiag(
              Diag.error(
                  SimpleLocation.TOPLEVEL,
                  "status code not found: '%s' (in interface %s)",
                  codeText,
                  interfaceConfigProto.getName()));
        }
      }
      builder.put(retryDef.getName(), Sets.immutableEnumSet(codes));
    }
    if (diagCollector.getErrorCount() > 0) {
      return null;
    }
    return builder.build();
  }

  static ImmutableMap<String, RetrySettings> createRetrySettingsDefinition(
      DiagCollector diagCollector, InterfaceConfigProto interfaceConfigProto) {
    ImmutableMap.Builder<String, RetrySettings> builder =
        ImmutableMap.<String, RetrySettings>builder();
    for (RetryParamsDefinitionProto retryDef : interfaceConfigProto.getRetryParamsDefList()) {
      try {
        RetrySettings settings =
            RetrySettings.newBuilder()
                .setInitialRetryDelay(Duration.millis(retryDef.getInitialRetryDelayMillis()))
                .setRetryDelayMultiplier(retryDef.getRetryDelayMultiplier())
                .setMaxRetryDelay(Duration.millis(retryDef.getMaxRetryDelayMillis()))
                .setInitialRpcTimeout(Duration.millis(retryDef.getInitialRpcTimeoutMillis()))
                .setRpcTimeoutMultiplier(retryDef.getRpcTimeoutMultiplier())
                .setMaxRpcTimeout(Duration.millis(retryDef.getMaxRpcTimeoutMillis()))
                .setTotalTimeout(Duration.millis(retryDef.getTotalTimeoutMillis()))
                .build();
        builder.put(retryDef.getName(), settings);
      } catch (IllegalStateException | NullPointerException e) {
        diagCollector.addDiag(
            Diag.error(
                SimpleLocation.TOPLEVEL,
                "error while creating retry params: %s (in interface %s)",
                e,
                interfaceConfigProto.getName()));
      }
    }
    if (diagCollector.getErrorCount() > 0) {
      return null;
    }
    return builder.build();
  }

  private static ImmutableMap<String, GapicMethodConfig> createMethodConfigMap(
      DiagCollector diagCollector,
      String language,
      InterfaceConfigProto interfaceConfigProto,
      Interface apiInterface,
      ResourceNameMessageConfigs messageConfigs,
      ImmutableMap<String, ResourceNameConfig> resourceNameConfigs,
      ImmutableSet<String> retryCodesConfigNames,
      ImmutableSet<String> retryParamsConfigNames) {
    ImmutableMap.Builder<String, GapicMethodConfig> methodConfigMapBuilder = ImmutableMap.builder();

    for (MethodConfigProto methodConfigProto : interfaceConfigProto.getMethodsList()) {
      Interface targetInterface =
          getTargetInterface(apiInterface, methodConfigProto.getRerouteToGrpcInterface());
      Method method = targetInterface.lookupMethod(methodConfigProto.getName());
      if (method == null) {
        diagCollector.addDiag(
            Diag.error(
                SimpleLocation.TOPLEVEL, "method not found: %s", methodConfigProto.getName()));
        continue;
      }
      GapicMethodConfig methodConfig =
          GapicMethodConfig.createMethodConfig(
              diagCollector,
              language,
              methodConfigProto,
              method,
              messageConfigs,
              resourceNameConfigs,
              retryCodesConfigNames,
              retryParamsConfigNames);
      if (methodConfig == null) {
        continue;
      }
      methodConfigMapBuilder.put(methodConfigProto.getName(), methodConfig);
    }

    if (diagCollector.getErrorCount() > 0) {
      return null;
    } else {
      return methodConfigMapBuilder.build();
    }
  }

  static <T> List<T> createMethodConfigs(
      ImmutableMap<String, T> methodConfigMap, InterfaceConfigProto interfaceConfigProto) {
    List<T> methodConfigs = new ArrayList<>();
    for (MethodConfigProto methodConfigProto : interfaceConfigProto.getMethodsList()) {
      methodConfigs.add(methodConfigMap.get(methodConfigProto.getName()));
    }
    return methodConfigs;
  }

  /** Returns the GapicMethodConfig for the given method. */
  @Override
  public GapicMethodConfig getMethodConfig(Method method) {
    GapicMethodConfig methodConfig = getMethodConfigMap().get(method.getSimpleName());
    if (methodConfig == null) {
      throw new IllegalArgumentException(
          "no method config for method '" + method.getFullName() + "'");
    }
    return methodConfig;
  }

  /** Returns the GapicMethodConfig for the given method. */
  @Override
  @Nullable
  public DiscoGapicMethodConfig getMethodConfig(com.google.api.codegen.discovery.Method method) {
    return null;
  }

  @Override
  public boolean hasDefaultServiceAddress() {
    return !getRequiredConstructorParams().contains(SERVICE_ADDRESS_PARAM);
  }

  @Override
  public boolean hasDefaultServiceScopes() {
    return !getRequiredConstructorParams().contains(SCOPES_PARAM);
  }

  @Override
  public boolean hasDefaultInstance() {
    return getRequiredConstructorParams().size() == 0;
  }

  /**
   * If rerouteToGrpcInterface is set, then looks up that interface and returns it, otherwise
   * returns the value of defaultInterface.
   */
  public static Interface getTargetInterface(
      Interface defaultInterface, String rerouteToGrpcInterface) {
    Interface targetInterface = defaultInterface;
    if (!Strings.isNullOrEmpty(rerouteToGrpcInterface)) {
      targetInterface =
          defaultInterface.getModel().getSymbolTable().lookupInterface(rerouteToGrpcInterface);
      if (targetInterface == null) {
        throw new IllegalArgumentException(
            "reroute_to_grpc_interface not found: " + rerouteToGrpcInterface);
      }
    }
    return targetInterface;
  }

  /** Creates a list of fields that can be turned into IAM resources */
  private static ImmutableList<Field> createIamResources(
      Model model, List<IamResourceProto> resources) {
    ImmutableList.Builder<Field> fields = ImmutableList.builder();
    for (IamResourceProto resource : resources) {
      TypeRef type = model.getSymbolTable().lookupType(resource.getType());
      if (type == null) {
        throw new IllegalArgumentException("type not found: " + resource.getType());
      }
      if (!type.isMessage()) {
        throw new IllegalArgumentException("type must be a message: " + type);
      }
      Field field = type.getMessageType().lookupField(resource.getField());
      if (field == null) {
        throw new IllegalArgumentException(
            String.format(
                "type %s does not have field %s", resource.getType(), resource.getField()));
      }
      fields.add(field);
    }
    return fields.build();
  }

  @Override
  public boolean hasPageStreamingMethods() {
    for (MethodConfig methodConfig : getMethodConfigs()) {
      if (methodConfig.isPageStreaming()) {
        return true;
      }
    }
    return false;
  }

  @Override
  public boolean hasBatchingMethods() {
    for (MethodConfig methodConfig : getMethodConfigs()) {
      if (methodConfig.isBatching()) {
        return true;
      }
    }
    return false;
  }

  @Override
  public boolean hasGrpcStreamingMethods() {
    for (MethodConfig methodConfig : getMethodConfigs()) {
      if (methodConfig.isGrpcStreaming()) {
        return true;
      }
    }
    return false;
  }

  @Override
  public boolean hasLongRunningOperations() {
    for (MethodConfig methodConfig : getMethodConfigs()) {
      if (methodConfig.isLongRunningOperation()) {
        return true;
      }
    }
    return false;
  }
}<|MERGE_RESOLUTION|>--- conflicted
+++ resolved
@@ -60,11 +60,6 @@
   public abstract Interface getInterface();
 
   @Override
-  public String getSimpleName() {
-    return getInterface().getSimpleName();
-  }
-
-  @Override
   public abstract List<GapicMethodConfig> getMethodConfigs();
 
   @Nullable
@@ -99,13 +94,10 @@
   }
 
   @Override
-<<<<<<< HEAD
-=======
   public String getRawName() {
     return getInterface().getSimpleName();
   }
 
->>>>>>> 5eae5052
   public boolean hasInterfaceNameOverride() {
     return getInterfaceNameOverride() != null;
   }
