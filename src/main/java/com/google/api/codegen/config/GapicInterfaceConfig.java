/* Copyright 2016 Google LLC
 *
 * Licensed under the Apache License, Version 2.0 (the "License");
 * you may not use this file except in compliance with the License.
 * You may obtain a copy of the License at
 *
 *      https://www.apache.org/licenses/LICENSE-2.0
 *
 * Unless required by applicable law or agreed to in writing, software
 * distributed under the License is distributed on an "AS IS" BASIS,
 * WITHOUT WARRANTIES OR CONDITIONS OF ANY KIND, either express or implied.
 * See the License for the specific language governing permissions and
 * limitations under the License.
 */
package com.google.api.codegen.config;

import com.google.api.codegen.CollectionConfigProto;
import com.google.api.codegen.InterfaceConfigProto;
import com.google.api.codegen.MethodConfigProto;
import com.google.api.codegen.RetryParamsDefinitionProto;
import com.google.api.codegen.common.TargetLanguage;
import com.google.api.codegen.transformer.RetryDefinitionsTransformer;
import com.google.api.codegen.util.ProtoParser;
import com.google.api.tools.framework.model.Diag;
import com.google.api.tools.framework.model.DiagCollector;
import com.google.api.tools.framework.model.Interface;
import com.google.api.tools.framework.model.Method;
import com.google.api.tools.framework.model.SimpleLocation;
import com.google.auto.value.AutoValue;
import com.google.common.base.Strings;
import com.google.common.collect.ImmutableList;
import com.google.common.collect.ImmutableMap;
import com.google.common.collect.ImmutableSet;
import java.util.ArrayList;
import java.util.Comparator;
import java.util.LinkedHashMap;
import java.util.List;
import java.util.Map;
import java.util.Map.Entry;
import java.util.Objects;
import javax.annotation.Nullable;

/**
 * GapicInterfaceConfig represents the client code-gen config for an API interface, and includes the
 * configuration for methods and resource names.
 *
 * <p>In grpc-based Gapic clients, an API interface is defined by a "service" section in a proto
 * file.
 */
@AutoValue
public abstract class GapicInterfaceConfig implements InterfaceConfig {

  private static final String SERVICE_ADDRESS_PARAM = "service_address";
  private static final String SCOPES_PARAM = "scopes";
  private static final ImmutableSet<String> CONSTRUCTOR_PARAMS =
      ImmutableSet.of(SERVICE_ADDRESS_PARAM, SCOPES_PARAM);

  public Interface getInterface() {
    return getInterfaceModel().getInterface();
  }

  @Override
  public abstract ProtoInterfaceModel getInterfaceModel();

  @Override
  public abstract List<GapicMethodConfig> getMethodConfigs();

  @Nullable
  @Override
  public abstract SmokeTestConfig getSmokeTestConfig();

  abstract ImmutableMap<String, GapicMethodConfig> getMethodConfigMap();

  @Override
  public abstract RetryCodesConfig getRetryCodesConfig();

  @Override
  public abstract ImmutableMap<String, RetryParamsDefinitionProto> getRetrySettingsDefinition();

  @Override
  public abstract ImmutableList<String> getRequiredConstructorParams();

  @Override
  public abstract ImmutableList<SingleResourceNameConfig> getSingleResourceNameConfigs();

  @Override
  public abstract String getManualDoc();

  @Override
  public String getName() {
    return getInterfaceNameOverride() != null
        ? getInterfaceNameOverride()
        : getInterface().getSimpleName();
  }

  @Override
  public String getRawName() {
    return getInterface().getSimpleName();
  }

  /**
   * Creates an instance of GapicInterfaceConfig based on ConfigProto, linking up method
   * configurations with specified methods in methodConfigMap. On errors, null will be returned, and
   * diagnostics are reported to the model.
   */
  @Nullable
  static GapicInterfaceConfig createInterfaceConfig(
      DiagCollector diagCollector,
      TargetLanguage language,
      String defaultPackageName,
      GapicInterfaceInput interfaceInput,
      String interfaceNameOverride,
      ResourceNameMessageConfigs messageConfigs,
      ImmutableMap<String, ResourceNameConfig> resourceNameConfigs,
      ProtoParser protoParser) {

    Interface apiInterface = interfaceInput.getInterface();
    Map<Method, MethodConfigProto> methodsToGenerate = interfaceInput.getMethodsToGenerate();
    InterfaceConfigProto interfaceConfigProto = interfaceInput.getInterfaceConfigProto();

    RetryCodesConfig retryCodesConfig =
        RetryCodesConfig.create(
            interfaceConfigProto,
            new ArrayList<>(interfaceInput.getMethodsToGenerate().keySet()),
            protoParser);

    ImmutableMap<String, RetryParamsDefinitionProto> retrySettingsDefinition =
        RetryDefinitionsTransformer.createRetrySettingsDefinition(interfaceConfigProto);

    ImmutableMap<String, GapicMethodConfig> methodConfigsMap;
    List<GapicMethodConfig> methodConfigs;
    if (retryCodesConfig != null && retrySettingsDefinition != null) {
      methodConfigsMap =
          createMethodConfigMap(
              diagCollector,
              language,
              defaultPackageName,
              methodsToGenerate,
              messageConfigs,
              resourceNameConfigs,
              retryCodesConfig,
              retrySettingsDefinition.keySet(),
              protoParser);
      if (methodConfigsMap == null) {
        diagCollector.addDiag(
            Diag.error(SimpleLocation.TOPLEVEL, "Error constructing methodConfigMap"));
        return null;
      }
      methodConfigs = ImmutableList.copyOf(methodConfigsMap.values());
    } else {
      methodConfigsMap = ImmutableMap.of();
      methodConfigs = ImmutableList.of();
    }

    SmokeTestConfig smokeTestConfig =
        createSmokeTestConfig(diagCollector, apiInterface, interfaceConfigProto);

    ImmutableList<String> requiredConstructorParams =
        ImmutableList.copyOf(interfaceConfigProto.getRequiredConstructorParamsList());
    for (String param : interfaceConfigProto.getRequiredConstructorParamsList()) {
      if (!CONSTRUCTOR_PARAMS.contains(param)) {
        diagCollector.addDiag(
            Diag.error(SimpleLocation.TOPLEVEL, "Unsupported constructor param: %s", param));
      }
    }

<<<<<<< HEAD
    List<SingleResourceNameConfig> resourcesBuilder = new ArrayList<>();

    for (CollectionConfigProto collectionConfigProto : interfaceConfigProto.getCollectionsList()) {
      String entityName = collectionConfigProto.getEntityName();
      ResourceNameConfig resourceName = resourceNameConfigs.get(entityName);
      if (!(resourceName instanceof SingleResourceNameConfig)) {
        diagCollector.addDiag(
            Diag.error(
                SimpleLocation.TOPLEVEL,
                "Inconsistent configuration - single resource name %s specified for interface, "
                    + " but was not found in GapicProductConfig configuration.",
                entityName));
        return null;
=======
    ImmutableList.Builder<SingleResourceNameConfig> resourcesBuilder = ImmutableList.builder();
    if (protoParser.isProtoAnnotationsEnabled()) {
      resourceNameConfigs
          .values()
          .stream()
          .filter(
              r ->
                  r.getResourceNameType() == ResourceNameType.SINGLE
                      && Objects.equals(r.getAssignedProtoFile(), apiInterface.getFile()))
          .map(r -> (SingleResourceNameConfig) r)
          .forEach(resourcesBuilder::add);
    } else {
      for (CollectionConfigProto collectionConfigProto :
          interfaceConfigProto.getCollectionsList()) {
        String entityName = collectionConfigProto.getEntityName();
        ResourceNameConfig resourceName = resourceNameConfigs.get(entityName);
        if (!(resourceName instanceof SingleResourceNameConfig)) {
          diagCollector.addDiag(
              Diag.error(
                  SimpleLocation.TOPLEVEL,
                  "Inconsistent configuration - single resource name %s specified for interface, "
                      + " but was not found in GapicProductConfig configuration.",
                  entityName));
          return null;
        }
        resourcesBuilder.add((SingleResourceNameConfig) resourceName);
>>>>>>> c5f7f730
      }
    }
    ImmutableList<SingleResourceNameConfig> singleResourceNames =
        ImmutableList.sortedCopyOf(
            Comparator.comparing(ResourceNameConfig::getEntityId), resourcesBuilder);

    String manualDoc =
        Strings.nullToEmpty(
                interfaceConfigProto.getLangDoc().get(language.toString().toLowerCase()))
            .trim();

    if (diagCollector.hasErrors()) {
      return null;
    } else {
      return new AutoValue_GapicInterfaceConfig(
          interfaceNameOverride,
          new ProtoInterfaceModel(apiInterface),
          methodConfigs,
          smokeTestConfig,
          methodConfigsMap,
          retryCodesConfig,
          retrySettingsDefinition,
          requiredConstructorParams,
          singleResourceNames,
          manualDoc);
    }
  }

  private static SmokeTestConfig createSmokeTestConfig(
      DiagCollector diagCollector,
      Interface apiInterface,
      InterfaceConfigProto interfaceConfigProto) {
    if (interfaceConfigProto.hasSmokeTest()) {
      return SmokeTestConfig.createSmokeTestConfig(
          new ProtoInterfaceModel(apiInterface),
          interfaceConfigProto.getSmokeTest(),
          diagCollector);
    } else {
      return null;
    }
  }

  private static ImmutableMap<String, GapicMethodConfig> createMethodConfigMap(
      DiagCollector diagCollector,
      TargetLanguage language,
      String defaultPackageName,
      Map<Method, MethodConfigProto> methodsToGenerate,
      ResourceNameMessageConfigs messageConfigs,
      ImmutableMap<String, ResourceNameConfig> resourceNameConfigs,
      RetryCodesConfig retryCodesConfig,
      ImmutableSet<String> retryParamsConfigNames,
      ProtoParser protoParser) {
    Map<String, GapicMethodConfig> methodConfigMapBuilder = new LinkedHashMap<>();

    for (Entry<Method, MethodConfigProto> methodEntry : methodsToGenerate.entrySet()) {
      MethodConfigProto methodConfigProto = methodEntry.getValue();
      Method method = methodEntry.getKey();
      GapicMethodConfig methodConfig;
      if (protoParser.isProtoAnnotationsEnabled()) {
        methodConfig =
            GapicMethodConfig.createGapicMethodConfigFromProto(
                diagCollector,
                language,
                defaultPackageName,
                methodConfigProto,
                method,
                messageConfigs,
                resourceNameConfigs,
                retryCodesConfig,
                retryParamsConfigNames,
                protoParser);
      } else {
        methodConfig =
            GapicMethodConfig.createGapicMethodConfigFromGapicYaml(
                diagCollector,
                language,
                defaultPackageName,
                methodConfigProto,
                method,
                messageConfigs,
                resourceNameConfigs,
                retryCodesConfig,
                retryParamsConfigNames);
      }
      if (methodConfig == null) {
        continue;
      }
      methodConfigMapBuilder.put(method.getSimpleName(), methodConfig);
    }

    if (diagCollector.getErrorCount() > 0) {
      return null;
    } else {
      return ImmutableMap.copyOf(methodConfigMapBuilder);
    }
  }

  /** Returns the GapicMethodConfig for the given method. */
  @Override
  public GapicMethodConfig getMethodConfig(MethodModel method) {
    return getMethodConfig(method.getSimpleName());
  }

  /** Returns the GapicMethodConfig for the given method. */
  public GapicMethodConfig getMethodConfig(Method method) {
    return getMethodConfig(method.getSimpleName());
  }

  public GapicMethodConfig getMethodConfig(String methodSimpleName) {
    return getMethodConfigMap().get(methodSimpleName);
  }

  @Override
  public boolean hasDefaultServiceAddress() {
    return !getRequiredConstructorParams().contains(SERVICE_ADDRESS_PARAM);
  }

  @Override
  public boolean hasDefaultServiceScopes() {
    return !getRequiredConstructorParams().contains(SCOPES_PARAM);
  }

  @Override
  public boolean hasDefaultInstance() {
    return getRequiredConstructorParams().size() == 0;
  }

  /**
   * If rerouteToGrpcInterface is set, then looks up that interface and returns it, otherwise
   * returns the value of defaultInterface.
   */
  public static Interface getTargetInterface(
      Interface defaultInterface, String rerouteToGrpcInterface) {
    Interface targetInterface = defaultInterface;
    if (!Strings.isNullOrEmpty(rerouteToGrpcInterface)) {
      targetInterface =
          defaultInterface.getModel().getSymbolTable().lookupInterface(rerouteToGrpcInterface);
      if (targetInterface == null) {
        throw new IllegalArgumentException(
            "reroute_to_grpc_interface not found: " + rerouteToGrpcInterface);
      }
    }
    return targetInterface;
  }

  @Override
  public boolean hasPageStreamingMethods() {
    for (MethodConfig methodConfig : getMethodConfigs()) {
      if (methodConfig.isPageStreaming()) {
        return true;
      }
    }
    return false;
  }

  @Override
  public boolean hasBatchingMethods() {
    for (MethodConfig methodConfig : getMethodConfigs()) {
      if (methodConfig.isBatching()) {
        return true;
      }
    }
    return false;
  }

  @Override
  public boolean hasGrpcStreamingMethods() {
    for (MethodConfig methodConfig : getMethodConfigs()) {
      if (methodConfig.isGrpcStreaming()) {
        return true;
      }
    }
    return false;
  }

  @Override
  public boolean hasGrpcStreamingMethods(GrpcStreamingConfig.GrpcStreamingType streamingType) {
    for (GapicMethodConfig methodConfig : getMethodConfigs()) {
      if (methodConfig.isGrpcStreaming() && methodConfig.getGrpcStreamingType() == streamingType) {
        return true;
      }
    }
    return false;
  }

  @Override
  public boolean hasLongRunningOperations() {
    for (MethodConfig methodConfig : getMethodConfigs()) {
      if (methodConfig.hasLroConfig()) {
        return true;
      }
    }
    return false;
  }

  @Override
  public boolean hasReroutedInterfaceMethods() {
    for (MethodConfig methodConfig : getMethodConfigs()) {
      if (!Strings.isNullOrEmpty(methodConfig.getRerouteToGrpcInterface())) {
        return true;
      }
    }
    return false;
  }
}<|MERGE_RESOLUTION|>--- conflicted
+++ resolved
@@ -164,21 +164,6 @@
       }
     }
 
-<<<<<<< HEAD
-    List<SingleResourceNameConfig> resourcesBuilder = new ArrayList<>();
-
-    for (CollectionConfigProto collectionConfigProto : interfaceConfigProto.getCollectionsList()) {
-      String entityName = collectionConfigProto.getEntityName();
-      ResourceNameConfig resourceName = resourceNameConfigs.get(entityName);
-      if (!(resourceName instanceof SingleResourceNameConfig)) {
-        diagCollector.addDiag(
-            Diag.error(
-                SimpleLocation.TOPLEVEL,
-                "Inconsistent configuration - single resource name %s specified for interface, "
-                    + " but was not found in GapicProductConfig configuration.",
-                entityName));
-        return null;
-=======
     ImmutableList.Builder<SingleResourceNameConfig> resourcesBuilder = ImmutableList.builder();
     if (protoParser.isProtoAnnotationsEnabled()) {
       resourceNameConfigs
@@ -205,12 +190,11 @@
           return null;
         }
         resourcesBuilder.add((SingleResourceNameConfig) resourceName);
->>>>>>> c5f7f730
       }
     }
     ImmutableList<SingleResourceNameConfig> singleResourceNames =
         ImmutableList.sortedCopyOf(
-            Comparator.comparing(ResourceNameConfig::getEntityId), resourcesBuilder);
+            Comparator.comparing(ResourceNameConfig::getEntityId), resourcesBuilder.build());
 
     String manualDoc =
         Strings.nullToEmpty(
