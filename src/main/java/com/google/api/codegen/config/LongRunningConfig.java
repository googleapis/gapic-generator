/* Copyright 2016 Google LLC
 *
 * Licensed under the Apache License, Version 2.0 (the "License");
 * you may not use this file except in compliance with the License.
 * You may obtain a copy of the License at
 *
 *      https://www.apache.org/licenses/LICENSE-2.0
 *
 * Unless required by applicable law or agreed to in writing, software
 * distributed under the License is distributed on an "AS IS" BASIS,
 * WITHOUT WARRANTIES OR CONDITIONS OF ANY KIND, either express or implied.
 * See the License for the specific language governing permissions and
 * limitations under the License.
 */
package com.google.api.codegen.config;

import com.google.api.codegen.LongRunningConfigProto;
import com.google.api.codegen.util.ProtoParser;
import com.google.api.tools.framework.model.Diag;
import com.google.api.tools.framework.model.DiagCollector;
import com.google.api.tools.framework.model.Method;
import com.google.api.tools.framework.model.Model;
import com.google.api.tools.framework.model.SimpleLocation;
import com.google.api.tools.framework.model.TypeRef;
import com.google.auto.value.AutoValue;
import com.google.longrunning.OperationInfo;
import javax.annotation.Nonnull;
import javax.annotation.Nullable;
import org.threeten.bp.Duration;

/** LongRunningConfig represents the long-running operation configuration for a method. */
@AutoValue
public abstract class LongRunningConfig {

  // Default values for LongRunningConfig fields.
  static final Duration LRO_INITIAL_POLL_DELAY_MILLIS = Duration.ofMillis(500);
  static final double LRO_POLL_DELAY_MULTIPLIER = 1.5;
  static final Duration LRO_MAX_POLL_DELAY_MILLIS = Duration.ofMillis(5000);
  static final Duration LRO_TOTAL_POLL_TIMEOUT_MILLS = Duration.ofMillis(300000);

  /** Returns the message type returned from a completed operation. */
  public abstract TypeModel getReturnType();

  /** Returns the message type for the metadata field of an operation. */
  public abstract TypeModel getMetadataType();

  /** Returns initial delay after which first poll request will be made. */
  public abstract Duration getInitialPollDelay();

  /**
   * Returns multiplier used to gradually increase delay between subsequent polls until it reaches
   * maximum poll delay.
   */
  public abstract double getPollDelayMultiplier();

  /** Returns maximum time between two subsequent poll requests. */
  public abstract Duration getMaxPollDelay();

  /** Returns total polling timeout. */
  public abstract Duration getTotalPollTimeout();

<<<<<<< HEAD
  @Nullable
  static LongRunningConfig createLongRunningConfig(
      Method method,
      DiagCollector diagCollector,
      @Nonnull LongRunningConfigProto longRunningConfigProto,
      ProtoParser protoParser) {
    if (protoParser.isProtoAnnotationsEnabled()) {
      return createLongRunningConfigFromProtoFile(
          method, diagCollector, longRunningConfigProto, protoParser);
    } else {
      if (longRunningConfigProto.equals(LongRunningConfigProto.getDefaultInstance())) {
        return null;
      }
      return createLongRunningConfigFromGapicConfig(
          method.getModel(), diagCollector, longRunningConfigProto);
    }
  }

=======
>>>>>>> b2f52f1e
  private static String qualifyLroTypeName(
      String typeName, Method method, ProtoParser protoParser) {
    if (!typeName.contains(".")) {
      typeName = String.format("%s.%s", protoParser.getProtoPackage(method), typeName);
    }
    return typeName;
  }

  /**
   * Creates an instance of LongRunningConfig based on protofile annotations. If there is matching
   * long running config from GAPIC config, use the GAPIC config's timeout values.
   */
  @Nullable
  static LongRunningConfig createLongRunningConfig(
      Method method,
      DiagCollector diagCollector,
      @Nonnull LongRunningConfigProto longRunningConfigProto,
      ProtoParser protoParser) {
    int preexistingErrors = diagCollector.getErrorCount();

    Model model = method.getModel();
    OperationInfo operationTypes = protoParser.getLongRunningOperation(method);
    if (operationTypes == null
        || operationTypes.equals(operationTypes.getDefaultInstanceForType())) {
      return null;
    }

    String responseTypeName =
        qualifyLroTypeName(operationTypes.getResponseType(), method, protoParser);
    String metadataTypeName =
        qualifyLroTypeName(operationTypes.getMetadataType(), method, protoParser);

<<<<<<< HEAD
=======
    if (responseTypeName.equals(longRunningConfigProto.getReturnType())
        && metadataTypeName.equals(longRunningConfigProto.getMetadataType())) {
      // GAPIC config refers to the same Long running config; so use its retry settings.
      return LongRunningConfig.createLongRunningConfigFromGapicConfigOnly(
          method.getModel(), diagCollector, longRunningConfigProto);
    }

>>>>>>> b2f52f1e
    TypeRef returnType = model.getSymbolTable().lookupType(responseTypeName);
    TypeRef metadataType = model.getSymbolTable().lookupType(metadataTypeName);

    if (returnType == null) {
      diagCollector.addDiag(
          Diag.error(
              SimpleLocation.TOPLEVEL,
              "Type not found for long running config: '%s'",
              responseTypeName));
    } else if (!returnType.isMessage()) {
      diagCollector.addDiag(
          Diag.error(
              SimpleLocation.TOPLEVEL,
              "Type for long running config is not a message: '%s'",
              responseTypeName));
    }

    if (metadataType == null) {
      diagCollector.addDiag(
          Diag.error(
              SimpleLocation.TOPLEVEL,
              "Metadata type not found for long running config: '%s'",
              metadataTypeName));
    } else if (!metadataType.isMessage()) {
      diagCollector.addDiag(
          Diag.error(
              SimpleLocation.TOPLEVEL,
              "Metadata type for long running config is not a message: '%s'",
              metadataTypeName));
    }

    if (diagCollector.getErrorCount() - preexistingErrors > 0) {
      return null;
    }

    LongRunningConfig.Builder builder =
        getGapicConfigLroRetrySettingsOrDefault(diagCollector, longRunningConfigProto);

    return builder
        .setReturnType(ProtoTypeRef.create(returnType))
        .setMetadataType(ProtoTypeRef.create(metadataType))
        .build();
  }

  /**
   * Creates an instance of LongRunningConfig.Builder based on a method's GAPIC config's LRO polling
   * settings.
   */
  private static LongRunningConfig.Builder getGapicConfigLroRetrySettingsOrDefault(
      DiagCollector diagCollector, LongRunningConfigProto longRunningConfigProto) {
    if (longRunningConfigProto.equals(LongRunningConfigProto.getDefaultInstance())) {
      return newBuilder()
          .setInitialPollDelay(LRO_INITIAL_POLL_DELAY_MILLIS)
          .setPollDelayMultiplier(LRO_POLL_DELAY_MULTIPLIER)
          .setMaxPollDelay(LRO_MAX_POLL_DELAY_MILLIS)
          .setTotalPollTimeout(LRO_TOTAL_POLL_TIMEOUT_MILLS);
    }

    Duration initialPollDelay =
        Duration.ofMillis(longRunningConfigProto.getInitialPollDelayMillis());
    if (initialPollDelay.compareTo(Duration.ZERO) < 0) {
      diagCollector.addDiag(
          Diag.error(
              SimpleLocation.TOPLEVEL,
              "Initial poll delay must be provided and set to a positive number: '%s'",
              longRunningConfigProto.getInitialPollDelayMillis()));
    }

    double pollDelayMultiplier = longRunningConfigProto.getPollDelayMultiplier();
    if (pollDelayMultiplier < 1.0) {
      diagCollector.addDiag(
          Diag.error(
              SimpleLocation.TOPLEVEL,
              "Poll delay multiplier must be provided and be greater or equal than 1.0: '%s'",
              longRunningConfigProto.getPollDelayMultiplier()));
    }

    Duration maxPollDelay = Duration.ofMillis(longRunningConfigProto.getMaxPollDelayMillis());
    if (maxPollDelay.compareTo(initialPollDelay) < 0) {
      diagCollector.addDiag(
          Diag.error(
              SimpleLocation.TOPLEVEL,
              "Max poll delay must be provided and set be equal or greater than initial poll delay: '%s'",
              longRunningConfigProto.getMaxPollDelayMillis()));
    }

    Duration totalPollTimeout =
        Duration.ofMillis(longRunningConfigProto.getTotalPollTimeoutMillis());
    if (totalPollTimeout.compareTo(maxPollDelay) < 0) {
      diagCollector.addDiag(
          Diag.error(
              SimpleLocation.TOPLEVEL,
              "Total poll timeout must be provided and be be equal or greater than max poll delay: '%s'",
              longRunningConfigProto.getTotalPollTimeoutMillis()));
    }
    return newBuilder()
        .setInitialPollDelay(initialPollDelay)
        .setPollDelayMultiplier(pollDelayMultiplier)
        .setMaxPollDelay(maxPollDelay)
        .setTotalPollTimeout(totalPollTimeout);
  }

  /** Creates an instance of LongRunningConfig based on LongRunningConfigProto. */
  @Nullable
  static LongRunningConfig createLongRunningConfigFromGapicConfigOnly(
      Model model, DiagCollector diagCollector, LongRunningConfigProto longRunningConfigProto) {
    if (LongRunningConfigProto.getDefaultInstance().equals(longRunningConfigProto)) {
      return null;
    }

    int preexistingErrors = diagCollector.getErrorCount();

    TypeRef returnType = model.getSymbolTable().lookupType(longRunningConfigProto.getReturnType());
    TypeRef metadataType =
        model.getSymbolTable().lookupType(longRunningConfigProto.getMetadataType());

    if (returnType == null) {
      diagCollector.addDiag(
          Diag.error(
              SimpleLocation.TOPLEVEL,
              "Type not found for long running config: '%s'",
              longRunningConfigProto.getReturnType()));
    } else if (!returnType.isMessage()) {
      diagCollector.addDiag(
          Diag.error(
              SimpleLocation.TOPLEVEL,
              "Type for long running config is not a message: '%s'",
              longRunningConfigProto.getReturnType()));
    }

    if (metadataType == null) {
      diagCollector.addDiag(
          Diag.error(
              SimpleLocation.TOPLEVEL,
              "Metadata type not found for long running config: '%s'",
              longRunningConfigProto.getMetadataType()));
    } else if (!metadataType.isMessage()) {
      diagCollector.addDiag(
          Diag.error(
              SimpleLocation.TOPLEVEL,
              "Metadata type for long running config is not a message: '%s'",
              longRunningConfigProto.getMetadataType()));
    }

    if (diagCollector.getErrorCount() - preexistingErrors > 0) {
      return null;
    }

    LongRunningConfig.Builder builder =
        getGapicConfigLroRetrySettingsOrDefault(diagCollector, longRunningConfigProto);

    return builder
        .setReturnType(ProtoTypeRef.create(returnType))
        .setMetadataType(ProtoTypeRef.create(metadataType))
        .build();
  }

  private static Builder newBuilder() {
    return new AutoValue_LongRunningConfig.Builder();
  }

  @AutoValue.Builder
  abstract static class Builder {

    public abstract Builder setReturnType(TypeModel val);

    public abstract Builder setMetadataType(TypeModel val);

    public abstract Builder setInitialPollDelay(Duration val);

    public abstract Builder setPollDelayMultiplier(double val);

    public abstract Builder setMaxPollDelay(Duration val);

    public abstract Builder setTotalPollTimeout(Duration val);

    public abstract LongRunningConfig build();
  }
}<|MERGE_RESOLUTION|>--- conflicted
+++ resolved
@@ -59,27 +59,6 @@
   /** Returns total polling timeout. */
   public abstract Duration getTotalPollTimeout();
 
-<<<<<<< HEAD
-  @Nullable
-  static LongRunningConfig createLongRunningConfig(
-      Method method,
-      DiagCollector diagCollector,
-      @Nonnull LongRunningConfigProto longRunningConfigProto,
-      ProtoParser protoParser) {
-    if (protoParser.isProtoAnnotationsEnabled()) {
-      return createLongRunningConfigFromProtoFile(
-          method, diagCollector, longRunningConfigProto, protoParser);
-    } else {
-      if (longRunningConfigProto.equals(LongRunningConfigProto.getDefaultInstance())) {
-        return null;
-      }
-      return createLongRunningConfigFromGapicConfig(
-          method.getModel(), diagCollector, longRunningConfigProto);
-    }
-  }
-
-=======
->>>>>>> b2f52f1e
   private static String qualifyLroTypeName(
       String typeName, Method method, ProtoParser protoParser) {
     if (!typeName.contains(".")) {
@@ -112,16 +91,6 @@
     String metadataTypeName =
         qualifyLroTypeName(operationTypes.getMetadataType(), method, protoParser);
 
-<<<<<<< HEAD
-=======
-    if (responseTypeName.equals(longRunningConfigProto.getReturnType())
-        && metadataTypeName.equals(longRunningConfigProto.getMetadataType())) {
-      // GAPIC config refers to the same Long running config; so use its retry settings.
-      return LongRunningConfig.createLongRunningConfigFromGapicConfigOnly(
-          method.getModel(), diagCollector, longRunningConfigProto);
-    }
-
->>>>>>> b2f52f1e
     TypeRef returnType = model.getSymbolTable().lookupType(responseTypeName);
     TypeRef metadataType = model.getSymbolTable().lookupType(metadataTypeName);
 
