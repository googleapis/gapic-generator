--- conflicted
+++ resolved
@@ -144,13 +144,6 @@
               SimpleLocation.TOPLEVEL,
               "Metadata type for long running config is not a message: '%s'",
               metadataTypeName));
-<<<<<<< HEAD
-    }
-
-    if (diagCollector.getErrorCount() > 0) {
-      return null;
-=======
->>>>>>> 6c14444c
     }
 
     if (diagCollector.getErrorCount() - preexistingErrors > 0) {
