--- conflicted
+++ resolved
@@ -30,12 +30,6 @@
 /** LongRunningConfig represents the long-running operation configuration for a method. */
 @AutoValue
 public abstract class LongRunningConfig {
-  private static final boolean LRO_IMPLEMENTS_CANCEL = true;
-  private static final boolean LRO_IMPLEMENTS_DELETE = true;
-  private static final int LRO_INITIAL_POLL_DELAY_MILLIS = 3000;
-  private static final double LRO_POLL_DELAY_MULTIPLIER = 1.3;
-  private static final int LRO_MAX_POLL_DELAY_MILLIS = 60000;
-  private static final int LRO_TOTAL_POLL_TIMEOUT_MILLS = 600000;
 
   // Default values for LongRunningConfig fields.
   static final boolean LRO_IMPLEMENTS_CANCEL = true;
@@ -163,82 +157,7 @@
 
   /** Creates an instance of LongRunningConfig based on LongRunningConfigProto. */
   @Nullable
-<<<<<<< HEAD
-  public static LongRunningConfig createLongRunningConfig(
-      Method method, DiagCollector diagCollector) {
-
-    boolean error = false;
-    Model model = method.getModel();
-    OperationTypes operationTypes = ProtoParser.getLongRunningOperation(method);
-    if (operationTypes == null
-        || operationTypes.equals(operationTypes.getDefaultInstanceForType())) {
-      return null;
-    }
-
-    String responseTypeName = operationTypes.getResponse();
-    String metadataTypeName = operationTypes.getMetadata();
-
-    TypeRef returnType = model.getSymbolTable().lookupType(responseTypeName);
-    TypeRef metadataType = model.getSymbolTable().lookupType(metadataTypeName);
-
-    if (returnType == null) {
-      diagCollector.addDiag(
-          Diag.error(
-              SimpleLocation.TOPLEVEL,
-              "Type not found for long running config: '%s'",
-              responseTypeName));
-      error = true;
-    } else if (!returnType.isMessage()) {
-      diagCollector.addDiag(
-          Diag.error(
-              SimpleLocation.TOPLEVEL,
-              "Type for long running config is not a message: '%s'",
-              responseTypeName));
-      error = true;
-    }
-
-    if (metadataType == null) {
-      diagCollector.addDiag(
-          Diag.error(
-              SimpleLocation.TOPLEVEL,
-              "Metadata type not found for long running config: '%s'",
-              metadataTypeName));
-      error = true;
-    } else if (!metadataType.isMessage()) {
-      diagCollector.addDiag(
-          Diag.error(
-              SimpleLocation.TOPLEVEL,
-              "Metadata type for long running config is not a message: '%s'",
-              metadataTypeName));
-      error = true;
-    }
-
-    Duration initialPollDelay = Duration.ofMillis(LRO_INITIAL_POLL_DELAY_MILLIS);
-    double pollDelayMultiplier = LRO_POLL_DELAY_MULTIPLIER;
-    Duration maxPollDelay = Duration.ofMillis(LRO_MAX_POLL_DELAY_MILLIS);
-    Duration totalPollTimeout = Duration.ofMillis(LRO_TOTAL_POLL_TIMEOUT_MILLS);
-
-    if (error) {
-      return null;
-    } else {
-      return new AutoValue_LongRunningConfig(
-          ProtoTypeRef.create(returnType),
-          ProtoTypeRef.create(metadataType),
-          LRO_IMPLEMENTS_DELETE,
-          LRO_IMPLEMENTS_DELETE,
-          initialPollDelay,
-          pollDelayMultiplier,
-          maxPollDelay,
-          totalPollTimeout);
-    }
-  }
-
-  /** Creates an instance of LongRunningConfig based on LongRunningConfigProto. */
-  @Nullable
-  public static LongRunningConfig createLongRunningConfig(
-=======
   private static LongRunningConfig createLongRunningConfigFromGapicConfig(
->>>>>>> d8bd94f5
       Model model, DiagCollector diagCollector, LongRunningConfigProto longRunningConfigProto) {
 
     boolean error = false;
