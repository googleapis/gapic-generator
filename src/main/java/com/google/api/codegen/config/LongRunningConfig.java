/* Copyright 2016 Google LLC
 *
 * Licensed under the Apache License, Version 2.0 (the "License");
 * you may not use this file except in compliance with the License.
 * You may obtain a copy of the License at
 *
 *      https://www.apache.org/licenses/LICENSE-2.0
 *
 * Unless required by applicable law or agreed to in writing, software
 * distributed under the License is distributed on an "AS IS" BASIS,
 * WITHOUT WARRANTIES OR CONDITIONS OF ANY KIND, either express or implied.
 * See the License for the specific language governing permissions and
 * limitations under the License.
 */
package com.google.api.codegen.config;

import com.google.api.codegen.LongRunningConfigProto;
import com.google.api.codegen.discogapic.EmptyTypeModel;
import com.google.api.codegen.util.ProtoParser;
import com.google.api.tools.framework.model.Diag;
import com.google.api.tools.framework.model.DiagCollector;
import com.google.api.tools.framework.model.Method;
import com.google.api.tools.framework.model.Model;
import com.google.api.tools.framework.model.SimpleLocation;
import com.google.api.tools.framework.model.TypeRef;
import com.google.auto.value.AutoValue;
import com.google.common.base.Strings;
<<<<<<< HEAD
=======
import com.google.longrunning.OperationInfo;
>>>>>>> 4611e8d6
import javax.annotation.Nullable;
import org.threeten.bp.Duration;

/** LongRunningConfig represents the long-running operation configuration for a method. */
@AutoValue
public abstract class LongRunningConfig {

  // Assume that a method with this return type is an LRO method.
<<<<<<< HEAD
=======
  // TODO(andrealin): Put this in config proto instead of hardcoding Compute API.
>>>>>>> 4611e8d6
  private static final String DISCOVERY_LRO_TYPE = "Operation";

  // Default values for LongRunningConfig fields.
  static final boolean LRO_IMPLEMENTS_CANCEL = true;
  static final boolean LRO_IMPLEMENTS_DELETE = true;
  static final int LRO_INITIAL_POLL_DELAY_MILLIS = 500;
  static final double LRO_POLL_DELAY_MULTIPLIER = 1.5;
  static final int LRO_MAX_POLL_DELAY_MILLIS = 5000;
  static final int LRO_TOTAL_POLL_TIMEOUT_MILLS = 300000;

  /** Returns the message type returned from a completed operation. */
  public abstract TypeModel getReturnType();

  /** Returns the message type for the metadata field of an operation. */
  public abstract TypeModel getMetadataType();

  /** Reports whether or not the service implements delete. */
  public abstract boolean implementsDelete();

  /** Reports whether or not the service implements cancel. */
  public abstract boolean implementsCancel();

  /** Returns initial delay after which first poll request will be made. */
  public abstract Duration getInitialPollDelay();

  /**
   * Returns multiplier used to gradually increase delay between subsequent polls until it reaches
   * maximum poll delay.
   */
  public abstract double getPollDelayMultiplier();

  /** Returns maximum time between two subsequent poll requests. */
  public abstract Duration getMaxPollDelay();

  /** Returns total polling timeout. */
  public abstract Duration getTotalPollTimeout();

  @Nullable
  static LongRunningConfig createLongRunningConfig(
      Method method,
      DiagCollector diagCollector,
      LongRunningConfigProto longRunningConfigProto,
      ProtoParser protoParser) {
    LongRunningConfig longRunningConfig =
        createLongRunningConfigFromProtoFile(
            method, diagCollector, longRunningConfigProto, protoParser);
    if (longRunningConfig != null) {
      return longRunningConfig;
    }

    if (!LongRunningConfigProto.getDefaultInstance().equals(longRunningConfigProto)) {
      return LongRunningConfig.createLongRunningConfigFromGapicConfig(
          method.getModel(), diagCollector, longRunningConfigProto);
    }
    return null;
  }

  private static String qualifyLroTypeName(
      String typeName, Method method, ProtoParser protoParser) {
    if (!typeName.contains(".")) {
      typeName = String.format("%s.%s", protoParser.getProtoPackage(method), typeName);
    }
    return typeName;
  }

  /**
   * Creates an instance of LongRunningConfig based on protofile annotations. If there is matching
   * long running config from GAPIC config, use the GAPIC config's timeout values.
   */
  @Nullable
  private static LongRunningConfig createLongRunningConfigFromProtoFile(
      Method method,
      DiagCollector diagCollector,
      LongRunningConfigProto longRunningConfigProto,
      ProtoParser protoParser) {
    int preexistingErrors = diagCollector.getErrorCount();

    Model model = method.getModel();
    OperationInfo operationTypes = protoParser.getLongRunningOperation(method);
    if (operationTypes == null
        || operationTypes.equals(operationTypes.getDefaultInstanceForType())) {
      return null;
    }

    String responseTypeName =
        qualifyLroTypeName(operationTypes.getResponseType(), method, protoParser);
    String metadataTypeName =
        qualifyLroTypeName(operationTypes.getMetadataType(), method, protoParser);

    if (responseTypeName.equals(longRunningConfigProto.getReturnType())
        && metadataTypeName.equals(longRunningConfigProto.getMetadataType())) {
      // GAPIC config refers to the same Long running config; so use its retry settings.
      return LongRunningConfig.createLongRunningConfigFromGapicConfig(
          method.getModel(), diagCollector, longRunningConfigProto);
    }

    TypeRef returnType = model.getSymbolTable().lookupType(responseTypeName);
    TypeRef metadataType = model.getSymbolTable().lookupType(metadataTypeName);

    if (returnType == null) {
      diagCollector.addDiag(
          Diag.error(
              SimpleLocation.TOPLEVEL,
              "Type not found for long running config: '%s'",
              responseTypeName));
    } else if (!returnType.isMessage()) {
      diagCollector.addDiag(
          Diag.error(
              SimpleLocation.TOPLEVEL,
              "Type for long running config is not a message: '%s'",
              responseTypeName));
    }

    if (metadataType == null) {
      diagCollector.addDiag(
          Diag.error(
              SimpleLocation.TOPLEVEL,
              "Metadata type not found for long running config: '%s'",
              metadataTypeName));
    } else if (!metadataType.isMessage()) {
      diagCollector.addDiag(
          Diag.error(
              SimpleLocation.TOPLEVEL,
              "Metadata type for long running config is not a message: '%s'",
              metadataTypeName));
    }

    if (diagCollector.getErrorCount() - preexistingErrors > 0) {
      return null;
    }

    // Use default retry settings.
    Duration initialPollDelay = Duration.ofMillis(LRO_INITIAL_POLL_DELAY_MILLIS);
    Duration maxPollDelay = Duration.ofMillis(LRO_MAX_POLL_DELAY_MILLIS);
    Duration totalPollTimeout = Duration.ofMillis(LRO_TOTAL_POLL_TIMEOUT_MILLS);

    return new AutoValue_LongRunningConfig(
        ProtoTypeRef.create(returnType),
        ProtoTypeRef.create(metadataType),
        LRO_IMPLEMENTS_CANCEL,
        LRO_IMPLEMENTS_DELETE,
        initialPollDelay,
        LRO_POLL_DELAY_MULTIPLIER,
        maxPollDelay,
        totalPollTimeout);
  }

  /** Creates an instance of LongRunningConfig from a Discovery method. */
  @Nullable
  static LongRunningConfig createLongRunningConfig(DiscoveryMethodModel methodModel) {

    com.google.api.codegen.discovery.Method method = methodModel.getDiscoMethod();

    for (String part : method.id().split("\\.")) {
      if (DISCOVERY_LRO_TYPE.toLowerCase().equals(part.toLowerCase())) {
        // This is a method from the Operation Client itself; it isn't a method that *uses* LRO.
        return null;
      }
    }
    if (method.id().toLowerCase().contains(DISCOVERY_LRO_TYPE.toLowerCase())) {
      return null;
    }

    // LRO methods will have Operation as the return type.
    try {
      if (method.response() == null
          || Strings.isNullOrEmpty(method.response().reference())
          || !DISCOVERY_LRO_TYPE.equals(method.response().reference())) {
        return null;
      }
    } catch (NullPointerException e) {
      System.exit(1);
    }

    // Use default retry settings.
    Duration initialPollDelay = Duration.ofMillis(LRO_INITIAL_POLL_DELAY_MILLIS);
    Duration maxPollDelay = Duration.ofMillis(LRO_MAX_POLL_DELAY_MILLIS);
    Duration totalPollTimeout = Duration.ofMillis(LRO_TOTAL_POLL_TIMEOUT_MILLS);

    // Canceling is not available in Compute currently.
    boolean implementsCancel = false;
    boolean implementsDelete = true;

    TypeModel returnType = EmptyTypeModel.getInstance();
    // Let the return Operation type be the metadata type instead.
    TypeModel metadataType = methodModel.getOutputType();

    return new AutoValue_LongRunningConfig(
        returnType,
        metadataType,
<<<<<<< HEAD
        implementsCancel,
        implementsDelete,
=======
        implementsDelete,
        implementsCancel,
>>>>>>> 4611e8d6
        initialPollDelay,
        LRO_POLL_DELAY_MULTIPLIER,
        maxPollDelay,
        totalPollTimeout);
  }

  /** Creates an instance of LongRunningConfig based on LongRunningConfigProto. */
  @Nullable
  private static LongRunningConfig createLongRunningConfigFromGapicConfig(
      Model model, DiagCollector diagCollector, LongRunningConfigProto longRunningConfigProto) {

    int preexistingErrors = diagCollector.getErrorCount();

    TypeRef returnType = model.getSymbolTable().lookupType(longRunningConfigProto.getReturnType());
    TypeRef metadataType =
        model.getSymbolTable().lookupType(longRunningConfigProto.getMetadataType());

    if (returnType == null) {
      diagCollector.addDiag(
          Diag.error(
              SimpleLocation.TOPLEVEL,
              "Type not found for long running config: '%s'",
              longRunningConfigProto.getReturnType()));
    } else if (!returnType.isMessage()) {
      diagCollector.addDiag(
          Diag.error(
              SimpleLocation.TOPLEVEL,
              "Type for long running config is not a message: '%s'",
              longRunningConfigProto.getReturnType()));
    }

    if (metadataType == null) {
      diagCollector.addDiag(
          Diag.error(
              SimpleLocation.TOPLEVEL,
              "Metadata type not found for long running config: '%s'",
              longRunningConfigProto.getMetadataType()));
    } else if (!metadataType.isMessage()) {
      diagCollector.addDiag(
          Diag.error(
              SimpleLocation.TOPLEVEL,
              "Metadata type for long running config is not a message: '%s'",
              longRunningConfigProto.getMetadataType()));
    }

    Duration initialPollDelay =
        Duration.ofMillis(longRunningConfigProto.getInitialPollDelayMillis());
    if (initialPollDelay.compareTo(Duration.ZERO) < 0) {
      diagCollector.addDiag(
          Diag.error(
              SimpleLocation.TOPLEVEL,
              "Initial poll delay must be provided and set to a positive number: '%s'",
              longRunningConfigProto.getInitialPollDelayMillis()));
    }

    double pollDelayMultiplier = longRunningConfigProto.getPollDelayMultiplier();
    if (pollDelayMultiplier <= 1.0) {
      diagCollector.addDiag(
          Diag.error(
              SimpleLocation.TOPLEVEL,
              "Poll delay multiplier must be provided and be greater or equal than 1.0: '%s'",
              longRunningConfigProto.getPollDelayMultiplier()));
    }

    Duration maxPollDelay = Duration.ofMillis(longRunningConfigProto.getMaxPollDelayMillis());
    if (maxPollDelay.compareTo(initialPollDelay) < 0) {
      diagCollector.addDiag(
          Diag.error(
              SimpleLocation.TOPLEVEL,
              "Max poll delay must be provided and set be equal or greater than initial poll delay: '%s'",
              longRunningConfigProto.getMaxPollDelayMillis()));
    }

    Duration totalPollTimeout =
        Duration.ofMillis(longRunningConfigProto.getTotalPollTimeoutMillis());
    if (totalPollTimeout.compareTo(maxPollDelay) < 0) {
      diagCollector.addDiag(
          Diag.error(
              SimpleLocation.TOPLEVEL,
              "Total poll timeout must be provided and be be equal or greater than max poll delay: '%s'",
              longRunningConfigProto.getTotalPollTimeoutMillis()));
    }

    if (diagCollector.getErrorCount() - preexistingErrors > 0) {
      return null;
    }

    return new AutoValue_LongRunningConfig(
        ProtoTypeRef.create(returnType),
        ProtoTypeRef.create(metadataType),
        longRunningConfigProto.getImplementsDelete(),
        longRunningConfigProto.getImplementsCancel(),
        initialPollDelay,
        pollDelayMultiplier,
        maxPollDelay,
        totalPollTimeout);
  }
}<|MERGE_RESOLUTION|>--- conflicted
+++ resolved
@@ -25,10 +25,7 @@
 import com.google.api.tools.framework.model.TypeRef;
 import com.google.auto.value.AutoValue;
 import com.google.common.base.Strings;
-<<<<<<< HEAD
-=======
 import com.google.longrunning.OperationInfo;
->>>>>>> 4611e8d6
 import javax.annotation.Nullable;
 import org.threeten.bp.Duration;
 
@@ -37,10 +34,7 @@
 public abstract class LongRunningConfig {
 
   // Assume that a method with this return type is an LRO method.
-<<<<<<< HEAD
-=======
   // TODO(andrealin): Put this in config proto instead of hardcoding Compute API.
->>>>>>> 4611e8d6
   private static final String DISCOVERY_LRO_TYPE = "Operation";
 
   // Default values for LongRunningConfig fields.
@@ -231,13 +225,8 @@
     return new AutoValue_LongRunningConfig(
         returnType,
         metadataType,
-<<<<<<< HEAD
-        implementsCancel,
-        implementsDelete,
-=======
         implementsDelete,
         implementsCancel,
->>>>>>> 4611e8d6
         initialPollDelay,
         LRO_POLL_DELAY_MULTIPLIER,
         maxPollDelay,
