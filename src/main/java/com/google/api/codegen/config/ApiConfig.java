/* Copyright 2016 Google Inc
 *
 * Licensed under the Apache License, Version 2.0 (the "License");
 * you may not use this file except in compliance with the License.
 * You may obtain a copy of the License at
 *
 *      http://www.apache.org/licenses/LICENSE-2.0
 *
 * Unless required by applicable law or agreed to in writing, software
 * distributed under the License is distributed on an "AS IS" BASIS,
 * WITHOUT WARRANTIES OR CONDITIONS OF ANY KIND, either express or implied.
 * See the License for the specific language governing permissions and
 * limitations under the License.
 */
package com.google.api.codegen.config;

import com.google.api.codegen.ConfigProto;
import com.google.api.codegen.InterfaceConfigProto;
import com.google.api.codegen.LanguageSettingsProto;
import com.google.api.tools.framework.model.Diag;
import com.google.api.tools.framework.model.DiagCollector;
import com.google.api.tools.framework.model.Interface;
import com.google.api.tools.framework.model.Model;
import com.google.api.tools.framework.model.SimpleLocation;
import com.google.api.tools.framework.model.SymbolTable;
import com.google.auto.value.AutoValue;
import com.google.common.annotations.VisibleForTesting;
import com.google.common.collect.ImmutableMap;
import javax.annotation.Nullable;

/** ApiConfig represents the code-gen config for an API library. */
<<<<<<< HEAD
@AutoValue
=======
@com.google.auto.value.AutoValue
>>>>>>> 86b6ecc2
public abstract class ApiConfig {
  abstract ImmutableMap<String, InterfaceConfig> getInterfaceConfigMap();

  /** Returns the package name. */
  public abstract String getPackageName();

  /** Returns the location of the domain layer, if any. */
  public abstract String getDomainLayerLocation();

  /**
   * Creates an instance of ApiConfig based on ConfigProto, linking up API interface configurations
   * with specified interfaces in interfaceConfigMap. On errors, null will be returned, and
   * diagnostics are reported to the model.
   */
  @Nullable
  public static ApiConfig createApiConfig(Model model, ConfigProto configProto) {
    ImmutableMap<String, InterfaceConfig> interfaceConfigMap =
        createInterfaceConfigMap(model.getDiagCollector(), configProto, model.getSymbolTable());
    LanguageSettingsProto settings =
        configProto.getLanguageSettings().get(configProto.getLanguage());
    if (settings == null) {
      settings = LanguageSettingsProto.getDefaultInstance();
    }
    if (interfaceConfigMap == null) {
      return null;
    } else {
      return new AutoValue_ApiConfig(
          interfaceConfigMap, settings.getPackageName(), settings.getDomainLayerLocation());
    }
  }

  /** Creates an ApiConfig with no content. Exposed for testing. */
  @VisibleForTesting
  public static ApiConfig createDummyApiConfig() {
    return new AutoValue_ApiConfig(ImmutableMap.<String, InterfaceConfig>builder().build(), "", "");
  }

  /** Creates an ApiConfig with fixed content. Exposed for testing. */
  @VisibleForTesting
  public static ApiConfig createDummyApiConfig(
      ImmutableMap<String, InterfaceConfig> interfaceConfigMap,
      String packageName,
      String domainLayerLocation) {
    return new AutoValue_ApiConfig(interfaceConfigMap, packageName, domainLayerLocation);
  }

  private static ImmutableMap<String, InterfaceConfig> createInterfaceConfigMap(
      DiagCollector diagCollector, ConfigProto configProto, SymbolTable symbolTable) {
    ImmutableMap.Builder<String, InterfaceConfig> interfaceConfigMap =
        ImmutableMap.<String, InterfaceConfig>builder();
    for (InterfaceConfigProto interfaceConfigProto : configProto.getInterfacesList()) {
      Interface iface = symbolTable.lookupInterface(interfaceConfigProto.getName());
      if (iface == null || !iface.isReachable()) {
        diagCollector.addDiag(
            Diag.error(
                SimpleLocation.TOPLEVEL,
                "interface not found: %s",
                interfaceConfigProto.getName()));
        continue;
      }
      InterfaceConfig interfaceConfig =
          InterfaceConfig.createInterfaceConfig(
              diagCollector, configProto.getLanguage(), interfaceConfigProto, iface);
      if (interfaceConfig == null) {
        continue;
      }
      interfaceConfigMap.put(interfaceConfigProto.getName(), interfaceConfig);
    }

    if (diagCollector.getErrorCount() > 0) {
      return null;
    } else {
      return interfaceConfigMap.build();
    }
  }

  /** Returns the InterfaceConfig for the given API interface. */
  public InterfaceConfig getInterfaceConfig(Interface iface) {
    return getInterfaceConfigMap().get(iface.getFullName());
  }
}<|MERGE_RESOLUTION|>--- conflicted
+++ resolved
@@ -29,11 +29,7 @@
 import javax.annotation.Nullable;
 
 /** ApiConfig represents the code-gen config for an API library. */
-<<<<<<< HEAD
 @AutoValue
-=======
-@com.google.auto.value.AutoValue
->>>>>>> 86b6ecc2
 public abstract class ApiConfig {
   abstract ImmutableMap<String, InterfaceConfig> getInterfaceConfigMap();
 
