--- conflicted
+++ resolved
@@ -47,16 +47,15 @@
   /** Returns the location of the domain layer, if any. */
   public abstract String getDomainLayerLocation();
 
-<<<<<<< HEAD
+  /** Returns the resource name messages configuration. If none was specified, returns null. */
   @Nullable
   public abstract ResourceNameMessageConfigs getResourceNameMessageConfigs();
-=======
+
   /** Returns the lines from the configured copyright file. */
   public abstract ImmutableList<String> getCopyrightLines();
 
   /** Returns the lines from the configured license file. */
   public abstract ImmutableList<String> getLicenseLines();
->>>>>>> 3c1f3d40
 
   /**
    * Creates an instance of ApiConfig based on ConfigProto, linking up API interface configurations
@@ -97,24 +96,17 @@
           interfaceConfigMap,
           settings.getPackageName(),
           settings.getDomainLayerLocation(),
-<<<<<<< HEAD
-          messageConfigs);
-=======
+          messageConfigs,
           copyrightLines,
           licenseLines);
->>>>>>> 3c1f3d40
     }
   }
 
   /** Creates an ApiConfig with no content. Exposed for testing. */
   @VisibleForTesting
   public static ApiConfig createDummyApiConfig() {
-<<<<<<< HEAD
-    return new AutoValue_ApiConfig(
+    return createDummyApiConfig(
         ImmutableMap.<String, InterfaceConfig>builder().build(), "", "", null);
-=======
-    return createDummyApiConfig(ImmutableMap.<String, InterfaceConfig>builder().build(), "", "");
->>>>>>> 3c1f3d40
   }
 
   /** Creates an ApiConfig with fixed content. Exposed for testing. */
@@ -122,20 +114,15 @@
   public static ApiConfig createDummyApiConfig(
       ImmutableMap<String, InterfaceConfig> interfaceConfigMap,
       String packageName,
-<<<<<<< HEAD
       String domainLayerLocation,
       ResourceNameMessageConfigs messageConfigs) {
-    return new AutoValue_ApiConfig(
-        interfaceConfigMap, packageName, domainLayerLocation, messageConfigs);
-=======
-      String domainLayerLocation) {
     return new AutoValue_ApiConfig(
         interfaceConfigMap,
         packageName,
         domainLayerLocation,
+        messageConfigs,
         ImmutableList.<String>of(),
         ImmutableList.<String>of());
->>>>>>> 3c1f3d40
   }
 
   private static ImmutableMap<String, InterfaceConfig> createInterfaceConfigMap(
