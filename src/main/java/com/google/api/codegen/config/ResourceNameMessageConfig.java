/* Copyright 2016 Google LLC
 *
 * Licensed under the Apache License, Version 2.0 (the "License");
 * you may not use this file except in compliance with the License.
 * You may obtain a copy of the License at
 *
 *      https://www.apache.org/licenses/LICENSE-2.0
 *
 * Unless required by applicable law or agreed to in writing, software
 * distributed under the License is distributed on an "AS IS" BASIS,
 * WITHOUT WARRANTIES OR CONDITIONS OF ANY KIND, either express or implied.
 * See the License for the specific language governing permissions and
 * limitations under the License.
 */
package com.google.api.codegen.config;

import com.google.api.Resource;
import com.google.api.ResourceSet;
import com.google.api.codegen.ResourceNameMessageConfigProto;
import com.google.api.codegen.util.ProtoParser;
import com.google.api.tools.framework.model.DiagCollector;
import com.google.api.tools.framework.model.Field;
import com.google.api.tools.framework.model.MessageType;
import com.google.api.tools.framework.model.ProtoFile;
import com.google.auto.value.AutoValue;
import com.google.common.base.Strings;
import com.google.common.collect.ImmutableMap;
import java.util.Map;

/** Configuration of the resource name types for fields of a single message. */
@AutoValue
public abstract class ResourceNameMessageConfig {

  // Fully qualified name of the message that this resource name represents.
  public abstract String messageName();

  // Maps the simple name of a field to the name of a resource entity (a resource entity
  // contains a resource URL).
  abstract ImmutableMap<String, String> fieldEntityMap();

  public static ResourceNameMessageConfig createResourceNameMessageConfig(
      DiagCollector diagCollector,
      ResourceNameMessageConfigProto messageResourceTypesProto,
      String defaultPackage) {
    String messageName = messageResourceTypesProto.getMessageName();
    String fullyQualifiedMessageName = getFullyQualifiedMessageName(defaultPackage, messageName);
    ImmutableMap<String, String> fieldEntityMap =
        ImmutableMap.copyOf(messageResourceTypesProto.getFieldEntityMap());

    return new AutoValue_ResourceNameMessageConfig(fullyQualifiedMessageName, fieldEntityMap);
  }

  static ResourceNameMessageConfig createResourceNameMessageConfig(
      MessageType message,
      Map<Resource, ProtoFile> allResources,
      Map<ResourceSet, ProtoFile> allResourceSets,
      ProtoParser protoParser) {
    ImmutableMap.Builder<String, String> builder = ImmutableMap.builder();
    for (Field field : message.getFields()) {
<<<<<<< HEAD
      // TODO(andrealin): Can there be multiple fields be Resource[Set]s in a single message?
=======
>>>>>>> dfad606a
      String baseName = protoParser.getResourceOrSetEntityName(field);
      if (!Strings.isNullOrEmpty(baseName)) {
        builder.put(field.getSimpleName(), baseName);
        continue;
      }

      String resourceType =
          protoParser.getResourceReferenceName(field, allResources, allResourceSets);
      if (!Strings.isNullOrEmpty(resourceType)) {
        builder.put(field.getSimpleName(), resourceType);
      }
    }

    ImmutableMap<String, String> fieldEntityMap = builder.build();
    if (fieldEntityMap.isEmpty()) {
      // Return a null config when no fields were resource types; this is so empty proto annotations
      // don't override the GAPIC config resource name configs.
      return null;
    }
    return new AutoValue_ResourceNameMessageConfig(message.getFullName(), fieldEntityMap);
  }

  static String getFullyQualifiedMessageName(String defaultPackage, String messageName) {
    if (messageName.contains(".")) {
      return messageName;
    } else {
      return defaultPackage + "." + messageName;
    }
  }

  String getEntityNameForField(String fieldSimpleName) {
    return fieldEntityMap().get(fieldSimpleName);
  }
}<|MERGE_RESOLUTION|>--- conflicted
+++ resolved
@@ -18,7 +18,6 @@
 import com.google.api.ResourceSet;
 import com.google.api.codegen.ResourceNameMessageConfigProto;
 import com.google.api.codegen.util.ProtoParser;
-import com.google.api.tools.framework.model.DiagCollector;
 import com.google.api.tools.framework.model.Field;
 import com.google.api.tools.framework.model.MessageType;
 import com.google.api.tools.framework.model.ProtoFile;
@@ -38,10 +37,8 @@
   // contains a resource URL).
   abstract ImmutableMap<String, String> fieldEntityMap();
 
-  public static ResourceNameMessageConfig createResourceNameMessageConfig(
-      DiagCollector diagCollector,
-      ResourceNameMessageConfigProto messageResourceTypesProto,
-      String defaultPackage) {
+  static ResourceNameMessageConfig createResourceNameMessageConfig(
+      ResourceNameMessageConfigProto messageResourceTypesProto, String defaultPackage) {
     String messageName = messageResourceTypesProto.getMessageName();
     String fullyQualifiedMessageName = getFullyQualifiedMessageName(defaultPackage, messageName);
     ImmutableMap<String, String> fieldEntityMap =
@@ -57,10 +54,6 @@
       ProtoParser protoParser) {
     ImmutableMap.Builder<String, String> builder = ImmutableMap.builder();
     for (Field field : message.getFields()) {
-<<<<<<< HEAD
-      // TODO(andrealin): Can there be multiple fields be Resource[Set]s in a single message?
-=======
->>>>>>> dfad606a
       String baseName = protoParser.getResourceOrSetEntityName(field);
       if (!Strings.isNullOrEmpty(baseName)) {
         builder.put(field.getSimpleName(), baseName);
