--- conflicted
+++ resolved
@@ -85,56 +85,19 @@
               || field.getSimpleName().equals(resourceFieldName)) {
             continue;
           }
+
           ResourceReference reference = parser.getResourceReference(field);
           boolean isChildReference = !Strings.isNullOrEmpty(reference.getChildType());
           String type = isChildReference ? reference.getChildType() : reference.getType();
-<<<<<<< HEAD
+          if (type.equals("*")) {
+            // This is an AnyResourceNameConfig.
+            fieldEntityMapBuilder.put(field.getSimpleName(), "*");
+            continue;
+          }
           String entityName =
               getResourceDescriptorTypeForField(
                   isChildReference, diagCollector, descriptorConfigMap, type, message, field);
           if (Strings.isNullOrEmpty(entityName)) continue;
-=======
-          if (type.equals("*")) {
-            // This is an AnyResourceNameConfig.
-            fieldEntityMapBuilder.put(field.getSimpleName(), "*");
-            continue;
-          }
-          ResourceDescriptorConfig config = descriptorConfigMap.get(type);
-          if (config == null) {
-            diagCollector.addDiag(
-                Diag.error(
-                    SimpleLocation.TOPLEVEL,
-                    "Reference to unknown type \"%s\" on field %s.%s",
-                    type,
-                    message.getFullName(),
-                    field.getFullName()));
-            continue;
-          }
-
-          String entityName;
-          if (isChildReference) {
-            // Attempt to resolve the reference to an existing type. If we can't, mark this
-            // type as having a child reference, and resolve the reference to the derived
-            // parent type.
-            List<String> parentPatterns = config.getParentPatterns();
-            Optional<ResourceDescriptorConfig> parentConfig =
-                descriptorConfigMap
-                    .values()
-                    .stream()
-                    .filter(
-                        c ->
-                            parentPatterns.size() == c.getPatterns().size()
-                                && parentPatterns.containsAll(c.getPatterns()))
-                    .findFirst();
-            if (parentConfig.isPresent()) {
-              entityName = parentConfig.get().getDerivedEntityName();
-            } else {
-              entityName = config.getDerivedParentEntityName();
-            }
-          } else {
-            entityName = config.getDerivedEntityName();
-          }
->>>>>>> 025ebdbb
           fieldEntityMapBuilder.put(field.getSimpleName(), entityName);
         }
         ImmutableMap<String, String> fieldEntityMap = fieldEntityMapBuilder.build();
