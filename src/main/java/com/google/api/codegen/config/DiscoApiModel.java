--- conflicted
+++ resolved
@@ -92,18 +92,6 @@
     return document;
   }
 
-<<<<<<< HEAD
-  /** Return the service port. */
-  @Override
-  public Integer getServicePort() {
-    return 443;
-=======
-  @Override
-  public String getServiceAddress() {
-    return document.baseUrl();
->>>>>>> 13148087
-  }
-
   @Override
   public String getTitle() {
     return document.title();
