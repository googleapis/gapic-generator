/* Copyright 2016 Google LLC
 *
 * Licensed under the Apache License, Version 2.0 (the "License");
 * you may not use this file except in compliance with the License.
 * You may obtain a copy of the License at
 *
 *      https://www.apache.org/licenses/LICENSE-2.0
 *
 * Unless required by applicable law or agreed to in writing, software
 * distributed under the License is distributed on an "AS IS" BASIS,
 * WITHOUT WARRANTIES OR CONDITIONS OF ANY KIND, either express or implied.
 * See the License for the specific language governing permissions and
 * limitations under the License.
 */
package com.google.api.codegen.config;

import com.google.api.MethodSignature;
import com.google.api.codegen.FlatteningGroupProto;
import com.google.api.codegen.MethodConfigProto;
import com.google.api.codegen.ResourceNameTreatment;
import com.google.api.codegen.configgen.transformer.DiscoveryMethodTransformer;
import com.google.api.codegen.util.ProtoParser;
import com.google.api.tools.framework.model.Diag;
import com.google.api.tools.framework.model.DiagCollector;
import com.google.api.tools.framework.model.Oneof;
import com.google.api.tools.framework.model.SimpleLocation;
import com.google.auto.value.AutoValue;
import com.google.common.annotations.VisibleForTesting;
import com.google.common.base.Strings;
import com.google.common.collect.ImmutableList;
import com.google.common.collect.ImmutableMap;
import com.google.common.collect.Lists;
import java.util.Collection;
import java.util.HashMap;
import java.util.HashSet;
import java.util.LinkedHashMap;
import java.util.List;
import java.util.Map;
import java.util.Optional;
import java.util.Set;
import java.util.stream.Collectors;
import javax.annotation.Nullable;

/** FlatteningConfig represents a specific flattening configuration for a method. */
@AutoValue
public abstract class FlatteningConfig {

  // Maps the name of the parameter in this flattening to its FieldConfig.
  public abstract ImmutableMap<String, FieldConfig> getFlattenedFieldConfigs();

  @Nullable
  public abstract String getFlatteningName();

  /**
   * Returns a map of a string representing a list of the fields in a flattening, to the flattening
   * config created from a method in the gapic config.
   */
  private static Map<String, FlatteningConfig> createFlatteningsFromGapicConfig(
      DiagCollector diagCollector,
      ResourceNameMessageConfigs messageConfigs,
      ImmutableMap<String, ResourceNameConfig> resourceNameConfigs,
      MethodConfigProto methodConfigProto,
      MethodModel methodModel) {

    Map<String, FlatteningConfig> flatteningConfigs = new LinkedHashMap<>();

    for (FlatteningGroupProto flatteningGroup : methodConfigProto.getFlattening().getGroupsList()) {
      FlatteningConfig groupConfig =
          FlatteningConfig.createFlatteningFromConfigProto(
              diagCollector,
              messageConfigs,
              resourceNameConfigs,
              methodConfigProto,
              flatteningGroup,
              methodModel);
      if (groupConfig != null) {
        String key = flatteningConfigToString(groupConfig);
        flatteningConfigs.put(key, groupConfig);
      }
    }
    if (diagCollector.hasErrors()) {
      return null;
    }

    return flatteningConfigs;
  }

  static ImmutableList<FlatteningConfig> createFlatteningConfigs(
      DiagCollector diagCollector,
      ResourceNameMessageConfigs messageConfigs,
      ImmutableMap<String, ResourceNameConfig> resourceNameConfigs,
      MethodConfigProto methodConfigProto,
      DiscoveryMethodModel methodModel) {
    Map<String, FlatteningConfig> flatteningConfigMap =
        createFlatteningsFromGapicConfig(
            diagCollector, messageConfigs, resourceNameConfigs, methodConfigProto, methodModel);
    if (flatteningConfigMap == null) {
      return null;
    }
    return ImmutableList.copyOf(flatteningConfigMap.values());
  }

  @VisibleForTesting
  @Nullable
  static ImmutableList<FlatteningConfig> createFlatteningConfigs(
      DiagCollector diagCollector,
      ResourceNameMessageConfigs messageConfigs,
      ImmutableMap<String, ResourceNameConfig> resourceNameConfigs,
      MethodConfigProto methodConfigProto,
      ProtoMethodModel methodModel,
      ProtoParser protoParser) {

    Map<String, FlatteningConfig> flatteningConfigsFromGapicConfig =
        createFlatteningsFromGapicConfig(
            diagCollector, messageConfigs, resourceNameConfigs, methodConfigProto, methodModel);
    if (flatteningConfigsFromGapicConfig == null) {
      return null;
    }

    // Get flattenings from protofile annotations
    Map<String, FlatteningConfig> flatteningConfigsFromProtoFile =
        createFlatteningConfigsFromProtoFile(
            diagCollector,
            messageConfigs,
            resourceNameConfigs,
            methodConfigProto,
            methodModel,
            protoParser);
    if (flatteningConfigsFromProtoFile == null) {
      return null;
    }

    // Enforce unique flattening configs, in case proto annotations overlaps with configProto
    // flattening.
    Map<String, FlatteningConfig> flatteningConfigs = new LinkedHashMap<>();

    flatteningConfigs.putAll(flatteningConfigsFromGapicConfig);
    // Let flattenings from proto annotations override flattenings from GAPIC config.
    flatteningConfigs.putAll(flatteningConfigsFromProtoFile);

    return ImmutableList.copyOf(flatteningConfigs.values());
  }

  /**
   * Returns a map of a string representing a list of the fields in a flattening, to the flattening
   * config created from a method from the proto file.
   */
  @Nullable
  private static Map<String, FlatteningConfig> createFlatteningConfigsFromProtoFile(
      DiagCollector diagCollector,
      ResourceNameMessageConfigs messageConfigs,
      ImmutableMap<String, ResourceNameConfig> resourceNameConfigs,
      MethodConfigProto methodConfigProto,
      ProtoMethodModel methodModel,
      ProtoParser protoParser) {

    Map<String, FlatteningConfig> flatteningConfigs = new LinkedHashMap<>();

    // Pre-compute the collection of possible matching FlatteningGroupProtos from GAPIC config.
    Map<String, FlatteningGroupProto> flatteningGroupProtos = new HashMap<>();
    for (FlatteningGroupProto flatteningGroupProto :
        methodConfigProto.getFlattening().getGroupsList()) {
      flatteningGroupProtos.put(
          paramListToString(Lists.newArrayList(flatteningGroupProto.getParametersList())),
          flatteningGroupProto);
    }

    // Get flattenings from protofile annotations, let these override flattenings from GAPIC config.
    List<MethodSignature> methodSignatures =
        protoParser.getMethodSignatures(methodModel.getProtoMethod());
    for (MethodSignature signature : methodSignatures) {

      // Fetch the matching GAPIC Config flattening, if it exists.
      FlatteningGroupProto flatteningGroupProto =
          Optional.ofNullable(
                  flatteningGroupProtos.get(
                      paramListToString(Lists.newArrayList(signature.getFieldsList()))))
              .orElse(FlatteningGroupProto.getDefaultInstance());

      FlatteningConfig groupConfig =
          FlatteningConfig.createFlatteningFromProtoFile(
              diagCollector,
              messageConfigs,
              resourceNameConfigs,
              signature,
              methodConfigProto,
              flatteningGroupProto,
              methodModel,
              protoParser);
      if (groupConfig != null) {
        String key = flatteningConfigToString(groupConfig);
        flatteningConfigs.put(key, groupConfig);
      }
    }
    if (diagCollector.hasErrors()) {
      return null;
    }
    return flatteningConfigs;
  }

  /**
   * Creates an instance of FlatteningConfig based on a FlatteningGroupProto, linking it up with the
   * provided method.
   */
  @Nullable
  private static FlatteningConfig createFlatteningFromConfigProto(
      DiagCollector diagCollector,
      ResourceNameMessageConfigs messageConfigs,
      ImmutableMap<String, ResourceNameConfig> resourceNameConfigs,
      MethodConfigProto methodConfigProto,
      FlatteningGroupProto flatteningGroup,
      MethodModel method) {

    boolean missing = false;
    ImmutableMap.Builder<String, FieldConfig> flattenedFieldConfigBuilder = ImmutableMap.builder();
    Set<String> oneofNames = new HashSet<>();
    List<String> flattenedParams = Lists.newArrayList(flatteningGroup.getParametersList());
    if (method.hasExtraFieldMask()) {
      flattenedParams.add(DiscoveryMethodTransformer.FIELDMASK_STRING);
    }
    for (String parameter : flattenedParams) {

      FieldModel parameterField = method.getInputField(parameter);
      if (parameterField == null) {
        diagCollector.addDiag(
            Diag.error(
                SimpleLocation.TOPLEVEL,
                "Field missing for flattening: method = %s, message type = %s, field = %s",
                method.getFullName(),
                method.getInputFullName(),
                parameter));
        return null;
      }

      Oneof oneof = parameterField.getOneof();
      if (oneof != null) {
        String oneofName = oneof.getName();
        if (oneofNames.contains(oneofName)) {
          diagCollector.addDiag(
              Diag.error(
                  SimpleLocation.TOPLEVEL,
                  "Value from oneof already specifed for flattening:%n"
                      + "method = %s, message type = %s, oneof = %s",
                  method.getFullName(),
                  method.getInputFullName(),
                  oneofName));
          return null;
        }
        oneofNames.add(oneofName);
      }

      ResourceNameTreatment defaultResourceNameTreatment =
          methodConfigProto.getResourceNameTreatment();
      if (!parameterField.mayBeInResourceName()) {
        defaultResourceNameTreatment = ResourceNameTreatment.NONE;
      }
      if (defaultResourceNameTreatment == null
          || defaultResourceNameTreatment.equals(ResourceNameTreatment.UNSET_TREATMENT)) {
        defaultResourceNameTreatment = ResourceNameTreatment.VALIDATE;
      }

      FieldConfig fieldConfig =
          FieldConfig.createFieldConfig(
              diagCollector,
              messageConfigs,
              methodConfigProto.getFieldNamePatternsMap(),
              resourceNameConfigs,
              parameterField,
              flatteningGroup.getParameterResourceNameTreatmentMap().get(parameter),
              defaultResourceNameTreatment);
      if (fieldConfig == null) {
        missing = true;
      } else {
        flattenedFieldConfigBuilder.put(parameter, fieldConfig);
      }
    }
    if (missing) {
      return null;
    }

    return new AutoValue_FlatteningConfig(
        flattenedFieldConfigBuilder.build(), flatteningGroup.getFlatteningGroupName());
  }

  /**
   * Creates an instance of FlatteningConfig based on a FlatteningGroupProto, linking it up with the
   * provided method.
   */
  @Nullable
  private static FlatteningConfig createFlatteningFromProtoFile(
      DiagCollector diagCollector,
      ResourceNameMessageConfigs messageConfigs,
      ImmutableMap<String, ResourceNameConfig> resourceNameConfigs,
      MethodSignature methodSignature,
      MethodConfigProto methodConfigProto,
      FlatteningGroupProto flatteningGroupProto,
      ProtoMethodModel method,
      ProtoParser protoParser) {

    // TODO(andrealin): combine this method with createFlatteningFromConfigProto.
    ImmutableMap.Builder<String, FieldConfig> flattenedFieldConfigBuilder = ImmutableMap.builder();
    Set<String> oneofNames = new HashSet<>();

    List<String> flattenedParams = Lists.newArrayList(methodSignature.getFieldsList());
    for (String parameter : flattenedParams) {

      ProtoField parameterField = method.getInputField(parameter);
      if (parameterField == null) {
        diagCollector.addDiag(
            Diag.error(
                SimpleLocation.TOPLEVEL,
                "Field missing for flattening: method = %s, message type = %s, field = %s",
                method.getFullName(),
                method.getInputFullName(),
                parameter));
        return null;
      }

      Oneof oneof = parameterField.getOneof();
      if (oneof != null) {
        String oneofName = oneof.getName();
        if (oneofNames.contains(oneofName)) {
          diagCollector.addDiag(
              Diag.error(
                  SimpleLocation.TOPLEVEL,
                  "Value from oneof already specifed for flattening:%n"
                      + "method = %s, message type = %s, oneof = %s",
                  method.getFullName(),
                  method.getInputFullName(),
                  oneofName));
          return null;
        }
        oneofNames.add(oneofName);
      }

      // Use the GAPIC config default ResourceNameTreatment if it is set,
      // otherwise use STATIC_TYPES if this field is a Resource, otherwise default to VALIDATE.
      ResourceNameTreatment defaultResourceNameTreatment =
          methodConfigProto.getResourceNameTreatment();
      if (defaultResourceNameTreatment.equals(ResourceNameTreatment.UNSET_TREATMENT)) {
        String resourceNameType = protoParser.getResourceType(parameterField.getProtoField());
        if (!Strings.isNullOrEmpty(resourceNameType)) {
          defaultResourceNameTreatment = ResourceNameTreatment.STATIC_TYPES;
        } else {
          defaultResourceNameTreatment = ResourceNameTreatment.VALIDATE;
        }
      }
      FieldConfig fieldConfig =
          FieldConfig.createFieldConfig(
              diagCollector,
              messageConfigs,
              methodConfigProto.getFieldNamePatternsMap(),
              resourceNameConfigs,
              parameterField,
              flatteningGroupProto.getParameterResourceNameTreatmentMap().get(parameter),
              defaultResourceNameTreatment);
      flattenedFieldConfigBuilder.put(parameter, fieldConfig);
    }
<<<<<<< HEAD
    String flatteningName = methodSignature.getFunctionName();
    if (Strings.isNullOrEmpty(flatteningName)) {
      flatteningName = flatteningGroupProto.getFlatteningGroupName();
    }

    return new AutoValue_FlatteningConfig(flattenedFieldConfigBuilder.build(), flatteningName);
=======
    return new AutoValue_FlatteningConfig(flattenedFieldConfigBuilder.build(), null);
>>>>>>> 10d2b449
  }

  public Collection<FieldModel> getFlattenedFields() {
    return FieldConfig.toFieldTypeIterable(getFlattenedFieldConfigs().values());
  }

  public FlatteningConfig withResourceNamesInSamplesOnly() {
    ImmutableMap<String, FieldConfig> newFlattenedFieldConfigs =
        getFlattenedFieldConfigs()
            .entrySet()
            .stream()
            .collect(
                ImmutableMap.toImmutableMap(
                    Map.Entry::getKey, e -> e.getValue().withResourceNameInSampleOnly()));
    return new AutoValue_FlatteningConfig(newFlattenedFieldConfigs, getFlatteningName());
  }

  public static boolean hasAnyRepeatedResourceNameParameter(FlatteningConfig flatteningGroup) {
    // Used in Java to prevent generating a flattened method with List<ResourceName> as a parameter
    // because that has the same type erasure as the version of the flattened method with
    // List<String> as a parameter.

    // TODO(gapic-generator issue #2137) Only use raw String type for repeated params
    // not for singular params in the same flattened method.
    return flatteningGroup
        .getFlattenedFieldConfigs()
        .values()
        .stream()
        .anyMatch(
            (FieldConfig fieldConfig) ->
                fieldConfig.getField().isRepeated() && fieldConfig.useResourceNameType());
  }

  /** Returns a string representing the ordered fields in a flattening config. */
  private static String flatteningConfigToString(FlatteningConfig flatteningConfig) {
    Collection<FieldModel> paramList = flatteningConfig.getFlattenedFields();
    return paramListToString(
        paramList.stream().map(FieldModel::getSimpleName).collect(Collectors.toList()));
  }

  /** Returns a string representing the ordered fields in a flattening config. */
  private static String paramListToString(Collection<String> paramList) {
    StringBuilder paramsAsString = new StringBuilder();
    paramList.forEach(p -> paramsAsString.append(p).append(", "));
    return paramsAsString.toString();
  }
}<|MERGE_RESOLUTION|>--- conflicted
+++ resolved
@@ -356,16 +356,8 @@
               defaultResourceNameTreatment);
       flattenedFieldConfigBuilder.put(parameter, fieldConfig);
     }
-<<<<<<< HEAD
-    String flatteningName = methodSignature.getFunctionName();
-    if (Strings.isNullOrEmpty(flatteningName)) {
-      flatteningName = flatteningGroupProto.getFlatteningGroupName();
-    }
-
-    return new AutoValue_FlatteningConfig(flattenedFieldConfigBuilder.build(), flatteningName);
-=======
+
     return new AutoValue_FlatteningConfig(flattenedFieldConfigBuilder.build(), null);
->>>>>>> 10d2b449
   }
 
   public Collection<FieldModel> getFlattenedFields() {
