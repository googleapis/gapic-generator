/* Copyright 2016 Google LLC
 *
 * Licensed under the Apache License, Version 2.0 (the "License");
 * you may not use this file except in compliance with the License.
 * You may obtain a copy of the License at
 *
 *      https://www.apache.org/licenses/LICENSE-2.0
 *
 * Unless required by applicable law or agreed to in writing, software
 * distributed under the License is distributed on an "AS IS" BASIS,
 * WITHOUT WARRANTIES OR CONDITIONS OF ANY KIND, either express or implied.
 * See the License for the specific language governing permissions and
 * limitations under the License.
 */
package com.google.api.codegen.config;

import com.google.api.MethodSignature;
import com.google.api.codegen.FlatteningGroupProto;
import com.google.api.codegen.MethodConfigProto;
import com.google.api.codegen.ResourceNameTreatment;
import com.google.api.codegen.configgen.transformer.DiscoveryMethodTransformer;
import com.google.api.codegen.util.ProtoParser;
import com.google.api.tools.framework.model.Diag;
import com.google.api.tools.framework.model.DiagCollector;
import com.google.api.tools.framework.model.Oneof;
import com.google.api.tools.framework.model.SimpleLocation;
import com.google.auto.value.AutoValue;
import com.google.common.annotations.VisibleForTesting;
import com.google.common.base.Strings;
import com.google.common.collect.ImmutableList;
import com.google.common.collect.ImmutableMap;
import com.google.common.collect.Lists;
import java.util.HashSet;
import java.util.LinkedHashMap;
import java.util.List;
import java.util.Map;
import java.util.Set;
import javax.annotation.Nullable;

/** FlatteningConfig represents a specific flattening configuration for a method. */
@AutoValue
public abstract class FlatteningConfig {

  // Maps the name of the parameter in this flattening to its FieldConfig.
  public abstract ImmutableMap<String, FieldConfig> getFlattenedFieldConfigs();

  @Nullable
  public abstract String getFlatteningName();

<<<<<<< HEAD
  @Nullable
  static ImmutableList<FlatteningConfig> createFlatteningConfigs(
=======
  /**
   * Returns a map of a string representing a list of the fields in a flattening, to the flattening
   * config created from a method in the gapic config.
   */
  private static Map<String, FlatteningConfig> createFlatteningsFromGapicConfig(
>>>>>>> 156a4c66
      DiagCollector diagCollector,
      ResourceNameMessageConfigs messageConfigs,
      ImmutableMap<String, ResourceNameConfig> resourceNameConfigs,
      MethodConfigProto methodConfigProto,
      MethodModel methodModel) {
<<<<<<< HEAD
    return createFlatteningConfigs(
        diagCollector,
        messageConfigs,
        resourceNameConfigs,
        methodConfigProto,
        methodModel,
        new ProtoParser());
=======

    Map<String, FlatteningConfig> flatteningConfigs = new LinkedHashMap<>();

    for (FlatteningGroupProto flatteningGroup : methodConfigProto.getFlattening().getGroupsList()) {
      FlatteningConfig groupConfig =
          FlatteningConfig.createFlatteningFromConfigProto(
              diagCollector,
              messageConfigs,
              resourceNameConfigs,
              methodConfigProto,
              flatteningGroup,
              methodModel);
      if (groupConfig != null) {
        flatteningConfigs.put(flatteningConfigToString(groupConfig), groupConfig);
      }
    }
    if (diagCollector.hasErrors()) {
      return null;
    }

    return flatteningConfigs;
  }

  static ImmutableList<FlatteningConfig> createFlatteningConfigs(
      DiagCollector diagCollector,
      ResourceNameMessageConfigs messageConfigs,
      ImmutableMap<String, ResourceNameConfig> resourceNameConfigs,
      MethodConfigProto methodConfigProto,
      DiscoveryMethodModel methodModel) {
    Map<String, FlatteningConfig> flatteningConfigMap =
        createFlatteningsFromGapicConfig(
            diagCollector, messageConfigs, resourceNameConfigs, methodConfigProto, methodModel);
    if (flatteningConfigMap == null) {
      return null;
    }
    return ImmutableList.copyOf(flatteningConfigMap.values());
>>>>>>> 156a4c66
  }

  @VisibleForTesting
  @Nullable
  static ImmutableList<FlatteningConfig> createFlatteningConfigs(
      DiagCollector diagCollector,
      ResourceNameMessageConfigs messageConfigs,
      ImmutableMap<String, ResourceNameConfig> resourceNameConfigs,
      MethodConfigProto methodConfigProto,
<<<<<<< HEAD
      MethodModel methodModel,
      ProtoParser protoParser) {
    boolean missing = false;
=======
      ProtoMethodModel methodModel,
      ProtoParser protoParser) {

    Map<String, FlatteningConfig> flatteningConfigsFromGapicConfig =
        createFlatteningsFromGapicConfig(
            diagCollector, messageConfigs, resourceNameConfigs, methodConfigProto, methodModel);
    if (flatteningConfigsFromGapicConfig == null) {
      return null;
    }

    // Get flattenings from protofile annotations
    Map<String, FlatteningConfig> flatteningConfigsFromProtoFile =
        createFlatteningConfigsFromProtoFile(
            diagCollector, messageConfigs, resourceNameConfigs, methodModel, protoParser);
    if (flatteningConfigsFromProtoFile == null) {
      return null;
    }

>>>>>>> 156a4c66
    // Enforce unique flattening configs, in case proto annotations overlaps with configProto
    // flattening.
    Map<String, FlatteningConfig> flatteningConfigs = new LinkedHashMap<>();

<<<<<<< HEAD
    for (FlatteningGroupProto flatteningGroup : methodConfigProto.getFlattening().getGroupsList()) {
      FlatteningConfig groupConfig =
          FlatteningConfig.createFlatteningFromConfigProto(
              diagCollector,
              messageConfigs,
              resourceNameConfigs,
              methodConfigProto,
              flatteningGroup,
              methodModel);
      if (groupConfig == null) {
        missing = true;
      } else {
        flatteningConfigs.put(flatteningConfigToString(groupConfig), groupConfig);
      }
    }
    if (missing) {
      return null;
    }

    // Get flattenings from protofile annotations, let these override flattenings from GAPIC config.
    if (methodModel instanceof ProtoMethodModel) {
      ProtoMethodModel protoMethodModel = (ProtoMethodModel) methodModel;
      List<MethodSignature> methodSignatures = protoParser.getMethodSignatures(protoMethodModel);
      for (MethodSignature signature : methodSignatures) {
        if (signature.getFieldsCount() == 0) {
          break;
        }
        FlatteningConfig groupConfig =
            FlatteningConfig.createFlatteningFromProtoFile(
                diagCollector,
                messageConfigs,
                resourceNameConfigs,
                signature,
                protoMethodModel,
                protoParser);
        if (groupConfig == null) {
          missing = true;
        } else {
          flatteningConfigs.put(flatteningConfigToString(groupConfig), groupConfig);
        }
      }
      if (missing) {
        return null;
      }
    }

    return ImmutableList.copyOf(flatteningConfigs.values());
=======
    flatteningConfigs.putAll(flatteningConfigsFromGapicConfig);
    // Let flattenings from proto annotations override flattenings from GAPIC config.
    flatteningConfigs.putAll(flatteningConfigsFromProtoFile);

    return ImmutableList.copyOf(flatteningConfigs.values());
  }

  /**
   * Returns a map of a string representing a list of the fields in a flattening, to the flattening
   * config created from a method from the proto file.
   */
  @Nullable
  private static Map<String, FlatteningConfig> createFlatteningConfigsFromProtoFile(
      DiagCollector diagCollector,
      ResourceNameMessageConfigs messageConfigs,
      ImmutableMap<String, ResourceNameConfig> resourceNameConfigs,
      ProtoMethodModel methodModel,
      ProtoParser protoParser) {

    Map<String, FlatteningConfig> flatteningConfigs = new LinkedHashMap<>();

    // Get flattenings from protofile annotations, let these override flattenings from GAPIC config.
    List<MethodSignature> methodSignatures =
        protoParser.getMethodSignatures(methodModel.getProtoMethod());
    for (MethodSignature signature : methodSignatures) {
      if (signature.getFieldsCount() == 0) {
        break;
      }
      FlatteningConfig groupConfig =
          FlatteningConfig.createFlatteningFromProtoFile(
              diagCollector,
              messageConfigs,
              resourceNameConfigs,
              signature,
              methodModel,
              protoParser);
      if (groupConfig != null) {

        flatteningConfigs.put(flatteningConfigToString(groupConfig), groupConfig);
      }
    }
    if (diagCollector.hasErrors()) {
      return null;
    }
    return flatteningConfigs;
>>>>>>> 156a4c66
  }

  /**
   * Creates an instance of FlatteningConfig based on a FlatteningGroupProto, linking it up with the
   * provided method.
   */
  @Nullable
  private static FlatteningConfig createFlatteningFromConfigProto(
      DiagCollector diagCollector,
      ResourceNameMessageConfigs messageConfigs,
      ImmutableMap<String, ResourceNameConfig> resourceNameConfigs,
      MethodConfigProto methodConfigProto,
      FlatteningGroupProto flatteningGroup,
      MethodModel method) {

    boolean missing = false;
    ImmutableMap.Builder<String, FieldConfig> flattenedFieldConfigBuilder = ImmutableMap.builder();
    Set<String> oneofNames = new HashSet<>();
    List<String> flattenedParams = Lists.newArrayList(flatteningGroup.getParametersList());
    if (method.hasExtraFieldMask()) {
      flattenedParams.add(DiscoveryMethodTransformer.FIELDMASK_STRING);
    }
    for (String parameter : flattenedParams) {

      FieldModel parameterField = method.getInputField(parameter);
      if (parameterField == null) {
        diagCollector.addDiag(
            Diag.error(
                SimpleLocation.TOPLEVEL,
                "Field missing for flattening: method = %s, message type = %s, field = %s",
                method.getFullName(),
                method.getInputFullName(),
                parameter));
        return null;
      }

      Oneof oneof = parameterField.getOneof();
      if (oneof != null) {
        String oneofName = oneof.getName();
        if (oneofNames.contains(oneofName)) {
          diagCollector.addDiag(
              Diag.error(
                  SimpleLocation.TOPLEVEL,
                  "Value from oneof already specifed for flattening:%n"
                      + "method = %s, message type = %s, oneof = %s",
                  method.getFullName(),
                  method.getInputFullName(),
                  oneofName));
          return null;
        }
        oneofNames.add(oneofName);
      }

      ResourceNameTreatment defaultResourceNameTreatment =
          methodConfigProto.getResourceNameTreatment();
      // if (!method.getResourceNameInputFields().isEmpty()) {
      //   defaultResourceNameTreatment = ResourceNameTreatment.STATIC_TYPES;
      // }
      if (!parameterField.mayBeInResourceName()) {
        defaultResourceNameTreatment = ResourceNameTreatment.NONE;
      }
      if (defaultResourceNameTreatment == null
          || defaultResourceNameTreatment.equals(ResourceNameTreatment.UNSET_TREATMENT)) {
        defaultResourceNameTreatment = ResourceNameTreatment.VALIDATE;
      }

      FieldConfig fieldConfig =
          FieldConfig.createFieldConfig(
              diagCollector,
              messageConfigs,
              methodConfigProto.getFieldNamePatternsMap(),
              resourceNameConfigs,
              parameterField,
              flatteningGroup.getParameterResourceNameTreatmentMap().get(parameter),
              defaultResourceNameTreatment);
      if (fieldConfig == null) {
        missing = true;
      } else {
        flattenedFieldConfigBuilder.put(parameter, fieldConfig);
      }
    }
    if (missing) {
      return null;
    }

    return new AutoValue_FlatteningConfig(
        flattenedFieldConfigBuilder.build(), flatteningGroup.getFlatteningGroupName());
  }

  /**
   * Creates an instance of FlatteningConfig based on a FlatteningGroupProto, linking it up with the
   * provided method.
   */
  @Nullable
  private static FlatteningConfig createFlatteningFromProtoFile(
      DiagCollector diagCollector,
      ResourceNameMessageConfigs messageConfigs,
      ImmutableMap<String, ResourceNameConfig> resourceNameConfigs,
      MethodSignature methodSignature,
      ProtoMethodModel method,
      ProtoParser protoParser) {

<<<<<<< HEAD
    ImmutableMap.Builder<String, FieldConfig> flattenedFieldConfigBuilder = ImmutableMap.builder();
    Set<String> oneofNames = new HashSet<>();
    if (methodSignature == null || methodSignature.getFieldsCount() == 0) return null;
=======
    // TODO(andrealin): combine this method with createFlatteningFromConfigProto.
    ImmutableMap.Builder<String, FieldConfig> flattenedFieldConfigBuilder = ImmutableMap.builder();
    Set<String> oneofNames = new HashSet<>();
>>>>>>> 156a4c66

    List<String> flattenedParams = Lists.newArrayList(methodSignature.getFieldsList());
    for (String parameter : flattenedParams) {

      ProtoField parameterField = method.getInputField(parameter);
      if (parameterField == null) {
        diagCollector.addDiag(
            Diag.error(
                SimpleLocation.TOPLEVEL,
                "Field missing for flattening: method = %s, message type = %s, field = %s",
                method.getFullName(),
                method.getInputFullName(),
                parameter));
        return null;
      }

      Oneof oneof = parameterField.getOneof();
      if (oneof != null) {
        String oneofName = oneof.getName();
        if (oneofNames.contains(oneofName)) {
          diagCollector.addDiag(
              Diag.error(
                  SimpleLocation.TOPLEVEL,
                  "Value from oneof already specifed for flattening:%n"
                      + "method = %s, message type = %s, oneof = %s",
                  method.getFullName(),
                  method.getInputFullName(),
                  oneofName));
          return null;
        }
        oneofNames.add(oneofName);
      }

      ResourceNameTreatment resourceNameTreatment = ResourceNameTreatment.NONE;
      String resourceNameType = protoParser.getResourceType(parameterField.getProtoField());
      if (!Strings.isNullOrEmpty(resourceNameType)) {
        resourceNameTreatment = ResourceNameTreatment.STATIC_TYPES;
      }
      FieldConfig fieldConfig =
          FieldConfig.createMessageFieldConfig(
              messageConfigs, resourceNameConfigs, parameterField, resourceNameTreatment);
      flattenedFieldConfigBuilder.put(parameter, fieldConfig);
    }
    return new AutoValue_FlatteningConfig(
        flattenedFieldConfigBuilder.build(), methodSignature.getFunctionName());
  }

  public Iterable<FieldModel> getFlattenedFields() {
    return FieldConfig.toFieldTypeIterable(getFlattenedFieldConfigs().values());
  }

  public FlatteningConfig withResourceNamesInSamplesOnly() {
    ImmutableMap<String, FieldConfig> newFlattenedFieldConfigs =
        getFlattenedFieldConfigs()
            .entrySet()
            .stream()
            .collect(
                ImmutableMap.toImmutableMap(
                    Map.Entry::getKey, e -> e.getValue().withResourceNameInSampleOnly()));
    return new AutoValue_FlatteningConfig(newFlattenedFieldConfigs, getFlatteningName());
  }

  public static boolean hasAnyRepeatedResourceNameParameter(FlatteningConfig flatteningGroup) {
    // Used in Java to prevent generating a flattened method with List<ResourceName> as a parameter
    // because that has the same type erasure as the version of the flattened method with
    // List<String> as a parameter.

    // TODO(gapic-generator issue #2137) Only use raw String type for repeated params
    // not for singular params in the same flattened method.
    return flatteningGroup
        .getFlattenedFieldConfigs()
        .values()
        .stream()
        .anyMatch(
            (FieldConfig fieldConfig) ->
                fieldConfig.getField().isRepeated() && fieldConfig.useResourceNameType());
  }

  /** Returns a string representing the ordered fields in a flattening config. */
  private static String flatteningConfigToString(FlatteningConfig flatteningConfig) {
    Iterable<FieldModel> paramList = flatteningConfig.getFlattenedFields();
    StringBuilder paramsAsString = new StringBuilder();
    paramList.forEach(p -> paramsAsString.append(p.getSimpleName()).append(", "));
    return paramsAsString.toString();
  }
}<|MERGE_RESOLUTION|>--- conflicted
+++ resolved
@@ -47,30 +47,16 @@
   @Nullable
   public abstract String getFlatteningName();
 
-<<<<<<< HEAD
-  @Nullable
-  static ImmutableList<FlatteningConfig> createFlatteningConfigs(
-=======
   /**
    * Returns a map of a string representing a list of the fields in a flattening, to the flattening
    * config created from a method in the gapic config.
    */
   private static Map<String, FlatteningConfig> createFlatteningsFromGapicConfig(
->>>>>>> 156a4c66
       DiagCollector diagCollector,
       ResourceNameMessageConfigs messageConfigs,
       ImmutableMap<String, ResourceNameConfig> resourceNameConfigs,
       MethodConfigProto methodConfigProto,
       MethodModel methodModel) {
-<<<<<<< HEAD
-    return createFlatteningConfigs(
-        diagCollector,
-        messageConfigs,
-        resourceNameConfigs,
-        methodConfigProto,
-        methodModel,
-        new ProtoParser());
-=======
 
     Map<String, FlatteningConfig> flatteningConfigs = new LinkedHashMap<>();
 
@@ -107,7 +93,6 @@
       return null;
     }
     return ImmutableList.copyOf(flatteningConfigMap.values());
->>>>>>> 156a4c66
   }
 
   @VisibleForTesting
@@ -117,11 +102,6 @@
       ResourceNameMessageConfigs messageConfigs,
       ImmutableMap<String, ResourceNameConfig> resourceNameConfigs,
       MethodConfigProto methodConfigProto,
-<<<<<<< HEAD
-      MethodModel methodModel,
-      ProtoParser protoParser) {
-    boolean missing = false;
-=======
       ProtoMethodModel methodModel,
       ProtoParser protoParser) {
 
@@ -140,60 +120,10 @@
       return null;
     }
 
->>>>>>> 156a4c66
     // Enforce unique flattening configs, in case proto annotations overlaps with configProto
     // flattening.
     Map<String, FlatteningConfig> flatteningConfigs = new LinkedHashMap<>();
 
-<<<<<<< HEAD
-    for (FlatteningGroupProto flatteningGroup : methodConfigProto.getFlattening().getGroupsList()) {
-      FlatteningConfig groupConfig =
-          FlatteningConfig.createFlatteningFromConfigProto(
-              diagCollector,
-              messageConfigs,
-              resourceNameConfigs,
-              methodConfigProto,
-              flatteningGroup,
-              methodModel);
-      if (groupConfig == null) {
-        missing = true;
-      } else {
-        flatteningConfigs.put(flatteningConfigToString(groupConfig), groupConfig);
-      }
-    }
-    if (missing) {
-      return null;
-    }
-
-    // Get flattenings from protofile annotations, let these override flattenings from GAPIC config.
-    if (methodModel instanceof ProtoMethodModel) {
-      ProtoMethodModel protoMethodModel = (ProtoMethodModel) methodModel;
-      List<MethodSignature> methodSignatures = protoParser.getMethodSignatures(protoMethodModel);
-      for (MethodSignature signature : methodSignatures) {
-        if (signature.getFieldsCount() == 0) {
-          break;
-        }
-        FlatteningConfig groupConfig =
-            FlatteningConfig.createFlatteningFromProtoFile(
-                diagCollector,
-                messageConfigs,
-                resourceNameConfigs,
-                signature,
-                protoMethodModel,
-                protoParser);
-        if (groupConfig == null) {
-          missing = true;
-        } else {
-          flatteningConfigs.put(flatteningConfigToString(groupConfig), groupConfig);
-        }
-      }
-      if (missing) {
-        return null;
-      }
-    }
-
-    return ImmutableList.copyOf(flatteningConfigs.values());
-=======
     flatteningConfigs.putAll(flatteningConfigsFromGapicConfig);
     // Let flattenings from proto annotations override flattenings from GAPIC config.
     flatteningConfigs.putAll(flatteningConfigsFromProtoFile);
@@ -239,7 +169,6 @@
       return null;
     }
     return flatteningConfigs;
->>>>>>> 156a4c66
   }
 
   /**
@@ -295,9 +224,6 @@
 
       ResourceNameTreatment defaultResourceNameTreatment =
           methodConfigProto.getResourceNameTreatment();
-      // if (!method.getResourceNameInputFields().isEmpty()) {
-      //   defaultResourceNameTreatment = ResourceNameTreatment.STATIC_TYPES;
-      // }
       if (!parameterField.mayBeInResourceName()) {
         defaultResourceNameTreatment = ResourceNameTreatment.NONE;
       }
@@ -342,15 +268,9 @@
       ProtoMethodModel method,
       ProtoParser protoParser) {
 
-<<<<<<< HEAD
-    ImmutableMap.Builder<String, FieldConfig> flattenedFieldConfigBuilder = ImmutableMap.builder();
-    Set<String> oneofNames = new HashSet<>();
-    if (methodSignature == null || methodSignature.getFieldsCount() == 0) return null;
-=======
     // TODO(andrealin): combine this method with createFlatteningFromConfigProto.
     ImmutableMap.Builder<String, FieldConfig> flattenedFieldConfigBuilder = ImmutableMap.builder();
     Set<String> oneofNames = new HashSet<>();
->>>>>>> 156a4c66
 
     List<String> flattenedParams = Lists.newArrayList(methodSignature.getFieldsList());
     for (String parameter : flattenedParams) {
