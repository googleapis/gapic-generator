--- conflicted
+++ resolved
@@ -868,11 +868,8 @@
     return null;
   }
 
-<<<<<<< HEAD
-=======
   // Describes if a GAPIC config was given as input. This is a wrapper around checking
   // `if (ConfigProto == null)`, and letting ConfigProto be non-null internally avoids NPEs.
->>>>>>> 9473c897
   public enum GapicConfigPresence {
     NOT_PROVIDED,
     PROVIDED
