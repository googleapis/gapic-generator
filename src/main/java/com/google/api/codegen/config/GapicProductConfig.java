/* Copyright 2016 Google Inc
 *
 * Licensed under the Apache License, Version 2.0 (the "License");
 * you may not use this file except in compliance with the License.
 * You may obtain a copy of the License at
 *
 *      http://www.apache.org/licenses/LICENSE-2.0
 *
 * Unless required by applicable law or agreed to in writing, software
 * distributed under the License is distributed on an "AS IS" BASIS,
 * WITHOUT WARRANTIES OR CONDITIONS OF ANY KIND, either express or implied.
 * See the License for the specific language governing permissions and
 * limitations under the License.
 */
package com.google.api.codegen.config;

import com.google.api.codegen.CollectionConfigProto;
import com.google.api.codegen.CollectionOneofProto;
import com.google.api.codegen.ConfigProto;
import com.google.api.codegen.FixedResourceNameValueProto;
import com.google.api.codegen.InterfaceConfigProto;
import com.google.api.codegen.LanguageSettingsProto;
import com.google.api.codegen.LicenseHeaderProto;
import com.google.api.codegen.ResourceNameTreatment;
import com.google.api.codegen.discogapic.DiscoGapicInterfaceConfig;
import com.google.api.codegen.discovery.Document;
import com.google.api.tools.framework.model.Diag;
import com.google.api.tools.framework.model.DiagCollector;
import com.google.api.tools.framework.model.Field;
import com.google.api.tools.framework.model.Interface;
import com.google.api.tools.framework.model.Model;
import com.google.api.tools.framework.model.ProtoFile;
import com.google.api.tools.framework.model.SimpleLocation;
import com.google.api.tools.framework.model.SymbolTable;
import com.google.auto.value.AutoValue;
import com.google.common.annotations.VisibleForTesting;
import com.google.common.base.Charsets;
import com.google.common.base.Strings;
import com.google.common.collect.ImmutableList;
import com.google.common.collect.ImmutableMap;
import com.google.common.collect.Iterables;
import com.google.common.io.CharStreams;
import java.io.IOException;
import java.io.InputStream;
import java.io.InputStreamReader;
import java.util.LinkedHashMap;
import javax.annotation.Nullable;

/**
 * GapicProductConfig represents client code-gen config for an API product contained in a
 * {api}_gapic.yaml configuration file.
 */
@AutoValue
public abstract class GapicProductConfig implements ProductConfig {
<<<<<<< HEAD
  abstract ImmutableMap<String, InterfaceConfig> getInterfaceConfigMap();
=======
  /** Returns the interface config map. */
  public abstract ImmutableMap<String, GapicInterfaceConfig> getInterfaceConfigMap();
>>>>>>> c5e2eaff

  /** Returns the package name. */
  public abstract String getPackageName();

  /** Returns the location of the domain layer, if any. */
  public abstract String getDomainLayerLocation();

  /** Returns the resource name messages configuration. If none was specified, returns null. */
  @Nullable
  public abstract ResourceNameMessageConfigs getResourceNameMessageConfigs();

  /** Returns the lines from the configured copyright file. */
  @Override
  public abstract ImmutableList<String> getCopyrightLines();

  /** Returns the lines from the configured license file. */
  @Override
  public abstract ImmutableList<String> getLicenseLines();

  /** Returns a map from entity names to resource name configs. */
  public abstract ImmutableMap<String, ResourceNameConfig> getResourceNameConfigs();

  /**
   * Returns a map from fully qualified field names to FieldConfigs for all fields that have a
   * resource name type specified. This is the default field config for each field, and should be
   * used when not in the context of a particular method or flattening configuration.
   */
  public abstract ImmutableMap<String, FieldConfig> getDefaultResourceNameFieldConfigMap();

  /**
   * Creates an instance of GapicProductConfig based on ConfigProto, linking up API interface
   * configurations with specified interfaces in interfaceConfigMap. On errors, null will be
   * returned, and diagnostics are reported to the model.
   */
  @Nullable
  public static GapicProductConfig create(Model model, ConfigProto configProto) {

    // Get the proto file containing the first interface listed in the config proto, and use it as
    // the assigned file for generated resource names, and to get the default message namespace
    ProtoFile file =
        model.getSymbolTable().lookupInterface(configProto.getInterfaces(0).getName()).getFile();
    String defaultPackage = file.getProto().getPackage();

    ResourceNameMessageConfigs messageConfigs =
        ResourceNameMessageConfigs.createMessageResourceTypesConfig(
            model, configProto, defaultPackage);

    ImmutableMap<String, ResourceNameConfig> resourceNameConfigs =
        createResourceNameConfigs(model.getDiagCollector(), configProto, file);

    LanguageSettingsProto settings =
        configProto.getLanguageSettings().get(configProto.getLanguage());
    if (settings == null) {
      settings = LanguageSettingsProto.getDefaultInstance();
    }

    ImmutableMap<String, InterfaceConfig> interfaceConfigMap =
        createInterfaceConfigMap(
            model.getDiagCollector(),
            configProto,
            settings,
            messageConfigs,
            resourceNameConfigs,
            model.getSymbolTable());

    ImmutableList<String> copyrightLines = null;
    ImmutableList<String> licenseLines = null;
    try {
      LicenseHeaderProto licenseHeader =
          configProto
              .getLicenseHeader()
              .toBuilder()
              .mergeFrom(settings.getLicenseHeaderOverride())
              .build();
      copyrightLines = loadCopyrightLines(model.getDiagCollector(), licenseHeader);
      licenseLines = loadLicenseLines(model.getDiagCollector(), licenseHeader);
    } catch (Exception e) {
      model
          .getDiagCollector()
          .addDiag(Diag.error(SimpleLocation.TOPLEVEL, "Exception: %s", e.getMessage()));
      e.printStackTrace(System.err);
      throw new RuntimeException(e);
    }

    if (interfaceConfigMap == null || copyrightLines == null || licenseLines == null) {
      return null;
    } else {
      return new AutoValue_GapicProductConfig(
          interfaceConfigMap,
          settings.getPackageName(),
          settings.getDomainLayerLocation(),
          messageConfigs,
          copyrightLines,
          licenseLines,
          resourceNameConfigs,
          createResponseFieldConfigMap(messageConfigs, resourceNameConfigs));
    }
  }

  @Nullable
  public static GapicProductConfig create(Document document, ConfigProto configProto) {
    ImmutableMap<String, InterfaceConfig> interfaceConfigMap =
        ImmutableMap.<String, InterfaceConfig>builder()
            .put(document.name(), DiscoGapicInterfaceConfig.createInterfaceConfig(document))
            .build();
    // TODO actually load data

    LanguageSettingsProto settings =
        configProto.getLanguageSettings().get(configProto.getLanguage());
    if (settings == null) {
      settings = LanguageSettingsProto.getDefaultInstance();
    }

    return createDummyInstance(interfaceConfigMap, settings.getPackageName(), "", null);
  }

  /** Creates an GapicProductConfig with no content. Exposed for testing. */
  @VisibleForTesting
  public static GapicProductConfig createDummyInstance() {
    return createDummyInstance(ImmutableMap.<String, InterfaceConfig>of(), "", "", null);
  }

  /** Creates an GapicProductConfig with fixed content. Exposed for testing. */
  @VisibleForTesting
  public static GapicProductConfig createDummyInstance(
      ImmutableMap<String, InterfaceConfig> interfaceConfigMap,
      String packageName,
      String domainLayerLocation,
      ResourceNameMessageConfigs messageConfigs) {
    return new AutoValue_GapicProductConfig(
        interfaceConfigMap,
        packageName,
        domainLayerLocation,
        messageConfigs,
        ImmutableList.<String>of(),
        ImmutableList.<String>of(),
        ImmutableMap.<String, ResourceNameConfig>of(),
        createResponseFieldConfigMap(
            messageConfigs, ImmutableMap.<String, ResourceNameConfig>of()));
  }

  private static ImmutableMap<String, InterfaceConfig> createInterfaceConfigMap(
      DiagCollector diagCollector,
      ConfigProto configProto,
      LanguageSettingsProto languageSettings,
      ResourceNameMessageConfigs messageConfigs,
      ImmutableMap<String, ResourceNameConfig> resourceNameConfigs,
      SymbolTable symbolTable) {
    ImmutableMap.Builder<String, InterfaceConfig> interfaceConfigMap =
        ImmutableMap.<String, InterfaceConfig>builder();
    for (InterfaceConfigProto interfaceConfigProto : configProto.getInterfacesList()) {
      Interface apiInterface = symbolTable.lookupInterface(interfaceConfigProto.getName());
      if (apiInterface == null || !apiInterface.isReachable()) {
        diagCollector.addDiag(
            Diag.error(
                SimpleLocation.TOPLEVEL,
                "interface not found: %s",
                interfaceConfigProto.getName()));
        continue;
      }
      String interfaceNameOverride =
          languageSettings.getInterfaceNames().get(interfaceConfigProto.getName());

      GapicInterfaceConfig interfaceConfig =
          GapicInterfaceConfig.createInterfaceConfig(
              diagCollector,
              configProto.getLanguage(),
              interfaceConfigProto,
              apiInterface,
              interfaceNameOverride,
              messageConfigs,
              resourceNameConfigs);
      if (interfaceConfig == null) {
        continue;
      }
      interfaceConfigMap.put(interfaceConfigProto.getName(), interfaceConfig);
    }

    if (diagCollector.getErrorCount() > 0) {
      return null;
    } else {
      return interfaceConfigMap.build();
    }
  }

  private static ImmutableList<String> loadCopyrightLines(
      DiagCollector diagCollector, LicenseHeaderProto licenseHeaderProto) throws IOException {
    if (licenseHeaderProto == null) {
      diagCollector.addDiag(Diag.error(SimpleLocation.TOPLEVEL, "license_header missing"));
      return null;
    }
    if (Strings.isNullOrEmpty(licenseHeaderProto.getCopyrightFile())) {
      diagCollector.addDiag(
          Diag.error(SimpleLocation.TOPLEVEL, "license_header.copyright_file missing"));
      return null;
    }

    return getResourceLines(licenseHeaderProto.getCopyrightFile());
  }

  private static ImmutableList<String> loadLicenseLines(
      DiagCollector diagCollector, LicenseHeaderProto licenseHeaderProto) throws IOException {
    if (licenseHeaderProto == null) {
      diagCollector.addDiag(Diag.error(SimpleLocation.TOPLEVEL, "license_header missing"));
      return null;
    }
    if (Strings.isNullOrEmpty(licenseHeaderProto.getLicenseFile())) {
      diagCollector.addDiag(
          Diag.error(SimpleLocation.TOPLEVEL, "license_header.license_file missing"));
      return null;
    }

    return getResourceLines(licenseHeaderProto.getLicenseFile());
  }

  private static ImmutableList<String> getResourceLines(String resourceFileName)
      throws IOException {
    InputStream fileStream = ConfigProto.class.getResourceAsStream(resourceFileName);
    InputStreamReader fileReader = new InputStreamReader(fileStream, Charsets.UTF_8);
    return ImmutableList.copyOf(CharStreams.readLines(fileReader));
  }

  private static ImmutableMap<String, ResourceNameConfig> createResourceNameConfigs(
      DiagCollector diagCollector, ConfigProto configProto, ProtoFile file) {
    ImmutableMap<String, SingleResourceNameConfig> singleResourceNameConfigs =
        createSingleResourceNameConfigs(diagCollector, configProto, file);
    ImmutableMap<String, FixedResourceNameConfig> fixedResourceNameConfigs =
        createFixedResourceNameConfigs(
            diagCollector, configProto.getFixedResourceNameValuesList(), file);
    ImmutableMap<String, ResourceNameOneofConfig> resourceNameOneofConfigs =
        createResourceNameOneofConfigs(
            diagCollector,
            configProto.getCollectionOneofsList(),
            singleResourceNameConfigs,
            fixedResourceNameConfigs,
            file);

    ImmutableMap.Builder<String, ResourceNameConfig> resourceCollectionMap = ImmutableMap.builder();
    resourceCollectionMap.putAll(singleResourceNameConfigs);
    resourceCollectionMap.putAll(resourceNameOneofConfigs);
    resourceCollectionMap.putAll(fixedResourceNameConfigs);
    return resourceCollectionMap.build();
  }

  private static ImmutableMap<String, SingleResourceNameConfig> createSingleResourceNameConfigs(
      DiagCollector diagCollector, ConfigProto configProto, ProtoFile file) {
    LinkedHashMap<String, SingleResourceNameConfig> singleResourceNameConfigsMap =
        new LinkedHashMap<>();
    for (CollectionConfigProto collectionConfigProto : configProto.getCollectionsList()) {
      createSingleResourceNameConfig(
          diagCollector, collectionConfigProto, singleResourceNameConfigsMap, file);
    }
    for (InterfaceConfigProto interfaceConfigProto : configProto.getInterfacesList()) {
      for (CollectionConfigProto collectionConfigProto :
          interfaceConfigProto.getCollectionsList()) {
        createSingleResourceNameConfig(
            diagCollector, collectionConfigProto, singleResourceNameConfigsMap, file);
      }
    }

    if (diagCollector.getErrorCount() > 0) {
      return null;
    } else {
      return ImmutableMap.copyOf(singleResourceNameConfigsMap);
    }
  }

  private static void createSingleResourceNameConfig(
      DiagCollector diagCollector,
      CollectionConfigProto collectionConfigProto,
      LinkedHashMap<String, SingleResourceNameConfig> singleResourceNameConfigsMap,
      ProtoFile file) {
    SingleResourceNameConfig singleResourceNameConfig =
        SingleResourceNameConfig.createSingleResourceName(
            diagCollector, collectionConfigProto, file);
    if (singleResourceNameConfig == null) {
      return;
    }
    if (singleResourceNameConfigsMap.containsKey(singleResourceNameConfig.getEntityName())) {
      SingleResourceNameConfig otherConfig =
          singleResourceNameConfigsMap.get(singleResourceNameConfig.getEntityName());
      if (!singleResourceNameConfig.getNamePattern().equals(otherConfig.getNamePattern())) {
        diagCollector.addDiag(
            Diag.error(
                SimpleLocation.TOPLEVEL,
                "Inconsistent collection configs across interfaces. Entity name: "
                    + singleResourceNameConfig.getEntityName()));
      }
    } else {
      singleResourceNameConfigsMap.put(
          singleResourceNameConfig.getEntityName(), singleResourceNameConfig);
    }
  }

  private static ImmutableMap<String, FixedResourceNameConfig> createFixedResourceNameConfigs(
      DiagCollector diagCollector,
      Iterable<FixedResourceNameValueProto> fixedConfigProtos,
      ProtoFile file) {
    ImmutableMap.Builder<String, FixedResourceNameConfig> fixedConfigBuilder =
        ImmutableMap.builder();
    for (FixedResourceNameValueProto fixedConfigProto : fixedConfigProtos) {
      FixedResourceNameConfig fixedConfig =
          FixedResourceNameConfig.createFixedResourceNameConfig(
              diagCollector, fixedConfigProto, file);
      if (fixedConfig == null) {
        continue;
      }
      fixedConfigBuilder.put(fixedConfig.getEntityName(), fixedConfig);
    }
    return fixedConfigBuilder.build();
  }

  private static ImmutableMap<String, ResourceNameOneofConfig> createResourceNameOneofConfigs(
      DiagCollector diagCollector,
      Iterable<CollectionOneofProto> oneofConfigProtos,
      ImmutableMap<String, SingleResourceNameConfig> singleResourceNameConfigs,
      ImmutableMap<String, FixedResourceNameConfig> fixedResourceNameConfigs,
      ProtoFile file) {
    ImmutableMap.Builder<String, ResourceNameOneofConfig> oneofConfigBuilder =
        ImmutableMap.builder();
    for (CollectionOneofProto oneofProto : oneofConfigProtos) {
      ResourceNameOneofConfig oneofConfig =
          ResourceNameOneofConfig.createResourceNameOneof(
              diagCollector, oneofProto, singleResourceNameConfigs, fixedResourceNameConfigs, file);
      if (oneofConfig == null) {
        continue;
      }
      oneofConfigBuilder.put(oneofConfig.getEntityName(), oneofConfig);
    }
    return oneofConfigBuilder.build();
  }

  private static ImmutableMap<String, FieldConfig> createResponseFieldConfigMap(
      ResourceNameMessageConfigs messageConfig,
      ImmutableMap<String, ResourceNameConfig> resourceNameConfigs) {

    ImmutableMap.Builder<String, FieldConfig> builder = ImmutableMap.builder();
    if (messageConfig == null) {
      return builder.build();
    }
    for (Field field : messageConfig.getFieldsWithResourceNamesByMessage().values()) {
      builder.put(
          field.getFullName(),
          FieldConfig.createMessageFieldConfig(
              messageConfig, resourceNameConfigs, field, ResourceNameTreatment.STATIC_TYPES));
    }
    return builder.build();
  }

  /** Returns the GapicInterfaceConfig for the given API interface. */
  public GapicInterfaceConfig getInterfaceConfig(Interface apiInterface) {
    return (GapicInterfaceConfig) getInterfaceConfigMap().get(apiInterface.getFullName());
  }

  public InterfaceConfig getInterfaceConfig(String fullName) {
    return getInterfaceConfigMap().get(fullName);
  }

  public Iterable<SingleResourceNameConfig> getSingleResourceNameConfigs() {
    return Iterables.filter(getResourceNameConfigs().values(), SingleResourceNameConfig.class);
  }

  /**
   * Returns a SingleResourceNameConfig object for the given entity name. If the entityName
   * corresponds to a ResourceNameOneofConfig which contains at least one SingleResourceNameConfig,
   * then the first of those SingleResourceNameConfigs is returned. If the entityName is neither a
   * SingleResourceNameConfig or ResourceNameOneofConfig containing a SingleResourceNameConfig, then
   * returns null.
   */
  public SingleResourceNameConfig getSingleResourceNameConfig(String entityName) {
    ResourceNameConfig resourceNameConfig = getResourceNameConfigs().get(entityName);
    if (resourceNameConfig != null && resourceNameConfig instanceof SingleResourceNameConfig) {
      return (SingleResourceNameConfig) resourceNameConfig;
    }
    if (resourceNameConfig != null && resourceNameConfig instanceof ResourceNameOneofConfig) {
      ResourceNameOneofConfig oneofConfig = (ResourceNameOneofConfig) resourceNameConfig;
      if (Iterables.size(oneofConfig.getSingleResourceNameConfigs()) > 0) {
        return Iterables.get(oneofConfig.getSingleResourceNameConfigs(), 0);
      }
    }
    return null;
  }
}<|MERGE_RESOLUTION|>--- conflicted
+++ resolved
@@ -52,12 +52,10 @@
  */
 @AutoValue
 public abstract class GapicProductConfig implements ProductConfig {
-<<<<<<< HEAD
   abstract ImmutableMap<String, InterfaceConfig> getInterfaceConfigMap();
-=======
+
   /** Returns the interface config map. */
   public abstract ImmutableMap<String, GapicInterfaceConfig> getInterfaceConfigMap();
->>>>>>> c5e2eaff
 
   /** Returns the package name. */
   public abstract String getPackageName();
