/* Copyright 2016 Google LLC
 *
 * Licensed under the Apache License, Version 2.0 (the "License");
 * you may not use this file except in compliance with the License.
 * You may obtain a copy of the License at
 *
 *      https://www.apache.org/licenses/LICENSE-2.0
 *
 * Unless required by applicable law or agreed to in writing, software
 * distributed under the License is distributed on an "AS IS" BASIS,
 * WITHOUT WARRANTIES OR CONDITIONS OF ANY KIND, either express or implied.
 * See the License for the specific language governing permissions and
 * limitations under the License.
 */
package com.google.api.codegen.config;

import com.google.api.Resource;
import com.google.api.ResourceSet;
import com.google.api.codegen.CollectionConfigProto;
import com.google.api.codegen.CollectionOneofProto;
import com.google.api.codegen.ConfigProto;
import com.google.api.codegen.FixedResourceNameValueProto;
import com.google.api.codegen.InterfaceConfigProto;
import com.google.api.codegen.LanguageSettingsProto;
import com.google.api.codegen.MethodConfigProto;
import com.google.api.codegen.ReleaseLevel;
import com.google.api.codegen.ResourceNameTreatment;
import com.google.api.codegen.common.TargetLanguage;
import com.google.api.codegen.configgen.transformer.LanguageTransformer;
import com.google.api.codegen.util.LicenseHeaderUtil;
import com.google.api.codegen.util.ProtoParser;
import com.google.api.tools.framework.model.Diag;
import com.google.api.tools.framework.model.DiagCollector;
import com.google.api.tools.framework.model.Interface;
import com.google.api.tools.framework.model.Method;
import com.google.api.tools.framework.model.Model;
import com.google.api.tools.framework.model.ProtoFile;
import com.google.api.tools.framework.model.SimpleLocation;
import com.google.api.tools.framework.model.SymbolTable;
import com.google.api.tools.framework.tools.ToolUtil;
import com.google.auto.value.AutoValue;
import com.google.common.annotations.VisibleForTesting;
import com.google.common.base.Strings;
import com.google.common.collect.ImmutableList;
import com.google.common.collect.ImmutableMap;
import com.google.common.collect.ImmutableSortedMap;
import com.google.common.collect.Iterables;
import com.google.protobuf.DescriptorProtos;
import java.util.Comparator;
import java.util.HashMap;
import java.util.LinkedHashMap;
import java.util.List;
import java.util.Map;
import java.util.Map.Entry;
import java.util.Optional;
import java.util.stream.Collectors;
import javax.annotation.Nullable;
import org.apache.commons.lang3.StringUtils;

/**
 * GapicProductConfig represents client code-gen config for an API product contained in a
 * {api}_gapic.yaml configuration file.
 */
@AutoValue
public abstract class GapicProductConfig implements ProductConfig {
  public abstract ImmutableMap<String, ? extends InterfaceConfig> getInterfaceConfigMap();

  /** Returns the package name. */
  @Override
  public abstract String getPackageName();

  /** Returns the location of the domain layer, if any. */
  public abstract String getDomainLayerLocation();

  /** Returns the release level, if any. */
  public abstract ReleaseLevel getReleaseLevel();

  /** Returns the resource name messages configuration. If none was specified, returns null. */
  @Nullable
  public abstract ResourceNameMessageConfigs getResourceNameMessageConfigs();

  /** Returns the lines from the configured copyright file. */
  @Override
  public abstract ImmutableList<String> getCopyrightLines();

  /** Returns the lines from the configured license file. */
  @Override
  public abstract ImmutableList<String> getLicenseLines();

  /** Returns a map from entity names to resource name configs. */
  public abstract ImmutableMap<String, ResourceNameConfig> getResourceNameConfigs();

  /** Returns the type of transport for the generated client. Defaults to Grpc. */
  public abstract TransportProtocol getTransportProtocol();

  /**
   * Returns a map from fully qualified field names to FieldConfigs for all fields that have a
   * resource name type specified. This is the default field config for each field, and should be
   * used when not in the context of a particular method or flattening configuration.
   */
  public abstract ImmutableMap<String, FieldConfig> getDefaultResourceNameFieldConfigMap();

  /** Returns the version of config schema. */
  @Nullable
  public abstract String getConfigSchemaVersion();

  public GapicProductConfig withPackageName(String packageName) {
    return new AutoValue_GapicProductConfig(
        getInterfaceConfigMap(),
        packageName,
        getDomainLayerLocation(),
        getReleaseLevel(),
        getResourceNameMessageConfigs(),
        getCopyrightLines(),
        getLicenseLines(),
        getResourceNameConfigs(),
        getTransportProtocol(),
        getDefaultResourceNameFieldConfigMap(),
        getConfigSchemaVersion());
  }

  @Nullable
  public static GapicProductConfig create(
      Model model, ConfigProto configProto, TargetLanguage language) {
    return create(model, configProto, null, language);
  }

  /**
   * Creates an instance of GapicProductConfig based on ConfigProto, linking up API interface
   * configurations with specified interfaces in interfaceConfigMap. On errors, null will be
   * returned, and diagnostics are reported to the model.
   *
   * @param model The protobuf model for which we are creating a config.
   * @param configProto The parsed set of config files from input
   * @param protoPackage The source proto package, as opposed to imported protos, that we will
   *     generate clients for.
   * @param language The language that this config will be used to generate a client in.
   */
  @Nullable
  public static GapicProductConfig create(
      Model model,
      @Nullable ConfigProto configProto,
      @Nullable String protoPackage,
      TargetLanguage language) {

    final String defaultPackage;

    if (protoPackage != null) {
      // Default to using --package option for value of default package and first API protoFile.
      defaultPackage = protoPackage;
    } else if (configProto != null) {
      // Otherwise use configProto to get the proto file containing the first interface listed in
      // the config proto, and use it as
      // the assigned file for generated resource names, and to get the default message namespace.
      ProtoFile file =
          model.getSymbolTable().lookupInterface(configProto.getInterfaces(0).getName()).getFile();
      defaultPackage = file.getProto().getPackage();
    } else {
      throw new NullPointerException("configProto and protoPackage cannot both be null.");
    }

    List<ProtoFile> sourceProtos =
        model
            .getFiles()
            .stream()
            .filter(f -> f.getProto().getPackage().equals(defaultPackage))
            .collect(Collectors.toList());

    if (protoPackage != null && configProto == null) {
      if (sourceProtos.isEmpty()) {
        model
            .getDiagReporter()
            .getDiagCollector()
            .addDiag(
                Diag.error(
                    SimpleLocation.TOPLEVEL,
                    "There are no source proto files with package %s",
                    defaultPackage));
      }
      sourceProtos.forEach(model::addRoot);
    }

    ProtoParser protoParser = new ProtoParser();
    boolean configPresence = true;
    if (configProto == null) {
      configProto = ConfigProto.getDefaultInstance();
      configPresence = false;
    }

    DiagCollector diagCollector = model.getDiagReporter().getDiagCollector();

    Map<Resource, ProtoFile> resourceDefs =
        protoParser.getResourceDefs(sourceProtos, diagCollector);
    Map<ResourceSet, ProtoFile> resourceSetDefs =
        protoParser.getResourceSetDefs(sourceProtos, diagCollector);

    // Get list of fields from proto
    ResourceNameMessageConfigs messageConfigs =
        ResourceNameMessageConfigs.createMessageResourceTypesConfig(
            sourceProtos, configProto, defaultPackage, resourceDefs, resourceSetDefs, protoParser);

    ImmutableMap<String, ResourceNameConfig> resourceNameConfigs =
        createResourceNameConfigs(
            diagCollector,
            configProto,
            sourceProtos,
            language,
            resourceDefs,
            resourceSetDefs,
            protoParser);

    if (resourceNameConfigs == null) {
      return null;
    }

    TransportProtocol transportProtocol = TransportProtocol.GRPC;

    String clientPackageName;
    LanguageSettingsProto settings =
        configProto.getLanguageSettingsMap().get(language.toString().toLowerCase());
    if (settings == null) {
      settings = LanguageSettingsProto.getDefaultInstance();
      String basePackageName =
          Optional.ofNullable(protoPackage).orElse(protoParser.getPackageName(model));
      clientPackageName =
          LanguageTransformer.getFormattedPackageName(language.name(), basePackageName);
    } else {
      clientPackageName = settings.getPackageName();
    }

    // Collect the interfaces (clients) and methods that we will generate on the surface.
    // Not all methods defined in the protofiles will be generated on the surface.
<<<<<<< HEAD
    ImmutableMap<Interface, InterfaceConfigProto> interfacesMap =
        createInterfacesMap(
            diagCollector, configProto.getInterfacesList(), sourceProtos, model.getSymbolTable());
    ImmutableMap<Interface, ImmutableMap<Method, MethodConfigProto>> methodsMap =
        createMethodsMap(interfacesMap, diagCollector, configPresence);
=======
    ImmutableList<GapicInterfaceInput> interfaceInputs =
        createInterfaceInputs(
            diagCollector,
            configProto.getInterfacesList(),
            sourceProtos,
            model.getSymbolTable(),
            configPresence);
    if (interfaceInputs == null) {
      return null;
    }
>>>>>>> 4b519b57

    ImmutableMap<String, InterfaceConfig> interfaceConfigMap =
        createInterfaceConfigMap(
            diagCollector,
<<<<<<< HEAD
            interfacesMap,
            methodsMap,
=======
            interfaceInputs,
>>>>>>> 4b519b57
            defaultPackage,
            settings,
            messageConfigs,
            resourceNameConfigs,
            language,
            protoParser);

    ImmutableList<String> copyrightLines;
    ImmutableList<String> licenseLines;
    String configSchemaVersion = null;

    try {
      LicenseHeaderUtil licenseHeaderUtil =
          LicenseHeaderUtil.create(
              configProto, settings, model.getDiagReporter().getDiagCollector());
      copyrightLines = licenseHeaderUtil.loadCopyrightLines();
      licenseLines = licenseHeaderUtil.loadLicenseLines();
    } catch (Exception e) {
      model
          .getDiagReporter()
          .getDiagCollector()
          .addDiag(Diag.error(SimpleLocation.TOPLEVEL, "Exception: %s", e.getMessage()));
      e.printStackTrace(System.err);
      throw new RuntimeException(e);
    }

    if (!configProto.equals(ConfigProto.getDefaultInstance())) {
      configSchemaVersion = configProto.getConfigSchemaVersion();
      if (Strings.isNullOrEmpty(configSchemaVersion)) {
        model
            .getDiagReporter()
            .getDiagCollector()
            .addDiag(
                Diag.error(
                    SimpleLocation.TOPLEVEL,
                    "config_schema_version field is required in GAPIC yaml."));
      }
    }

    if (interfaceConfigMap == null || copyrightLines == null || licenseLines == null) {
      return null;
    }
    return new AutoValue_GapicProductConfig(
        interfaceConfigMap,
        clientPackageName,
        settings.getDomainLayerLocation(),
        settings.getReleaseLevel(),
        messageConfigs,
        copyrightLines,
        licenseLines,
        resourceNameConfigs,
        transportProtocol,
        createResponseFieldConfigMap(messageConfigs, resourceNameConfigs),
        configSchemaVersion);
  }

  public static GapicProductConfig create(
      DiscoApiModel model, ConfigProto configProto, TargetLanguage language) {
    String defaultPackage =
        configProto
            .getLanguageSettingsMap()
            .get(language.toString().toLowerCase())
            .getPackageName();

    ResourceNameMessageConfigs messageConfigs =
        ResourceNameMessageConfigs.createMessageResourceTypesConfig(
            model, configProto, defaultPackage);

    ImmutableMap<String, ResourceNameConfig> resourceNameConfigs =
        createResourceNameConfigs(model.getDiagCollector(), configProto, language);

    TransportProtocol transportProtocol = TransportProtocol.HTTP;

    LanguageSettingsProto settings =
        configProto.getLanguageSettingsMap().get(language.toString().toLowerCase());
    if (settings == null) {
      settings = LanguageSettingsProto.getDefaultInstance();
    }

    ImmutableMap<String, InterfaceConfig> interfaceConfigMap =
        createDiscoGapicInterfaceConfigMap(
            model, configProto, settings, messageConfigs, resourceNameConfigs, language);

    ImmutableList<String> copyrightLines;
    ImmutableList<String> licenseLines;
    try {
      LicenseHeaderUtil licenseHeaderUtil =
          LicenseHeaderUtil.create(configProto, settings, model.getDiagCollector());
      copyrightLines = licenseHeaderUtil.loadCopyrightLines();
      licenseLines = licenseHeaderUtil.loadLicenseLines();
    } catch (Exception e) {
      model
          .getDiagCollector()
          .addDiag(Diag.error(SimpleLocation.TOPLEVEL, "Exception: %s", e.getMessage()));
      e.printStackTrace(System.err);
      throw new RuntimeException(e);
    }

    String configSchemaVersion = configProto.getConfigSchemaVersion();
    if (Strings.isNullOrEmpty(configSchemaVersion)) {
      model
          .getDiagCollector()
          .addDiag(
              Diag.error(
                  SimpleLocation.TOPLEVEL,
                  "config_schema_version field is required in GAPIC yaml."));
    }

    return new AutoValue_GapicProductConfig(
        interfaceConfigMap,
        settings.getPackageName(),
        settings.getDomainLayerLocation(),
        settings.getReleaseLevel(),
        messageConfigs,
        copyrightLines,
        licenseLines,
        resourceNameConfigs,
        transportProtocol,
        createResponseFieldConfigMap(messageConfigs, resourceNameConfigs),
        configSchemaVersion);
  }

  /** Creates an GapicProductConfig with no content. Exposed for testing. */
  @VisibleForTesting
  public static GapicProductConfig createDummyInstance() {
    return createDummyInstance(ImmutableMap.of(), "", "", null, "1.0.0");
  }

  /** Creates an GapicProductConfig with fixed content. Exposed for testing. */
  @VisibleForTesting
  public static GapicProductConfig createDummyInstance(
      ImmutableMap<String, InterfaceConfig> interfaceConfigMap,
      String packageName,
      String domainLayerLocation,
      ResourceNameMessageConfigs messageConfigs) {
    return createDummyInstance(
        interfaceConfigMap, packageName, domainLayerLocation, messageConfigs, "1.0.0");
  }

  /** Creates an GapicProductConfig with fixed content. Exposed for testing. */
<<<<<<< HEAD
  @VisibleForTesting
=======
>>>>>>> 4b519b57
  private static GapicProductConfig createDummyInstance(
      ImmutableMap<String, InterfaceConfig> interfaceConfigMap,
      String packageName,
      String domainLayerLocation,
      ResourceNameMessageConfigs messageConfigs,
      String configSchemaVersion) {
    return new AutoValue_GapicProductConfig(
        interfaceConfigMap,
        packageName,
        domainLayerLocation,
        ReleaseLevel.UNSET_RELEASE_LEVEL,
        messageConfigs,
        ImmutableList.of(),
        ImmutableList.of(),
        ImmutableMap.of(),
        // Default to gRPC.
        TransportProtocol.GRPC,
        createResponseFieldConfigMap(messageConfigs, ImmutableMap.of()),
        configSchemaVersion);
  }

<<<<<<< HEAD
  /** Return the list of clients to be generated, and their corresponding InterfaceConfigProtos. */
  private static ImmutableMap<Interface, InterfaceConfigProto> createInterfacesMap(
      DiagCollector diagCollector,
      List<InterfaceConfigProto> interfaceConfigProtosList,
      List<ProtoFile> sourceProtos,
      SymbolTable symbolTable) {
=======
  /** Return the list of information about clients to be generated. */
  private static ImmutableList<GapicInterfaceInput> createInterfaceInputs(
      DiagCollector diagCollector,
      List<InterfaceConfigProto> interfaceConfigProtosList,
      List<ProtoFile> sourceProtos,
      SymbolTable symbolTable,
      boolean gapicConfigPresent) {
>>>>>>> 4b519b57

    // Maps name of interfaces to found interfaces from proto.
    Map<String, Interface> protoInterfaces = new LinkedHashMap<>();

    // Parse proto file for interfaces.
    for (ProtoFile file : sourceProtos) {
      for (DescriptorProtos.ServiceDescriptorProto service : file.getProto().getServiceList()) {
        String serviceFullName =
            String.format("%s.%s", file.getProto().getPackage(), service.getName());
        Interface apiInterface = symbolTable.lookupInterface(serviceFullName);
        if (apiInterface == null) {
          diagCollector.addDiag(
              Diag.error(SimpleLocation.TOPLEVEL, "interface not found: %s", service.getName()));
          continue;
        }
        protoInterfaces.put(serviceFullName, apiInterface);
      }
    }

    // Return value; maps interfaces to their corresponding InterfaceConfigProto.
    ImmutableMap.Builder<Interface, InterfaceConfigProto> interfaceMap = ImmutableMap.builder();

    // Maps name of interfaces to found InterfaceConfigs from config yamls.
    Map<String, InterfaceConfigProto> interfaceConfigProtos = new LinkedHashMap<>();

    // Parse GAPIC config for interfaceConfigProtos.
    for (InterfaceConfigProto interfaceConfigProto : interfaceConfigProtosList) {
      Interface apiInterface = symbolTable.lookupInterface(interfaceConfigProto.getName());
      if (apiInterface == null || !apiInterface.isReachable()) {
        diagCollector.addDiag(
            Diag.error(
                SimpleLocation.TOPLEVEL,
                "interface not found: %s",
                interfaceConfigProto.getName()));
        continue;
      }
      interfaceConfigProtos.put(interfaceConfigProto.getName(), interfaceConfigProto);
      protoInterfaces.put(interfaceConfigProto.getName(), apiInterface);
    }

<<<<<<< HEAD
    // Store each Interface with its corresponding InterfaceConfigProto,
    // or an empty one if it does not exist.
=======
    // Store info about each Interface in a GapicInterfaceInput object.
    ImmutableList.Builder<GapicInterfaceInput> interfaceInputs = ImmutableList.builder();
>>>>>>> 4b519b57
    for (Entry<String, Interface> interfaceEntry : protoInterfaces.entrySet()) {
      String serviceFullName = interfaceEntry.getKey();
      InterfaceConfigProto interfaceConfigProto =
          interfaceConfigProtos.getOrDefault(
              serviceFullName, InterfaceConfigProto.getDefaultInstance());
      Interface apiInterface = interfaceEntry.getValue();
<<<<<<< HEAD
      interfaceMap.put(apiInterface, interfaceConfigProto);
    }

    return interfaceMap.build();
  }

  /** Return the list of methods to be generated, and their corresponding MethodConfigProtos. */
  private static ImmutableMap<Interface, ImmutableMap<Method, MethodConfigProto>> createMethodsMap(
      ImmutableMap<Interface, InterfaceConfigProto> interfaces,
      DiagCollector diagCollector,
      boolean gapicConfigPresent) {
    ImmutableMap.Builder<Interface, ImmutableMap<Method, MethodConfigProto>> clientsToGenerate =
        ImmutableMap.builder();

    for (Entry<Interface, InterfaceConfigProto> interfaceEntry : interfaces.entrySet()) {
      Interface apiInterface = interfaceEntry.getKey();
      ImmutableMap.Builder<Method, MethodConfigProto> methodsToSurface = ImmutableMap.builder();

      if (!gapicConfigPresent) {
        // TODO(andrealin): After migration off GAPIC config is complete; generate all methods
        // from protofile even if they aren't included in the GAPIC config.

        // If the GAPIC config is empty, just generate all methods from the Protofile.
        apiInterface
            .getMethods()
            .forEach(m -> methodsToSurface.put(m, MethodConfigProto.getDefaultInstance()));
        clientsToGenerate.put(apiInterface, methodsToSurface.build());
        continue;
      }

      InterfaceConfigProto interfaceConfigProto = interfaceEntry.getValue();

      // Get the set of methods defined by the GAPIC config. Only these methods will be generated.
      for (MethodConfigProto methodConfigProto : interfaceConfigProto.getMethodsList()) {
        Interface targetInterface =
            GapicInterfaceConfig.getTargetInterface(
                apiInterface, methodConfigProto.getRerouteToGrpcInterface());
        Method protoMethod = targetInterface.lookupMethod(methodConfigProto.getName());

        if (protoMethod == null) {
          diagCollector.addDiag(
              Diag.error(
                  SimpleLocation.TOPLEVEL, "method not found: %s", methodConfigProto.getName()));
          continue;
        }
        methodsToSurface.put(protoMethod, methodConfigProto);
      }
      clientsToGenerate.put(apiInterface, methodsToSurface.build());
=======

      GapicInterfaceInput.Builder interfaceInput = GapicInterfaceInput.newBuilder();
      interfaceInput.setInterface(apiInterface);
      interfaceInput.setInterfaceConfigProto(interfaceConfigProto);

      Map<Method, MethodConfigProto> methodsToGenerate;
      if (gapicConfigPresent) {
        methodsToGenerate =
            findMethodsToGenerateWithConfigYaml(apiInterface, interfaceConfigProto, diagCollector);
      } else {
        methodsToGenerate = findMethodsToGenerateWithoutConfigYaml(apiInterface);
      }
      if (methodsToGenerate == null) {
        return null;
      }
      interfaceInput.setMethodsToGenerate(methodsToGenerate);
      interfaceInputs.add(interfaceInput.build());
    }

    return interfaceInputs.build();
  }

  /** Find the methods that should be generated on the surface when no GAPIC config was given. */
  private static ImmutableMap<Method, MethodConfigProto> findMethodsToGenerateWithoutConfigYaml(
      Interface apiInterface) {
    ImmutableMap.Builder<Method, MethodConfigProto> methodsToSurface = ImmutableMap.builder();

    // TODO(andrealin): After migration off GAPIC config is complete; generate all methods
    // from protofile even if they aren't included in the GAPIC config.

    // Just generate all methods defined in the protos.
    apiInterface
        .getMethods()
        .forEach(m -> methodsToSurface.put(m, MethodConfigProto.getDefaultInstance()));

    return methodsToSurface.build();
  }

  /** Find the methods that should be generated on the surface when a GAPIC config was given. */
  @Nullable
  private static ImmutableMap<Method, MethodConfigProto> findMethodsToGenerateWithConfigYaml(
      Interface apiInterface,
      InterfaceConfigProto interfaceConfigProto,
      DiagCollector diagCollector) {
    ImmutableMap.Builder<Method, MethodConfigProto> methodsToSurface = ImmutableMap.builder();

    // Get the set of methods defined by the GAPIC config. Only these methods will be generated.
    for (MethodConfigProto methodConfigProto : interfaceConfigProto.getMethodsList()) {
      Interface targetInterface =
          GapicInterfaceConfig.getTargetInterface(
              apiInterface, methodConfigProto.getRerouteToGrpcInterface());
      Method protoMethod = targetInterface.lookupMethod(methodConfigProto.getName());

      if (protoMethod == null) {
        diagCollector.addDiag(
            Diag.error(
                SimpleLocation.TOPLEVEL, "method not found: %s", methodConfigProto.getName()));
        continue;
      }
      methodsToSurface.put(protoMethod, methodConfigProto);
>>>>>>> 4b519b57
    }

    if (diagCollector.getErrorCount() > 0) {
      return null;
    }
<<<<<<< HEAD
    return clientsToGenerate.build();
=======

    return methodsToSurface.build();
>>>>>>> 4b519b57
  }

  private static ImmutableMap<String, InterfaceConfig> createInterfaceConfigMap(
      DiagCollector diagCollector,
<<<<<<< HEAD
      Map<Interface, InterfaceConfigProto> interfacesMap,
      ImmutableMap<Interface, ImmutableMap<Method, MethodConfigProto>> allMethodsToGenerate,
=======
      List<GapicInterfaceInput> interfaceInputs,
>>>>>>> 4b519b57
      String defaultPackageName,
      LanguageSettingsProto languageSettings,
      ResourceNameMessageConfigs messageConfigs,
      ImmutableMap<String, ResourceNameConfig> resourceNameConfigs,
      TargetLanguage language,
      ProtoParser protoParser) {
    // Return value; maps interface names to their InterfaceConfig.
    ImmutableMap.Builder<String, InterfaceConfig> interfaceConfigMap = ImmutableMap.builder();

<<<<<<< HEAD
    for (Entry<Interface, InterfaceConfigProto> interfaceEntry : interfacesMap.entrySet()) {
      Interface apiInterface = interfaceEntry.getKey();
      Map<Method, MethodConfigProto> clientMethodsToGenerate =
          allMethodsToGenerate.get(apiInterface);
      InterfaceConfigProto interfaceConfigProto = interfaceEntry.getValue();
      String serviceFullName = apiInterface.getFullName();
=======
    for (GapicInterfaceInput interfaceInput : interfaceInputs) {

      String serviceFullName = interfaceInput.getServiceFullName();
>>>>>>> 4b519b57
      String interfaceNameOverride = languageSettings.getInterfaceNamesMap().get(serviceFullName);

      GapicInterfaceConfig interfaceConfig =
          GapicInterfaceConfig.createInterfaceConfig(
              diagCollector,
              language,
              defaultPackageName,
              interfaceInput,
              interfaceNameOverride,
              messageConfigs,
              resourceNameConfigs,
              clientMethodsToGenerate,
              protoParser);
      if (interfaceConfig == null) {
        continue;
      }
      interfaceConfigMap.put(serviceFullName, interfaceConfig);
    }

    if (diagCollector.getErrorCount() > 0) {
      return null;
    } else {
      return interfaceConfigMap.build();
    }
  }

  private static ImmutableMap<String, InterfaceConfig> createDiscoGapicInterfaceConfigMap(
      DiscoApiModel model,
      ConfigProto configProto,
      LanguageSettingsProto languageSettings,
      ResourceNameMessageConfigs messageConfigs,
      ImmutableMap<String, ResourceNameConfig> resourceNameConfigs,
      TargetLanguage language) {
    ImmutableMap.Builder<String, InterfaceConfig> interfaceConfigMap = ImmutableMap.builder();
    for (InterfaceConfigProto interfaceConfigProto : configProto.getInterfacesList()) {
      String interfaceNameOverride =
          languageSettings.getInterfaceNamesMap().get(interfaceConfigProto.getName());

      DiscoGapicInterfaceConfig interfaceConfig =
          DiscoGapicInterfaceConfig.createInterfaceConfig(
              model,
              language,
              interfaceConfigProto,
              interfaceNameOverride,
              messageConfigs,
              resourceNameConfigs);
      if (interfaceConfig == null) {
        continue;
      }
      interfaceConfigMap.put(interfaceConfigProto.getName(), interfaceConfig);
    }

    if (model.getDiagCollector().getErrorCount() > 0) {
      return null;
    } else {
      return interfaceConfigMap.build();
    }
  }

  private static ImmutableMap<String, ResourceNameConfig> createResourceNameConfigs(
      DiagCollector diagCollector, ConfigProto configProto, TargetLanguage language) {
    return createResourceNameConfigs(
        diagCollector, configProto, null, language, ImmutableMap.of(), ImmutableMap.of(), null);
  }

  /**
   * Create all the ResourceNameOneofConfig from the protofile and GAPIC config, and let the GAPIC
   * config resourceNames override the protofile resourceNames in event of clashes.
   */
  @VisibleForTesting
  @Nullable
  static ImmutableMap<String, ResourceNameConfig> createResourceNameConfigs(
      DiagCollector diagCollector,
      ConfigProto configProto,
      @Nullable List<ProtoFile> protoFiles,
      TargetLanguage language,
      Map<Resource, ProtoFile> resourceDefs,
      Map<ResourceSet, ProtoFile> resourceSetDefs,
      ProtoParser protoParser) {
    ProtoFile file = null;
    if (protoFiles != null) {
      file = protoFiles.get(0);
    }
    ImmutableMap<String, SingleResourceNameConfig> singleResourceNameConfigsFromGapicConfig =
        createSingleResourceNameConfigs(diagCollector, configProto, protoFiles, language);
    ImmutableMap<String, FixedResourceNameConfig> fixedResourceNameConfigs =
        createFixedResourceNameConfigs(
            diagCollector, configProto.getFixedResourceNameValuesList(), file);
    ImmutableMap<String, ResourceNameOneofConfig> resourceNameOneofConfigsFromGapicConfig =
        createResourceNameOneofConfigs(
            diagCollector,
            configProto.getCollectionOneofsList(),
            singleResourceNameConfigsFromGapicConfig,
            fixedResourceNameConfigs,
            file);
    if (diagCollector.getErrorCount() > 0) {
      ToolUtil.reportDiags(diagCollector, true);
      return null;
    }

    ImmutableMap<String, SingleResourceNameConfig>
        fullyQualifiedSingleResourceNameConfigsFromProtoFile =
            createSingleResourceNameConfigsFromProtoFile(diagCollector, resourceDefs, protoParser);
    ImmutableMap<String, ResourceNameOneofConfig> resourceNameOneofConfigsFromProtoFile =
        createResourceNameOneofConfigsFromProtoFile(
            diagCollector,
            fullyQualifiedSingleResourceNameConfigsFromProtoFile,
            resourceSetDefs,
            protoParser);

    // Populate a SingleResourceNameConfigs map, using just the unqualified names.
    Map<String, SingleResourceNameConfig> singleResourceConfigsFromProtoFile = new HashMap<>();
    for (String fullName : fullyQualifiedSingleResourceNameConfigsFromProtoFile.keySet()) {
      int periodIndex = fullName.lastIndexOf('.');
      SingleResourceNameConfig config =
          fullyQualifiedSingleResourceNameConfigsFromProtoFile.get(fullName);
      singleResourceConfigsFromProtoFile.put(fullName.substring(periodIndex + 1), config);
    }

    // Combine the ResourceNameConfigs from the GAPIC and protofile.
    Map<String, SingleResourceNameConfig> finalSingleResourceNameConfigs =
        mergeResourceNameConfigs(
            diagCollector,
            singleResourceNameConfigsFromGapicConfig,
            singleResourceConfigsFromProtoFile);
    Map<String, ResourceNameOneofConfig> finalResourceOneofNameConfigs =
        mergeResourceNameConfigs(
            diagCollector,
            resourceNameOneofConfigsFromGapicConfig,
            resourceNameOneofConfigsFromProtoFile);

    ImmutableMap.Builder<String, ResourceNameConfig> resourceNameConfigs =
        new ImmutableSortedMap.Builder<>(Comparator.naturalOrder());
    resourceNameConfigs.putAll(finalSingleResourceNameConfigs);
    resourceNameConfigs.putAll(fixedResourceNameConfigs);
    resourceNameConfigs.putAll(finalResourceOneofNameConfigs);
    return resourceNameConfigs.build();
  }

  // Return map of fully qualified SingleResourceNameConfig name to its derived config.
  private static ImmutableMap<String, SingleResourceNameConfig>
      createSingleResourceNameConfigsFromProtoFile(
          DiagCollector diagCollector,
          Map<Resource, ProtoFile> resourceDefs,
          ProtoParser protoParser) {

    // Map of fully qualified Resource name to its derived config.
    LinkedHashMap<String, SingleResourceNameConfig> fullyQualifiedSingleResources =
        new LinkedHashMap<>();
    // Create the SingleResourceNameConfigs.
    for (Resource resource : resourceDefs.keySet()) {
      String resourcePath = resource.getPath();
      ProtoFile protoFile = resourceDefs.get(resource);
      createSingleResourceNameConfig(
          diagCollector,
          resource,
          protoFile,
          resourcePath,
          protoParser,
          fullyQualifiedSingleResources);
    }

    if (diagCollector.getErrorCount() > 0) {
      ToolUtil.reportDiags(diagCollector, true);
      return null;
    }
    return ImmutableMap.copyOf(fullyQualifiedSingleResources);
  }

  // Return map of fully qualified ResourceNameOneofConfig name to its derived config.
  private static ImmutableMap<String, ResourceNameOneofConfig>
      createResourceNameOneofConfigsFromProtoFile(
          DiagCollector diagCollector,
          ImmutableMap<String, SingleResourceNameConfig> fullyQualifiedSingleResourcesFromProtoFile,
          Map<ResourceSet, ProtoFile> resourceSetDefs,
          ProtoParser protoParser) {

    // Map of fully qualified ResourceSet name to its derived config.
    ImmutableMap.Builder<String, ResourceNameOneofConfig> resourceOneOfConfigsFromProtoFile =
        ImmutableMap.builder();

    // Create the ResourceNameOneOfConfigs.
    for (ResourceSet resourceSet : resourceSetDefs.keySet()) {
      ProtoFile protoFile = resourceSetDefs.get(resourceSet);
      String resourceSetName = resourceSet.getName();
      ResourceNameOneofConfig resourceNameOneofConfig =
          ResourceNameOneofConfig.createResourceNameOneof(
              diagCollector,
              resourceSet,
              resourceSetName,
              fullyQualifiedSingleResourcesFromProtoFile,
              protoParser,
              protoFile);
      if (resourceNameOneofConfig == null) {
        return null;
      }
      resourceOneOfConfigsFromProtoFile.put(resourceSetName, resourceNameOneofConfig);
    }

    if (diagCollector.getErrorCount() > 0) {
      ToolUtil.reportDiags(diagCollector, true);
      return null;
    }

    return resourceOneOfConfigsFromProtoFile.build();
  }

  private static <T extends ResourceNameConfig> ImmutableMap<String, T> mergeResourceNameConfigs(
      DiagCollector diagCollector,
      Map<String, T> configsFromGapicConfig,
      Map<String, T> configsFromProtoFile) {
    Map<String, T> mergedResourceNameConfigs = new HashMap<>(configsFromProtoFile);

    // If protofile annotations clash with the configs from configProto, use the configProto.
    for (T resourceFromGapicConfig : configsFromGapicConfig.values()) {
      if (configsFromProtoFile.containsKey(resourceFromGapicConfig.getEntityId())) {
        diagCollector.addDiag(
            Diag.warning(
                SimpleLocation.TOPLEVEL,
                "Resource[Set] entity %s from protofile clashes with a"
                    + " Resource[Set] of the same name from the GAPIC config."
                    + " Using the GAPIC config entity.",
                resourceFromGapicConfig.getEntityId()));
      }
      // Add the protofile resourceNameConfigs to the map of resourceNameConfigs.
      mergedResourceNameConfigs.put(resourceFromGapicConfig.getEntityId(), resourceFromGapicConfig);
    }
    return ImmutableMap.copyOf(mergedResourceNameConfigs);
  }

  private static ImmutableMap<String, SingleResourceNameConfig> createSingleResourceNameConfigs(
      DiagCollector diagCollector,
      ConfigProto configProto,
      @Nullable List<ProtoFile> sourceProtos,
      TargetLanguage language) {
    ProtoFile file = null;
    if (sourceProtos != null) {
      file = sourceProtos.get(0);
    }
    LinkedHashMap<String, SingleResourceNameConfig> singleResourceNameConfigsMap =
        new LinkedHashMap<>();
    for (CollectionConfigProto collectionConfigProto : configProto.getCollectionsList()) {
      createSingleResourceNameConfig(
          diagCollector, collectionConfigProto, singleResourceNameConfigsMap, file, language);
    }
    for (InterfaceConfigProto interfaceConfigProto : configProto.getInterfacesList()) {
      for (CollectionConfigProto collectionConfigProto :
          interfaceConfigProto.getCollectionsList()) {
        createSingleResourceNameConfig(
            diagCollector, collectionConfigProto, singleResourceNameConfigsMap, file, language);
      }
    }

    if (diagCollector.getErrorCount() > 0) {
      return null;
    } else {
      return ImmutableMap.copyOf(singleResourceNameConfigsMap);
    }
  }

  private static void createSingleResourceNameConfig(
      DiagCollector diagCollector,
      CollectionConfigProto collectionConfigProto,
      LinkedHashMap<String, SingleResourceNameConfig> singleResourceNameConfigsMap,
      @Nullable ProtoFile file,
      TargetLanguage language) {
    SingleResourceNameConfig singleResourceNameConfig =
        SingleResourceNameConfig.createSingleResourceName(
            diagCollector, collectionConfigProto, file, language);
    if (singleResourceNameConfig == null) {
      return;
    }
    if (singleResourceNameConfigsMap.containsKey(singleResourceNameConfig.getEntityId())) {
      SingleResourceNameConfig otherConfig =
          singleResourceNameConfigsMap.get(singleResourceNameConfig.getEntityId());
      if (!singleResourceNameConfig.getNamePattern().equals(otherConfig.getNamePattern())) {
        diagCollector.addDiag(
            Diag.error(
                SimpleLocation.TOPLEVEL,
                "Inconsistent collection configs across interfaces. Entity name: "
                    + singleResourceNameConfig.getEntityId()));
      }
    } else {
      singleResourceNameConfigsMap.put(
          singleResourceNameConfig.getEntityId(), singleResourceNameConfig);
    }
  }

  // Construct a new SingleResourceNameConfig from the given Resource, and add the newly
  // created config as a value to the map param, keyed on the package-qualified entity_id.
  private static void createSingleResourceNameConfig(
      DiagCollector diagCollector,
      Resource resource,
      ProtoFile file,
      String pathTemplate,
      ProtoParser protoParser,
      LinkedHashMap<String, SingleResourceNameConfig> singleResourceNameConfigsMap) {
    SingleResourceNameConfig singleResourceNameConfig =
        SingleResourceNameConfig.createSingleResourceName(
            resource, pathTemplate, file, diagCollector);
    if (singleResourceNameConfigsMap.containsKey(singleResourceNameConfig.getEntityId())) {
      SingleResourceNameConfig otherConfig =
          singleResourceNameConfigsMap.get(singleResourceNameConfig.getEntityId());
      if (!singleResourceNameConfig.getNamePattern().equals(otherConfig.getNamePattern())) {
        diagCollector.addDiag(
            Diag.error(
                SimpleLocation.TOPLEVEL,
                "Inconsistent collection configs across interfaces. Entity name: "
                    + singleResourceNameConfig.getEntityId()));
      }
    } else {
      String fullyQualifiedName = singleResourceNameConfig.getEntityId();
      fullyQualifiedName =
          StringUtils.prependIfMissing(fullyQualifiedName, protoParser.getProtoPackage(file) + ".");
      singleResourceNameConfigsMap.put(fullyQualifiedName, singleResourceNameConfig);
    }
  }

  private static ImmutableMap<String, FixedResourceNameConfig> createFixedResourceNameConfigs(
      DiagCollector diagCollector,
      Iterable<FixedResourceNameValueProto> fixedConfigProtos,
      @Nullable ProtoFile file) {
    ImmutableMap.Builder<String, FixedResourceNameConfig> fixedConfigBuilder =
        ImmutableMap.builder();
    for (FixedResourceNameValueProto fixedConfigProto : fixedConfigProtos) {
      FixedResourceNameConfig fixedConfig =
          FixedResourceNameConfig.createFixedResourceNameConfig(
              diagCollector, fixedConfigProto, file);
      if (fixedConfig == null) {
        continue;
      }
      fixedConfigBuilder.put(fixedConfig.getEntityId(), fixedConfig);
    }
    return fixedConfigBuilder.build();
  }

  private static ImmutableMap<String, ResourceNameOneofConfig> createResourceNameOneofConfigs(
      DiagCollector diagCollector,
      Iterable<CollectionOneofProto> oneofConfigProtos,
      ImmutableMap<String, SingleResourceNameConfig> singleResourceNameConfigs,
      ImmutableMap<String, FixedResourceNameConfig> fixedResourceNameConfigs,
      @Nullable ProtoFile file) {
    ImmutableMap.Builder<String, ResourceNameOneofConfig> oneofConfigBuilder =
        ImmutableMap.builder();
    for (CollectionOneofProto oneofProto : oneofConfigProtos) {
      ResourceNameOneofConfig oneofConfig =
          ResourceNameOneofConfig.createResourceNameOneof(
              diagCollector, oneofProto, singleResourceNameConfigs, fixedResourceNameConfigs, file);
      if (oneofConfig == null) {
        continue;
      }
      oneofConfigBuilder.put(oneofConfig.getEntityName(), oneofConfig);
    }
    return oneofConfigBuilder.build();
  }

  private static ImmutableMap<String, FieldConfig> createResponseFieldConfigMap(
      ResourceNameMessageConfigs messageConfig,
      ImmutableMap<String, ResourceNameConfig> resourceNameConfigs) {

    ImmutableMap.Builder<String, FieldConfig> builder = ImmutableMap.builder();
    if (messageConfig == null) {
      return builder.build();
    }
    Map<String, FieldConfig> map = new HashMap<>();
    for (FieldModel field : messageConfig.getFieldsWithResourceNamesByMessage().values()) {
      map.put(
          field.getFullName(),
          FieldConfig.createMessageFieldConfig(
              messageConfig, resourceNameConfigs, field, ResourceNameTreatment.STATIC_TYPES));
    }
    builder.putAll(map);
    return builder.build();
  }

  /** Returns the GapicInterfaceConfig for the given API interface. */
  public GapicInterfaceConfig getInterfaceConfig(Interface apiInterface) {
    return (GapicInterfaceConfig) getInterfaceConfigMap().get(apiInterface.getFullName());
  }

  /** Returns the GapicInterfaceConfig for the given API interface. */
  @Override
  public InterfaceConfig getInterfaceConfig(InterfaceModel apiInterface) {
    return getInterfaceConfigMap().get(apiInterface.getFullName());
  }

  /** Returns the GapicInterfaceConfig for the given API method. */
  public InterfaceConfig getInterfaceConfig(String fullName) {
    return getInterfaceConfigMap().get(fullName);
  }

  public Iterable<SingleResourceNameConfig> getSingleResourceNameConfigs() {
    return Iterables.filter(getResourceNameConfigs().values(), SingleResourceNameConfig.class);
  }

  /**
   * Returns a SingleResourceNameConfig object for the given entity name. If the entityName
   * corresponds to a ResourceNameOneofConfig which contains at least one SingleResourceNameConfig,
   * then the first of those SingleResourceNameConfigs is returned. If the entityName is neither a
   * SingleResourceNameConfig or ResourceNameOneofConfig containing a SingleResourceNameConfig, then
   * returns null.
   */
  public SingleResourceNameConfig getSingleResourceNameConfig(String entityName) {
    ResourceNameConfig resourceNameConfig = getResourceNameConfigs().get(entityName);
    if (resourceNameConfig instanceof SingleResourceNameConfig) {
      return (SingleResourceNameConfig) resourceNameConfig;
    }
    if (resourceNameConfig instanceof ResourceNameOneofConfig) {
      ResourceNameOneofConfig oneofConfig = (ResourceNameOneofConfig) resourceNameConfig;
      if (Iterables.size(oneofConfig.getSingleResourceNameConfigs()) > 0) {
        return Iterables.get(oneofConfig.getSingleResourceNameConfigs(), 0);
      }
    }
    return null;
  }
}<|MERGE_RESOLUTION|>--- conflicted
+++ resolved
@@ -230,13 +230,6 @@
 
     // Collect the interfaces (clients) and methods that we will generate on the surface.
     // Not all methods defined in the protofiles will be generated on the surface.
-<<<<<<< HEAD
-    ImmutableMap<Interface, InterfaceConfigProto> interfacesMap =
-        createInterfacesMap(
-            diagCollector, configProto.getInterfacesList(), sourceProtos, model.getSymbolTable());
-    ImmutableMap<Interface, ImmutableMap<Method, MethodConfigProto>> methodsMap =
-        createMethodsMap(interfacesMap, diagCollector, configPresence);
-=======
     ImmutableList<GapicInterfaceInput> interfaceInputs =
         createInterfaceInputs(
             diagCollector,
@@ -247,17 +240,10 @@
     if (interfaceInputs == null) {
       return null;
     }
->>>>>>> 4b519b57
-
     ImmutableMap<String, InterfaceConfig> interfaceConfigMap =
         createInterfaceConfigMap(
             diagCollector,
-<<<<<<< HEAD
-            interfacesMap,
-            methodsMap,
-=======
             interfaceInputs,
->>>>>>> 4b519b57
             defaultPackage,
             settings,
             messageConfigs,
@@ -398,10 +384,6 @@
   }
 
   /** Creates an GapicProductConfig with fixed content. Exposed for testing. */
-<<<<<<< HEAD
-  @VisibleForTesting
-=======
->>>>>>> 4b519b57
   private static GapicProductConfig createDummyInstance(
       ImmutableMap<String, InterfaceConfig> interfaceConfigMap,
       String packageName,
@@ -423,14 +405,6 @@
         configSchemaVersion);
   }
 
-<<<<<<< HEAD
-  /** Return the list of clients to be generated, and their corresponding InterfaceConfigProtos. */
-  private static ImmutableMap<Interface, InterfaceConfigProto> createInterfacesMap(
-      DiagCollector diagCollector,
-      List<InterfaceConfigProto> interfaceConfigProtosList,
-      List<ProtoFile> sourceProtos,
-      SymbolTable symbolTable) {
-=======
   /** Return the list of information about clients to be generated. */
   private static ImmutableList<GapicInterfaceInput> createInterfaceInputs(
       DiagCollector diagCollector,
@@ -438,7 +412,6 @@
       List<ProtoFile> sourceProtos,
       SymbolTable symbolTable,
       boolean gapicConfigPresent) {
->>>>>>> 4b519b57
 
     // Maps name of interfaces to found interfaces from proto.
     Map<String, Interface> protoInterfaces = new LinkedHashMap<>();
@@ -458,9 +431,6 @@
       }
     }
 
-    // Return value; maps interfaces to their corresponding InterfaceConfigProto.
-    ImmutableMap.Builder<Interface, InterfaceConfigProto> interfaceMap = ImmutableMap.builder();
-
     // Maps name of interfaces to found InterfaceConfigs from config yamls.
     Map<String, InterfaceConfigProto> interfaceConfigProtos = new LinkedHashMap<>();
 
@@ -479,69 +449,14 @@
       protoInterfaces.put(interfaceConfigProto.getName(), apiInterface);
     }
 
-<<<<<<< HEAD
-    // Store each Interface with its corresponding InterfaceConfigProto,
-    // or an empty one if it does not exist.
-=======
     // Store info about each Interface in a GapicInterfaceInput object.
     ImmutableList.Builder<GapicInterfaceInput> interfaceInputs = ImmutableList.builder();
->>>>>>> 4b519b57
     for (Entry<String, Interface> interfaceEntry : protoInterfaces.entrySet()) {
       String serviceFullName = interfaceEntry.getKey();
       InterfaceConfigProto interfaceConfigProto =
           interfaceConfigProtos.getOrDefault(
               serviceFullName, InterfaceConfigProto.getDefaultInstance());
       Interface apiInterface = interfaceEntry.getValue();
-<<<<<<< HEAD
-      interfaceMap.put(apiInterface, interfaceConfigProto);
-    }
-
-    return interfaceMap.build();
-  }
-
-  /** Return the list of methods to be generated, and their corresponding MethodConfigProtos. */
-  private static ImmutableMap<Interface, ImmutableMap<Method, MethodConfigProto>> createMethodsMap(
-      ImmutableMap<Interface, InterfaceConfigProto> interfaces,
-      DiagCollector diagCollector,
-      boolean gapicConfigPresent) {
-    ImmutableMap.Builder<Interface, ImmutableMap<Method, MethodConfigProto>> clientsToGenerate =
-        ImmutableMap.builder();
-
-    for (Entry<Interface, InterfaceConfigProto> interfaceEntry : interfaces.entrySet()) {
-      Interface apiInterface = interfaceEntry.getKey();
-      ImmutableMap.Builder<Method, MethodConfigProto> methodsToSurface = ImmutableMap.builder();
-
-      if (!gapicConfigPresent) {
-        // TODO(andrealin): After migration off GAPIC config is complete; generate all methods
-        // from protofile even if they aren't included in the GAPIC config.
-
-        // If the GAPIC config is empty, just generate all methods from the Protofile.
-        apiInterface
-            .getMethods()
-            .forEach(m -> methodsToSurface.put(m, MethodConfigProto.getDefaultInstance()));
-        clientsToGenerate.put(apiInterface, methodsToSurface.build());
-        continue;
-      }
-
-      InterfaceConfigProto interfaceConfigProto = interfaceEntry.getValue();
-
-      // Get the set of methods defined by the GAPIC config. Only these methods will be generated.
-      for (MethodConfigProto methodConfigProto : interfaceConfigProto.getMethodsList()) {
-        Interface targetInterface =
-            GapicInterfaceConfig.getTargetInterface(
-                apiInterface, methodConfigProto.getRerouteToGrpcInterface());
-        Method protoMethod = targetInterface.lookupMethod(methodConfigProto.getName());
-
-        if (protoMethod == null) {
-          diagCollector.addDiag(
-              Diag.error(
-                  SimpleLocation.TOPLEVEL, "method not found: %s", methodConfigProto.getName()));
-          continue;
-        }
-        methodsToSurface.put(protoMethod, methodConfigProto);
-      }
-      clientsToGenerate.put(apiInterface, methodsToSurface.build());
-=======
 
       GapicInterfaceInput.Builder interfaceInput = GapicInterfaceInput.newBuilder();
       interfaceInput.setInterface(apiInterface);
@@ -602,28 +517,18 @@
         continue;
       }
       methodsToSurface.put(protoMethod, methodConfigProto);
->>>>>>> 4b519b57
     }
 
     if (diagCollector.getErrorCount() > 0) {
       return null;
     }
-<<<<<<< HEAD
-    return clientsToGenerate.build();
-=======
 
     return methodsToSurface.build();
->>>>>>> 4b519b57
   }
 
   private static ImmutableMap<String, InterfaceConfig> createInterfaceConfigMap(
       DiagCollector diagCollector,
-<<<<<<< HEAD
-      Map<Interface, InterfaceConfigProto> interfacesMap,
-      ImmutableMap<Interface, ImmutableMap<Method, MethodConfigProto>> allMethodsToGenerate,
-=======
       List<GapicInterfaceInput> interfaceInputs,
->>>>>>> 4b519b57
       String defaultPackageName,
       LanguageSettingsProto languageSettings,
       ResourceNameMessageConfigs messageConfigs,
@@ -633,18 +538,9 @@
     // Return value; maps interface names to their InterfaceConfig.
     ImmutableMap.Builder<String, InterfaceConfig> interfaceConfigMap = ImmutableMap.builder();
 
-<<<<<<< HEAD
-    for (Entry<Interface, InterfaceConfigProto> interfaceEntry : interfacesMap.entrySet()) {
-      Interface apiInterface = interfaceEntry.getKey();
-      Map<Method, MethodConfigProto> clientMethodsToGenerate =
-          allMethodsToGenerate.get(apiInterface);
-      InterfaceConfigProto interfaceConfigProto = interfaceEntry.getValue();
-      String serviceFullName = apiInterface.getFullName();
-=======
     for (GapicInterfaceInput interfaceInput : interfaceInputs) {
 
       String serviceFullName = interfaceInput.getServiceFullName();
->>>>>>> 4b519b57
       String interfaceNameOverride = languageSettings.getInterfaceNamesMap().get(serviceFullName);
 
       GapicInterfaceConfig interfaceConfig =
@@ -656,7 +552,6 @@
               interfaceNameOverride,
               messageConfigs,
               resourceNameConfigs,
-              clientMethodsToGenerate,
               protoParser);
       if (interfaceConfig == null) {
         continue;
