/* Copyright 2016 Google LLC
 *
 * Licensed under the Apache License, Version 2.0 (the "License");
 * you may not use this file except in compliance with the License.
 * You may obtain a copy of the License at
 *
 *      https://www.apache.org/licenses/LICENSE-2.0
 *
 * Unless required by applicable law or agreed to in writing, software
 * distributed under the License is distributed on an "AS IS" BASIS,
 * WITHOUT WARRANTIES OR CONDITIONS OF ANY KIND, either express or implied.
 * See the License for the specific language governing permissions and
 * limitations under the License.
 */
package com.google.api.codegen.config;

import com.google.api.Resource;
import com.google.api.ResourceSet;
import com.google.api.codegen.CollectionConfigProto;
import com.google.api.codegen.CollectionOneofProto;
import com.google.api.codegen.ConfigProto;
import com.google.api.codegen.FixedResourceNameValueProto;
import com.google.api.codegen.InterfaceConfigProto;
import com.google.api.codegen.LanguageSettingsProto;
import com.google.api.codegen.ReleaseLevel;
import com.google.api.codegen.ResourceNameTreatment;
import com.google.api.codegen.common.TargetLanguage;
import com.google.api.codegen.configgen.transformer.LanguageTransformer;
import com.google.api.codegen.util.LicenseHeaderUtil;
import com.google.api.codegen.util.ProtoParser;
import com.google.api.tools.framework.model.Diag;
import com.google.api.tools.framework.model.DiagCollector;
import com.google.api.tools.framework.model.Interface;
import com.google.api.tools.framework.model.Model;
import com.google.api.tools.framework.model.ProtoFile;
import com.google.api.tools.framework.model.SimpleLocation;
import com.google.api.tools.framework.model.SymbolTable;
import com.google.api.tools.framework.tools.ToolUtil;
import com.google.auto.value.AutoValue;
import com.google.common.annotations.VisibleForTesting;
import com.google.common.base.Strings;
import com.google.common.collect.ImmutableList;
import com.google.common.collect.ImmutableMap;
import com.google.common.collect.ImmutableSortedMap;
import com.google.common.collect.Iterables;
import com.google.protobuf.DescriptorProtos;
import java.util.Comparator;
import java.util.HashMap;
import java.util.LinkedHashMap;
import java.util.List;
import java.util.Map;
import java.util.Optional;
import java.util.stream.Collectors;
import javax.annotation.Nullable;
import org.apache.commons.lang3.StringUtils;

/**
 * GapicProductConfig represents client code-gen config for an API product contained in a
 * {api}_gapic.yaml configuration file.
 */
@AutoValue
public abstract class GapicProductConfig implements ProductConfig {
  public abstract ImmutableMap<String, ? extends InterfaceConfig> getInterfaceConfigMap();

  /** Returns the package name. */
  @Override
  public abstract String getPackageName();

  /** Returns the location of the domain layer, if any. */
  public abstract String getDomainLayerLocation();

  /** Returns the release level, if any. */
  public abstract ReleaseLevel getReleaseLevel();

  /** Returns the resource name messages configuration. If none was specified, returns null. */
  @Nullable
  public abstract ResourceNameMessageConfigs getResourceNameMessageConfigs();

  /** Returns the lines from the configured copyright file. */
  @Override
  public abstract ImmutableList<String> getCopyrightLines();

  /** Returns the lines from the configured license file. */
  @Override
  public abstract ImmutableList<String> getLicenseLines();

  /** Returns a map from entity names to resource name configs. */
  public abstract ImmutableMap<String, ResourceNameConfig> getResourceNameConfigs();

  /** Returns the type of transport for the generated client. Defaults to Grpc. */
  public abstract TransportProtocol getTransportProtocol();

  /**
   * Returns a map from fully qualified field names to FieldConfigs for all fields that have a
   * resource name type specified. This is the default field config for each field, and should be
   * used when not in the context of a particular method or flattening configuration.
   */
  public abstract ImmutableMap<String, FieldConfig> getDefaultResourceNameFieldConfigMap();

  /** Returns the version of config schema. */
  @Nullable
  public abstract String getConfigSchemaVersion();

  public GapicProductConfig withPackageName(String packageName) {
    return new AutoValue_GapicProductConfig(
        getInterfaceConfigMap(),
        packageName,
        getDomainLayerLocation(),
        getReleaseLevel(),
        getResourceNameMessageConfigs(),
        getCopyrightLines(),
        getLicenseLines(),
        getResourceNameConfigs(),
        getTransportProtocol(),
        isGapicConfigProvided(),
        getDefaultResourceNameFieldConfigMap(),
        getConfigSchemaVersion());
  }

  @Nullable
  public static GapicProductConfig create(
      Model model, ConfigProto configProto, TargetLanguage language) {
    return create(model, configProto, null, language);
  }

  /**
   * Creates an instance of GapicProductConfig based on ConfigProto, linking up API interface
   * configurations with specified interfaces in interfaceConfigMap. On errors, null will be
   * returned, and diagnostics are reported to the model.
   *
   * @param model The protobuf model for which we are creating a config.
   * @param configProto The parsed set of config files from input
   * @param protoPackage The source proto package, as opposed to imported protos, that we will
   *     generate clients for.
   * @param language The language that this config will be used to generate a client in.
   */
  @Nullable
  public static GapicProductConfig create(
      Model model,
      @Nullable ConfigProto configProto,
      @Nullable String protoPackage,
      TargetLanguage language) {

    final String defaultPackage;

    if (protoPackage != null) {
      // Default to using --package option for value of default package and first API protoFile.
      defaultPackage = protoPackage;
    } else if (configProto != null) {
      // Otherwise use configProto to get the proto file containing the first interface listed in
      // the config proto, and use it as
      // the assigned file for generated resource names, and to get the default message namespace.
      ProtoFile file =
          model.getSymbolTable().lookupInterface(configProto.getInterfaces(0).getName()).getFile();
      defaultPackage = file.getProto().getPackage();
    } else {
      throw new NullPointerException("configProto and protoPackage cannot both be null.");
    }

    List<ProtoFile> sourceProtos =
        model
            .getFiles()
            .stream()
            .filter(f -> f.getProto().getPackage().equals(defaultPackage))
            .collect(Collectors.toList());

    if (protoPackage != null && configProto == null) {
      if (sourceProtos.isEmpty()) {
        model
            .getDiagReporter()
            .getDiagCollector()
            .addDiag(
                Diag.error(
                    SimpleLocation.TOPLEVEL,
                    "There are no source proto files with package %s",
                    defaultPackage));
      }
      sourceProtos.forEach(model::addRoot);
    }

    ProtoParser protoParser = new ProtoParser();
<<<<<<< HEAD
    GapicConfigPresence configPresence = GapicConfigPresence.PROVIDED;
    if (configProto == null) {
      configProto = ConfigProto.getDefaultInstance();
      configPresence = GapicConfigPresence.NOT_PROVIDED;
=======
    if (configProto == null) {
      configProto = ConfigProto.getDefaultInstance();
>>>>>>> 1add5a8b
    }

    DiagCollector diagCollector = model.getDiagReporter().getDiagCollector();

    Map<Resource, ProtoFile> resourceDefs =
        protoParser.getResourceDefs(sourceProtos, diagCollector);
    Map<ResourceSet, ProtoFile> resourceSetDefs =
        protoParser.getResourceSetDefs(sourceProtos, diagCollector);

    // Get list of fields from proto
    ResourceNameMessageConfigs messageConfigs =
        ResourceNameMessageConfigs.createMessageResourceTypesConfig(
            sourceProtos, configProto, defaultPackage, resourceDefs, resourceSetDefs, protoParser);

    ImmutableMap<String, ResourceNameConfig> resourceNameConfigs =
        createResourceNameConfigs(
            diagCollector,
            configProto,
            sourceProtos,
            language,
            resourceDefs,
            resourceSetDefs,
            protoParser);

    if (resourceNameConfigs == null) {
      return null;
    }

    TransportProtocol transportProtocol = TransportProtocol.GRPC;

    String clientPackageName;
    LanguageSettingsProto settings =
        configProto.getLanguageSettingsMap().get(language.toString().toLowerCase());
    if (settings == null) {
      settings = LanguageSettingsProto.getDefaultInstance();
      String basePackageName =
          Optional.ofNullable(protoPackage).orElse(protoParser.getPackageName(model));
      clientPackageName =
          LanguageTransformer.getFormattedPackageName(language.name(), basePackageName);
    } else {
      clientPackageName = settings.getPackageName();
    }

    ImmutableMap<String, InterfaceConfig> interfaceConfigMap =
        createInterfaceConfigMap(
            model.getDiagReporter().getDiagCollector(),
            configProto,
            sourceProtos,
            defaultPackage,
            settings,
            messageConfigs,
            resourceNameConfigs,
            model.getSymbolTable(),
            language,
            protoParser,
            configPresence);

    ImmutableList<String> copyrightLines;
    ImmutableList<String> licenseLines;
    String configSchemaVersion = null;

    try {
      LicenseHeaderUtil licenseHeaderUtil =
          LicenseHeaderUtil.create(
              configProto, settings, model.getDiagReporter().getDiagCollector());
      copyrightLines = licenseHeaderUtil.loadCopyrightLines();
      licenseLines = licenseHeaderUtil.loadLicenseLines();
    } catch (Exception e) {
      model
          .getDiagReporter()
          .getDiagCollector()
          .addDiag(Diag.error(SimpleLocation.TOPLEVEL, "Exception: %s", e.getMessage()));
      e.printStackTrace(System.err);
      throw new RuntimeException(e);
    }

    if (!configProto.equals(ConfigProto.getDefaultInstance())) {
      configSchemaVersion = configProto.getConfigSchemaVersion();
      if (Strings.isNullOrEmpty(configSchemaVersion)) {
        model
            .getDiagReporter()
            .getDiagCollector()
            .addDiag(
                Diag.error(
                    SimpleLocation.TOPLEVEL,
                    "config_schema_version field is required in GAPIC yaml."));
      }
    }

    if (interfaceConfigMap == null || copyrightLines == null || licenseLines == null) {
      return null;
    }
    return new AutoValue_GapicProductConfig(
        interfaceConfigMap,
        clientPackageName,
        settings.getDomainLayerLocation(),
        settings.getReleaseLevel(),
        messageConfigs,
        copyrightLines,
        licenseLines,
        resourceNameConfigs,
        transportProtocol,
        createResponseFieldConfigMap(messageConfigs, resourceNameConfigs),
        configSchemaVersion);
  }

  public static GapicProductConfig create(
      DiscoApiModel model, ConfigProto configProto, TargetLanguage language) {
    String defaultPackage =
        configProto
            .getLanguageSettingsMap()
            .get(language.toString().toLowerCase())
            .getPackageName();

    ResourceNameMessageConfigs messageConfigs =
        ResourceNameMessageConfigs.createMessageResourceTypesConfig(
            model, configProto, defaultPackage);

    ImmutableMap<String, ResourceNameConfig> resourceNameConfigs =
        createResourceNameConfigs(model.getDiagCollector(), configProto, language);

    TransportProtocol transportProtocol = TransportProtocol.HTTP;

    LanguageSettingsProto settings =
        configProto.getLanguageSettingsMap().get(language.toString().toLowerCase());
    if (settings == null) {
      settings = LanguageSettingsProto.getDefaultInstance();
    }

    ImmutableMap<String, InterfaceConfig> interfaceConfigMap =
        createDiscoGapicInterfaceConfigMap(
            model, configProto, settings, messageConfigs, resourceNameConfigs, language);

    ImmutableList<String> copyrightLines;
    ImmutableList<String> licenseLines;
    try {
      LicenseHeaderUtil licenseHeaderUtil =
          LicenseHeaderUtil.create(configProto, settings, model.getDiagCollector());
      copyrightLines = licenseHeaderUtil.loadCopyrightLines();
      licenseLines = licenseHeaderUtil.loadLicenseLines();
    } catch (Exception e) {
      model
          .getDiagCollector()
          .addDiag(Diag.error(SimpleLocation.TOPLEVEL, "Exception: %s", e.getMessage()));
      e.printStackTrace(System.err);
      throw new RuntimeException(e);
    }

    String configSchemaVersion = configProto.getConfigSchemaVersion();
    if (Strings.isNullOrEmpty(configSchemaVersion)) {
      model
          .getDiagCollector()
          .addDiag(
              Diag.error(
                  SimpleLocation.TOPLEVEL,
                  "config_schema_version field is required in GAPIC yaml."));
    }

    return new AutoValue_GapicProductConfig(
        interfaceConfigMap,
        settings.getPackageName(),
        settings.getDomainLayerLocation(),
        settings.getReleaseLevel(),
        messageConfigs,
        copyrightLines,
        licenseLines,
        resourceNameConfigs,
        transportProtocol,
        GapicConfigPresence.PROVIDED,
        createResponseFieldConfigMap(messageConfigs, resourceNameConfigs),
        configSchemaVersion);
  }

  /** Creates an GapicProductConfig with no content. Exposed for testing. */
  @VisibleForTesting
  public static GapicProductConfig createDummyInstance() {
    return createDummyInstance(ImmutableMap.of(), "", "", null, "1.0.0");
  }

  /** Creates an GapicProductConfig with fixed content. Exposed for testing. */
  @VisibleForTesting
  public static GapicProductConfig createDummyInstance(
      ImmutableMap<String, InterfaceConfig> interfaceConfigMap,
      String packageName,
      String domainLayerLocation,
      ResourceNameMessageConfigs messageConfigs) {
    return createDummyInstance(
        interfaceConfigMap, packageName, domainLayerLocation, messageConfigs, "1.0.0");
  }

  /** Creates an GapicProductConfig with fixed content. Exposed for testing. */
  @VisibleForTesting
  public static GapicProductConfig createDummyInstance(
      ImmutableMap<String, InterfaceConfig> interfaceConfigMap,
      String packageName,
      String domainLayerLocation,
      ResourceNameMessageConfigs messageConfigs,
      String configSchemaVersion) {
    return new AutoValue_GapicProductConfig(
        interfaceConfigMap,
        packageName,
        domainLayerLocation,
        ReleaseLevel.UNSET_RELEASE_LEVEL,
        messageConfigs,
        ImmutableList.of(),
        ImmutableList.of(),
        ImmutableMap.of(),
        // Default to gRPC.
        TransportProtocol.GRPC,
<<<<<<< HEAD
        GapicConfigPresence.NOT_PROVIDED,
=======
>>>>>>> 1add5a8b
        createResponseFieldConfigMap(messageConfigs, ImmutableMap.of()),
        configSchemaVersion);
  }

  private static ImmutableMap<String, InterfaceConfig> createInterfaceConfigMap(
      DiagCollector diagCollector,
      ConfigProto configProto,
      List<ProtoFile> sourceProtos,
      String defaultPackageName,
      LanguageSettingsProto languageSettings,
      ResourceNameMessageConfigs messageConfigs,
      ImmutableMap<String, ResourceNameConfig> resourceNameConfigs,
      SymbolTable symbolTable,
      TargetLanguage language,
<<<<<<< HEAD
      ProtoParser protoParser,
      GapicConfigPresence gapicConfigPresence) {
=======
      ProtoParser protoParser) {
>>>>>>> 1add5a8b
    // Return value; maps interface names to their InterfaceConfig.
    ImmutableMap.Builder<String, InterfaceConfig> interfaceConfigMap = ImmutableMap.builder();

    // Maps name of interfaces to found InterfaceConfigs from config yamls.
    Map<String, InterfaceConfigProto> interfaceConfigProtos = new LinkedHashMap<>();

    // Parse config for interfaceConfigProtos.
    for (InterfaceConfigProto interfaceConfigProto : configProto.getInterfacesList()) {
      Interface apiInterface = symbolTable.lookupInterface(interfaceConfigProto.getName());
      if (apiInterface == null || !apiInterface.isReachable()) {
        diagCollector.addDiag(
            Diag.error(
                SimpleLocation.TOPLEVEL,
                "interface not found: %s",
                interfaceConfigProto.getName()));
        continue;
      }
      interfaceConfigProtos.put(interfaceConfigProto.getName(), interfaceConfigProto);
    }

    // Parse proto file for interfaces.
    for (ProtoFile file : sourceProtos) {
      if (file.getProto().getServiceList().size() == 0) continue;
      for (DescriptorProtos.ServiceDescriptorProto service : file.getProto().getServiceList()) {
        String serviceFullName =
            String.format("%s.%s", file.getProto().getPackage(), service.getName());
        Interface apiInterface = symbolTable.lookupInterface(serviceFullName);
        if (apiInterface == null) {
          diagCollector.addDiag(
              Diag.error(SimpleLocation.TOPLEVEL, "interface not found: %s", service.getName()));
          continue;
        }
        InterfaceConfigProto interfaceConfigProto = interfaceConfigProtos.get(serviceFullName);
        if (interfaceConfigProto == null) {
          interfaceConfigProto = InterfaceConfigProto.getDefaultInstance();
        }
        String interfaceNameOverride = languageSettings.getInterfaceNamesMap().get(serviceFullName);

        GapicInterfaceConfig interfaceConfig =
            GapicInterfaceConfig.createInterfaceConfig(
                diagCollector,
                language,
                defaultPackageName,
                interfaceConfigProto,
                apiInterface,
                interfaceNameOverride,
                messageConfigs,
                resourceNameConfigs,
<<<<<<< HEAD
                protoParser,
                gapicConfigPresence);
=======
                protoParser);
>>>>>>> 1add5a8b
        if (interfaceConfig == null) {
          continue;
        }
        interfaceConfigMap.put(serviceFullName, interfaceConfig);
      }
    }

    if (diagCollector.getErrorCount() > 0) {
      return null;
    } else {
      return interfaceConfigMap.build();
    }
  }

  private static ImmutableMap<String, InterfaceConfig> createDiscoGapicInterfaceConfigMap(
      DiscoApiModel model,
      ConfigProto configProto,
      LanguageSettingsProto languageSettings,
      ResourceNameMessageConfigs messageConfigs,
      ImmutableMap<String, ResourceNameConfig> resourceNameConfigs,
      TargetLanguage language) {
    ImmutableMap.Builder<String, InterfaceConfig> interfaceConfigMap = ImmutableMap.builder();
    for (InterfaceConfigProto interfaceConfigProto : configProto.getInterfacesList()) {
      String interfaceNameOverride =
          languageSettings.getInterfaceNamesMap().get(interfaceConfigProto.getName());

      DiscoGapicInterfaceConfig interfaceConfig =
          DiscoGapicInterfaceConfig.createInterfaceConfig(
              model,
              language,
              interfaceConfigProto,
              interfaceNameOverride,
              messageConfigs,
              resourceNameConfigs);
      if (interfaceConfig == null) {
        continue;
      }
      interfaceConfigMap.put(interfaceConfigProto.getName(), interfaceConfig);
    }

    if (model.getDiagCollector().getErrorCount() > 0) {
      return null;
    } else {
      return interfaceConfigMap.build();
    }
  }

  private static ImmutableMap<String, ResourceNameConfig> createResourceNameConfigs(
      DiagCollector diagCollector, ConfigProto configProto, TargetLanguage language) {
    return createResourceNameConfigs(
        diagCollector, configProto, null, language, ImmutableMap.of(), ImmutableMap.of(), null);
  }

  /**
   * Create all the ResourceNameOneofConfig from the protofile and GAPIC config, and let the GAPIC
   * config resourceNames override the protofile resourceNames in event of clashes.
   */
  @VisibleForTesting
  @Nullable
  static ImmutableMap<String, ResourceNameConfig> createResourceNameConfigs(
      DiagCollector diagCollector,
      ConfigProto configProto,
      @Nullable List<ProtoFile> protoFiles,
      TargetLanguage language,
      Map<Resource, ProtoFile> resourceDefs,
      Map<ResourceSet, ProtoFile> resourceSetDefs,
      ProtoParser protoParser) {
    ProtoFile file = null;
    if (protoFiles != null) {
      file = protoFiles.get(0);
    }
    ImmutableMap<String, SingleResourceNameConfig> singleResourceNameConfigsFromGapicConfig =
        createSingleResourceNameConfigs(diagCollector, configProto, protoFiles, language);
    ImmutableMap<String, FixedResourceNameConfig> fixedResourceNameConfigs =
        createFixedResourceNameConfigs(
            diagCollector, configProto.getFixedResourceNameValuesList(), file);
    ImmutableMap<String, ResourceNameOneofConfig> resourceNameOneofConfigsFromGapicConfig =
        createResourceNameOneofConfigs(
            diagCollector,
            configProto.getCollectionOneofsList(),
            singleResourceNameConfigsFromGapicConfig,
            fixedResourceNameConfigs,
            file);
    if (diagCollector.getErrorCount() > 0) {
      ToolUtil.reportDiags(diagCollector, true);
      return null;
    }

    ImmutableMap<String, SingleResourceNameConfig>
        fullyQualifiedSingleResourceNameConfigsFromProtoFile =
            createSingleResourceNameConfigsFromProtoFile(diagCollector, resourceDefs, protoParser);
    ImmutableMap<String, ResourceNameOneofConfig> resourceNameOneofConfigsFromProtoFile =
        createResourceNameOneofConfigsFromProtoFile(
            diagCollector,
            fullyQualifiedSingleResourceNameConfigsFromProtoFile,
            resourceSetDefs,
            protoParser);

    // Populate a SingleResourceNameConfigs map, using just the unqualified names.
    Map<String, SingleResourceNameConfig> singleResourceConfigsFromProtoFile = new HashMap<>();
    for (String fullName : fullyQualifiedSingleResourceNameConfigsFromProtoFile.keySet()) {
      int periodIndex = fullName.lastIndexOf('.');
      SingleResourceNameConfig config =
          fullyQualifiedSingleResourceNameConfigsFromProtoFile.get(fullName);
      singleResourceConfigsFromProtoFile.put(fullName.substring(periodIndex + 1), config);
    }

    // Combine the ResourceNameConfigs from the GAPIC and protofile.
    Map<String, SingleResourceNameConfig> finalSingleResourceNameConfigs =
        mergeResourceNameConfigs(
            diagCollector,
            singleResourceNameConfigsFromGapicConfig,
            singleResourceConfigsFromProtoFile);
    Map<String, ResourceNameOneofConfig> finalResourceOneofNameConfigs =
        mergeResourceNameConfigs(
            diagCollector,
            resourceNameOneofConfigsFromGapicConfig,
            resourceNameOneofConfigsFromProtoFile);

    ImmutableMap.Builder<String, ResourceNameConfig> resourceNameConfigs =
        new ImmutableSortedMap.Builder<>(Comparator.naturalOrder());
    resourceNameConfigs.putAll(finalSingleResourceNameConfigs);
    resourceNameConfigs.putAll(fixedResourceNameConfigs);
    resourceNameConfigs.putAll(finalResourceOneofNameConfigs);
    return resourceNameConfigs.build();
  }

  // Return map of fully qualified SingleResourceNameConfig name to its derived config.
  private static ImmutableMap<String, SingleResourceNameConfig>
      createSingleResourceNameConfigsFromProtoFile(
          DiagCollector diagCollector,
          Map<Resource, ProtoFile> resourceDefs,
          ProtoParser protoParser) {

    // Map of fully qualified Resource name to its derived config.
    LinkedHashMap<String, SingleResourceNameConfig> fullyQualifiedSingleResources =
        new LinkedHashMap<>();
    // Create the SingleResourceNameConfigs.
    for (Resource resource : resourceDefs.keySet()) {
      String resourcePath = resource.getPath();
      ProtoFile protoFile = resourceDefs.get(resource);
      createSingleResourceNameConfig(
          diagCollector,
          resource,
          protoFile,
          resourcePath,
          protoParser,
          fullyQualifiedSingleResources);
    }

    if (diagCollector.getErrorCount() > 0) {
      ToolUtil.reportDiags(diagCollector, true);
      return null;
    }
    return ImmutableMap.copyOf(fullyQualifiedSingleResources);
  }

  // Return map of fully qualified ResourceNameOneofConfig name to its derived config.
  private static ImmutableMap<String, ResourceNameOneofConfig>
      createResourceNameOneofConfigsFromProtoFile(
          DiagCollector diagCollector,
          ImmutableMap<String, SingleResourceNameConfig> fullyQualifiedSingleResourcesFromProtoFile,
          Map<ResourceSet, ProtoFile> resourceSetDefs,
          ProtoParser protoParser) {

    // Map of fully qualified ResourceSet name to its derived config.
    ImmutableMap.Builder<String, ResourceNameOneofConfig> resourceOneOfConfigsFromProtoFile =
        ImmutableMap.builder();

    // Create the ResourceNameOneOfConfigs.
    for (ResourceSet resourceSet : resourceSetDefs.keySet()) {
      ProtoFile protoFile = resourceSetDefs.get(resourceSet);
      String resourceSetName = resourceSet.getName();
      ResourceNameOneofConfig resourceNameOneofConfig =
          ResourceNameOneofConfig.createResourceNameOneof(
              diagCollector,
              resourceSet,
              resourceSetName,
              fullyQualifiedSingleResourcesFromProtoFile,
              protoParser,
              protoFile);
      if (resourceNameOneofConfig == null) {
        return null;
      }
      resourceOneOfConfigsFromProtoFile.put(resourceSetName, resourceNameOneofConfig);
    }

    if (diagCollector.getErrorCount() > 0) {
      ToolUtil.reportDiags(diagCollector, true);
      return null;
    }

    return resourceOneOfConfigsFromProtoFile.build();
  }

  private static <T extends ResourceNameConfig> ImmutableMap<String, T> mergeResourceNameConfigs(
      DiagCollector diagCollector,
      Map<String, T> configsFromGapicConfig,
      Map<String, T> configsFromProtoFile) {
    Map<String, T> mergedResourceNameConfigs = new HashMap<>(configsFromProtoFile);

    // If protofile annotations clash with the configs from configProto, use the configProto.
    for (T resourceFromGapicConfig : configsFromGapicConfig.values()) {
      if (configsFromProtoFile.containsKey(resourceFromGapicConfig.getEntityId())) {
        diagCollector.addDiag(
            Diag.warning(
                SimpleLocation.TOPLEVEL,
                "Resource[Set] entity %s from protofile clashes with a"
                    + " Resource[Set] of the same name from the GAPIC config."
                    + " Using the GAPIC config entity.",
                resourceFromGapicConfig.getEntityId()));
      }
      // Add the protofile resourceNameConfigs to the map of resourceNameConfigs.
      mergedResourceNameConfigs.put(resourceFromGapicConfig.getEntityId(), resourceFromGapicConfig);
    }
    return ImmutableMap.copyOf(mergedResourceNameConfigs);
  }

  private static ImmutableMap<String, SingleResourceNameConfig> createSingleResourceNameConfigs(
      DiagCollector diagCollector,
      ConfigProto configProto,
      @Nullable List<ProtoFile> sourceProtos,
      TargetLanguage language) {
    ProtoFile file = null;
    if (sourceProtos != null) {
      file = sourceProtos.get(0);
    }
    LinkedHashMap<String, SingleResourceNameConfig> singleResourceNameConfigsMap =
        new LinkedHashMap<>();
    for (CollectionConfigProto collectionConfigProto : configProto.getCollectionsList()) {
      createSingleResourceNameConfig(
          diagCollector, collectionConfigProto, singleResourceNameConfigsMap, file, language);
    }
    for (InterfaceConfigProto interfaceConfigProto : configProto.getInterfacesList()) {
      for (CollectionConfigProto collectionConfigProto :
          interfaceConfigProto.getCollectionsList()) {
        createSingleResourceNameConfig(
            diagCollector, collectionConfigProto, singleResourceNameConfigsMap, file, language);
      }
    }

    if (diagCollector.getErrorCount() > 0) {
      return null;
    } else {
      return ImmutableMap.copyOf(singleResourceNameConfigsMap);
    }
  }

  private static void createSingleResourceNameConfig(
      DiagCollector diagCollector,
      CollectionConfigProto collectionConfigProto,
      LinkedHashMap<String, SingleResourceNameConfig> singleResourceNameConfigsMap,
      @Nullable ProtoFile file,
      TargetLanguage language) {
    SingleResourceNameConfig singleResourceNameConfig =
        SingleResourceNameConfig.createSingleResourceName(
            diagCollector, collectionConfigProto, file, language);
    if (singleResourceNameConfig == null) {
      return;
    }
    if (singleResourceNameConfigsMap.containsKey(singleResourceNameConfig.getEntityId())) {
      SingleResourceNameConfig otherConfig =
          singleResourceNameConfigsMap.get(singleResourceNameConfig.getEntityId());
      if (!singleResourceNameConfig.getNamePattern().equals(otherConfig.getNamePattern())) {
        diagCollector.addDiag(
            Diag.error(
                SimpleLocation.TOPLEVEL,
                "Inconsistent collection configs across interfaces. Entity name: "
                    + singleResourceNameConfig.getEntityId()));
      }
    } else {
      singleResourceNameConfigsMap.put(
          singleResourceNameConfig.getEntityId(), singleResourceNameConfig);
    }
  }

  // Construct a new SingleResourceNameConfig from the given Resource, and add the newly
  // created config as a value to the map param, keyed on the package-qualified entity_id.
  private static void createSingleResourceNameConfig(
      DiagCollector diagCollector,
      Resource resource,
      ProtoFile file,
      String pathTemplate,
      ProtoParser protoParser,
      LinkedHashMap<String, SingleResourceNameConfig> singleResourceNameConfigsMap) {
    SingleResourceNameConfig singleResourceNameConfig =
        SingleResourceNameConfig.createSingleResourceName(
            resource, pathTemplate, file, diagCollector);
    if (singleResourceNameConfigsMap.containsKey(singleResourceNameConfig.getEntityId())) {
      SingleResourceNameConfig otherConfig =
          singleResourceNameConfigsMap.get(singleResourceNameConfig.getEntityId());
      if (!singleResourceNameConfig.getNamePattern().equals(otherConfig.getNamePattern())) {
        diagCollector.addDiag(
            Diag.error(
                SimpleLocation.TOPLEVEL,
                "Inconsistent collection configs across interfaces. Entity name: "
                    + singleResourceNameConfig.getEntityId()));
      }
    } else {
      String fullyQualifiedName = singleResourceNameConfig.getEntityId();
      fullyQualifiedName =
          StringUtils.prependIfMissing(fullyQualifiedName, protoParser.getProtoPackage(file) + ".");
      singleResourceNameConfigsMap.put(fullyQualifiedName, singleResourceNameConfig);
    }
  }

  private static ImmutableMap<String, FixedResourceNameConfig> createFixedResourceNameConfigs(
      DiagCollector diagCollector,
      Iterable<FixedResourceNameValueProto> fixedConfigProtos,
      @Nullable ProtoFile file) {
    ImmutableMap.Builder<String, FixedResourceNameConfig> fixedConfigBuilder =
        ImmutableMap.builder();
    for (FixedResourceNameValueProto fixedConfigProto : fixedConfigProtos) {
      FixedResourceNameConfig fixedConfig =
          FixedResourceNameConfig.createFixedResourceNameConfig(
              diagCollector, fixedConfigProto, file);
      if (fixedConfig == null) {
        continue;
      }
      fixedConfigBuilder.put(fixedConfig.getEntityId(), fixedConfig);
    }
    return fixedConfigBuilder.build();
  }

  private static ImmutableMap<String, ResourceNameOneofConfig> createResourceNameOneofConfigs(
      DiagCollector diagCollector,
      Iterable<CollectionOneofProto> oneofConfigProtos,
      ImmutableMap<String, SingleResourceNameConfig> singleResourceNameConfigs,
      ImmutableMap<String, FixedResourceNameConfig> fixedResourceNameConfigs,
      @Nullable ProtoFile file) {
    ImmutableMap.Builder<String, ResourceNameOneofConfig> oneofConfigBuilder =
        ImmutableMap.builder();
    for (CollectionOneofProto oneofProto : oneofConfigProtos) {
      ResourceNameOneofConfig oneofConfig =
          ResourceNameOneofConfig.createResourceNameOneof(
              diagCollector, oneofProto, singleResourceNameConfigs, fixedResourceNameConfigs, file);
      if (oneofConfig == null) {
        continue;
      }
      oneofConfigBuilder.put(oneofConfig.getEntityName(), oneofConfig);
    }
    return oneofConfigBuilder.build();
  }

  private static ImmutableMap<String, FieldConfig> createResponseFieldConfigMap(
      ResourceNameMessageConfigs messageConfig,
      ImmutableMap<String, ResourceNameConfig> resourceNameConfigs) {

    ImmutableMap.Builder<String, FieldConfig> builder = ImmutableMap.builder();
    if (messageConfig == null) {
      return builder.build();
    }
    Map<String, FieldConfig> map = new HashMap<>();
    for (FieldModel field : messageConfig.getFieldsWithResourceNamesByMessage().values()) {
      map.put(
          field.getFullName(),
          FieldConfig.createMessageFieldConfig(
              messageConfig, resourceNameConfigs, field, ResourceNameTreatment.STATIC_TYPES));
    }
    builder.putAll(map);
    return builder.build();
  }

  /** Returns the GapicInterfaceConfig for the given API interface. */
  public GapicInterfaceConfig getInterfaceConfig(Interface apiInterface) {
    return (GapicInterfaceConfig) getInterfaceConfigMap().get(apiInterface.getFullName());
  }

  /** Returns the GapicInterfaceConfig for the given API interface. */
  @Override
  public InterfaceConfig getInterfaceConfig(InterfaceModel apiInterface) {
    return getInterfaceConfigMap().get(apiInterface.getFullName());
  }

  /** Returns the GapicInterfaceConfig for the given API method. */
  public InterfaceConfig getInterfaceConfig(String fullName) {
    return getInterfaceConfigMap().get(fullName);
  }

  public Iterable<SingleResourceNameConfig> getSingleResourceNameConfigs() {
    return Iterables.filter(getResourceNameConfigs().values(), SingleResourceNameConfig.class);
  }

  /**
   * Returns a SingleResourceNameConfig object for the given entity name. If the entityName
   * corresponds to a ResourceNameOneofConfig which contains at least one SingleResourceNameConfig,
   * then the first of those SingleResourceNameConfigs is returned. If the entityName is neither a
   * SingleResourceNameConfig or ResourceNameOneofConfig containing a SingleResourceNameConfig, then
   * returns null.
   */
  public SingleResourceNameConfig getSingleResourceNameConfig(String entityName) {
    ResourceNameConfig resourceNameConfig = getResourceNameConfigs().get(entityName);
    if (resourceNameConfig != null && resourceNameConfig instanceof SingleResourceNameConfig) {
      return (SingleResourceNameConfig) resourceNameConfig;
    }
    if (resourceNameConfig != null && resourceNameConfig instanceof ResourceNameOneofConfig) {
      ResourceNameOneofConfig oneofConfig = (ResourceNameOneofConfig) resourceNameConfig;
      if (Iterables.size(oneofConfig.getSingleResourceNameConfigs()) > 0) {
        return Iterables.get(oneofConfig.getSingleResourceNameConfigs(), 0);
      }
    }
    return null;
  }

  public enum GapicConfigPresence {
    NOT_PROVIDED,
    PROVIDED
  }

  static <T> List<T> createMethodConfigs(
      ImmutableMap<String, T> methodConfigMap,
      InterfaceConfigProto interfaceConfigProto,
      GapicConfigPresence gapicConfigPresence) {

    // TODO(andrealin): After migration from GAPIC config, add in methods that aren't defined
    // in the GAPIC config but are defined in the source protos.

    if (gapicConfigPresence == GapicConfigPresence.PROVIDED) {
      // Add in methods that aren't defined in the source protos but are defined in the GAPIC
      // config.
      return interfaceConfigProto
          .getMethodsList()
          .stream()
          .map(m -> methodConfigMap.get(m.getName()))
          .collect(Collectors.toList());
    } else {
      // No GAPIC config given, so use all MethodConfigs generated from Protofile.
      return new ArrayList<>(methodConfigMap.values());
    }
  }
}<|MERGE_RESOLUTION|>--- conflicted
+++ resolved
@@ -44,6 +44,7 @@
 import com.google.common.collect.ImmutableSortedMap;
 import com.google.common.collect.Iterables;
 import com.google.protobuf.DescriptorProtos;
+import java.util.ArrayList;
 import java.util.Comparator;
 import java.util.HashMap;
 import java.util.LinkedHashMap;
@@ -89,6 +90,9 @@
 
   /** Returns the type of transport for the generated client. Defaults to Grpc. */
   public abstract TransportProtocol getTransportProtocol();
+
+  /** Returns the package name. */
+  public abstract GapicConfigPresence isGapicConfigProvided();
 
   /**
    * Returns a map from fully qualified field names to FieldConfigs for all fields that have a
@@ -179,15 +183,10 @@
     }
 
     ProtoParser protoParser = new ProtoParser();
-<<<<<<< HEAD
     GapicConfigPresence configPresence = GapicConfigPresence.PROVIDED;
     if (configProto == null) {
       configProto = ConfigProto.getDefaultInstance();
       configPresence = GapicConfigPresence.NOT_PROVIDED;
-=======
-    if (configProto == null) {
-      configProto = ConfigProto.getDefaultInstance();
->>>>>>> 1add5a8b
     }
 
     DiagCollector diagCollector = model.getDiagReporter().getDiagCollector();
@@ -290,6 +289,7 @@
         licenseLines,
         resourceNameConfigs,
         transportProtocol,
+        configPresence,
         createResponseFieldConfigMap(messageConfigs, resourceNameConfigs),
         configSchemaVersion);
   }
@@ -380,7 +380,7 @@
 
   /** Creates an GapicProductConfig with fixed content. Exposed for testing. */
   @VisibleForTesting
-  public static GapicProductConfig createDummyInstance(
+  private static GapicProductConfig createDummyInstance(
       ImmutableMap<String, InterfaceConfig> interfaceConfigMap,
       String packageName,
       String domainLayerLocation,
@@ -397,10 +397,7 @@
         ImmutableMap.of(),
         // Default to gRPC.
         TransportProtocol.GRPC,
-<<<<<<< HEAD
         GapicConfigPresence.NOT_PROVIDED,
-=======
->>>>>>> 1add5a8b
         createResponseFieldConfigMap(messageConfigs, ImmutableMap.of()),
         configSchemaVersion);
   }
@@ -415,12 +412,8 @@
       ImmutableMap<String, ResourceNameConfig> resourceNameConfigs,
       SymbolTable symbolTable,
       TargetLanguage language,
-<<<<<<< HEAD
       ProtoParser protoParser,
       GapicConfigPresence gapicConfigPresence) {
-=======
-      ProtoParser protoParser) {
->>>>>>> 1add5a8b
     // Return value; maps interface names to their InterfaceConfig.
     ImmutableMap.Builder<String, InterfaceConfig> interfaceConfigMap = ImmutableMap.builder();
 
@@ -469,12 +462,8 @@
                 interfaceNameOverride,
                 messageConfigs,
                 resourceNameConfigs,
-<<<<<<< HEAD
                 protoParser,
                 gapicConfigPresence);
-=======
-                protoParser);
->>>>>>> 1add5a8b
         if (interfaceConfig == null) {
           continue;
         }
