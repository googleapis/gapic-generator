/* Copyright 2016 Google LLC
 *
 * Licensed under the Apache License, Version 2.0 (the "License");
 * you may not use this file except in compliance with the License.
 * You may obtain a copy of the License at
 *
 *      https://www.apache.org/licenses/LICENSE-2.0
 *
 * Unless required by applicable law or agreed to in writing, software
 * distributed under the License is distributed on an "AS IS" BASIS,
 * WITHOUT WARRANTIES OR CONDITIONS OF ANY KIND, either express or implied.
 * See the License for the specific language governing permissions and
 * limitations under the License.
 */
package com.google.api.codegen.config;

import com.google.api.Resource;
import com.google.api.ResourceSet;
import com.google.api.codegen.CollectionConfigProto;
import com.google.api.codegen.CollectionOneofProto;
import com.google.api.codegen.ConfigProto;
import com.google.api.codegen.FixedResourceNameValueProto;
import com.google.api.codegen.InterfaceConfigProto;
import com.google.api.codegen.LanguageSettingsProto;
import com.google.api.codegen.MethodConfigProto;
import com.google.api.codegen.ReleaseLevel;
import com.google.api.codegen.ResourceNameTreatment;
import com.google.api.codegen.common.TargetLanguage;
import com.google.api.codegen.configgen.mergers.LanguageSettingsMerger;
import com.google.api.codegen.transformer.DefaultFeatureConfig;
import com.google.api.codegen.transformer.FeatureConfig;
import com.google.api.codegen.transformer.csharp.CSharpFeatureConfig;
import com.google.api.codegen.transformer.java.JavaFeatureConfig;
import com.google.api.codegen.transformer.nodejs.NodeJSFeatureConfig;
import com.google.api.codegen.transformer.php.PhpFeatureConfig;
import com.google.api.codegen.transformer.ruby.RubyFeatureConfig;
import com.google.api.codegen.util.LicenseHeaderUtil;
import com.google.api.codegen.util.ProtoParser;
import com.google.api.tools.framework.model.Diag;
import com.google.api.tools.framework.model.DiagCollector;
import com.google.api.tools.framework.model.Interface;
import com.google.api.tools.framework.model.Method;
import com.google.api.tools.framework.model.Model;
import com.google.api.tools.framework.model.ProtoFile;
import com.google.api.tools.framework.model.SimpleLocation;
import com.google.api.tools.framework.model.SymbolTable;
import com.google.api.tools.framework.tools.ToolUtil;
import com.google.auto.value.AutoValue;
import com.google.common.annotations.VisibleForTesting;
import com.google.common.base.Strings;
import com.google.common.collect.ImmutableList;
import com.google.common.collect.ImmutableMap;
import com.google.common.collect.ImmutableSortedMap;
import com.google.common.collect.Iterables;
import com.google.protobuf.Api;
import com.google.protobuf.DescriptorProtos;
import java.util.Collection;
import java.util.Comparator;
import java.util.HashMap;
import java.util.LinkedHashMap;
import java.util.List;
import java.util.Map;
import java.util.Map.Entry;
import java.util.Optional;
import java.util.stream.Collectors;
import javax.annotation.Nullable;
import org.apache.commons.lang3.StringUtils;

/**
 * GapicProductConfig represents client code-gen config for an API product contained in a
 * {api}_gapic.yaml configuration file.
 */
@AutoValue
public abstract class GapicProductConfig implements ProductConfig {
  public abstract ImmutableMap<String, ? extends InterfaceConfig> getInterfaceConfigMap();

  /** Returns the package name. */
  @Override
  public abstract String getPackageName();

  /** Returns the location of the domain layer, if any. */
  public abstract String getDomainLayerLocation();

  /** Returns the release level, if any. */
  public abstract ReleaseLevel getReleaseLevel();

  /** Returns the resource name messages configuration. If none was specified, returns null. */
  @Nullable
  public abstract ResourceNameMessageConfigs getResourceNameMessageConfigs();

  /** Returns the lines from the configured copyright file. */
  @Override
  public abstract ImmutableList<String> getCopyrightLines();

  /** Returns the lines from the configured license file. */
  @Override
  public abstract ImmutableList<String> getLicenseLines();

  /** Returns a map from entity names to resource name configs. */
  public abstract ImmutableMap<String, ResourceNameConfig> getResourceNameConfigs();

  /** Returns a map from entity names to resource name configs. */
  public abstract ProtoParser getProtoParser();

  /** Returns the type of transport for the generated client. Defaults to Grpc. */
  public abstract TransportProtocol getTransportProtocol();

  /**
   * Returns a map from fully qualified field names to FieldConfigs for all fields that have a
   * resource name type specified. This is the default field config for each field, and should be
   * used when not in the context of a particular method or flattening configuration.
   */
  public abstract ImmutableMap<String, FieldConfig> getDefaultResourceNameFieldConfigMap();

  /** Returns the version of config schema. */
  @Nullable
  public abstract String getConfigSchemaVersion();

  public GapicProductConfig withPackageName(String packageName) {
    return new AutoValue_GapicProductConfig(
        getInterfaceConfigMap(),
        packageName,
        getDomainLayerLocation(),
        getReleaseLevel(),
        getResourceNameMessageConfigs(),
        getCopyrightLines(),
        getLicenseLines(),
        getResourceNameConfigs(),
        getProtoParser(),
        getTransportProtocol(),
        getDefaultResourceNameFieldConfigMap(),
        getConfigSchemaVersion());
  }

  @Nullable
  public static GapicProductConfig create(
      Model model, ConfigProto configProto, TargetLanguage language) {
    return create(model, configProto, null, null, language);
  }

  /**
   * Creates an instance of GapicProductConfig based on ConfigProto, linking up API interface
   * configurations with specified interfaces in interfaceConfigMap. On errors, null will be
   * returned, and diagnostics are reported to the model.
   *
   * @param model The protobuf model for which we are creating a config.
   * @param configProto The parsed set of config files from input
   * @param protoPackage The source proto package, as opposed to imported protos, that we will
   *     generate clients for.
   * @param clientPackage The desired package name for the generated client.
   * @param language The language that this config will be used to generate a client in.
   */
  @Nullable
  public static GapicProductConfig create(
      Model model,
      @Nullable ConfigProto configProto,
      @Nullable String protoPackage,
      @Nullable String clientPackage,
      TargetLanguage language) {

    final String defaultPackage;
    SymbolTable symbolTable = model.getSymbolTable();

    if (protoPackage != null) {
      // Default to using --package option for value of default package and first API protoFile.
      defaultPackage = protoPackage;
    } else if (configProto != null) {
      // Otherwise use configProto to get the proto file containing the first interface listed in
      // the config proto, and use it as
      // the assigned file for generated resource names, and to get the default message namespace.
      ProtoFile file =
          symbolTable.lookupInterface(configProto.getInterfaces(0).getName()).getFile();
      defaultPackage = file.getProto().getPackage();
    } else {
      throw new NullPointerException("configProto and protoPackage cannot both be null.");
    }

    List<ProtoFile> sourceProtos =
        model
            .getFiles()
            .stream()
            .filter(f -> f.getProto().getPackage().equals(defaultPackage))
            .collect(Collectors.toList());

    if (protoPackage != null && configProto == null) {
      if (sourceProtos.isEmpty()) {
        model
            .getDiagReporter()
            .getDiagCollector()
            .addDiag(
                Diag.error(
                    SimpleLocation.TOPLEVEL,
                    "There are no source proto files with package %s",
                    defaultPackage));
      }
      sourceProtos.forEach(model::addRoot);
    }

    // Toggle on/off proto annotations parsing.
    ProtoParser protoParser = new ProtoParser(getDefaultLanguageFeatureConfig(language, null));
    if (configProto == null) {
      configProto = ConfigProto.getDefaultInstance();
    }

    DiagCollector diagCollector = model.getDiagReporter().getDiagCollector();

    Map<Resource, ProtoFile> resourceDefs =
        protoParser.getResourceDefs(sourceProtos, diagCollector);
    Map<ResourceSet, ProtoFile> resourceSetDefs =
        protoParser.getResourceSetDefs(sourceProtos, diagCollector);

    // Get list of fields from proto
    ResourceNameMessageConfigs messageConfigs =
        ResourceNameMessageConfigs.createMessageResourceTypesConfig(
            sourceProtos, configProto, defaultPackage, resourceDefs, resourceSetDefs, protoParser);

    // Update the protoParser with new info.
    protoParser = new ProtoParser(getDefaultLanguageFeatureConfig(language, messageConfigs));

    ImmutableMap<String, ResourceNameConfig> resourceNameConfigs =
        createResourceNameConfigs(
            diagCollector,
            configProto,
            sourceProtos,
            language,
            resourceDefs,
            resourceSetDefs,
            protoParser);

    if (resourceNameConfigs == null) {
      return null;
    }

    TransportProtocol transportProtocol = TransportProtocol.GRPC;

    String clientPackageName;
    LanguageSettingsProto settings =
        configProto.getLanguageSettingsMap().get(language.toString().toLowerCase());
    if (settings == null) {
      settings = LanguageSettingsProto.getDefaultInstance();
<<<<<<< HEAD

      if (!Strings.isNullOrEmpty(clientPackage)) {
        clientPackageName = clientPackage;
      } else {
        String basePackageName = Optional.ofNullable(protoPackage).orElse(getPackageName(model));
        clientPackageName =
            LanguageTransformer.getFormattedPackageName(
                language.name().toLowerCase(), basePackageName);
      }
=======
      String basePackageName = Optional.ofNullable(protoPackage).orElse(getPackageName(model));
      clientPackageName = LanguageSettingsMerger.getFormattedPackageName(language, basePackageName);
>>>>>>> eea42da6
    } else {
      clientPackageName = settings.getPackageName();
    }

    ImmutableMap<String, Interface> protoInterfaces =
        getInterfacesFromProtoFile(diagCollector, sourceProtos, symbolTable);

    // Collect the interfaces (clients) and methods that we will generate on the surface.
    // Not all methods defined in the protofiles will be generated on the surface.
    ImmutableList<GapicInterfaceInput> interfaceInputs;
    if (!configProto.equals(ConfigProto.getDefaultInstance())) {
      interfaceInputs =
          createInterfaceInputsWithGapicConfig(
              diagCollector, configProto.getInterfacesList(), protoInterfaces, symbolTable);
    } else {
      interfaceInputs = createInterfaceInputsWithoutGapicConfig(protoInterfaces.values());
    }
    if (interfaceInputs == null) {
      return null;
    }

    ImmutableMap<String, InterfaceConfig> interfaceConfigMap =
        createInterfaceConfigMap(
            diagCollector,
            interfaceInputs,
            defaultPackage,
            settings,
            messageConfigs,
            resourceNameConfigs,
            language,
            protoParser);

    ImmutableList<String> copyrightLines;
    ImmutableList<String> licenseLines;
    String configSchemaVersion = null;

    try {
      LicenseHeaderUtil licenseHeaderUtil =
          LicenseHeaderUtil.create(
              configProto, settings, model.getDiagReporter().getDiagCollector());
      copyrightLines = licenseHeaderUtil.loadCopyrightLines();
      licenseLines = licenseHeaderUtil.loadLicenseLines();
    } catch (Exception e) {
      model
          .getDiagReporter()
          .getDiagCollector()
          .addDiag(Diag.error(SimpleLocation.TOPLEVEL, "Exception: %s", e.getMessage()));
      e.printStackTrace(System.err);
      throw new RuntimeException(e);
    }

    if (!configProto.equals(ConfigProto.getDefaultInstance())) {
      configSchemaVersion = configProto.getConfigSchemaVersion();
      if (Strings.isNullOrEmpty(configSchemaVersion)) {
        model
            .getDiagReporter()
            .getDiagCollector()
            .addDiag(
                Diag.error(
                    SimpleLocation.TOPLEVEL,
                    "config_schema_version field is required in GAPIC yaml."));
      }
    }

    if (interfaceConfigMap == null || copyrightLines == null || licenseLines == null) {
      return null;
    }
    return new AutoValue_GapicProductConfig(
        interfaceConfigMap,
        clientPackageName,
        settings.getDomainLayerLocation(),
        settings.getReleaseLevel(),
        messageConfigs,
        copyrightLines,
        licenseLines,
        resourceNameConfigs,
        protoParser,
        transportProtocol,
        createResponseFieldConfigMap(messageConfigs, resourceNameConfigs),
        configSchemaVersion);
  }

  public static GapicProductConfig create(
      DiscoApiModel model, ConfigProto configProto, TargetLanguage language) {
    String defaultPackage =
        configProto
            .getLanguageSettingsMap()
            .get(language.toString().toLowerCase())
            .getPackageName();

    ResourceNameMessageConfigs messageConfigs =
        ResourceNameMessageConfigs.createMessageResourceTypesConfig(
            model, configProto, defaultPackage);

    ImmutableMap<String, ResourceNameConfig> resourceNameConfigs =
        createResourceNameConfigs(model.getDiagCollector(), configProto, language);

    TransportProtocol transportProtocol = TransportProtocol.HTTP;

    LanguageSettingsProto settings =
        configProto.getLanguageSettingsMap().get(language.toString().toLowerCase());
    if (settings == null) {
      settings = LanguageSettingsProto.getDefaultInstance();
    }

    ImmutableMap<String, InterfaceConfig> interfaceConfigMap =
        createDiscoGapicInterfaceConfigMap(
            model, configProto, settings, messageConfigs, resourceNameConfigs, language);

    ImmutableList<String> copyrightLines;
    ImmutableList<String> licenseLines;
    try {
      LicenseHeaderUtil licenseHeaderUtil =
          LicenseHeaderUtil.create(configProto, settings, model.getDiagCollector());
      copyrightLines = licenseHeaderUtil.loadCopyrightLines();
      licenseLines = licenseHeaderUtil.loadLicenseLines();
    } catch (Exception e) {
      model
          .getDiagCollector()
          .addDiag(Diag.error(SimpleLocation.TOPLEVEL, "Exception: %s", e.getMessage()));
      e.printStackTrace(System.err);
      throw new RuntimeException(e);
    }

    String configSchemaVersion = configProto.getConfigSchemaVersion();
    if (Strings.isNullOrEmpty(configSchemaVersion)) {
      model
          .getDiagCollector()
          .addDiag(
              Diag.error(
                  SimpleLocation.TOPLEVEL,
                  "config_schema_version field is required in GAPIC yaml."));
    }

    return new AutoValue_GapicProductConfig(
        interfaceConfigMap,
        settings.getPackageName(),
        settings.getDomainLayerLocation(),
        settings.getReleaseLevel(),
        messageConfigs,
        copyrightLines,
        licenseLines,
        resourceNameConfigs,
        new ProtoParser(false),
        transportProtocol,
        createResponseFieldConfigMap(messageConfigs, resourceNameConfigs),
        configSchemaVersion);
  }

  /** Creates an GapicProductConfig with no content. Exposed for testing. */
  @VisibleForTesting
  public static GapicProductConfig createDummyInstance() {
    return createDummyInstance(ImmutableMap.of(), "", "", null, "1.0.0");
  }

  /** Creates an GapicProductConfig with fixed content. Exposed for testing. */
  @VisibleForTesting
  public static GapicProductConfig createDummyInstance(
      ImmutableMap<String, InterfaceConfig> interfaceConfigMap,
      String packageName,
      String domainLayerLocation,
      ResourceNameMessageConfigs messageConfigs) {
    return createDummyInstance(
        interfaceConfigMap, packageName, domainLayerLocation, messageConfigs, "1.0.0");
  }

  /** Creates an GapicProductConfig with fixed content. Exposed for testing. */
  private static GapicProductConfig createDummyInstance(
      ImmutableMap<String, InterfaceConfig> interfaceConfigMap,
      String packageName,
      String domainLayerLocation,
      ResourceNameMessageConfigs messageConfigs,
      String configSchemaVersion) {
    return new AutoValue_GapicProductConfig(
        interfaceConfigMap,
        packageName,
        domainLayerLocation,
        ReleaseLevel.UNSET_RELEASE_LEVEL,
        messageConfigs,
        ImmutableList.of(),
        ImmutableList.of(),
        ImmutableMap.of(),
        new ProtoParser(true),
        // Default to gRPC.
        TransportProtocol.GRPC,
        createResponseFieldConfigMap(messageConfigs, ImmutableMap.of()),
        configSchemaVersion);
  }

  /** Return the list of information about clients to be generated. */
  private static ImmutableList<GapicInterfaceInput> createInterfaceInputsWithGapicConfig(
      DiagCollector diagCollector,
      List<InterfaceConfigProto> interfaceConfigProtosList,
      ImmutableMap<String, Interface> protoInterfaces,
      SymbolTable symbolTable) {

    // Maps name of interfaces to found interfaces from proto.
    Map<String, Interface> interfaceMap = new LinkedHashMap<>(protoInterfaces);

    // Maps name of interfaces to found InterfaceConfigs from config yamls.
    Map<String, InterfaceConfigProto> interfaceConfigProtos = new LinkedHashMap<>();

    // Parse GAPIC config for interfaceConfigProtos.
    for (InterfaceConfigProto interfaceConfigProto : interfaceConfigProtosList) {
      Interface apiInterface = symbolTable.lookupInterface(interfaceConfigProto.getName());
      if (apiInterface == null || !apiInterface.isReachable()) {
        diagCollector.addDiag(
            Diag.error(
                SimpleLocation.TOPLEVEL,
                "interface not found: %s",
                interfaceConfigProto.getName()));
        continue;
      }
      interfaceConfigProtos.put(interfaceConfigProto.getName(), interfaceConfigProto);
      interfaceMap.put(interfaceConfigProto.getName(), apiInterface);
    }

    // Store info about each Interface in a GapicInterfaceInput object.
    ImmutableList.Builder<GapicInterfaceInput> interfaceInputs = ImmutableList.builder();
    for (Entry<String, Interface> interfaceEntry : interfaceMap.entrySet()) {
      String serviceFullName = interfaceEntry.getKey();
      Interface apiInterface = interfaceEntry.getValue();
      GapicInterfaceInput.Builder interfaceInput =
          GapicInterfaceInput.newBuilder().setInterface(apiInterface);

      InterfaceConfigProto interfaceConfigProto =
          interfaceConfigProtos.getOrDefault(
              serviceFullName, InterfaceConfigProto.getDefaultInstance());
      interfaceInput.setInterfaceConfigProto(interfaceConfigProto);

      Map<Method, MethodConfigProto> methodsToGenerate;
      methodsToGenerate =
          findMethodsToGenerateWithConfigYaml(apiInterface, interfaceConfigProto, diagCollector);
      if (methodsToGenerate == null) {
        return null;
      }
      interfaceInput.setMethodsToGenerate(methodsToGenerate);
      interfaceInputs.add(interfaceInput.build());
    }

    return interfaceInputs.build();
  }

  private static ImmutableMap<String, Interface> getInterfacesFromProtoFile(
      DiagCollector diagCollector, List<ProtoFile> sourceProtos, SymbolTable symbolTable) {
    // Maps name of interfaces to found interfaces from proto.
    ImmutableMap.Builder<String, Interface> protoInterfaces = ImmutableMap.builder();

    // Parse proto file for interfaces.
    for (ProtoFile file : sourceProtos) {
      for (DescriptorProtos.ServiceDescriptorProto service : file.getProto().getServiceList()) {
        String serviceFullName =
            String.format("%s.%s", file.getProto().getPackage(), service.getName());
        Interface apiInterface = symbolTable.lookupInterface(serviceFullName);
        if (apiInterface == null) {
          diagCollector.addDiag(
              Diag.error(SimpleLocation.TOPLEVEL, "interface not found: %s", service.getName()));
          continue;
        }
        protoInterfaces.put(serviceFullName, apiInterface);
      }
    }
    return protoInterfaces.build();
  }

  /** Return the list of information about clients to be generated. */
  private static ImmutableList<GapicInterfaceInput> createInterfaceInputsWithoutGapicConfig(
      Collection<Interface> protoInterfaces) {
    // Store info about each Interface in a GapicInterfaceInput object.
    ImmutableList.Builder<GapicInterfaceInput> interfaceInputs = ImmutableList.builder();
    for (Interface apiInterface : protoInterfaces) {
      GapicInterfaceInput.Builder interfaceInput =
          GapicInterfaceInput.newBuilder()
              .setInterface(apiInterface)
              .setInterfaceConfigProto(InterfaceConfigProto.getDefaultInstance())
              .setMethodsToGenerate(findMethodsToGenerateWithoutConfigYaml(apiInterface));
      interfaceInputs.add(interfaceInput.build());
    }
    return interfaceInputs.build();
  }

  /** Find the methods that should be generated on the surface when no GAPIC config was given. */
  private static ImmutableMap<Method, MethodConfigProto> findMethodsToGenerateWithoutConfigYaml(
      Interface apiInterface) {
    ImmutableMap.Builder<Method, MethodConfigProto> methodsToSurface = ImmutableMap.builder();

    // TODO(andrealin): After migration off GAPIC config is complete; generate all methods
    // from protofile even if they aren't included in the GAPIC config.

    // Just generate all methods defined in the protos.
    apiInterface
        .getMethods()
        .forEach(m -> methodsToSurface.put(m, MethodConfigProto.getDefaultInstance()));

    return methodsToSurface.build();
  }

  /** Find the methods that should be generated on the surface when a GAPIC config was given. */
  @Nullable
  private static ImmutableMap<Method, MethodConfigProto> findMethodsToGenerateWithConfigYaml(
      Interface apiInterface,
      InterfaceConfigProto interfaceConfigProto,
      DiagCollector diagCollector) {
    ImmutableMap.Builder<Method, MethodConfigProto> methodsToSurface = ImmutableMap.builder();

    // Get the set of methods defined by the GAPIC config. Only these methods will be generated.
    for (MethodConfigProto methodConfigProto : interfaceConfigProto.getMethodsList()) {
      Interface targetInterface =
          GapicInterfaceConfig.getTargetInterface(
              apiInterface, methodConfigProto.getRerouteToGrpcInterface());
      Method protoMethod = targetInterface.lookupMethod(methodConfigProto.getName());

      if (protoMethod == null) {
        diagCollector.addDiag(
            Diag.error(
                SimpleLocation.TOPLEVEL, "method not found: %s", methodConfigProto.getName()));
        continue;
      }
      methodsToSurface.put(protoMethod, methodConfigProto);
    }

    if (diagCollector.getErrorCount() > 0) {
      return null;
    }

    return methodsToSurface.build();
  }

  private static ImmutableMap<String, InterfaceConfig> createInterfaceConfigMap(
      DiagCollector diagCollector,
      List<GapicInterfaceInput> interfaceInputs,
      String defaultPackageName,
      LanguageSettingsProto languageSettings,
      ResourceNameMessageConfigs messageConfigs,
      ImmutableMap<String, ResourceNameConfig> resourceNameConfigs,
      TargetLanguage language,
      ProtoParser protoParser) {
    // Return value; maps interface names to their InterfaceConfig.
    ImmutableMap.Builder<String, InterfaceConfig> interfaceConfigMap = ImmutableMap.builder();

    for (GapicInterfaceInput interfaceInput : interfaceInputs) {

      String serviceFullName = interfaceInput.getServiceFullName();
      String interfaceNameOverride = languageSettings.getInterfaceNamesMap().get(serviceFullName);

      GapicInterfaceConfig interfaceConfig =
          GapicInterfaceConfig.createInterfaceConfig(
              diagCollector,
              language,
              defaultPackageName,
              interfaceInput,
              interfaceNameOverride,
              messageConfigs,
              resourceNameConfigs,
              protoParser);
      if (interfaceConfig == null) {
        continue;
      }
      interfaceConfigMap.put(serviceFullName, interfaceConfig);
    }

    if (diagCollector.getErrorCount() > 0) {
      return null;
    } else {
      return interfaceConfigMap.build();
    }
  }

  private static ImmutableMap<String, InterfaceConfig> createDiscoGapicInterfaceConfigMap(
      DiscoApiModel model,
      ConfigProto configProto,
      LanguageSettingsProto languageSettings,
      ResourceNameMessageConfigs messageConfigs,
      ImmutableMap<String, ResourceNameConfig> resourceNameConfigs,
      TargetLanguage language) {
    ImmutableMap.Builder<String, InterfaceConfig> interfaceConfigMap = ImmutableMap.builder();
    for (InterfaceConfigProto interfaceConfigProto : configProto.getInterfacesList()) {
      String interfaceNameOverride =
          languageSettings.getInterfaceNamesMap().get(interfaceConfigProto.getName());

      DiscoGapicInterfaceConfig interfaceConfig =
          DiscoGapicInterfaceConfig.createInterfaceConfig(
              model,
              language,
              interfaceConfigProto,
              interfaceNameOverride,
              messageConfigs,
              resourceNameConfigs);
      if (interfaceConfig == null) {
        continue;
      }
      interfaceConfigMap.put(interfaceConfigProto.getName(), interfaceConfig);
    }

    if (model.getDiagCollector().getErrorCount() > 0) {
      return null;
    } else {
      return interfaceConfigMap.build();
    }
  }

  private static ImmutableMap<String, ResourceNameConfig> createResourceNameConfigs(
      DiagCollector diagCollector, ConfigProto configProto, TargetLanguage language) {
    return createResourceNameConfigs(
        diagCollector, configProto, null, language, ImmutableMap.of(), ImmutableMap.of(), null);
  }

  /**
   * Create all the ResourceNameOneofConfig from the protofile and GAPIC config, and let the GAPIC
   * config resourceNames override the protofile resourceNames in event of clashes.
   */
  @VisibleForTesting
  @Nullable
  static ImmutableMap<String, ResourceNameConfig> createResourceNameConfigs(
      DiagCollector diagCollector,
      ConfigProto configProto,
      @Nullable List<ProtoFile> protoFiles,
      TargetLanguage language,
      Map<Resource, ProtoFile> resourceDefs,
      Map<ResourceSet, ProtoFile> resourceSetDefs,
      ProtoParser protoParser) {
    ProtoFile file = null;
    if (protoFiles != null) {
      file = protoFiles.get(0);
    }
    ImmutableMap<String, SingleResourceNameConfig> singleResourceNameConfigsFromGapicConfig =
        createSingleResourceNameConfigs(diagCollector, configProto, protoFiles, language);
    ImmutableMap<String, FixedResourceNameConfig> fixedResourceNameConfigs =
        createFixedResourceNameConfigs(
            diagCollector, configProto.getFixedResourceNameValuesList(), file);
    ImmutableMap<String, ResourceNameOneofConfig> resourceNameOneofConfigsFromGapicConfig =
        createResourceNameOneofConfigs(
            diagCollector,
            configProto.getCollectionOneofsList(),
            singleResourceNameConfigsFromGapicConfig,
            fixedResourceNameConfigs,
            file);
    if (diagCollector.getErrorCount() > 0) {
      ToolUtil.reportDiags(diagCollector, true);
      return null;
    }

    ImmutableMap<String, SingleResourceNameConfig>
        fullyQualifiedSingleResourceNameConfigsFromProtoFile =
            createSingleResourceNameConfigsFromProtoFile(diagCollector, resourceDefs, protoParser);
    ImmutableMap<String, ResourceNameOneofConfig> resourceNameOneofConfigsFromProtoFile =
        createResourceNameOneofConfigsFromProtoFile(
            diagCollector,
            fullyQualifiedSingleResourceNameConfigsFromProtoFile,
            resourceSetDefs,
            protoParser);

    // Populate a SingleResourceNameConfigs map, using just the unqualified names.
    Map<String, SingleResourceNameConfig> singleResourceConfigsFromProtoFile = new HashMap<>();
    for (String fullName : fullyQualifiedSingleResourceNameConfigsFromProtoFile.keySet()) {
      int periodIndex = fullName.lastIndexOf('.');
      SingleResourceNameConfig config =
          fullyQualifiedSingleResourceNameConfigsFromProtoFile.get(fullName);
      singleResourceConfigsFromProtoFile.put(fullName.substring(periodIndex + 1), config);
    }

    // Combine the ResourceNameConfigs from the GAPIC and protofile.
    Map<String, SingleResourceNameConfig> finalSingleResourceNameConfigs =
        mergeResourceNameConfigs(
            diagCollector,
            singleResourceNameConfigsFromGapicConfig,
            singleResourceConfigsFromProtoFile);
    Map<String, ResourceNameOneofConfig> finalResourceOneofNameConfigs =
        mergeResourceNameConfigs(
            diagCollector,
            resourceNameOneofConfigsFromGapicConfig,
            resourceNameOneofConfigsFromProtoFile);

    ImmutableMap.Builder<String, ResourceNameConfig> resourceNameConfigs =
        new ImmutableSortedMap.Builder<>(Comparator.naturalOrder());
    resourceNameConfigs.putAll(finalSingleResourceNameConfigs);
    resourceNameConfigs.putAll(fixedResourceNameConfigs);
    resourceNameConfigs.putAll(finalResourceOneofNameConfigs);
    return resourceNameConfigs.build();
  }

  // Return map of fully qualified SingleResourceNameConfig name to its derived config.
  private static ImmutableMap<String, SingleResourceNameConfig>
      createSingleResourceNameConfigsFromProtoFile(
          DiagCollector diagCollector,
          Map<Resource, ProtoFile> resourceDefs,
          ProtoParser protoParser) {

    // Map of fully qualified Resource name to its derived config.
    LinkedHashMap<String, SingleResourceNameConfig> fullyQualifiedSingleResources =
        new LinkedHashMap<>();
    // Create the SingleResourceNameConfigs.
    for (Resource resource : resourceDefs.keySet()) {
      String resourcePath = resource.getPath();
      ProtoFile protoFile = resourceDefs.get(resource);
      createSingleResourceNameConfig(
          diagCollector,
          resource,
          protoFile,
          resourcePath,
          protoParser,
          fullyQualifiedSingleResources);
    }

    if (diagCollector.getErrorCount() > 0) {
      ToolUtil.reportDiags(diagCollector, true);
      return null;
    }
    return ImmutableMap.copyOf(fullyQualifiedSingleResources);
  }

  // Return map of fully qualified ResourceNameOneofConfig name to its derived config.
  private static ImmutableMap<String, ResourceNameOneofConfig>
      createResourceNameOneofConfigsFromProtoFile(
          DiagCollector diagCollector,
          ImmutableMap<String, SingleResourceNameConfig> fullyQualifiedSingleResourcesFromProtoFile,
          Map<ResourceSet, ProtoFile> resourceSetDefs,
          ProtoParser protoParser) {

    // Map of fully qualified ResourceSet name to its derived config.
    ImmutableMap.Builder<String, ResourceNameOneofConfig> resourceOneOfConfigsFromProtoFile =
        ImmutableMap.builder();

    // Create the ResourceNameOneOfConfigs.
    for (ResourceSet resourceSet : resourceSetDefs.keySet()) {
      ProtoFile protoFile = resourceSetDefs.get(resourceSet);
      String resourceSetName = resourceSet.getName();
      ResourceNameOneofConfig resourceNameOneofConfig =
          ResourceNameOneofConfig.createResourceNameOneof(
              diagCollector,
              resourceSet,
              resourceSetName,
              fullyQualifiedSingleResourcesFromProtoFile,
              protoParser,
              protoFile);
      if (resourceNameOneofConfig == null) {
        return null;
      }
      resourceOneOfConfigsFromProtoFile.put(resourceSetName, resourceNameOneofConfig);
    }

    if (diagCollector.getErrorCount() > 0) {
      ToolUtil.reportDiags(diagCollector, true);
      return null;
    }

    return resourceOneOfConfigsFromProtoFile.build();
  }

  private static <T extends ResourceNameConfig> ImmutableMap<String, T> mergeResourceNameConfigs(
      DiagCollector diagCollector,
      Map<String, T> configsFromGapicConfig,
      Map<String, T> configsFromProtoFile) {
    Map<String, T> mergedResourceNameConfigs = new HashMap<>(configsFromProtoFile);

    // If protofile annotations clash with the configs from configProto, use the configProto.
    for (T resourceFromGapicConfig : configsFromGapicConfig.values()) {
      if (configsFromProtoFile.containsKey(resourceFromGapicConfig.getEntityId())) {
        diagCollector.addDiag(
            Diag.warning(
                SimpleLocation.TOPLEVEL,
                "Resource[Set] entity %s from protofile clashes with a"
                    + " Resource[Set] of the same name from the GAPIC config."
                    + " Using the GAPIC config entity.",
                resourceFromGapicConfig.getEntityId()));
      }
      // Add the protofile resourceNameConfigs to the map of resourceNameConfigs.
      mergedResourceNameConfigs.put(resourceFromGapicConfig.getEntityId(), resourceFromGapicConfig);
    }
    return ImmutableMap.copyOf(mergedResourceNameConfigs);
  }

  private static ImmutableMap<String, SingleResourceNameConfig> createSingleResourceNameConfigs(
      DiagCollector diagCollector,
      ConfigProto configProto,
      @Nullable List<ProtoFile> sourceProtos,
      TargetLanguage language) {
    ProtoFile file = null;
    if (sourceProtos != null) {
      file = sourceProtos.get(0);
    }
    LinkedHashMap<String, SingleResourceNameConfig> singleResourceNameConfigsMap =
        new LinkedHashMap<>();
    for (CollectionConfigProto collectionConfigProto : configProto.getCollectionsList()) {
      createSingleResourceNameConfig(
          diagCollector, collectionConfigProto, singleResourceNameConfigsMap, file, language);
    }
    for (InterfaceConfigProto interfaceConfigProto : configProto.getInterfacesList()) {
      for (CollectionConfigProto collectionConfigProto :
          interfaceConfigProto.getCollectionsList()) {
        createSingleResourceNameConfig(
            diagCollector, collectionConfigProto, singleResourceNameConfigsMap, file, language);
      }
    }

    if (diagCollector.getErrorCount() > 0) {
      return null;
    } else {
      return ImmutableMap.copyOf(singleResourceNameConfigsMap);
    }
  }

  private static void createSingleResourceNameConfig(
      DiagCollector diagCollector,
      CollectionConfigProto collectionConfigProto,
      LinkedHashMap<String, SingleResourceNameConfig> singleResourceNameConfigsMap,
      @Nullable ProtoFile file,
      TargetLanguage language) {
    SingleResourceNameConfig singleResourceNameConfig =
        SingleResourceNameConfig.createSingleResourceName(
            diagCollector, collectionConfigProto, file, language);
    if (singleResourceNameConfig == null) {
      return;
    }
    if (singleResourceNameConfigsMap.containsKey(singleResourceNameConfig.getEntityId())) {
      SingleResourceNameConfig otherConfig =
          singleResourceNameConfigsMap.get(singleResourceNameConfig.getEntityId());
      if (!singleResourceNameConfig.getNamePattern().equals(otherConfig.getNamePattern())) {
        diagCollector.addDiag(
            Diag.error(
                SimpleLocation.TOPLEVEL,
                "Inconsistent collection configs across interfaces. Entity name: "
                    + singleResourceNameConfig.getEntityId()));
      }
    } else {
      singleResourceNameConfigsMap.put(
          singleResourceNameConfig.getEntityId(), singleResourceNameConfig);
    }
  }

  // Construct a new SingleResourceNameConfig from the given Resource, and add the newly
  // created config as a value to the map param, keyed on the package-qualified entity_id.
  private static void createSingleResourceNameConfig(
      DiagCollector diagCollector,
      Resource resource,
      ProtoFile file,
      String pathTemplate,
      ProtoParser protoParser,
      LinkedHashMap<String, SingleResourceNameConfig> singleResourceNameConfigsMap) {
    SingleResourceNameConfig singleResourceNameConfig =
        SingleResourceNameConfig.createSingleResourceName(
            resource, pathTemplate, file, diagCollector);
    if (singleResourceNameConfigsMap.containsKey(singleResourceNameConfig.getEntityId())) {
      SingleResourceNameConfig otherConfig =
          singleResourceNameConfigsMap.get(singleResourceNameConfig.getEntityId());
      if (!singleResourceNameConfig.getNamePattern().equals(otherConfig.getNamePattern())) {
        diagCollector.addDiag(
            Diag.error(
                SimpleLocation.TOPLEVEL,
                "Inconsistent collection configs across interfaces. Entity name: "
                    + singleResourceNameConfig.getEntityId()));
      }
    } else {
      String fullyQualifiedName = singleResourceNameConfig.getEntityId();
      fullyQualifiedName =
          StringUtils.prependIfMissing(fullyQualifiedName, protoParser.getProtoPackage(file) + ".");
      singleResourceNameConfigsMap.put(fullyQualifiedName, singleResourceNameConfig);
    }
  }

  private static ImmutableMap<String, FixedResourceNameConfig> createFixedResourceNameConfigs(
      DiagCollector diagCollector,
      Iterable<FixedResourceNameValueProto> fixedConfigProtos,
      @Nullable ProtoFile file) {
    ImmutableMap.Builder<String, FixedResourceNameConfig> fixedConfigBuilder =
        ImmutableMap.builder();
    for (FixedResourceNameValueProto fixedConfigProto : fixedConfigProtos) {
      FixedResourceNameConfig fixedConfig =
          FixedResourceNameConfig.createFixedResourceNameConfig(
              diagCollector, fixedConfigProto, file);
      if (fixedConfig == null) {
        continue;
      }
      fixedConfigBuilder.put(fixedConfig.getEntityId(), fixedConfig);
    }
    return fixedConfigBuilder.build();
  }

  private static ImmutableMap<String, ResourceNameOneofConfig> createResourceNameOneofConfigs(
      DiagCollector diagCollector,
      Iterable<CollectionOneofProto> oneofConfigProtos,
      ImmutableMap<String, SingleResourceNameConfig> singleResourceNameConfigs,
      ImmutableMap<String, FixedResourceNameConfig> fixedResourceNameConfigs,
      @Nullable ProtoFile file) {
    ImmutableMap.Builder<String, ResourceNameOneofConfig> oneofConfigBuilder =
        ImmutableMap.builder();
    for (CollectionOneofProto oneofProto : oneofConfigProtos) {
      ResourceNameOneofConfig oneofConfig =
          ResourceNameOneofConfig.createResourceNameOneof(
              diagCollector, oneofProto, singleResourceNameConfigs, fixedResourceNameConfigs, file);
      if (oneofConfig == null) {
        continue;
      }
      oneofConfigBuilder.put(oneofConfig.getEntityName(), oneofConfig);
    }
    return oneofConfigBuilder.build();
  }

  private static ImmutableMap<String, FieldConfig> createResponseFieldConfigMap(
      ResourceNameMessageConfigs messageConfig,
      ImmutableMap<String, ResourceNameConfig> resourceNameConfigs) {

    ImmutableMap.Builder<String, FieldConfig> builder = ImmutableMap.builder();
    if (messageConfig == null) {
      return builder.build();
    }
    Map<String, FieldConfig> map = new HashMap<>();
    for (FieldModel field : messageConfig.getFieldsWithResourceNamesByMessage().values()) {
      map.put(
          field.getFullName(),
          FieldConfig.createMessageFieldConfig(
              messageConfig, resourceNameConfigs, field, ResourceNameTreatment.STATIC_TYPES));
    }
    builder.putAll(map);
    return builder.build();
  }

  /** Returns the GapicInterfaceConfig for the given API interface. */
  public GapicInterfaceConfig getInterfaceConfig(Interface apiInterface) {
    return (GapicInterfaceConfig) getInterfaceConfigMap().get(apiInterface.getFullName());
  }

  /** Returns the GapicInterfaceConfig for the given API interface. */
  @Override
  public InterfaceConfig getInterfaceConfig(InterfaceModel apiInterface) {
    return getInterfaceConfigMap().get(apiInterface.getFullName());
  }

  /** Returns the GapicInterfaceConfig for the given API method. */
  public InterfaceConfig getInterfaceConfig(String fullName) {
    return getInterfaceConfigMap().get(fullName);
  }

  public Iterable<SingleResourceNameConfig> getSingleResourceNameConfigs() {
    return Iterables.filter(getResourceNameConfigs().values(), SingleResourceNameConfig.class);
  }

  /**
   * Returns a SingleResourceNameConfig object for the given entity name. If the entityName
   * corresponds to a ResourceNameOneofConfig which contains at least one SingleResourceNameConfig,
   * then the first of those SingleResourceNameConfigs is returned. If the entityName is neither a
   * SingleResourceNameConfig or ResourceNameOneofConfig containing a SingleResourceNameConfig, then
   * returns null.
   */
  public SingleResourceNameConfig getSingleResourceNameConfig(String entityName) {
    ResourceNameConfig resourceNameConfig = getResourceNameConfigs().get(entityName);
    if (resourceNameConfig instanceof SingleResourceNameConfig) {
      return (SingleResourceNameConfig) resourceNameConfig;
    }
    if (resourceNameConfig instanceof ResourceNameOneofConfig) {
      ResourceNameOneofConfig oneofConfig = (ResourceNameOneofConfig) resourceNameConfig;
      if (Iterables.size(oneofConfig.getSingleResourceNameConfigs()) > 0) {
        return Iterables.get(oneofConfig.getSingleResourceNameConfigs(), 0);
      }
    }
    return null;
  }

  /** Returns a base package name for an API's client. */
  @Nullable
  public static String getPackageName(Model model) {
    if (model.getServiceConfig().getApisCount() > 0) {
      Api api = model.getServiceConfig().getApis(0);
      Interface apiInterface = model.getSymbolTable().lookupInterface(api.getName());
      if (apiInterface != null) {
        return apiInterface.getFile().getFullName();
      }
    }
    return null;
  }

  private static FeatureConfig getDefaultLanguageFeatureConfig(
      TargetLanguage targetLanguage, ResourceNameMessageConfigs resourceNameMessageConfigs) {
    switch (targetLanguage) {
      case JAVA:
        return JavaFeatureConfig.newBuilder()
            .enableStringFormatFunctions(
                resourceNameMessageConfigs == null || resourceNameMessageConfigs.isEmpty())
            .build();
      case CSHARP:
        return new CSharpFeatureConfig();
      case NODEJS:
        return new NodeJSFeatureConfig();
      case PHP:
        return new PhpFeatureConfig();
      case RUBY:
        return new RubyFeatureConfig();
      default:
        return new DefaultFeatureConfig();
    }
  }
}<|MERGE_RESOLUTION|>--- conflicted
+++ resolved
@@ -238,20 +238,14 @@
         configProto.getLanguageSettingsMap().get(language.toString().toLowerCase());
     if (settings == null) {
       settings = LanguageSettingsProto.getDefaultInstance();
-<<<<<<< HEAD
 
       if (!Strings.isNullOrEmpty(clientPackage)) {
         clientPackageName = clientPackage;
       } else {
         String basePackageName = Optional.ofNullable(protoPackage).orElse(getPackageName(model));
         clientPackageName =
-            LanguageTransformer.getFormattedPackageName(
-                language.name().toLowerCase(), basePackageName);
-      }
-=======
-      String basePackageName = Optional.ofNullable(protoPackage).orElse(getPackageName(model));
-      clientPackageName = LanguageSettingsMerger.getFormattedPackageName(language, basePackageName);
->>>>>>> eea42da6
+            LanguageSettingsMerger.getFormattedPackageName(language, basePackageName);
+      }
     } else {
       clientPackageName = settings.getPackageName();
     }
