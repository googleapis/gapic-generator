--- conflicted
+++ resolved
@@ -17,7 +17,6 @@
 import com.google.api.codegen.CollectionConfigProto;
 import com.google.api.codegen.CollectionOneofProto;
 import com.google.api.codegen.ConfigProto;
-import com.google.api.codegen.DocumentSymbolTableBuilder;
 import com.google.api.codegen.FixedResourceNameValueProto;
 import com.google.api.codegen.InterfaceConfigProto;
 import com.google.api.codegen.LanguageSettingsProto;
@@ -157,12 +156,6 @@
   public static GapicProductConfig create(Document document, ConfigProto configProto) {
     // TODO (andrealin): load messageConfigs
 
-<<<<<<< HEAD
-    DocumentSymbolTableBuilder symbolTableBuilder = new DocumentSymbolTableBuilder(document);
-    SymbolTable symbolTable = symbolTableBuilder.create(configProto);
-
-=======
->>>>>>> 4aded504
     // TODO(andrealin): put this in config instead of hard coding it
     String defaultPackage = "com.google.proto";
 
@@ -185,11 +178,7 @@
 
     ImmutableMap<String, InterfaceConfig> interfaceConfigMap =
         createDiscoGapicInterfaceConfigMap(
-<<<<<<< HEAD
             document, new BoundedDiagCollector(), configProto, settings, resourceNameConfigs);
-=======
-            document, new BoundedDiagCollector(), configProto, settings);
->>>>>>> 4aded504
 
     ImmutableList<String> copyrightLines;
     ImmutableList<String> licenseLines;
@@ -291,12 +280,8 @@
       Document document,
       DiagCollector diagCollector,
       ConfigProto configProto,
-<<<<<<< HEAD
       LanguageSettingsProto languageSettings,
       ImmutableMap<String, ResourceNameConfig> resourceNameConfigs) {
-=======
-      LanguageSettingsProto languageSettings) {
->>>>>>> 4aded504
     ImmutableMap.Builder<String, InterfaceConfig> interfaceConfigMap = ImmutableMap.builder();
     for (InterfaceConfigProto interfaceConfigProto : configProto.getInterfacesList()) {
       String interfaceNameOverride =
@@ -308,12 +293,8 @@
               diagCollector,
               configProto.getLanguage(),
               interfaceConfigProto,
-<<<<<<< HEAD
               interfaceNameOverride,
               resourceNameConfigs);
-=======
-              interfaceNameOverride);
->>>>>>> 4aded504
       if (interfaceConfig == null) {
         continue;
       }
