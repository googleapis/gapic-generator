--- conflicted
+++ resolved
@@ -23,11 +23,8 @@
 import com.google.api.codegen.ReleaseLevel;
 import com.google.api.codegen.ResourceNameTreatment;
 import com.google.api.codegen.common.TargetLanguage;
-<<<<<<< HEAD
 import com.google.api.codegen.configgen.ProtoMethodTransformer;
 import com.google.api.codegen.util.LicenseHeaderUtil;
-=======
->>>>>>> 4496fdb8
 import com.google.api.codegen.util.ProtoParser;
 import com.google.api.tools.framework.model.Diag;
 import com.google.api.tools.framework.model.DiagCollector;
@@ -183,16 +180,11 @@
 
     TransportProtocol transportProtocol = TransportProtocol.GRPC;
 
-<<<<<<< HEAD
     LanguageSettingsProto settings = null;
     if (configProto != null) {
       settings = configProto.getLanguageSettingsMap().get(language.toString().toLowerCase());
     }
-=======
     String clientPackageName;
-    LanguageSettingsProto settings =
-        configProto.getLanguageSettingsMap().get(language.toString().toLowerCase());
->>>>>>> 4496fdb8
     if (settings == null) {
       settings = LanguageSettingsProto.getDefaultInstance();
       String basePackageName = ProtoParser.getPackageName(model);
