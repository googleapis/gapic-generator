--- conflicted
+++ resolved
@@ -181,12 +181,9 @@
     }
 
     ProtoParser protoParser = new ProtoParser();
-<<<<<<< HEAD
     if (configProto == null) {
       configProto = ConfigProto.getDefaultInstance();
     }
-=======
->>>>>>> c0664eee
 
     DiagCollector diagCollector = model.getDiagReporter().getDiagCollector();
 
@@ -198,17 +195,7 @@
     // Get list of fields from proto
     ResourceNameMessageConfigs messageConfigs =
         ResourceNameMessageConfigs.createMessageResourceTypesConfig(
-<<<<<<< HEAD
             sourceProtos, configProto, defaultPackage, resourceDefs, resourceSetDefs, protoParser);
-=======
-            sourceProtos,
-            diagCollector,
-            configProto,
-            defaultPackage,
-            resourceDefs,
-            resourceSetDefs,
-            protoParser);
->>>>>>> c0664eee
 
     ImmutableMap<String, ResourceNameConfig> resourceNameConfigs =
         createResourceNameConfigs(
@@ -555,7 +542,6 @@
       ToolUtil.reportDiags(diagCollector, true);
       return null;
     }
-<<<<<<< HEAD
 
     ImmutableMap<String, SingleResourceNameConfig>
         fullyQualifiedSingleResourceNameConfigsFromProtoFile =
@@ -568,28 +554,6 @@
             protoParser);
 
     // Populate a SingleResourceNameConfigs map, using just the unqualified names.
-    Map<String, SingleResourceNameConfig> singleResourceConfigsFromProtoFile =
-        new LinkedHashMap<>();
-    for (String fullName : fullyQualifiedSingleResourceNameConfigsFromProtoFile.keySet()) {
-      int periodIndex = fullName.lastIndexOf('.');
-      SingleResourceNameConfig config =
-          fullyQualifiedSingleResourceNameConfigsFromProtoFile.get(fullName);
-      singleResourceConfigsFromProtoFile.put(fullName.substring(periodIndex + 1), config);
-    }
-
-=======
-
-    ImmutableMap<String, SingleResourceNameConfig>
-        fullyQualifiedSingleResourceNameConfigsFromProtoFile =
-            createSingleResourceNameConfigsFromProtoFile(diagCollector, resourceDefs, protoParser);
-    ImmutableMap<String, ResourceNameOneofConfig> resourceNameOneofConfigsFromProtoFile =
-        createResourceNameOneofConfigsFromProtoFile(
-            diagCollector,
-            fullyQualifiedSingleResourceNameConfigsFromProtoFile,
-            resourceSetDefs,
-            protoParser);
-
-    // Populate a SingleResourceNameConfigs map, using just the unqualified names.
     Map<String, SingleResourceNameConfig> singleResourceConfigsFromProtoFile = new HashMap<>();
     for (String fullName : fullyQualifiedSingleResourceNameConfigsFromProtoFile.keySet()) {
       int periodIndex = fullName.lastIndexOf('.');
@@ -598,7 +562,6 @@
       singleResourceConfigsFromProtoFile.put(fullName.substring(periodIndex + 1), config);
     }
 
->>>>>>> c0664eee
     // Combine the ResourceNameConfigs from the GAPIC and protofile.
     Map<String, SingleResourceNameConfig> finalSingleResourceNameConfigs =
         mergeResourceNameConfigs(
