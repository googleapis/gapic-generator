/* Copyright 2016 Google LLC
 *
 * Licensed under the Apache License, Version 2.0 (the "License");
 * you may not use this file except in compliance with the License.
 * You may obtain a copy of the License at
 *
 *      https://www.apache.org/licenses/LICENSE-2.0
 *
 * Unless required by applicable law or agreed to in writing, software
 * distributed under the License is distributed on an "AS IS" BASIS,
 * WITHOUT WARRANTIES OR CONDITIONS OF ANY KIND, either express or implied.
 * See the License for the specific language governing permissions and
 * limitations under the License.
 */
package com.google.api.codegen.config;

import com.google.api.Resource;
import com.google.api.ResourceSet;
import com.google.api.codegen.CollectionConfigProto;
import com.google.api.codegen.CollectionOneofProto;
import com.google.api.codegen.ConfigProto;
import com.google.api.codegen.FixedResourceNameValueProto;
import com.google.api.codegen.InterfaceConfigProto;
import com.google.api.codegen.LanguageSettingsProto;
import com.google.api.codegen.ReleaseLevel;
import com.google.api.codegen.ResourceNameTreatment;
import com.google.api.codegen.common.TargetLanguage;
import com.google.api.codegen.configgen.transformer.LanguageTransformer;
import com.google.api.codegen.util.LicenseHeaderUtil;
import com.google.api.codegen.util.ProtoParser;
import com.google.api.tools.framework.model.Diag;
import com.google.api.tools.framework.model.DiagCollector;
import com.google.api.tools.framework.model.Interface;
import com.google.api.tools.framework.model.Model;
import com.google.api.tools.framework.model.ProtoFile;
import com.google.api.tools.framework.model.SimpleLocation;
import com.google.api.tools.framework.model.SymbolTable;
import com.google.api.tools.framework.tools.ToolUtil;
import com.google.auto.value.AutoValue;
import com.google.common.annotations.VisibleForTesting;
import com.google.common.base.Strings;
import com.google.common.collect.ImmutableList;
import com.google.common.collect.ImmutableMap;
import com.google.common.collect.ImmutableSortedMap;
import com.google.common.collect.Iterables;
import com.google.gson.internal.LinkedTreeMap;
import com.google.protobuf.DescriptorProtos;
import java.util.Comparator;
import java.util.HashMap;
import java.util.LinkedHashMap;
import java.util.List;
import java.util.Map;
import java.util.Optional;
import java.util.stream.Collectors;
import javax.annotation.Nullable;
import org.apache.commons.lang3.StringUtils;

/**
 * GapicProductConfig represents client code-gen config for an API product contained in a
 * {api}_gapic.yaml configuration file.
 */
@AutoValue
public abstract class GapicProductConfig implements ProductConfig {
  public abstract ImmutableMap<String, ? extends InterfaceConfig> getInterfaceConfigMap();

  /** Returns the package name. */
  @Override
  public abstract String getPackageName();

  /** Returns the location of the domain layer, if any. */
  public abstract String getDomainLayerLocation();

  /** Returns the release level, if any. */
  public abstract ReleaseLevel getReleaseLevel();

  /** Returns the resource name messages configuration. If none was specified, returns null. */
  @Nullable
  public abstract ResourceNameMessageConfigs getResourceNameMessageConfigs();

  /** Returns the lines from the configured copyright file. */
  @Override
  public abstract ImmutableList<String> getCopyrightLines();

  /** Returns the lines from the configured license file. */
  @Override
  public abstract ImmutableList<String> getLicenseLines();

  /** Returns a map from entity names to resource name configs. */
  public abstract ImmutableMap<String, ResourceNameConfig> getResourceNameConfigs();

  /** Returns the type of transport for the generated client. Defaults to Grpc. */
  public abstract TransportProtocol getTransportProtocol();

  /**
   * Returns a map from fully qualified field names to FieldConfigs for all fields that have a
   * resource name type specified. This is the default field config for each field, and should be
   * used when not in the context of a particular method or flattening configuration.
   */
  public abstract ImmutableMap<String, FieldConfig> getDefaultResourceNameFieldConfigMap();

  /** Returns the version of config schema. */
  @Nullable
  public abstract String getConfigSchemaVersion();

  public GapicProductConfig withPackageName(String packageName) {
    return new AutoValue_GapicProductConfig(
        getInterfaceConfigMap(),
        packageName,
        getDomainLayerLocation(),
        getReleaseLevel(),
        getResourceNameMessageConfigs(),
        getCopyrightLines(),
        getLicenseLines(),
        getResourceNameConfigs(),
        getTransportProtocol(),
        getDefaultResourceNameFieldConfigMap(),
        getConfigSchemaVersion());
  }

  @Nullable
  public static GapicProductConfig create(
      Model model, ConfigProto configProto, TargetLanguage language) {
    return create(model, configProto, null, language);
  }

  /**
   * Creates an instance of GapicProductConfig based on ConfigProto, linking up API interface
   * configurations with specified interfaces in interfaceConfigMap. On errors, null will be
   * returned, and diagnostics are reported to the model.
   *
   * @param model The protobuf model for which we are creating a config.
   * @param configProto The parsed set of config files from input
   * @param protoPackage The source proto package, as opposed to imported protos, that we will
   *     generate clients for.
   * @param language The language that this config will be used to generate a client in.
   */
  @Nullable
  public static GapicProductConfig create(
      Model model,
      @Nullable ConfigProto configProto,
      @Nullable String protoPackage,
      TargetLanguage language) {

    final String defaultPackage;

    if (protoPackage != null) {
      // Default to using --package option for value of default package and first API protoFile.
      defaultPackage = protoPackage;
    } else if (configProto != null) {
      // Otherwise use configProto to get the proto file containing the first interface listed in
      // the config proto, and use it as
      // the assigned file for generated resource names, and to get the default message namespace.
      ProtoFile file =
          model.getSymbolTable().lookupInterface(configProto.getInterfaces(0).getName()).getFile();
      defaultPackage = file.getProto().getPackage();
    } else {
      throw new NullPointerException("configProto and protoPackage cannot both be null.");
    }

    List<ProtoFile> sourceProtos =
        model
            .getFiles()
            .stream()
            .filter(f -> f.getProto().getPackage().equals(defaultPackage))
            .collect(Collectors.toList());

    if (protoPackage != null) {
      if (configProto == null) {
        if (sourceProtos.size() == 0) {
          model
              .getDiagReporter()
              .getDiagCollector()
              .addDiag(
                  Diag.error(
                      SimpleLocation.TOPLEVEL,
                      "There are no source proto files with package %s",
                      defaultPackage));
        }
        sourceProtos.forEach(model::addRoot);
      }
    }

    ProtoParser protoParser = new ProtoParser();
    if (configProto == null) {
      configProto = ConfigProto.getDefaultInstance();
    }

    DiagCollector diagCollector = model.getDiagReporter().getDiagCollector();

    Map<Resource, ProtoFile> resourceDefs =
        protoParser.getResourceDefs(sourceProtos, diagCollector);
    Map<ResourceSet, ProtoFile> resourceSetDefs =
        protoParser.getResourceSetDefs(sourceProtos, diagCollector);

    // Get list of fields from proto
    ResourceNameMessageConfigs messageConfigs =
        ResourceNameMessageConfigs.createMessageResourceTypesConfig(
            sourceProtos,
            diagCollector,
            configProto,
            defaultPackage,
            resourceDefs,
            resourceSetDefs,
            protoParser);

    ImmutableMap<String, ResourceNameConfig> resourceNameConfigs =
        createResourceNameConfigs(
            diagCollector,
            configProto,
            sourceProtos,
            language,
            resourceDefs,
            resourceSetDefs,
            protoParser);

    if (resourceNameConfigs == null) {
      return null;
    }

    TransportProtocol transportProtocol = TransportProtocol.GRPC;

    String clientPackageName;
    LanguageSettingsProto settings =
        configProto.getLanguageSettingsMap().get(language.toString().toLowerCase());
    if (settings == null) {
      settings = LanguageSettingsProto.getDefaultInstance();
      String basePackageName =
          Optional.ofNullable(protoPackage).orElse(protoParser.getPackageName(model));
      clientPackageName =
          LanguageTransformer.getFormattedPackageName(language.name(), basePackageName);
    } else {
      clientPackageName = settings.getPackageName();
    }

    ImmutableMap<String, InterfaceConfig> interfaceConfigMap =
        createInterfaceConfigMap(
            model.getDiagReporter().getDiagCollector(),
            configProto,
            sourceProtos,
            defaultPackage,
            settings,
            messageConfigs,
            resourceNameConfigs,
            model.getSymbolTable(),
            language,
            protoParser);

    ImmutableList<String> copyrightLines = null;
    ImmutableList<String> licenseLines = null;
    String configSchemaVersion = null;

    try {
      LicenseHeaderUtil licenseHeaderUtil =
          LicenseHeaderUtil.create(
              configProto, settings, model.getDiagReporter().getDiagCollector());
      copyrightLines = licenseHeaderUtil.loadCopyrightLines();
      licenseLines = licenseHeaderUtil.loadLicenseLines();
    } catch (Exception e) {
      model
          .getDiagReporter()
          .getDiagCollector()
          .addDiag(Diag.error(SimpleLocation.TOPLEVEL, "Exception: %s", e.getMessage()));
      e.printStackTrace(System.err);
      throw new RuntimeException(e);
    }

<<<<<<< HEAD
    if (!configProto.equals(ConfigProto.getDefaultInstance())) {
      configSchemaVersion = configProto.getConfigSchemaVersion();
      // TODO(eoogbe): Move the validation logic to GAPIC config advisor.
      if (Strings.isNullOrEmpty(configSchemaVersion)) {
        model
            .getDiagReporter()
            .getDiagCollector()
            .addDiag(
                Diag.error(
                    SimpleLocation.TOPLEVEL,
                    "config_schema_version field is required in GAPIC yaml."));
      }
=======
    String configSchemaVersion = configProto.getConfigSchemaVersion();
    if (Strings.isNullOrEmpty(configSchemaVersion)) {
      model
          .getDiagReporter()
          .getDiagCollector()
          .addDiag(
              Diag.error(
                  SimpleLocation.TOPLEVEL,
                  "config_schema_version field is required in GAPIC yaml."));
>>>>>>> a993a7b0
    }

    if (interfaceConfigMap == null || copyrightLines == null || licenseLines == null) {
      return null;
    }
    return new AutoValue_GapicProductConfig(
        interfaceConfigMap,
        clientPackageName,
        settings.getDomainLayerLocation(),
        settings.getReleaseLevel(),
        messageConfigs,
        copyrightLines,
        licenseLines,
        resourceNameConfigs,
        transportProtocol,
        createResponseFieldConfigMap(messageConfigs, resourceNameConfigs),
        configSchemaVersion);
  }

  public static GapicProductConfig create(
      DiscoApiModel model, ConfigProto configProto, TargetLanguage language) {
    String defaultPackage =
        configProto
            .getLanguageSettingsMap()
            .get(language.toString().toLowerCase())
            .getPackageName();

    ResourceNameMessageConfigs messageConfigs =
        ResourceNameMessageConfigs.createMessageResourceTypesConfig(
            model, configProto, defaultPackage);

    ImmutableMap<String, ResourceNameConfig> resourceNameConfigs =
        createResourceNameConfigs(model.getDiagCollector(), configProto, language);

    TransportProtocol transportProtocol = TransportProtocol.HTTP;

    LanguageSettingsProto settings =
        configProto.getLanguageSettingsMap().get(language.toString().toLowerCase());
    if (settings == null) {
      settings = LanguageSettingsProto.getDefaultInstance();
    }

    ImmutableMap<String, InterfaceConfig> interfaceConfigMap =
        createDiscoGapicInterfaceConfigMap(
            model, configProto, settings, messageConfigs, resourceNameConfigs, language);

    ImmutableList<String> copyrightLines;
    ImmutableList<String> licenseLines;
    try {
      LicenseHeaderUtil licenseHeaderUtil =
          LicenseHeaderUtil.create(configProto, settings, model.getDiagCollector());
      copyrightLines = licenseHeaderUtil.loadCopyrightLines();
      licenseLines = licenseHeaderUtil.loadLicenseLines();
    } catch (Exception e) {
      model
          .getDiagCollector()
          .addDiag(Diag.error(SimpleLocation.TOPLEVEL, "Exception: %s", e.getMessage()));
      e.printStackTrace(System.err);
      throw new RuntimeException(e);
    }

    String configSchemaVersion = configProto.getConfigSchemaVersion();
    if (Strings.isNullOrEmpty(configSchemaVersion)) {
      model
          .getDiagCollector()
          .addDiag(
              Diag.error(
                  SimpleLocation.TOPLEVEL,
                  "config_schema_version field is required in GAPIC yaml."));
    }

    return new AutoValue_GapicProductConfig(
        interfaceConfigMap,
        settings.getPackageName(),
        settings.getDomainLayerLocation(),
        settings.getReleaseLevel(),
        messageConfigs,
        copyrightLines,
        licenseLines,
        resourceNameConfigs,
        transportProtocol,
        createResponseFieldConfigMap(messageConfigs, resourceNameConfigs),
        configSchemaVersion);
  }

  /** Creates an GapicProductConfig with no content. Exposed for testing. */
  @VisibleForTesting
  public static GapicProductConfig createDummyInstance() {
    return createDummyInstance(ImmutableMap.<String, InterfaceConfig>of(), "", "", null, "1.0.0");
  }

  /** Creates an GapicProductConfig with fixed content. Exposed for testing. */
  @VisibleForTesting
  public static GapicProductConfig createDummyInstance(
      ImmutableMap<String, InterfaceConfig> interfaceConfigMap,
      String packageName,
      String domainLayerLocation,
      ResourceNameMessageConfigs messageConfigs) {
    return createDummyInstance(
        interfaceConfigMap, packageName, domainLayerLocation, messageConfigs, "1.0.0");
  }

  /** Creates an GapicProductConfig with fixed content. Exposed for testing. */
  @VisibleForTesting
  public static GapicProductConfig createDummyInstance(
      ImmutableMap<String, InterfaceConfig> interfaceConfigMap,
      String packageName,
      String domainLayerLocation,
      ResourceNameMessageConfigs messageConfigs,
      String configSchemaVersion) {
    return new AutoValue_GapicProductConfig(
        interfaceConfigMap,
        packageName,
        domainLayerLocation,
        ReleaseLevel.UNSET_RELEASE_LEVEL,
        messageConfigs,
        ImmutableList.<String>of(),
        ImmutableList.<String>of(),
        ImmutableMap.<String, ResourceNameConfig>of(),
        // Default to gRPC.
        TransportProtocol.GRPC,
        createResponseFieldConfigMap(messageConfigs, ImmutableMap.<String, ResourceNameConfig>of()),
        configSchemaVersion);
  }

  private static ImmutableMap<String, InterfaceConfig> createInterfaceConfigMap(
      DiagCollector diagCollector,
      ConfigProto configProto,
      List<ProtoFile> sourceProtos,
      String defaultPackageName,
      LanguageSettingsProto languageSettings,
      ResourceNameMessageConfigs messageConfigs,
      ImmutableMap<String, ResourceNameConfig> resourceNameConfigs,
      SymbolTable symbolTable,
      TargetLanguage language,
      ProtoParser protoParser) {
    // Return value; maps interface names to their InterfaceConfig.
    ImmutableMap.Builder<String, InterfaceConfig> interfaceConfigMap = ImmutableMap.builder();

    // Maps name of interfaces to found InterfaceConfigs from config yamls.
    Map<String, InterfaceConfigProto> interfaceConfigProtos = new LinkedTreeMap<>();

    // Parse config for interfaceConfigProtos.
    for (InterfaceConfigProto interfaceConfigProto : configProto.getInterfacesList()) {
      Interface apiInterface = symbolTable.lookupInterface(interfaceConfigProto.getName());
      if (apiInterface == null || !apiInterface.isReachable()) {
        diagCollector.addDiag(
            Diag.error(
                SimpleLocation.TOPLEVEL,
                "interface not found: %s",
                interfaceConfigProto.getName()));
        continue;
      }
      interfaceConfigProtos.put(interfaceConfigProto.getName(), interfaceConfigProto);
    }

    // Parse proto file for interfaces.
    for (ProtoFile file : sourceProtos) {
      if (file.getProto().getServiceList().size() == 0) continue;
      for (DescriptorProtos.ServiceDescriptorProto service : file.getProto().getServiceList()) {
        String serviceFullName =
            String.format("%s.%s", file.getProto().getPackage(), service.getName());
        Interface apiInterface = symbolTable.lookupInterface(serviceFullName);
        if (apiInterface == null) {
          diagCollector.addDiag(
              Diag.error(SimpleLocation.TOPLEVEL, "interface not found: %s", service.getName()));
          continue;
        }
        InterfaceConfigProto interfaceConfigProto = interfaceConfigProtos.get(serviceFullName);
        if (interfaceConfigProto == null) {
          interfaceConfigProto = InterfaceConfigProto.getDefaultInstance();
        }
        String interfaceNameOverride = languageSettings.getInterfaceNamesMap().get(serviceFullName);

        GapicInterfaceConfig interfaceConfig =
            GapicInterfaceConfig.createInterfaceConfig(
                diagCollector,
                language,
                defaultPackageName,
                interfaceConfigProto,
                apiInterface,
                interfaceNameOverride,
                messageConfigs,
                resourceNameConfigs,
                protoParser);
        if (interfaceConfig == null) {
          continue;
        }
        interfaceConfigMap.put(serviceFullName, interfaceConfig);
      }
    }

    if (diagCollector.getErrorCount() > 0) {
      return null;
    } else {
      return interfaceConfigMap.build();
    }
  }

  private static ImmutableMap<String, InterfaceConfig> createDiscoGapicInterfaceConfigMap(
      DiscoApiModel model,
      ConfigProto configProto,
      LanguageSettingsProto languageSettings,
      ResourceNameMessageConfigs messageConfigs,
      ImmutableMap<String, ResourceNameConfig> resourceNameConfigs,
      TargetLanguage language) {
    ImmutableMap.Builder<String, InterfaceConfig> interfaceConfigMap = ImmutableMap.builder();
    for (InterfaceConfigProto interfaceConfigProto : configProto.getInterfacesList()) {
      String interfaceNameOverride =
          languageSettings.getInterfaceNamesMap().get(interfaceConfigProto.getName());

      DiscoGapicInterfaceConfig interfaceConfig =
          DiscoGapicInterfaceConfig.createInterfaceConfig(
              model,
              language,
              interfaceConfigProto,
              interfaceNameOverride,
              messageConfigs,
              resourceNameConfigs);
      if (interfaceConfig == null) {
        continue;
      }
      interfaceConfigMap.put(interfaceConfigProto.getName(), interfaceConfig);
    }

    if (model.getDiagCollector().getErrorCount() > 0) {
      return null;
    } else {
      return interfaceConfigMap.build();
    }
  }

  private static ImmutableMap<String, ResourceNameConfig> createResourceNameConfigs(
      DiagCollector diagCollector, ConfigProto configProto, TargetLanguage language) {
    return createResourceNameConfigs(
        diagCollector, configProto, null, language, ImmutableMap.of(), ImmutableMap.of(), null);
  }

  /**
   * Create all the ResourceNameOneofConfig from the protofile and GAPIC config, and let the GAPIC
   * config resourceNames override the protofile resourceNames in event of clashes.
   */
  @VisibleForTesting
  @Nullable
  static ImmutableMap<String, ResourceNameConfig> createResourceNameConfigs(
      DiagCollector diagCollector,
      ConfigProto configProto,
      @Nullable List<ProtoFile> protoFiles,
      TargetLanguage language,
      Map<Resource, ProtoFile> resourceDefs,
      Map<ResourceSet, ProtoFile> resourceSetDefs,
      ProtoParser protoParser) {
    ProtoFile file = null;
    if (protoFiles != null) {
      file = protoFiles.get(0);
    }
    ImmutableMap<String, SingleResourceNameConfig> singleResourceNameConfigsFromGapicConfig =
        createSingleResourceNameConfigs(diagCollector, configProto, protoFiles, language);
    ImmutableMap<String, FixedResourceNameConfig> fixedResourceNameConfigs =
        createFixedResourceNameConfigs(
            diagCollector, configProto.getFixedResourceNameValuesList(), file);
    ImmutableMap<String, ResourceNameOneofConfig> resourceNameOneofConfigsFromGapicConfig =
        createResourceNameOneofConfigs(
            diagCollector,
            configProto.getCollectionOneofsList(),
            singleResourceNameConfigsFromGapicConfig,
            fixedResourceNameConfigs,
            file);
    if (diagCollector.getErrorCount() > 0) {
      ToolUtil.reportDiags(diagCollector, true);
      return null;
    }

    ImmutableMap<String, SingleResourceNameConfig>
        fullyQualifiedSingleResourceNameConfigsFromProtoFile =
            createSingleResourceNameConfigsFromProtoFile(diagCollector, resourceDefs, protoParser);
    ImmutableMap<String, ResourceNameOneofConfig> resourceNameOneofConfigsFromProtoFile =
        createResourceNameOneofConfigsFromProtoFile(
            diagCollector,
            fullyQualifiedSingleResourceNameConfigsFromProtoFile,
            resourceSetDefs,
            protoParser);

    // Populate a SingleResourceNameConfigs map, using just the unqualified names.
    Map<String, SingleResourceNameConfig> singleResourceConfigsFromProtoFile =
        new LinkedHashMap<>();
    for (String fullName : fullyQualifiedSingleResourceNameConfigsFromProtoFile.keySet()) {
      int periodIndex = fullName.lastIndexOf('.');
      SingleResourceNameConfig config =
          fullyQualifiedSingleResourceNameConfigsFromProtoFile.get(fullName);
      singleResourceConfigsFromProtoFile.put(fullName.substring(periodIndex + 1), config);
    }

    // Combine the ResourceNameConfigs from the GAPIC and protofile.
    Map<String, SingleResourceNameConfig> finalSingleResourceNameConfigs =
        mergeResourceNameConfigs(
            diagCollector,
            singleResourceNameConfigsFromGapicConfig,
            singleResourceConfigsFromProtoFile);
    Map<String, ResourceNameOneofConfig> finalResourceOneofNameConfigs =
        mergeResourceNameConfigs(
            diagCollector,
            resourceNameOneofConfigsFromGapicConfig,
            resourceNameOneofConfigsFromProtoFile);

    ImmutableMap.Builder<String, ResourceNameConfig> resourceNameConfigs =
        new ImmutableSortedMap.Builder<>(Comparator.naturalOrder());
    resourceNameConfigs.putAll(finalSingleResourceNameConfigs);
    resourceNameConfigs.putAll(fixedResourceNameConfigs);
    resourceNameConfigs.putAll(finalResourceOneofNameConfigs);
    return resourceNameConfigs.build();
  }

  // Return map of fully qualified SingleResourceNameConfig name to its derived config.
  private static ImmutableMap<String, SingleResourceNameConfig>
      createSingleResourceNameConfigsFromProtoFile(
          DiagCollector diagCollector,
          Map<Resource, ProtoFile> resourceDefs,
          ProtoParser protoParser) {

    // Map of fully qualified Resource name to its derived config.
    LinkedHashMap<String, SingleResourceNameConfig> fullyQualifiedSingleResources =
        new LinkedHashMap<>();
    // Create the SingleResourceNameConfigs.
    for (Resource resource : resourceDefs.keySet()) {
      String resourcePath = resource.getPath();
      ProtoFile protoFile = resourceDefs.get(resource);
      createSingleResourceNameConfig(
          diagCollector,
          resource,
          protoFile,
          resourcePath,
          protoParser,
          fullyQualifiedSingleResources);
    }

    if (diagCollector.getErrorCount() > 0) {
      ToolUtil.reportDiags(diagCollector, true);
      return null;
    }
    return ImmutableMap.copyOf(fullyQualifiedSingleResources);
  }

  // Return map of fully qualified ResourceNameOneofConfig name to its derived config.
  private static ImmutableMap<String, ResourceNameOneofConfig>
      createResourceNameOneofConfigsFromProtoFile(
          DiagCollector diagCollector,
          ImmutableMap<String, SingleResourceNameConfig> fullyQualifiedSingleResourcesFromProtoFile,
          Map<ResourceSet, ProtoFile> resourceSetDefs,
          ProtoParser protoParser) {

    // Map of fully qualified ResourceSet name to its derived config.
    ImmutableMap.Builder<String, ResourceNameOneofConfig> resourceOneOfConfigsFromProtoFile =
        ImmutableMap.builder();

    // Create the ResourceNameOneOfConfigs.
    for (ResourceSet resourceSet : resourceSetDefs.keySet()) {
      ProtoFile protoFile = resourceSetDefs.get(resourceSet);
      String resourceSetName = resourceSet.getName();
      ResourceNameOneofConfig resourceNameOneofConfig =
          ResourceNameOneofConfig.createResourceNameOneof(
              diagCollector,
              resourceSet,
              resourceSetName,
              fullyQualifiedSingleResourcesFromProtoFile,
              protoParser,
              protoFile);
      if (resourceNameOneofConfig == null) {
        return null;
      }
      resourceOneOfConfigsFromProtoFile.put(resourceSetName, resourceNameOneofConfig);
    }

    if (diagCollector.getErrorCount() > 0) {
      ToolUtil.reportDiags(diagCollector, true);
      return null;
    }

    return resourceOneOfConfigsFromProtoFile.build();
  }

  private static <T extends ResourceNameConfig> ImmutableMap<String, T> mergeResourceNameConfigs(
      DiagCollector diagCollector,
      Map<String, T> configsFromGapicConfig,
      Map<String, T> configsFromProtoFile) {
    Map<String, T> mergedResourceNameConfigs = new HashMap<>(configsFromProtoFile);

    // If protofile annotations clash with the configs from configProto, use the configProto.
    for (T resourceFromGapicConfig : configsFromGapicConfig.values()) {
      if (configsFromProtoFile.containsKey(resourceFromGapicConfig.getEntityId())) {
        diagCollector.addDiag(
            Diag.warning(
                SimpleLocation.TOPLEVEL,
                "Resource[Set] entity %s from protofile clashes with a"
                    + " Resource[Set] of the same name from the GAPIC config."
                    + " Using the GAPIC config entity.",
                resourceFromGapicConfig.getEntityId()));
      }
      // Add the protofile resourceNameConfigs to the map of resourceNameConfigs.
      mergedResourceNameConfigs.put(resourceFromGapicConfig.getEntityId(), resourceFromGapicConfig);
    }
    return ImmutableMap.copyOf(mergedResourceNameConfigs);
  }

  private static ImmutableMap<String, SingleResourceNameConfig> createSingleResourceNameConfigs(
      DiagCollector diagCollector,
      ConfigProto configProto,
      @Nullable List<ProtoFile> sourceProtos,
      TargetLanguage language) {
    ProtoFile file = null;
    if (sourceProtos != null) {
      file = sourceProtos.get(0);
    }
    LinkedHashMap<String, SingleResourceNameConfig> singleResourceNameConfigsMap =
        new LinkedHashMap<>();
    for (CollectionConfigProto collectionConfigProto : configProto.getCollectionsList()) {
      createSingleResourceNameConfig(
          diagCollector, collectionConfigProto, singleResourceNameConfigsMap, file, language);
    }
    for (InterfaceConfigProto interfaceConfigProto : configProto.getInterfacesList()) {
      for (CollectionConfigProto collectionConfigProto :
          interfaceConfigProto.getCollectionsList()) {
        createSingleResourceNameConfig(
            diagCollector, collectionConfigProto, singleResourceNameConfigsMap, file, language);
      }
    }

    if (diagCollector.getErrorCount() > 0) {
      return null;
    } else {
      return ImmutableMap.copyOf(singleResourceNameConfigsMap);
    }
  }

  private static void createSingleResourceNameConfig(
      DiagCollector diagCollector,
      CollectionConfigProto collectionConfigProto,
      LinkedHashMap<String, SingleResourceNameConfig> singleResourceNameConfigsMap,
      @Nullable ProtoFile file,
      TargetLanguage language) {
    SingleResourceNameConfig singleResourceNameConfig =
        SingleResourceNameConfig.createSingleResourceName(
            diagCollector, collectionConfigProto, file, language);
    if (singleResourceNameConfig == null) {
      return;
    }
    if (singleResourceNameConfigsMap.containsKey(singleResourceNameConfig.getEntityId())) {
      SingleResourceNameConfig otherConfig =
          singleResourceNameConfigsMap.get(singleResourceNameConfig.getEntityId());
      if (!singleResourceNameConfig.getNamePattern().equals(otherConfig.getNamePattern())) {
        diagCollector.addDiag(
            Diag.error(
                SimpleLocation.TOPLEVEL,
                "Inconsistent collection configs across interfaces. Entity name: "
                    + singleResourceNameConfig.getEntityId()));
      }
    } else {
      singleResourceNameConfigsMap.put(
          singleResourceNameConfig.getEntityId(), singleResourceNameConfig);
    }
  }

  // Construct a new SingleResourceNameConfig from the given Resource, and add the newly
  // created config as a value to the map param, keyed on the package-qualified entity_id.
  private static void createSingleResourceNameConfig(
      DiagCollector diagCollector,
      Resource resource,
      ProtoFile file,
      String pathTemplate,
      ProtoParser protoParser,
      LinkedHashMap<String, SingleResourceNameConfig> singleResourceNameConfigsMap) {
    SingleResourceNameConfig singleResourceNameConfig =
        SingleResourceNameConfig.createSingleResourceName(
            resource, pathTemplate, file, diagCollector);
    if (singleResourceNameConfigsMap.containsKey(singleResourceNameConfig.getEntityId())) {
      SingleResourceNameConfig otherConfig =
          singleResourceNameConfigsMap.get(singleResourceNameConfig.getEntityId());
      if (!singleResourceNameConfig.getNamePattern().equals(otherConfig.getNamePattern())) {
        diagCollector.addDiag(
            Diag.error(
                SimpleLocation.TOPLEVEL,
                "Inconsistent collection configs across interfaces. Entity name: "
                    + singleResourceNameConfig.getEntityId()));
      }
    } else {
      String fullyQualifiedName = singleResourceNameConfig.getEntityId();
      fullyQualifiedName =
          StringUtils.prependIfMissing(fullyQualifiedName, protoParser.getProtoPackage(file) + ".");
      singleResourceNameConfigsMap.put(fullyQualifiedName, singleResourceNameConfig);
    }
  }

  private static ImmutableMap<String, FixedResourceNameConfig> createFixedResourceNameConfigs(
      DiagCollector diagCollector,
      Iterable<FixedResourceNameValueProto> fixedConfigProtos,
      @Nullable ProtoFile file) {
    ImmutableMap.Builder<String, FixedResourceNameConfig> fixedConfigBuilder =
        ImmutableMap.builder();
    for (FixedResourceNameValueProto fixedConfigProto : fixedConfigProtos) {
      FixedResourceNameConfig fixedConfig =
          FixedResourceNameConfig.createFixedResourceNameConfig(
              diagCollector, fixedConfigProto, file);
      if (fixedConfig == null) {
        continue;
      }
      fixedConfigBuilder.put(fixedConfig.getEntityId(), fixedConfig);
    }
    return fixedConfigBuilder.build();
  }

  private static ImmutableMap<String, ResourceNameOneofConfig> createResourceNameOneofConfigs(
      DiagCollector diagCollector,
      Iterable<CollectionOneofProto> oneofConfigProtos,
      ImmutableMap<String, SingleResourceNameConfig> singleResourceNameConfigs,
      ImmutableMap<String, FixedResourceNameConfig> fixedResourceNameConfigs,
      @Nullable ProtoFile file) {
    ImmutableMap.Builder<String, ResourceNameOneofConfig> oneofConfigBuilder =
        ImmutableMap.builder();
    for (CollectionOneofProto oneofProto : oneofConfigProtos) {
      ResourceNameOneofConfig oneofConfig =
          ResourceNameOneofConfig.createResourceNameOneof(
              diagCollector, oneofProto, singleResourceNameConfigs, fixedResourceNameConfigs, file);
      if (oneofConfig == null) {
        continue;
      }
      oneofConfigBuilder.put(oneofConfig.getEntityName(), oneofConfig);
    }
    return oneofConfigBuilder.build();
  }

  private static ImmutableMap<String, FieldConfig> createResponseFieldConfigMap(
      ResourceNameMessageConfigs messageConfig,
      ImmutableMap<String, ResourceNameConfig> resourceNameConfigs) {

    ImmutableMap.Builder<String, FieldConfig> builder = ImmutableMap.builder();
    if (messageConfig == null) {
      return builder.build();
    }
    Map<String, FieldConfig> map = new HashMap<>();
    for (FieldModel field : messageConfig.getFieldsWithResourceNamesByMessage().values()) {
      map.put(
          field.getFullName(),
          FieldConfig.createMessageFieldConfig(
              messageConfig, resourceNameConfigs, field, ResourceNameTreatment.STATIC_TYPES));
    }
    builder.putAll(map);
    return builder.build();
  }

  /** Returns the GapicInterfaceConfig for the given API interface. */
  public GapicInterfaceConfig getInterfaceConfig(Interface apiInterface) {
    return (GapicInterfaceConfig) getInterfaceConfigMap().get(apiInterface.getFullName());
  }

  /** Returns the GapicInterfaceConfig for the given API interface. */
  @Override
  public InterfaceConfig getInterfaceConfig(InterfaceModel apiInterface) {
    return getInterfaceConfigMap().get(apiInterface.getFullName());
  }

  /** Returns the GapicInterfaceConfig for the given API method. */
  public InterfaceConfig getInterfaceConfig(String fullName) {
    return getInterfaceConfigMap().get(fullName);
  }

  public Iterable<SingleResourceNameConfig> getSingleResourceNameConfigs() {
    return Iterables.filter(getResourceNameConfigs().values(), SingleResourceNameConfig.class);
  }

  /**
   * Returns a SingleResourceNameConfig object for the given entity name. If the entityName
   * corresponds to a ResourceNameOneofConfig which contains at least one SingleResourceNameConfig,
   * then the first of those SingleResourceNameConfigs is returned. If the entityName is neither a
   * SingleResourceNameConfig or ResourceNameOneofConfig containing a SingleResourceNameConfig, then
   * returns null.
   */
  public SingleResourceNameConfig getSingleResourceNameConfig(String entityName) {
    ResourceNameConfig resourceNameConfig = getResourceNameConfigs().get(entityName);
    if (resourceNameConfig != null && resourceNameConfig instanceof SingleResourceNameConfig) {
      return (SingleResourceNameConfig) resourceNameConfig;
    }
    if (resourceNameConfig != null && resourceNameConfig instanceof ResourceNameOneofConfig) {
      ResourceNameOneofConfig oneofConfig = (ResourceNameOneofConfig) resourceNameConfig;
      if (Iterables.size(oneofConfig.getSingleResourceNameConfigs()) > 0) {
        return Iterables.get(oneofConfig.getSingleResourceNameConfigs(), 0);
      }
    }
    return null;
  }
}<|MERGE_RESOLUTION|>--- conflicted
+++ resolved
@@ -195,13 +195,7 @@
     // Get list of fields from proto
     ResourceNameMessageConfigs messageConfigs =
         ResourceNameMessageConfigs.createMessageResourceTypesConfig(
-            sourceProtos,
-            diagCollector,
-            configProto,
-            defaultPackage,
-            resourceDefs,
-            resourceSetDefs,
-            protoParser);
+            sourceProtos, configProto, defaultPackage, resourceDefs, resourceSetDefs, protoParser);
 
     ImmutableMap<String, ResourceNameConfig> resourceNameConfigs =
         createResourceNameConfigs(
@@ -245,8 +239,8 @@
             language,
             protoParser);
 
-    ImmutableList<String> copyrightLines = null;
-    ImmutableList<String> licenseLines = null;
+    ImmutableList<String> copyrightLines;
+    ImmutableList<String> licenseLines;
     String configSchemaVersion = null;
 
     try {
@@ -264,7 +258,6 @@
       throw new RuntimeException(e);
     }
 
-<<<<<<< HEAD
     if (!configProto.equals(ConfigProto.getDefaultInstance())) {
       configSchemaVersion = configProto.getConfigSchemaVersion();
       // TODO(eoogbe): Move the validation logic to GAPIC config advisor.
@@ -277,17 +270,6 @@
                     SimpleLocation.TOPLEVEL,
                     "config_schema_version field is required in GAPIC yaml."));
       }
-=======
-    String configSchemaVersion = configProto.getConfigSchemaVersion();
-    if (Strings.isNullOrEmpty(configSchemaVersion)) {
-      model
-          .getDiagReporter()
-          .getDiagCollector()
-          .addDiag(
-              Diag.error(
-                  SimpleLocation.TOPLEVEL,
-                  "config_schema_version field is required in GAPIC yaml."));
->>>>>>> a993a7b0
     }
 
     if (interfaceConfigMap == null || copyrightLines == null || licenseLines == null) {
@@ -376,7 +358,7 @@
   /** Creates an GapicProductConfig with no content. Exposed for testing. */
   @VisibleForTesting
   public static GapicProductConfig createDummyInstance() {
-    return createDummyInstance(ImmutableMap.<String, InterfaceConfig>of(), "", "", null, "1.0.0");
+    return createDummyInstance(ImmutableMap.of(), "", "", null, "1.0.0");
   }
 
   /** Creates an GapicProductConfig with fixed content. Exposed for testing. */
@@ -404,12 +386,12 @@
         domainLayerLocation,
         ReleaseLevel.UNSET_RELEASE_LEVEL,
         messageConfigs,
-        ImmutableList.<String>of(),
-        ImmutableList.<String>of(),
-        ImmutableMap.<String, ResourceNameConfig>of(),
+        ImmutableList.of(),
+        ImmutableList.of(),
+        ImmutableMap.of(),
         // Default to gRPC.
         TransportProtocol.GRPC,
-        createResponseFieldConfigMap(messageConfigs, ImmutableMap.<String, ResourceNameConfig>of()),
+        createResponseFieldConfigMap(messageConfigs, ImmutableMap.of()),
         configSchemaVersion);
   }
 
