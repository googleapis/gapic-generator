--- conflicted
+++ resolved
@@ -408,9 +408,6 @@
       List<ProtoFile> sourceProtos,
       SymbolTable symbolTable) {
 
-    // Return value; maps interfaces to their corresponding InterfaceConfigProto.
-    ImmutableMap.Builder<Interface, InterfaceConfigProto> interfaceMap = ImmutableMap.builder();
-
     // Maps name of interfaces to found interfaces from proto.
     Map<String, Interface> protoInterfaces = new LinkedHashMap<>();
 
@@ -429,16 +426,14 @@
       }
     }
 
+    // Return value; maps interfaces to their corresponding InterfaceConfigProto.
+    ImmutableMap.Builder<Interface, InterfaceConfigProto> interfaceMap = ImmutableMap.builder();
+
     // Maps name of interfaces to found InterfaceConfigs from config yamls.
-    Map<String, InterfaceConfigProto> interfaceConfigProtos = new HashMap<>();
-
-<<<<<<< HEAD
+    Map<String, InterfaceConfigProto> interfaceConfigProtos = new LinkedHashMap<>();
+
     // Parse GAPIC config for interfaceConfigProtos.
     for (InterfaceConfigProto interfaceConfigProto : interfaceConfigProtosList) {
-=======
-    // Parse GAPIC config for interfaceConfigProtos and their corresponding proto interfaces.
-    for (InterfaceConfigProto interfaceConfigProto : configProto.getInterfacesList()) {
->>>>>>> bfb49ba5
       Interface apiInterface = symbolTable.lookupInterface(interfaceConfigProto.getName());
       if (apiInterface == null || !apiInterface.isReachable()) {
         diagCollector.addDiag(
@@ -452,23 +447,14 @@
       protoInterfaces.put(interfaceConfigProto.getName(), apiInterface);
     }
 
-<<<<<<< HEAD
     // Parse proto file for interfaces.
-    for (ProtoFile file : sourceProtos) {
-      for (DescriptorProtos.ServiceDescriptorProto service : file.getProto().getServiceList()) {
-        String serviceFullName =
-            String.format("%s.%s", file.getProto().getPackage(), service.getName());
-        Interface apiInterface = symbolTable.lookupInterface(serviceFullName);
-        if (apiInterface == null) {
-          diagCollector.addDiag(
-              Diag.error(SimpleLocation.TOPLEVEL, "interface not found: %s", service.getName()));
-          continue;
-        }
-        InterfaceConfigProto interfaceConfigProto =
-            interfaceConfigProtos.getOrDefault(
-                serviceFullName, InterfaceConfigProto.getDefaultInstance());
-        interfaceMap.put(apiInterface, interfaceConfigProto);
-      }
+    for (Entry<String, Interface> interfaceEntry : protoInterfaces.entrySet()) {
+      String serviceFullName = interfaceEntry.getKey();
+      InterfaceConfigProto interfaceConfigProto =
+          interfaceConfigProtos.getOrDefault(
+              serviceFullName, InterfaceConfigProto.getDefaultInstance());
+      Interface apiInterface = interfaceEntry.getValue();
+      interfaceMap.put(apiInterface, interfaceConfigProto);
     }
 
     return interfaceMap.build();
@@ -476,7 +462,7 @@
 
   /** Return the list of methods to be generated, and their corresponding MethodConfigProtos. */
   private static ImmutableMap<Method, MethodConfigProto> createMethodsMap(
-      Map<Interface, InterfaceConfigProto> interfaces,
+      ImmutableMap<Interface, InterfaceConfigProto> interfaces,
       DiagCollector diagCollector,
       boolean gapicConfigPresent) {
     ImmutableMap.Builder<Method, MethodConfigProto> methodsToSurface = ImmutableMap.builder();
@@ -542,15 +528,6 @@
       Interface apiInterface = interfaceEntry.getKey();
       InterfaceConfigProto interfaceConfigProto = interfaceEntry.getValue();
       String serviceFullName = apiInterface.getFullName();
-=======
-    // Generate GapicInterfaceConfigs from the proto interfaces and interfaceConfigProtos.
-    for (Entry<String, Interface> interfaceEntry : protoInterfaces.entrySet()) {
-      String serviceFullName = interfaceEntry.getKey();
-      InterfaceConfigProto interfaceConfigProto =
-          interfaceConfigProtos.getOrDefault(
-              serviceFullName, InterfaceConfigProto.getDefaultInstance());
-      Interface apiInterface = interfaceEntry.getValue();
->>>>>>> bfb49ba5
       String interfaceNameOverride = languageSettings.getInterfaceNamesMap().get(serviceFullName);
 
       GapicInterfaceConfig interfaceConfig =
@@ -563,10 +540,7 @@
               interfaceNameOverride,
               messageConfigs,
               resourceNameConfigs,
-<<<<<<< HEAD
               methodsToSurfaceMap,
-=======
->>>>>>> bfb49ba5
               protoParser);
       if (interfaceConfig == null) {
         continue;
