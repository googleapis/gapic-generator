/* Copyright 2016 Google Inc
 *
 * Licensed under the Apache License, Version 2.0 (the "License");
 * you may not use this file except in compliance with the License.
 * You may obtain a copy of the License at
 *
 *      http://www.apache.org/licenses/LICENSE-2.0
 *
 * Unless required by applicable law or agreed to in writing, software
 * distributed under the License is distributed on an "AS IS" BASIS,
 * WITHOUT WARRANTIES OR CONDITIONS OF ANY KIND, either express or implied.
 * See the License for the specific language governing permissions and
 * limitations under the License.
 */
package com.google.api.codegen.config;

import com.google.api.codegen.CollectionConfigProto;
import com.google.api.codegen.CollectionOneofProto;
import com.google.api.codegen.ConfigProto;
import com.google.api.codegen.FixedResourceNameValueProto;
import com.google.api.codegen.InterfaceConfigProto;
import com.google.api.codegen.LanguageSettingsProto;
import com.google.api.codegen.LicenseHeaderProto;
import com.google.api.codegen.ReleaseLevel;
import com.google.api.codegen.ResourceNameTreatment;
import com.google.api.codegen.discogapic.transformer.DiscoGapicNamer;
import com.google.api.codegen.discovery.Document;
import com.google.api.tools.framework.model.BoundedDiagCollector;
import com.google.api.tools.framework.model.Diag;
import com.google.api.tools.framework.model.DiagCollector;
import com.google.api.tools.framework.model.Interface;
import com.google.api.tools.framework.model.Model;
import com.google.api.tools.framework.model.ProtoFile;
import com.google.api.tools.framework.model.SimpleLocation;
import com.google.api.tools.framework.model.SymbolTable;
import com.google.auto.value.AutoValue;
import com.google.common.annotations.VisibleForTesting;
import com.google.common.base.Charsets;
import com.google.common.base.Strings;
import com.google.common.collect.ImmutableList;
import com.google.common.collect.ImmutableMap;
import com.google.common.collect.Iterables;
import com.google.common.io.CharStreams;
import java.io.IOException;
import java.io.InputStream;
import java.io.InputStreamReader;
import java.util.HashMap;
import java.util.LinkedHashMap;
import java.util.Map;
import javax.annotation.Nullable;

/**
 * GapicProductConfig represents client code-gen config for an API product contained in a
 * {api}_gapic.yaml configuration file.
 */
@AutoValue
public abstract class GapicProductConfig implements ProductConfig {
  public abstract ImmutableMap<String, ? extends InterfaceConfig> getInterfaceConfigMap();

  /** Returns the package name. */
  @Override
  public abstract String getPackageName();

  /** Returns the location of the domain layer, if any. */
  public abstract String getDomainLayerLocation();

  /** Returns the release level, if any. */
  public abstract ReleaseLevel getReleaseLevel();

  /** Returns the resource name messages configuration. If none was specified, returns null. */
  @Nullable
  public abstract ResourceNameMessageConfigs getResourceNameMessageConfigs();

  /** Returns the lines from the configured copyright file. */
  @Override
  public abstract ImmutableList<String> getCopyrightLines();

  /** Returns the lines from the configured license file. */
  @Override
  public abstract ImmutableList<String> getLicenseLines();

  /** Returns a map from entity names to resource name configs. */
  public abstract ImmutableMap<String, ResourceNameConfig> getResourceNameConfigs();

  /** Returns the type of transport for the generated client. Defaults to Grpc. */
  public abstract TransportProtocol getTransportProtocol();

  /**
   * Returns a map from fully qualified field names to FieldConfigs for all fields that have a
   * resource name type specified. This is the default field config for each field, and should be
   * used when not in the context of a particular method or flattening configuration.
   */
  public abstract ImmutableMap<String, FieldConfig> getDefaultResourceNameFieldConfigMap();

  public GapicProductConfig withPackageName(String packageName) {
    return new AutoValue_GapicProductConfig(
        getInterfaceConfigMap(),
        packageName,
        getDomainLayerLocation(),
<<<<<<< HEAD
=======
        getReleaseLevel(),
>>>>>>> 6c28fb8c
        getResourceNameMessageConfigs(),
        getCopyrightLines(),
        getLicenseLines(),
        getResourceNameConfigs(),
<<<<<<< HEAD
        getTransportProtocol(),
=======
>>>>>>> 6c28fb8c
        getDefaultResourceNameFieldConfigMap());
  }

  /**
   * Creates an instance of GapicProductConfig based on ConfigProto, linking up API interface
   * configurations with specified interfaces in interfaceConfigMap. On errors, null will be
   * returned, and diagnostics are reported to the model.
   */
  @Nullable
  public static GapicProductConfig create(Model model, ConfigProto configProto) {

    // Get the proto file containing the first interface listed in the config proto, and use it as
    // the assigned file for generated resource names, and to get the default message namespace
    ProtoFile file =
        model.getSymbolTable().lookupInterface(configProto.getInterfaces(0).getName()).getFile();
    String defaultPackage = file.getProto().getPackage();

    ResourceNameMessageConfigs messageConfigs =
        ResourceNameMessageConfigs.createMessageResourceTypesConfig(
            model, configProto, defaultPackage);

    ImmutableMap<String, ResourceNameConfig> resourceNameConfigs =
        createResourceNameConfigs(model.getDiagCollector(), configProto, file);

    TransportProtocol transportProtocol = TransportProtocol.GRPC;

    LanguageSettingsProto settings =
        configProto.getLanguageSettings().get(configProto.getLanguage());
    if (settings == null) {
      settings = LanguageSettingsProto.getDefaultInstance();
    }

    ImmutableMap<String, InterfaceConfig> interfaceConfigMap =
        createInterfaceConfigMap(
            model.getDiagCollector(),
            configProto,
            settings,
            messageConfigs,
            resourceNameConfigs,
            model.getSymbolTable());

    ImmutableList<String> copyrightLines = null;
    ImmutableList<String> licenseLines = null;
    try {
      LicenseHeaderProto licenseHeader =
          configProto
              .getLicenseHeader()
              .toBuilder()
              .mergeFrom(settings.getLicenseHeaderOverride())
              .build();
      copyrightLines = loadCopyrightLines(model.getDiagCollector(), licenseHeader);
      licenseLines = loadLicenseLines(model.getDiagCollector(), licenseHeader);
    } catch (Exception e) {
      model
          .getDiagCollector()
          .addDiag(Diag.error(SimpleLocation.TOPLEVEL, "Exception: %s", e.getMessage()));
      e.printStackTrace(System.err);
      throw new RuntimeException(e);
    }

    if (interfaceConfigMap == null || copyrightLines == null || licenseLines == null) {
      return null;
<<<<<<< HEAD
    } else {
      return new AutoValue_GapicProductConfig(
          interfaceConfigMap,
          settings.getPackageName(),
          settings.getDomainLayerLocation(),
          messageConfigs,
          copyrightLines,
          licenseLines,
          resourceNameConfigs,
          transportProtocol,
          createResponseFieldConfigMap(messageConfigs, resourceNameConfigs));
=======
>>>>>>> 6c28fb8c
    }
    return new AutoValue_GapicProductConfig(
        interfaceConfigMap,
        settings.getPackageName(),
        settings.getDomainLayerLocation(),
        settings.getReleaseLevel(),
        messageConfigs,
        copyrightLines,
        licenseLines,
        resourceNameConfigs,
        createResponseFieldConfigMap(messageConfigs, resourceNameConfigs));
  }

  public static GapicProductConfig create(
      Document document, ConfigProto configProto, DiscoGapicNamer discoGapicNamer) {
    String defaultPackage =
        configProto.getLanguageSettingsMap().get(configProto.getLanguage()).getPackageName();

    DiagCollector diagCollector = new BoundedDiagCollector();

    ResourceNameMessageConfigs messageConfigs =
        ResourceNameMessageConfigs.createMessageResourceTypesConfig(
            document, diagCollector, configProto, defaultPackage, discoGapicNamer);

    ImmutableMap<String, ResourceNameConfig> resourceNameConfigs =
        createResourceNameConfigs(diagCollector, configProto, null);

    TransportProtocol transportProtocol = TransportProtocol.HTTP;

    LanguageSettingsProto settings =
        configProto.getLanguageSettingsMap().get(configProto.getLanguage());
    if (settings == null) {
      settings = LanguageSettingsProto.getDefaultInstance();
    }

    ImmutableMap<String, InterfaceConfig> interfaceConfigMap =
        createDiscoGapicInterfaceConfigMap(
            document,
            diagCollector,
            configProto,
            settings,
            messageConfigs,
            resourceNameConfigs,
            discoGapicNamer);

    ImmutableList<String> copyrightLines;
    ImmutableList<String> licenseLines;
    try {
      LicenseHeaderProto licenseHeader =
          configProto
              .getLicenseHeader()
              .toBuilder()
              .mergeFrom(settings.getLicenseHeaderOverride())
              .build();
      copyrightLines = getResourceLines(licenseHeader.getCopyrightFile());
      licenseLines = getResourceLines(licenseHeader.getLicenseFile());
    } catch (Exception e) {
      diagCollector.addDiag(Diag.error(SimpleLocation.TOPLEVEL, "Exception: %s", e.getMessage()));
      e.printStackTrace(System.err);
      throw new RuntimeException(e);
    }

    return new AutoValue_GapicProductConfig(
        interfaceConfigMap,
        settings.getPackageName(),
        settings.getDomainLayerLocation(),
        messageConfigs,
        copyrightLines,
        licenseLines,
        resourceNameConfigs,
        transportProtocol,
        createResponseFieldConfigMap(messageConfigs, resourceNameConfigs));
  }

  /** Creates an GapicProductConfig with no content. Exposed for testing. */
  @VisibleForTesting
  public static GapicProductConfig createDummyInstance() {
    return createDummyInstance(ImmutableMap.<String, InterfaceConfig>of(), "", "", null);
  }

  /** Creates an GapicProductConfig with fixed content. Exposed for testing. */
  @VisibleForTesting
  public static GapicProductConfig createDummyInstance(
      ImmutableMap<String, InterfaceConfig> interfaceConfigMap,
      String packageName,
      String domainLayerLocation,
      ResourceNameMessageConfigs messageConfigs) {
    return new AutoValue_GapicProductConfig(
        interfaceConfigMap,
        packageName,
        domainLayerLocation,
        ReleaseLevel.UNSET_RELEASE_LEVEL,
        messageConfigs,
        ImmutableList.<String>of(),
        ImmutableList.<String>of(),
        ImmutableMap.<String, ResourceNameConfig>of(),
        // Default to gRPC.
        TransportProtocol.GRPC,
        createResponseFieldConfigMap(
            messageConfigs, ImmutableMap.<String, ResourceNameConfig>of()));
  }

  private static ImmutableMap<String, InterfaceConfig> createInterfaceConfigMap(
      DiagCollector diagCollector,
      ConfigProto configProto,
      LanguageSettingsProto languageSettings,
      ResourceNameMessageConfigs messageConfigs,
      ImmutableMap<String, ResourceNameConfig> resourceNameConfigs,
      SymbolTable symbolTable) {
    ImmutableMap.Builder<String, InterfaceConfig> interfaceConfigMap = ImmutableMap.builder();
    for (InterfaceConfigProto interfaceConfigProto : configProto.getInterfacesList()) {
      Interface apiInterface = symbolTable.lookupInterface(interfaceConfigProto.getName());
      if (apiInterface == null || !apiInterface.isReachable()) {
        diagCollector.addDiag(
            Diag.error(
                SimpleLocation.TOPLEVEL,
                "interface not found: %s",
                interfaceConfigProto.getName()));
        continue;
      }
      String interfaceNameOverride =
          languageSettings.getInterfaceNames().get(interfaceConfigProto.getName());

      GapicInterfaceConfig interfaceConfig =
          GapicInterfaceConfig.createInterfaceConfig(
              diagCollector,
              configProto.getLanguage(),
              interfaceConfigProto,
              apiInterface,
              interfaceNameOverride,
              messageConfigs,
              resourceNameConfigs);
      if (interfaceConfig == null) {
        continue;
      }
      interfaceConfigMap.put(interfaceConfigProto.getName(), interfaceConfig);
    }

    if (diagCollector.getErrorCount() > 0) {
      return null;
    } else {
      return interfaceConfigMap.build();
    }
  }

  private static ImmutableMap<String, InterfaceConfig> createDiscoGapicInterfaceConfigMap(
      Document document,
      DiagCollector diagCollector,
      ConfigProto configProto,
      LanguageSettingsProto languageSettings,
      ResourceNameMessageConfigs messageConfigs,
      ImmutableMap<String, ResourceNameConfig> resourceNameConfigs,
      DiscoGapicNamer discoGapicNamer) {
    ImmutableMap.Builder<String, InterfaceConfig> interfaceConfigMap = ImmutableMap.builder();
    for (InterfaceConfigProto interfaceConfigProto : configProto.getInterfacesList()) {
      String interfaceNameOverride =
          languageSettings.getInterfaceNames().get(interfaceConfigProto.getName());

      DiscoGapicInterfaceConfig interfaceConfig =
          DiscoGapicInterfaceConfig.createInterfaceConfig(
              document,
              diagCollector,
              configProto.getLanguage(),
              interfaceConfigProto,
              interfaceNameOverride,
              messageConfigs,
              resourceNameConfigs,
              discoGapicNamer);
      if (interfaceConfig == null) {
        continue;
      }
      interfaceConfigMap.put(interfaceConfigProto.getName(), interfaceConfig);
    }

    if (diagCollector.getErrorCount() > 0) {
      return null;
    } else {
      return interfaceConfigMap.build();
    }
  }

  private static ImmutableList<String> loadCopyrightLines(
      DiagCollector diagCollector, LicenseHeaderProto licenseHeaderProto) throws IOException {
    if (licenseHeaderProto == null) {
      diagCollector.addDiag(Diag.error(SimpleLocation.TOPLEVEL, "license_header missing"));
      return null;
    }
    if (Strings.isNullOrEmpty(licenseHeaderProto.getCopyrightFile())) {
      diagCollector.addDiag(
          Diag.error(SimpleLocation.TOPLEVEL, "license_header.copyright_file missing"));
      return null;
    }

    return getResourceLines(licenseHeaderProto.getCopyrightFile());
  }

  private static ImmutableList<String> loadLicenseLines(
      DiagCollector diagCollector, LicenseHeaderProto licenseHeaderProto) throws IOException {
    if (licenseHeaderProto == null) {
      diagCollector.addDiag(Diag.error(SimpleLocation.TOPLEVEL, "license_header missing"));
      return null;
    }
    if (Strings.isNullOrEmpty(licenseHeaderProto.getLicenseFile())) {
      diagCollector.addDiag(
          Diag.error(SimpleLocation.TOPLEVEL, "license_header.license_file missing"));
      return null;
    }

    return getResourceLines(licenseHeaderProto.getLicenseFile());
  }

  private static ImmutableList<String> getResourceLines(String resourceFileName)
      throws IOException {
    InputStream fileStream = ConfigProto.class.getResourceAsStream(resourceFileName);
    InputStreamReader fileReader = new InputStreamReader(fileStream, Charsets.UTF_8);
    return ImmutableList.copyOf(CharStreams.readLines(fileReader));
  }

  private static ImmutableMap<String, ResourceNameConfig> createResourceNameConfigs(
      DiagCollector diagCollector, ConfigProto configProto, ProtoFile file) {
    ImmutableMap<String, SingleResourceNameConfig> singleResourceNameConfigs =
        createSingleResourceNameConfigs(diagCollector, configProto, file);
    ImmutableMap<String, FixedResourceNameConfig> fixedResourceNameConfigs =
        createFixedResourceNameConfigs(
            diagCollector, configProto.getFixedResourceNameValuesList(), file);
    ImmutableMap<String, ResourceNameOneofConfig> resourceNameOneofConfigs =
        createResourceNameOneofConfigs(
            diagCollector,
            configProto.getCollectionOneofsList(),
            singleResourceNameConfigs,
            fixedResourceNameConfigs,
            file);

    ImmutableMap.Builder<String, ResourceNameConfig> resourceCollectionMap = ImmutableMap.builder();
    resourceCollectionMap.putAll(singleResourceNameConfigs);
    resourceCollectionMap.putAll(resourceNameOneofConfigs);
    resourceCollectionMap.putAll(fixedResourceNameConfigs);
    return resourceCollectionMap.build();
  }

  private static ImmutableMap<String, SingleResourceNameConfig> createSingleResourceNameConfigs(
      DiagCollector diagCollector, ConfigProto configProto, ProtoFile file) {
    LinkedHashMap<String, SingleResourceNameConfig> singleResourceNameConfigsMap =
        new LinkedHashMap<>();
    for (CollectionConfigProto collectionConfigProto : configProto.getCollectionsList()) {
      createSingleResourceNameConfig(
          diagCollector, collectionConfigProto, singleResourceNameConfigsMap, file);
    }
    for (InterfaceConfigProto interfaceConfigProto : configProto.getInterfacesList()) {
      for (CollectionConfigProto collectionConfigProto :
          interfaceConfigProto.getCollectionsList()) {
        createSingleResourceNameConfig(
            diagCollector, collectionConfigProto, singleResourceNameConfigsMap, file);
      }
    }

    if (diagCollector.getErrorCount() > 0) {
      return null;
    } else {
      return ImmutableMap.copyOf(singleResourceNameConfigsMap);
    }
  }

  private static void createSingleResourceNameConfig(
      DiagCollector diagCollector,
      CollectionConfigProto collectionConfigProto,
      LinkedHashMap<String, SingleResourceNameConfig> singleResourceNameConfigsMap,
      ProtoFile file) {
    SingleResourceNameConfig singleResourceNameConfig =
        SingleResourceNameConfig.createSingleResourceName(
            diagCollector, collectionConfigProto, file);
    if (singleResourceNameConfig == null) {
      return;
    }
    if (singleResourceNameConfigsMap.containsKey(singleResourceNameConfig.getEntityName())) {
      SingleResourceNameConfig otherConfig =
          singleResourceNameConfigsMap.get(singleResourceNameConfig.getEntityName());
      if (!singleResourceNameConfig.getNamePattern().equals(otherConfig.getNamePattern())) {
        diagCollector.addDiag(
            Diag.error(
                SimpleLocation.TOPLEVEL,
                "Inconsistent collection configs across interfaces. Entity name: "
                    + singleResourceNameConfig.getEntityName()));
      }
    } else {
      singleResourceNameConfigsMap.put(
          singleResourceNameConfig.getEntityName(), singleResourceNameConfig);
    }
  }

  private static ImmutableMap<String, FixedResourceNameConfig> createFixedResourceNameConfigs(
      DiagCollector diagCollector,
      Iterable<FixedResourceNameValueProto> fixedConfigProtos,
      ProtoFile file) {
    ImmutableMap.Builder<String, FixedResourceNameConfig> fixedConfigBuilder =
        ImmutableMap.builder();
    for (FixedResourceNameValueProto fixedConfigProto : fixedConfigProtos) {
      FixedResourceNameConfig fixedConfig =
          FixedResourceNameConfig.createFixedResourceNameConfig(
              diagCollector, fixedConfigProto, file);
      if (fixedConfig == null) {
        continue;
      }
      fixedConfigBuilder.put(fixedConfig.getEntityName(), fixedConfig);
    }
    return fixedConfigBuilder.build();
  }

  private static ImmutableMap<String, ResourceNameOneofConfig> createResourceNameOneofConfigs(
      DiagCollector diagCollector,
      Iterable<CollectionOneofProto> oneofConfigProtos,
      ImmutableMap<String, SingleResourceNameConfig> singleResourceNameConfigs,
      ImmutableMap<String, FixedResourceNameConfig> fixedResourceNameConfigs,
      ProtoFile file) {
    ImmutableMap.Builder<String, ResourceNameOneofConfig> oneofConfigBuilder =
        ImmutableMap.builder();
    for (CollectionOneofProto oneofProto : oneofConfigProtos) {
      ResourceNameOneofConfig oneofConfig =
          ResourceNameOneofConfig.createResourceNameOneof(
              diagCollector, oneofProto, singleResourceNameConfigs, fixedResourceNameConfigs, file);
      if (oneofConfig == null) {
        continue;
      }
      oneofConfigBuilder.put(oneofConfig.getEntityName(), oneofConfig);
    }
    return oneofConfigBuilder.build();
  }

  private static ImmutableMap<String, FieldConfig> createResponseFieldConfigMap(
      ResourceNameMessageConfigs messageConfig,
      ImmutableMap<String, ResourceNameConfig> resourceNameConfigs) {

    ImmutableMap.Builder<String, FieldConfig> builder = ImmutableMap.builder();
    if (messageConfig == null) {
      return builder.build();
    }
    Map<String, FieldConfig> map = new HashMap<>();
    for (FieldModel field : messageConfig.getFieldsWithResourceNamesByMessage().values()) {
      map.put(
          field.getFullName(),
          FieldConfig.createMessageFieldConfig(
              messageConfig, resourceNameConfigs, field, ResourceNameTreatment.STATIC_TYPES));
    }
    builder.putAll(map);
    return builder.build();
  }

  /** Returns the GapicInterfaceConfig for the given API interface. */
  public GapicInterfaceConfig getInterfaceConfig(Interface apiInterface) {
    return (GapicInterfaceConfig) getInterfaceConfigMap().get(apiInterface.getFullName());
  }

  /** Returns the GapicInterfaceConfig for the given API interface. */
  @Override
  public GapicInterfaceConfig getInterfaceConfig(InterfaceModel apiInterface) {
    return (GapicInterfaceConfig) getInterfaceConfigMap().get(apiInterface.getFullName());
  }

  /** Returns the GapicInterfaceConfig for the given API method. */
  public InterfaceConfig getInterfaceConfig(String fullName) {
    return getInterfaceConfigMap().get(fullName);
  }

  public Iterable<SingleResourceNameConfig> getSingleResourceNameConfigs() {
    return Iterables.filter(getResourceNameConfigs().values(), SingleResourceNameConfig.class);
  }

  /**
   * Returns a SingleResourceNameConfig object for the given entity name. If the entityName
   * corresponds to a ResourceNameOneofConfig which contains at least one SingleResourceNameConfig,
   * then the first of those SingleResourceNameConfigs is returned. If the entityName is neither a
   * SingleResourceNameConfig or ResourceNameOneofConfig containing a SingleResourceNameConfig, then
   * returns null.
   */
  public SingleResourceNameConfig getSingleResourceNameConfig(String entityName) {
    ResourceNameConfig resourceNameConfig = getResourceNameConfigs().get(entityName);
    if (resourceNameConfig != null && resourceNameConfig instanceof SingleResourceNameConfig) {
      return (SingleResourceNameConfig) resourceNameConfig;
    }
    if (resourceNameConfig != null && resourceNameConfig instanceof ResourceNameOneofConfig) {
      ResourceNameOneofConfig oneofConfig = (ResourceNameOneofConfig) resourceNameConfig;
      if (Iterables.size(oneofConfig.getSingleResourceNameConfigs()) > 0) {
        return Iterables.get(oneofConfig.getSingleResourceNameConfigs(), 0);
      }
    }
    return null;
  }
}<|MERGE_RESOLUTION|>--- conflicted
+++ resolved
@@ -97,18 +97,12 @@
         getInterfaceConfigMap(),
         packageName,
         getDomainLayerLocation(),
-<<<<<<< HEAD
-=======
         getReleaseLevel(),
->>>>>>> 6c28fb8c
         getResourceNameMessageConfigs(),
         getCopyrightLines(),
         getLicenseLines(),
         getResourceNameConfigs(),
-<<<<<<< HEAD
         getTransportProtocol(),
-=======
->>>>>>> 6c28fb8c
         getDefaultResourceNameFieldConfigMap());
   }
 
@@ -171,20 +165,6 @@
 
     if (interfaceConfigMap == null || copyrightLines == null || licenseLines == null) {
       return null;
-<<<<<<< HEAD
-    } else {
-      return new AutoValue_GapicProductConfig(
-          interfaceConfigMap,
-          settings.getPackageName(),
-          settings.getDomainLayerLocation(),
-          messageConfigs,
-          copyrightLines,
-          licenseLines,
-          resourceNameConfigs,
-          transportProtocol,
-          createResponseFieldConfigMap(messageConfigs, resourceNameConfigs));
-=======
->>>>>>> 6c28fb8c
     }
     return new AutoValue_GapicProductConfig(
         interfaceConfigMap,
@@ -195,6 +175,7 @@
         copyrightLines,
         licenseLines,
         resourceNameConfigs,
+        transportProtocol,
         createResponseFieldConfigMap(messageConfigs, resourceNameConfigs));
   }
 
@@ -251,6 +232,7 @@
         interfaceConfigMap,
         settings.getPackageName(),
         settings.getDomainLayerLocation(),
+        settings.getReleaseLevel(),
         messageConfigs,
         copyrightLines,
         licenseLines,
