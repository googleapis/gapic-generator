/* Copyright 2016 Google LLC
 *
 * Licensed under the Apache License, Version 2.0 (the "License");
 * you may not use this file except in compliance with the License.
 * You may obtain a copy of the License at
 *
 *      https://www.apache.org/licenses/LICENSE-2.0
 *
 * Unless required by applicable law or agreed to in writing, software
 * distributed under the License is distributed on an "AS IS" BASIS,
 * WITHOUT WARRANTIES OR CONDITIONS OF ANY KIND, either express or implied.
 * See the License for the specific language governing permissions and
 * limitations under the License.
 */
package com.google.api.codegen.config;

import com.google.api.Resource;
import com.google.api.ResourceSet;
import com.google.api.codegen.CollectionConfigProto;
import com.google.api.codegen.CollectionOneofProto;
import com.google.api.codegen.ConfigProto;
import com.google.api.codegen.FixedResourceNameValueProto;
import com.google.api.codegen.InterfaceConfigProto;
import com.google.api.codegen.LanguageSettingsProto;
import com.google.api.codegen.ReleaseLevel;
import com.google.api.codegen.ResourceNameTreatment;
import com.google.api.codegen.common.TargetLanguage;
import com.google.api.codegen.configgen.transformer.LanguageTransformer;
import com.google.api.codegen.util.LicenseHeaderUtil;
import com.google.api.codegen.util.ProtoParser;
import com.google.api.tools.framework.model.Diag;
import com.google.api.tools.framework.model.DiagCollector;
import com.google.api.tools.framework.model.Interface;
import com.google.api.tools.framework.model.Model;
import com.google.api.tools.framework.model.ProtoFile;
import com.google.api.tools.framework.model.SimpleLocation;
import com.google.api.tools.framework.model.SymbolTable;
import com.google.api.tools.framework.tools.ToolUtil;
import com.google.auto.value.AutoValue;
import com.google.common.annotations.VisibleForTesting;
import com.google.common.base.Strings;
import com.google.common.collect.ImmutableList;
import com.google.common.collect.ImmutableMap;
import com.google.common.collect.ImmutableSortedMap;
import com.google.common.collect.Iterables;
import com.google.protobuf.DescriptorProtos;
import java.util.Comparator;
import java.util.HashMap;
import java.util.LinkedHashMap;
import java.util.LinkedHashSet;
import java.util.List;
import java.util.Map;
import java.util.Map.Entry;
import java.util.Optional;
import java.util.Set;
import java.util.stream.Collectors;
import javax.annotation.Nullable;
import org.apache.commons.lang3.StringUtils;

/**
 * GapicProductConfig represents client code-gen config for an API product contained in a
 * {api}_gapic.yaml configuration file.
 */
@AutoValue
public abstract class GapicProductConfig implements ProductConfig {
  public abstract ImmutableMap<String, ? extends InterfaceConfig> getInterfaceConfigMap();

  /** Returns the package name. */
  @Override
  public abstract String getPackageName();

  /** Returns the location of the domain layer, if any. */
  public abstract String getDomainLayerLocation();

  /** Returns the release level, if any. */
  public abstract ReleaseLevel getReleaseLevel();

  /** Returns the resource name messages configuration. If none was specified, returns null. */
  @Nullable
  public abstract ResourceNameMessageConfigs getResourceNameMessageConfigs();

  /** Returns the lines from the configured copyright file. */
  @Override
  public abstract ImmutableList<String> getCopyrightLines();

  /** Returns the lines from the configured license file. */
  @Override
  public abstract ImmutableList<String> getLicenseLines();

  /** Returns a map from entity names to resource name configs. */
  public abstract ImmutableMap<String, ResourceNameConfig> getResourceNameConfigs();

  /** Returns the type of transport for the generated client. Defaults to Grpc. */
  public abstract TransportProtocol getTransportProtocol();

  /**
   * Returns a map from fully qualified field names to FieldConfigs for all fields that have a
   * resource name type specified. This is the default field config for each field, and should be
   * used when not in the context of a particular method or flattening configuration.
   */
  public abstract ImmutableMap<String, FieldConfig> getDefaultResourceNameFieldConfigMap();

  /** Returns the version of config schema. */
  @Nullable
  public abstract String getConfigSchemaVersion();

  public GapicProductConfig withPackageName(String packageName) {
    return new AutoValue_GapicProductConfig(
        getInterfaceConfigMap(),
        packageName,
        getDomainLayerLocation(),
        getReleaseLevel(),
        getResourceNameMessageConfigs(),
        getCopyrightLines(),
        getLicenseLines(),
        getResourceNameConfigs(),
        getTransportProtocol(),
        getDefaultResourceNameFieldConfigMap(),
        getConfigSchemaVersion());
  }

  @Nullable
  public static GapicProductConfig create(
      Model model, ConfigProto configProto, TargetLanguage language) {
    return create(model, configProto, null, language);
  }

  /**
   * Creates an instance of GapicProductConfig based on ConfigProto, linking up API interface
   * configurations with specified interfaces in interfaceConfigMap. On errors, null will be
   * returned, and diagnostics are reported to the model.
   *
   * @param model The protobuf model for which we are creating a config.
   * @param configProto The parsed set of config files from input
   * @param protoPackage The source proto package, as opposed to imported protos, that we will
   *     generate clients for.
   * @param language The language that this config will be used to generate a client in.
   */
  @Nullable
  public static GapicProductConfig create(
      Model model,
      @Nullable ConfigProto configProto,
      @Nullable String protoPackage,
      TargetLanguage language) {

    final String defaultPackage;

    if (protoPackage != null) {
      // Default to using --package option for value of default package and first API protoFile.
      defaultPackage = protoPackage;
    } else if (configProto != null) {
      // Otherwise use configProto to get the proto file containing the first interface listed in
      // the config proto, and use it as
      // the assigned file for generated resource names, and to get the default message namespace.
      ProtoFile file =
          model.getSymbolTable().lookupInterface(configProto.getInterfaces(0).getName()).getFile();
      defaultPackage = file.getProto().getPackage();
    } else {
      throw new NullPointerException("configProto and protoPackage cannot both be null.");
    }

    List<ProtoFile> sourceProtos =
        model
            .getFiles()
            .stream()
            .filter(f -> f.getProto().getPackage().equals(defaultPackage))
            .collect(Collectors.toList());

    if (protoPackage != null && configProto == null) {
      if (sourceProtos.isEmpty()) {
        model
            .getDiagReporter()
            .getDiagCollector()
            .addDiag(
                Diag.error(
                    SimpleLocation.TOPLEVEL,
                    "There are no source proto files with package %s",
                    defaultPackage));
      }
      sourceProtos.forEach(model::addRoot);
    }

    ProtoParser protoParser = new ProtoParser();
    if (configProto == null) {
      configProto = ConfigProto.getDefaultInstance();
    }

    DiagCollector diagCollector = model.getDiagReporter().getDiagCollector();

    Map<Resource, ProtoFile> resourceDefs =
        protoParser.getResourceDefs(sourceProtos, diagCollector);
    Map<ResourceSet, ProtoFile> resourceSetDefs =
        protoParser.getResourceSetDefs(sourceProtos, diagCollector);

    // Get list of fields from proto
    ResourceNameMessageConfigs messageConfigs =
        ResourceNameMessageConfigs.createMessageResourceTypesConfig(
            sourceProtos, configProto, defaultPackage, resourceDefs, resourceSetDefs, protoParser);

    ImmutableMap<String, ResourceNameConfig> resourceNameConfigs =
        createResourceNameConfigs(
            diagCollector,
            configProto,
            sourceProtos,
            language,
            resourceDefs,
            resourceSetDefs,
            protoParser);

    if (resourceNameConfigs == null) {
      return null;
    }

    TransportProtocol transportProtocol = TransportProtocol.GRPC;

    String clientPackageName;
    LanguageSettingsProto settings =
        configProto.getLanguageSettingsMap().get(language.toString().toLowerCase());
    if (settings == null) {
      settings = LanguageSettingsProto.getDefaultInstance();
      String basePackageName =
          Optional.ofNullable(protoPackage).orElse(protoParser.getPackageName(model));
      clientPackageName =
          LanguageTransformer.getFormattedPackageName(language.name(), basePackageName);
    } else {
      clientPackageName = settings.getPackageName();
    }

    ImmutableMap<String, InterfaceConfig> interfaceConfigMap =
        createInterfaceConfigMap(
            model.getDiagReporter().getDiagCollector(),
            configProto,
            sourceProtos,
            defaultPackage,
            settings,
            messageConfigs,
            resourceNameConfigs,
            model.getSymbolTable(),
            language,
            protoParser);

    ImmutableList<String> copyrightLines;
    ImmutableList<String> licenseLines;
    String configSchemaVersion = null;

    try {
      LicenseHeaderUtil licenseHeaderUtil =
          LicenseHeaderUtil.create(
              configProto, settings, model.getDiagReporter().getDiagCollector());
      copyrightLines = licenseHeaderUtil.loadCopyrightLines();
      licenseLines = licenseHeaderUtil.loadLicenseLines();
    } catch (Exception e) {
      model
          .getDiagReporter()
          .getDiagCollector()
          .addDiag(Diag.error(SimpleLocation.TOPLEVEL, "Exception: %s", e.getMessage()));
      e.printStackTrace(System.err);
      throw new RuntimeException(e);
    }

    if (!configProto.equals(ConfigProto.getDefaultInstance())) {
      configSchemaVersion = configProto.getConfigSchemaVersion();
      if (Strings.isNullOrEmpty(configSchemaVersion)) {
        model
            .getDiagReporter()
            .getDiagCollector()
            .addDiag(
                Diag.error(
                    SimpleLocation.TOPLEVEL,
                    "config_schema_version field is required in GAPIC yaml."));
      }
    }

    if (interfaceConfigMap == null || copyrightLines == null || licenseLines == null) {
      return null;
    }
    return new AutoValue_GapicProductConfig(
        interfaceConfigMap,
        clientPackageName,
        settings.getDomainLayerLocation(),
        settings.getReleaseLevel(),
        messageConfigs,
        copyrightLines,
        licenseLines,
        resourceNameConfigs,
        transportProtocol,
        createResponseFieldConfigMap(messageConfigs, resourceNameConfigs),
        configSchemaVersion);
  }

  public static GapicProductConfig create(
      DiscoApiModel model, ConfigProto configProto, TargetLanguage language) {
    String defaultPackage =
        configProto
            .getLanguageSettingsMap()
            .get(language.toString().toLowerCase())
            .getPackageName();

    ResourceNameMessageConfigs messageConfigs =
        ResourceNameMessageConfigs.createMessageResourceTypesConfig(
            model, configProto, defaultPackage);

    ImmutableMap<String, ResourceNameConfig> resourceNameConfigs =
        createResourceNameConfigs(model.getDiagCollector(), configProto, language);

    TransportProtocol transportProtocol = TransportProtocol.HTTP;

    LanguageSettingsProto settings =
        configProto.getLanguageSettingsMap().get(language.toString().toLowerCase());
    if (settings == null) {
      settings = LanguageSettingsProto.getDefaultInstance();
    }

    ImmutableMap<String, InterfaceConfig> interfaceConfigMap =
        createDiscoGapicInterfaceConfigMap(
            model, configProto, settings, messageConfigs, resourceNameConfigs, language);

    ImmutableList<String> copyrightLines;
    ImmutableList<String> licenseLines;
    try {
      LicenseHeaderUtil licenseHeaderUtil =
          LicenseHeaderUtil.create(configProto, settings, model.getDiagCollector());
      copyrightLines = licenseHeaderUtil.loadCopyrightLines();
      licenseLines = licenseHeaderUtil.loadLicenseLines();
    } catch (Exception e) {
      model
          .getDiagCollector()
          .addDiag(Diag.error(SimpleLocation.TOPLEVEL, "Exception: %s", e.getMessage()));
      e.printStackTrace(System.err);
      throw new RuntimeException(e);
    }

    String configSchemaVersion = configProto.getConfigSchemaVersion();
    if (Strings.isNullOrEmpty(configSchemaVersion)) {
      model
          .getDiagCollector()
          .addDiag(
              Diag.error(
                  SimpleLocation.TOPLEVEL,
                  "config_schema_version field is required in GAPIC yaml."));
    }

    return new AutoValue_GapicProductConfig(
        interfaceConfigMap,
        settings.getPackageName(),
        settings.getDomainLayerLocation(),
        settings.getReleaseLevel(),
        messageConfigs,
        copyrightLines,
        licenseLines,
        resourceNameConfigs,
        transportProtocol,
        createResponseFieldConfigMap(messageConfigs, resourceNameConfigs),
        configSchemaVersion);
  }

  /** Creates an GapicProductConfig with no content. Exposed for testing. */
  @VisibleForTesting
  public static GapicProductConfig createDummyInstance() {
    return createDummyInstance(ImmutableMap.of(), "", "", null, "1.0.0");
  }

  /** Creates an GapicProductConfig with fixed content. Exposed for testing. */
  @VisibleForTesting
  public static GapicProductConfig createDummyInstance(
      ImmutableMap<String, InterfaceConfig> interfaceConfigMap,
      String packageName,
      String domainLayerLocation,
      ResourceNameMessageConfigs messageConfigs) {
    return createDummyInstance(
        interfaceConfigMap, packageName, domainLayerLocation, messageConfigs, "1.0.0");
  }

  /** Creates an GapicProductConfig with fixed content. Exposed for testing. */
  @VisibleForTesting
  public static GapicProductConfig createDummyInstance(
      ImmutableMap<String, InterfaceConfig> interfaceConfigMap,
      String packageName,
      String domainLayerLocation,
      ResourceNameMessageConfigs messageConfigs,
      String configSchemaVersion) {
    return new AutoValue_GapicProductConfig(
        interfaceConfigMap,
        packageName,
        domainLayerLocation,
        ReleaseLevel.UNSET_RELEASE_LEVEL,
        messageConfigs,
        ImmutableList.of(),
        ImmutableList.of(),
        ImmutableMap.of(),
        // Default to gRPC.
        TransportProtocol.GRPC,
        createResponseFieldConfigMap(messageConfigs, ImmutableMap.of()),
        configSchemaVersion);
  }

  private static ImmutableMap<String, InterfaceConfig> createInterfaceConfigMap(
      DiagCollector diagCollector,
      ConfigProto configProto,
      List<ProtoFile> sourceProtos,
      String defaultPackageName,
      LanguageSettingsProto languageSettings,
      ResourceNameMessageConfigs messageConfigs,
      ImmutableMap<String, ResourceNameConfig> resourceNameConfigs,
      SymbolTable symbolTable,
      TargetLanguage language,
      ProtoParser protoParser) {
    // Return value; maps interface names to their InterfaceConfig.
    ImmutableMap.Builder<String, InterfaceConfig> interfaceConfigMap = ImmutableMap.builder();

<<<<<<< HEAD
    // Insertion-ordered set of interface names for which we will create GapicInterfaceConfigs.
    Set<String> serviceNames = new LinkedHashSet<>();
    // Maps name of interfaces to found InterfaceConfigs from config yamls.
    Map<String, InterfaceConfigProto> interfaceConfigProtos = new HashMap<>();
    // Maps name of interfaces to found interfaces from proto.
    Map<String, Interface> protoInterfaces = new HashMap<>();

    // Parse proto file for interfaces.
    for (ProtoFile file : sourceProtos) {
      if (file.getProto().getServiceList().size() == 0) continue;
      for (DescriptorProtos.ServiceDescriptorProto service : file.getProto().getServiceList()) {
        String serviceFullName =
            String.format("%s.%s", file.getProto().getPackage(), service.getName());
        Interface apiInterface = symbolTable.lookupInterface(serviceFullName);
        if (apiInterface == null) {
          diagCollector.addDiag(
              Diag.error(SimpleLocation.TOPLEVEL, "interface not found: %s", service.getName()));
          continue;
        }
        protoInterfaces.put(serviceFullName, apiInterface);
        serviceNames.add(serviceFullName);
      }
    }

=======
    // Maps name of interfaces to found interfaces from proto.
    Map<String, Interface> protoInterfaces = new LinkedHashMap<>();

    // Parse proto file for interfaces.
    for (ProtoFile file : sourceProtos) {
      for (DescriptorProtos.ServiceDescriptorProto service : file.getProto().getServiceList()) {
        String serviceFullName =
            String.format("%s.%s", file.getProto().getPackage(), service.getName());
        Interface apiInterface = symbolTable.lookupInterface(serviceFullName);
        if (apiInterface == null) {
          diagCollector.addDiag(
              Diag.error(SimpleLocation.TOPLEVEL, "interface not found: %s", service.getName()));
          continue;
        }
        protoInterfaces.put(serviceFullName, apiInterface);
      }
    }

    // Maps name of interfaces to found InterfaceConfigs from config yamls.
    Map<String, InterfaceConfigProto> interfaceConfigProtos = new HashMap<>();

>>>>>>> bfb49ba5
    // Parse GAPIC config for interfaceConfigProtos and their corresponding proto interfaces.
    for (InterfaceConfigProto interfaceConfigProto : configProto.getInterfacesList()) {
      Interface apiInterface = symbolTable.lookupInterface(interfaceConfigProto.getName());
      if (apiInterface == null || !apiInterface.isReachable()) {
        diagCollector.addDiag(
            Diag.error(
                SimpleLocation.TOPLEVEL,
                "interface not found: %s",
                interfaceConfigProto.getName()));
        continue;
      }
      interfaceConfigProtos.put(interfaceConfigProto.getName(), interfaceConfigProto);
      protoInterfaces.put(interfaceConfigProto.getName(), apiInterface);
<<<<<<< HEAD
      serviceNames.add(interfaceConfigProto.getName());
    }

    // Generate GapicInterfaceConfigs from the proto interfaces and interfaceConfigProtos.
    for (String serviceFullName : serviceNames) {
      InterfaceConfigProto interfaceConfigProto = interfaceConfigProtos.get(serviceFullName);
      Interface apiInterface = protoInterfaces.get(serviceFullName);
      if (interfaceConfigProto == null) {
        interfaceConfigProto = InterfaceConfigProto.getDefaultInstance();
      }
=======
    }

    // Generate GapicInterfaceConfigs from the proto interfaces and interfaceConfigProtos.
    for (Entry<String, Interface> interfaceEntry : protoInterfaces.entrySet()) {
      String serviceFullName = interfaceEntry.getKey();
      InterfaceConfigProto interfaceConfigProto =
          interfaceConfigProtos.getOrDefault(
              serviceFullName, InterfaceConfigProto.getDefaultInstance());
      Interface apiInterface = interfaceEntry.getValue();
>>>>>>> bfb49ba5
      String interfaceNameOverride = languageSettings.getInterfaceNamesMap().get(serviceFullName);

      GapicInterfaceConfig interfaceConfig =
          GapicInterfaceConfig.createInterfaceConfig(
              diagCollector,
              language,
              defaultPackageName,
              interfaceConfigProto,
              apiInterface,
              interfaceNameOverride,
              messageConfigs,
              resourceNameConfigs,
              protoParser);
      if (interfaceConfig == null) {
        continue;
      }
      interfaceConfigMap.put(serviceFullName, interfaceConfig);
    }

    if (diagCollector.getErrorCount() > 0) {
      return null;
    } else {
      return interfaceConfigMap.build();
    }
  }

  private static ImmutableMap<String, InterfaceConfig> createDiscoGapicInterfaceConfigMap(
      DiscoApiModel model,
      ConfigProto configProto,
      LanguageSettingsProto languageSettings,
      ResourceNameMessageConfigs messageConfigs,
      ImmutableMap<String, ResourceNameConfig> resourceNameConfigs,
      TargetLanguage language) {
    ImmutableMap.Builder<String, InterfaceConfig> interfaceConfigMap = ImmutableMap.builder();
    for (InterfaceConfigProto interfaceConfigProto : configProto.getInterfacesList()) {
      String interfaceNameOverride =
          languageSettings.getInterfaceNamesMap().get(interfaceConfigProto.getName());

      DiscoGapicInterfaceConfig interfaceConfig =
          DiscoGapicInterfaceConfig.createInterfaceConfig(
              model,
              language,
              interfaceConfigProto,
              interfaceNameOverride,
              messageConfigs,
              resourceNameConfigs);
      if (interfaceConfig == null) {
        continue;
      }
      interfaceConfigMap.put(interfaceConfigProto.getName(), interfaceConfig);
    }

    if (model.getDiagCollector().getErrorCount() > 0) {
      return null;
    } else {
      return interfaceConfigMap.build();
    }
  }

  private static ImmutableMap<String, ResourceNameConfig> createResourceNameConfigs(
      DiagCollector diagCollector, ConfigProto configProto, TargetLanguage language) {
    return createResourceNameConfigs(
        diagCollector, configProto, null, language, ImmutableMap.of(), ImmutableMap.of(), null);
  }

  /**
   * Create all the ResourceNameOneofConfig from the protofile and GAPIC config, and let the GAPIC
   * config resourceNames override the protofile resourceNames in event of clashes.
   */
  @VisibleForTesting
  @Nullable
  static ImmutableMap<String, ResourceNameConfig> createResourceNameConfigs(
      DiagCollector diagCollector,
      ConfigProto configProto,
      @Nullable List<ProtoFile> protoFiles,
      TargetLanguage language,
      Map<Resource, ProtoFile> resourceDefs,
      Map<ResourceSet, ProtoFile> resourceSetDefs,
      ProtoParser protoParser) {
    ProtoFile file = null;
    if (protoFiles != null) {
      file = protoFiles.get(0);
    }
    ImmutableMap<String, SingleResourceNameConfig> singleResourceNameConfigsFromGapicConfig =
        createSingleResourceNameConfigs(diagCollector, configProto, protoFiles, language);
    ImmutableMap<String, FixedResourceNameConfig> fixedResourceNameConfigs =
        createFixedResourceNameConfigs(
            diagCollector, configProto.getFixedResourceNameValuesList(), file);
    ImmutableMap<String, ResourceNameOneofConfig> resourceNameOneofConfigsFromGapicConfig =
        createResourceNameOneofConfigs(
            diagCollector,
            configProto.getCollectionOneofsList(),
            singleResourceNameConfigsFromGapicConfig,
            fixedResourceNameConfigs,
            file);
    if (diagCollector.getErrorCount() > 0) {
      ToolUtil.reportDiags(diagCollector, true);
      return null;
    }

    ImmutableMap<String, SingleResourceNameConfig>
        fullyQualifiedSingleResourceNameConfigsFromProtoFile =
            createSingleResourceNameConfigsFromProtoFile(diagCollector, resourceDefs, protoParser);
    ImmutableMap<String, ResourceNameOneofConfig> resourceNameOneofConfigsFromProtoFile =
        createResourceNameOneofConfigsFromProtoFile(
            diagCollector,
            fullyQualifiedSingleResourceNameConfigsFromProtoFile,
            resourceSetDefs,
            protoParser);

    // Populate a SingleResourceNameConfigs map, using just the unqualified names.
    Map<String, SingleResourceNameConfig> singleResourceConfigsFromProtoFile = new HashMap<>();
    for (String fullName : fullyQualifiedSingleResourceNameConfigsFromProtoFile.keySet()) {
      int periodIndex = fullName.lastIndexOf('.');
      SingleResourceNameConfig config =
          fullyQualifiedSingleResourceNameConfigsFromProtoFile.get(fullName);
      singleResourceConfigsFromProtoFile.put(fullName.substring(periodIndex + 1), config);
    }

    // Combine the ResourceNameConfigs from the GAPIC and protofile.
    Map<String, SingleResourceNameConfig> finalSingleResourceNameConfigs =
        mergeResourceNameConfigs(
            diagCollector,
            singleResourceNameConfigsFromGapicConfig,
            singleResourceConfigsFromProtoFile);
    Map<String, ResourceNameOneofConfig> finalResourceOneofNameConfigs =
        mergeResourceNameConfigs(
            diagCollector,
            resourceNameOneofConfigsFromGapicConfig,
            resourceNameOneofConfigsFromProtoFile);

    ImmutableMap.Builder<String, ResourceNameConfig> resourceNameConfigs =
        new ImmutableSortedMap.Builder<>(Comparator.naturalOrder());
    resourceNameConfigs.putAll(finalSingleResourceNameConfigs);
    resourceNameConfigs.putAll(fixedResourceNameConfigs);
    resourceNameConfigs.putAll(finalResourceOneofNameConfigs);
    return resourceNameConfigs.build();
  }

  // Return map of fully qualified SingleResourceNameConfig name to its derived config.
  private static ImmutableMap<String, SingleResourceNameConfig>
      createSingleResourceNameConfigsFromProtoFile(
          DiagCollector diagCollector,
          Map<Resource, ProtoFile> resourceDefs,
          ProtoParser protoParser) {

    // Map of fully qualified Resource name to its derived config.
    LinkedHashMap<String, SingleResourceNameConfig> fullyQualifiedSingleResources =
        new LinkedHashMap<>();
    // Create the SingleResourceNameConfigs.
    for (Resource resource : resourceDefs.keySet()) {
      String resourcePath = resource.getPath();
      ProtoFile protoFile = resourceDefs.get(resource);
      createSingleResourceNameConfig(
          diagCollector,
          resource,
          protoFile,
          resourcePath,
          protoParser,
          fullyQualifiedSingleResources);
    }

    if (diagCollector.getErrorCount() > 0) {
      ToolUtil.reportDiags(diagCollector, true);
      return null;
    }
    return ImmutableMap.copyOf(fullyQualifiedSingleResources);
  }

  // Return map of fully qualified ResourceNameOneofConfig name to its derived config.
  private static ImmutableMap<String, ResourceNameOneofConfig>
      createResourceNameOneofConfigsFromProtoFile(
          DiagCollector diagCollector,
          ImmutableMap<String, SingleResourceNameConfig> fullyQualifiedSingleResourcesFromProtoFile,
          Map<ResourceSet, ProtoFile> resourceSetDefs,
          ProtoParser protoParser) {

    // Map of fully qualified ResourceSet name to its derived config.
    ImmutableMap.Builder<String, ResourceNameOneofConfig> resourceOneOfConfigsFromProtoFile =
        ImmutableMap.builder();

    // Create the ResourceNameOneOfConfigs.
    for (ResourceSet resourceSet : resourceSetDefs.keySet()) {
      ProtoFile protoFile = resourceSetDefs.get(resourceSet);
      String resourceSetName = resourceSet.getName();
      ResourceNameOneofConfig resourceNameOneofConfig =
          ResourceNameOneofConfig.createResourceNameOneof(
              diagCollector,
              resourceSet,
              resourceSetName,
              fullyQualifiedSingleResourcesFromProtoFile,
              protoParser,
              protoFile);
      if (resourceNameOneofConfig == null) {
        return null;
      }
      resourceOneOfConfigsFromProtoFile.put(resourceSetName, resourceNameOneofConfig);
    }

    if (diagCollector.getErrorCount() > 0) {
      ToolUtil.reportDiags(diagCollector, true);
      return null;
    }

    return resourceOneOfConfigsFromProtoFile.build();
  }

  private static <T extends ResourceNameConfig> ImmutableMap<String, T> mergeResourceNameConfigs(
      DiagCollector diagCollector,
      Map<String, T> configsFromGapicConfig,
      Map<String, T> configsFromProtoFile) {
    Map<String, T> mergedResourceNameConfigs = new HashMap<>(configsFromProtoFile);

    // If protofile annotations clash with the configs from configProto, use the configProto.
    for (T resourceFromGapicConfig : configsFromGapicConfig.values()) {
      if (configsFromProtoFile.containsKey(resourceFromGapicConfig.getEntityId())) {
        diagCollector.addDiag(
            Diag.warning(
                SimpleLocation.TOPLEVEL,
                "Resource[Set] entity %s from protofile clashes with a"
                    + " Resource[Set] of the same name from the GAPIC config."
                    + " Using the GAPIC config entity.",
                resourceFromGapicConfig.getEntityId()));
      }
      // Add the protofile resourceNameConfigs to the map of resourceNameConfigs.
      mergedResourceNameConfigs.put(resourceFromGapicConfig.getEntityId(), resourceFromGapicConfig);
    }
    return ImmutableMap.copyOf(mergedResourceNameConfigs);
  }

  private static ImmutableMap<String, SingleResourceNameConfig> createSingleResourceNameConfigs(
      DiagCollector diagCollector,
      ConfigProto configProto,
      @Nullable List<ProtoFile> sourceProtos,
      TargetLanguage language) {
    ProtoFile file = null;
    if (sourceProtos != null) {
      file = sourceProtos.get(0);
    }
    LinkedHashMap<String, SingleResourceNameConfig> singleResourceNameConfigsMap =
        new LinkedHashMap<>();
    for (CollectionConfigProto collectionConfigProto : configProto.getCollectionsList()) {
      createSingleResourceNameConfig(
          diagCollector, collectionConfigProto, singleResourceNameConfigsMap, file, language);
    }
    for (InterfaceConfigProto interfaceConfigProto : configProto.getInterfacesList()) {
      for (CollectionConfigProto collectionConfigProto :
          interfaceConfigProto.getCollectionsList()) {
        createSingleResourceNameConfig(
            diagCollector, collectionConfigProto, singleResourceNameConfigsMap, file, language);
      }
    }

    if (diagCollector.getErrorCount() > 0) {
      return null;
    } else {
      return ImmutableMap.copyOf(singleResourceNameConfigsMap);
    }
  }

  private static void createSingleResourceNameConfig(
      DiagCollector diagCollector,
      CollectionConfigProto collectionConfigProto,
      LinkedHashMap<String, SingleResourceNameConfig> singleResourceNameConfigsMap,
      @Nullable ProtoFile file,
      TargetLanguage language) {
    SingleResourceNameConfig singleResourceNameConfig =
        SingleResourceNameConfig.createSingleResourceName(
            diagCollector, collectionConfigProto, file, language);
    if (singleResourceNameConfig == null) {
      return;
    }
    if (singleResourceNameConfigsMap.containsKey(singleResourceNameConfig.getEntityId())) {
      SingleResourceNameConfig otherConfig =
          singleResourceNameConfigsMap.get(singleResourceNameConfig.getEntityId());
      if (!singleResourceNameConfig.getNamePattern().equals(otherConfig.getNamePattern())) {
        diagCollector.addDiag(
            Diag.error(
                SimpleLocation.TOPLEVEL,
                "Inconsistent collection configs across interfaces. Entity name: "
                    + singleResourceNameConfig.getEntityId()));
      }
    } else {
      singleResourceNameConfigsMap.put(
          singleResourceNameConfig.getEntityId(), singleResourceNameConfig);
    }
  }

  // Construct a new SingleResourceNameConfig from the given Resource, and add the newly
  // created config as a value to the map param, keyed on the package-qualified entity_id.
  private static void createSingleResourceNameConfig(
      DiagCollector diagCollector,
      Resource resource,
      ProtoFile file,
      String pathTemplate,
      ProtoParser protoParser,
      LinkedHashMap<String, SingleResourceNameConfig> singleResourceNameConfigsMap) {
    SingleResourceNameConfig singleResourceNameConfig =
        SingleResourceNameConfig.createSingleResourceName(
            resource, pathTemplate, file, diagCollector);
    if (singleResourceNameConfigsMap.containsKey(singleResourceNameConfig.getEntityId())) {
      SingleResourceNameConfig otherConfig =
          singleResourceNameConfigsMap.get(singleResourceNameConfig.getEntityId());
      if (!singleResourceNameConfig.getNamePattern().equals(otherConfig.getNamePattern())) {
        diagCollector.addDiag(
            Diag.error(
                SimpleLocation.TOPLEVEL,
                "Inconsistent collection configs across interfaces. Entity name: "
                    + singleResourceNameConfig.getEntityId()));
      }
    } else {
      String fullyQualifiedName = singleResourceNameConfig.getEntityId();
      fullyQualifiedName =
          StringUtils.prependIfMissing(fullyQualifiedName, protoParser.getProtoPackage(file) + ".");
      singleResourceNameConfigsMap.put(fullyQualifiedName, singleResourceNameConfig);
    }
  }

  private static ImmutableMap<String, FixedResourceNameConfig> createFixedResourceNameConfigs(
      DiagCollector diagCollector,
      Iterable<FixedResourceNameValueProto> fixedConfigProtos,
      @Nullable ProtoFile file) {
    ImmutableMap.Builder<String, FixedResourceNameConfig> fixedConfigBuilder =
        ImmutableMap.builder();
    for (FixedResourceNameValueProto fixedConfigProto : fixedConfigProtos) {
      FixedResourceNameConfig fixedConfig =
          FixedResourceNameConfig.createFixedResourceNameConfig(
              diagCollector, fixedConfigProto, file);
      if (fixedConfig == null) {
        continue;
      }
      fixedConfigBuilder.put(fixedConfig.getEntityId(), fixedConfig);
    }
    return fixedConfigBuilder.build();
  }

  private static ImmutableMap<String, ResourceNameOneofConfig> createResourceNameOneofConfigs(
      DiagCollector diagCollector,
      Iterable<CollectionOneofProto> oneofConfigProtos,
      ImmutableMap<String, SingleResourceNameConfig> singleResourceNameConfigs,
      ImmutableMap<String, FixedResourceNameConfig> fixedResourceNameConfigs,
      @Nullable ProtoFile file) {
    ImmutableMap.Builder<String, ResourceNameOneofConfig> oneofConfigBuilder =
        ImmutableMap.builder();
    for (CollectionOneofProto oneofProto : oneofConfigProtos) {
      ResourceNameOneofConfig oneofConfig =
          ResourceNameOneofConfig.createResourceNameOneof(
              diagCollector, oneofProto, singleResourceNameConfigs, fixedResourceNameConfigs, file);
      if (oneofConfig == null) {
        continue;
      }
      oneofConfigBuilder.put(oneofConfig.getEntityName(), oneofConfig);
    }
    return oneofConfigBuilder.build();
  }

  private static ImmutableMap<String, FieldConfig> createResponseFieldConfigMap(
      ResourceNameMessageConfigs messageConfig,
      ImmutableMap<String, ResourceNameConfig> resourceNameConfigs) {

    ImmutableMap.Builder<String, FieldConfig> builder = ImmutableMap.builder();
    if (messageConfig == null) {
      return builder.build();
    }
    Map<String, FieldConfig> map = new HashMap<>();
    for (FieldModel field : messageConfig.getFieldsWithResourceNamesByMessage().values()) {
      map.put(
          field.getFullName(),
          FieldConfig.createMessageFieldConfig(
              messageConfig, resourceNameConfigs, field, ResourceNameTreatment.STATIC_TYPES));
    }
    builder.putAll(map);
    return builder.build();
  }

  /** Returns the GapicInterfaceConfig for the given API interface. */
  public GapicInterfaceConfig getInterfaceConfig(Interface apiInterface) {
    return (GapicInterfaceConfig) getInterfaceConfigMap().get(apiInterface.getFullName());
  }

  /** Returns the GapicInterfaceConfig for the given API interface. */
  @Override
  public InterfaceConfig getInterfaceConfig(InterfaceModel apiInterface) {
    return getInterfaceConfigMap().get(apiInterface.getFullName());
  }

  /** Returns the GapicInterfaceConfig for the given API method. */
  public InterfaceConfig getInterfaceConfig(String fullName) {
    return getInterfaceConfigMap().get(fullName);
  }

  public Iterable<SingleResourceNameConfig> getSingleResourceNameConfigs() {
    return Iterables.filter(getResourceNameConfigs().values(), SingleResourceNameConfig.class);
  }

  /**
   * Returns a SingleResourceNameConfig object for the given entity name. If the entityName
   * corresponds to a ResourceNameOneofConfig which contains at least one SingleResourceNameConfig,
   * then the first of those SingleResourceNameConfigs is returned. If the entityName is neither a
   * SingleResourceNameConfig or ResourceNameOneofConfig containing a SingleResourceNameConfig, then
   * returns null.
   */
  public SingleResourceNameConfig getSingleResourceNameConfig(String entityName) {
    ResourceNameConfig resourceNameConfig = getResourceNameConfigs().get(entityName);
    if (resourceNameConfig != null && resourceNameConfig instanceof SingleResourceNameConfig) {
      return (SingleResourceNameConfig) resourceNameConfig;
    }
    if (resourceNameConfig != null && resourceNameConfig instanceof ResourceNameOneofConfig) {
      ResourceNameOneofConfig oneofConfig = (ResourceNameOneofConfig) resourceNameConfig;
      if (Iterables.size(oneofConfig.getSingleResourceNameConfigs()) > 0) {
        return Iterables.get(oneofConfig.getSingleResourceNameConfigs(), 0);
      }
    }
    return null;
  }
}<|MERGE_RESOLUTION|>--- conflicted
+++ resolved
@@ -47,12 +47,10 @@
 import java.util.Comparator;
 import java.util.HashMap;
 import java.util.LinkedHashMap;
-import java.util.LinkedHashSet;
 import java.util.List;
 import java.util.Map;
 import java.util.Map.Entry;
 import java.util.Optional;
-import java.util.Set;
 import java.util.stream.Collectors;
 import javax.annotation.Nullable;
 import org.apache.commons.lang3.StringUtils;
@@ -408,32 +406,6 @@
     // Return value; maps interface names to their InterfaceConfig.
     ImmutableMap.Builder<String, InterfaceConfig> interfaceConfigMap = ImmutableMap.builder();
 
-<<<<<<< HEAD
-    // Insertion-ordered set of interface names for which we will create GapicInterfaceConfigs.
-    Set<String> serviceNames = new LinkedHashSet<>();
-    // Maps name of interfaces to found InterfaceConfigs from config yamls.
-    Map<String, InterfaceConfigProto> interfaceConfigProtos = new HashMap<>();
-    // Maps name of interfaces to found interfaces from proto.
-    Map<String, Interface> protoInterfaces = new HashMap<>();
-
-    // Parse proto file for interfaces.
-    for (ProtoFile file : sourceProtos) {
-      if (file.getProto().getServiceList().size() == 0) continue;
-      for (DescriptorProtos.ServiceDescriptorProto service : file.getProto().getServiceList()) {
-        String serviceFullName =
-            String.format("%s.%s", file.getProto().getPackage(), service.getName());
-        Interface apiInterface = symbolTable.lookupInterface(serviceFullName);
-        if (apiInterface == null) {
-          diagCollector.addDiag(
-              Diag.error(SimpleLocation.TOPLEVEL, "interface not found: %s", service.getName()));
-          continue;
-        }
-        protoInterfaces.put(serviceFullName, apiInterface);
-        serviceNames.add(serviceFullName);
-      }
-    }
-
-=======
     // Maps name of interfaces to found interfaces from proto.
     Map<String, Interface> protoInterfaces = new LinkedHashMap<>();
 
@@ -455,7 +427,6 @@
     // Maps name of interfaces to found InterfaceConfigs from config yamls.
     Map<String, InterfaceConfigProto> interfaceConfigProtos = new HashMap<>();
 
->>>>>>> bfb49ba5
     // Parse GAPIC config for interfaceConfigProtos and their corresponding proto interfaces.
     for (InterfaceConfigProto interfaceConfigProto : configProto.getInterfacesList()) {
       Interface apiInterface = symbolTable.lookupInterface(interfaceConfigProto.getName());
@@ -469,18 +440,6 @@
       }
       interfaceConfigProtos.put(interfaceConfigProto.getName(), interfaceConfigProto);
       protoInterfaces.put(interfaceConfigProto.getName(), apiInterface);
-<<<<<<< HEAD
-      serviceNames.add(interfaceConfigProto.getName());
-    }
-
-    // Generate GapicInterfaceConfigs from the proto interfaces and interfaceConfigProtos.
-    for (String serviceFullName : serviceNames) {
-      InterfaceConfigProto interfaceConfigProto = interfaceConfigProtos.get(serviceFullName);
-      Interface apiInterface = protoInterfaces.get(serviceFullName);
-      if (interfaceConfigProto == null) {
-        interfaceConfigProto = InterfaceConfigProto.getDefaultInstance();
-      }
-=======
     }
 
     // Generate GapicInterfaceConfigs from the proto interfaces and interfaceConfigProtos.
@@ -490,7 +449,6 @@
           interfaceConfigProtos.getOrDefault(
               serviceFullName, InterfaceConfigProto.getDefaultInstance());
       Interface apiInterface = interfaceEntry.getValue();
->>>>>>> bfb49ba5
       String interfaceNameOverride = languageSettings.getInterfaceNamesMap().get(serviceFullName);
 
       GapicInterfaceConfig interfaceConfig =
