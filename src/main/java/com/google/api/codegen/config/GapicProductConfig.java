/* Copyright 2016 Google LLC
 *
 * Licensed under the Apache License, Version 2.0 (the "License");
 * you may not use this file except in compliance with the License.
 * You may obtain a copy of the License at
 *
 *      https://www.apache.org/licenses/LICENSE-2.0
 *
 * Unless required by applicable law or agreed to in writing, software
 * distributed under the License is distributed on an "AS IS" BASIS,
 * WITHOUT WARRANTIES OR CONDITIONS OF ANY KIND, either express or implied.
 * See the License for the specific language governing permissions and
 * limitations under the License.
 */
package com.google.api.codegen.config;

import com.google.api.codegen.CollectionConfigProto;
import com.google.api.codegen.CollectionOneofProto;
import com.google.api.codegen.ConfigProto;
import com.google.api.codegen.FixedResourceNameValueProto;
import com.google.api.codegen.InterfaceConfigProto;
import com.google.api.codegen.LanguageSettingsProto;
import com.google.api.codegen.ReleaseLevel;
import com.google.api.codegen.ResourceNameTreatment;
import com.google.api.codegen.common.TargetLanguage;
import com.google.api.codegen.configgen.transformer.LanguageTransformer;
import com.google.api.codegen.util.LicenseHeaderUtil;
import com.google.api.codegen.util.ProtoParser;
import com.google.api.pathtemplate.PathTemplate;
import com.google.api.tools.framework.model.Diag;
import com.google.api.tools.framework.model.DiagCollector;
import com.google.api.tools.framework.model.Field;
import com.google.api.tools.framework.model.Interface;
import com.google.api.tools.framework.model.MessageType;
import com.google.api.tools.framework.model.Model;
import com.google.api.tools.framework.model.ProtoFile;
import com.google.api.tools.framework.model.SimpleLocation;
import com.google.api.tools.framework.model.SymbolTable;
import com.google.auto.value.AutoValue;
import com.google.common.annotations.VisibleForTesting;
import com.google.common.base.Strings;
import com.google.common.collect.ImmutableList;
import com.google.common.collect.ImmutableMap;
import com.google.common.collect.Iterables;
import com.google.gson.internal.LinkedTreeMap;
import com.google.protobuf.DescriptorProtos;
import java.util.HashMap;
import java.util.LinkedHashMap;
import java.util.List;
import java.util.Map;
import java.util.Optional;
import java.util.stream.Collectors;
import javax.annotation.Nullable;

/**
 * GapicProductConfig represents client code-gen config for an API product contained in a
 * {api}_gapic.yaml configuration file.
 */
@AutoValue
public abstract class GapicProductConfig implements ProductConfig {
  public abstract ImmutableMap<String, ? extends InterfaceConfig> getInterfaceConfigMap();

  /** Returns the package name. */
  @Override
  public abstract String getPackageName();

  /** Returns the location of the domain layer, if any. */
  public abstract String getDomainLayerLocation();

  /** Returns the release level, if any. */
  public abstract ReleaseLevel getReleaseLevel();

  /** Returns the resource name messages configuration. If none was specified, returns null. */
  @Nullable
  public abstract ResourceNameMessageConfigs getResourceNameMessageConfigs();

  /** Returns the lines from the configured copyright file. */
  @Override
  public abstract ImmutableList<String> getCopyrightLines();

  /** Returns the lines from the configured license file. */
  @Override
  public abstract ImmutableList<String> getLicenseLines();

  /** Returns a map from entity names to resource name configs. */
  public abstract ImmutableMap<String, ResourceNameConfig> getResourceNameConfigs();

  /** Returns the type of transport for the generated client. Defaults to Grpc. */
  public abstract TransportProtocol getTransportProtocol();

  /**
   * Returns a map from fully qualified field names to FieldConfigs for all fields that have a
   * resource name type specified. This is the default field config for each field, and should be
   * used when not in the context of a particular method or flattening configuration.
   */
  public abstract ImmutableMap<String, FieldConfig> getDefaultResourceNameFieldConfigMap();

  /**
   * Returns the version of config schema.
   *
   * <p>TODO(eoogbe): Validate the value in GAPIC config advisor.
   */
  @Nullable
  public abstract String getConfigSchemaVersion();

  public GapicProductConfig withPackageName(String packageName) {
    return new AutoValue_GapicProductConfig(
        getInterfaceConfigMap(),
        packageName,
        getDomainLayerLocation(),
        getReleaseLevel(),
        getResourceNameMessageConfigs(),
        getCopyrightLines(),
        getLicenseLines(),
        getResourceNameConfigs(),
        getTransportProtocol(),
        getDefaultResourceNameFieldConfigMap(),
        getConfigSchemaVersion());
  }

  @Nullable
  public static GapicProductConfig create(
      Model model, ConfigProto configProto, TargetLanguage language) {
    return create(model, configProto, null, language);
  }

  /**
   * Creates an instance of GapicProductConfig based on ConfigProto, linking up API interface
   * configurations with specified interfaces in interfaceConfigMap. On errors, null will be
   * returned, and diagnostics are reported to the model.
   *
   * @param model The protobuf model for which we are creating a config.
   * @param configProto The parsed set of config files from input
   * @param protoPackage The source proto package, as opposed to imported protos, that we will
   *     generate clients for.
   * @param language The language that this config will be used to generate a client in.
   */
  @Nullable
  public static GapicProductConfig create(
      Model model,
      @Nullable ConfigProto configProto,
      @Nullable String protoPackage,
      TargetLanguage language) {

    final String defaultPackage;

    if (protoPackage != null) {
      // Default to using --package option for value of default package and first API protoFile.
      defaultPackage = protoPackage;
    } else if (configProto != null) {
      // Otherwise use configProto to get the proto file containing the first interface listed in
      // the config proto, and use it as
      // the assigned file for generated resource names, and to get the default message namespace.
      ProtoFile file =
          model.getSymbolTable().lookupInterface(configProto.getInterfaces(0).getName()).getFile();
      defaultPackage = file.getProto().getPackage();
    } else {
      throw new NullPointerException("configProto and protoPackage cannot both be null.");
    }

    List<ProtoFile> sourceProtos =
        model
            .getFiles()
            .stream()
            .filter(f -> f.getProto().getPackage().equals(defaultPackage))
            .collect(Collectors.toList());

    if (protoPackage != null) {
      if (configProto == null) {
        if (sourceProtos.size() == 0) {
          model
              .getDiagReporter()
              .getDiagCollector()
              .addDiag(
                  Diag.error(
                      SimpleLocation.TOPLEVEL,
                      "There are no source proto files with package %s",
                      defaultPackage));
        }
        sourceProtos.forEach(model::addRoot);
      }
    }

    ProtoParser protoParser = new ProtoParser();
    if (configProto == null) {
      configProto = ConfigProto.getDefaultInstance();
    }

    // Get list of fields from proto
    ResourceNameMessageConfigs messageConfigs =
        ResourceNameMessageConfigs.createMessageResourceTypesConfig(
            sourceProtos,
            model.getDiagReporter().getDiagCollector(),
            configProto,
            defaultPackage,
            protoParser);

    ImmutableMap<String, ResourceNameConfig> resourceNameConfigs =
        createResourceNameConfigs(
            model.getDiagReporter().getDiagCollector(),
            configProto,
            sourceProtos,
            language,
            protoParser);

    TransportProtocol transportProtocol = TransportProtocol.GRPC;

    String clientPackageName;
    LanguageSettingsProto settings =
        configProto.getLanguageSettingsMap().get(language.toString().toLowerCase());
    if (settings == null) {
      settings = LanguageSettingsProto.getDefaultInstance();
      String basePackageName =
<<<<<<< HEAD
          Optional.ofNullable(protoPackage).orElse(ProtoParser.getPackageName(model));
=======
          Optional.ofNullable(protoPackage).orElse(protoParser.getPackageName(model));
>>>>>>> cdb36327
      clientPackageName =
          LanguageTransformer.getFormattedPackageName(language.name(), basePackageName);
    } else {
      clientPackageName = settings.getPackageName();
    }

    ImmutableMap<String, InterfaceConfig> interfaceConfigMap =
        createInterfaceConfigMap(
            model.getDiagReporter().getDiagCollector(),
            configProto,
            sourceProtos,
            defaultPackage,
            settings,
            messageConfigs,
            resourceNameConfigs,
            model.getSymbolTable(),
            language,
            protoParser);

    ImmutableList<String> copyrightLines = null;
    ImmutableList<String> licenseLines = null;
    String configSchemaVersion = null;

    try {
      LicenseHeaderUtil licenseHeaderUtil =
          LicenseHeaderUtil.create(
              configProto, settings, model.getDiagReporter().getDiagCollector());
      copyrightLines = licenseHeaderUtil.loadCopyrightLines();
      licenseLines = licenseHeaderUtil.loadLicenseLines();
    } catch (Exception e) {
      model
          .getDiagReporter()
          .getDiagCollector()
          .addDiag(Diag.error(SimpleLocation.TOPLEVEL, "Exception: %s", e.getMessage()));
      e.printStackTrace(System.err);
      throw new RuntimeException(e);
    }

    if (!configProto.equals(ConfigProto.getDefaultInstance())) {
      configSchemaVersion = configProto.getConfigSchemaVersion();
      // TODO(eoogbe): Move the validation logic to GAPIC config advisor.
      if (Strings.isNullOrEmpty(configSchemaVersion)) {
        model
            .getDiagReporter()
            .getDiagCollector()
            .addDiag(
                Diag.error(
                    SimpleLocation.TOPLEVEL,
                    "config_schema_version field is required in GAPIC yaml."));
      }
    }

    if (interfaceConfigMap == null || copyrightLines == null || licenseLines == null) {
      return null;
    }
    return new AutoValue_GapicProductConfig(
        interfaceConfigMap,
        clientPackageName,
        settings.getDomainLayerLocation(),
        settings.getReleaseLevel(),
        messageConfigs,
        copyrightLines,
        licenseLines,
        resourceNameConfigs,
        transportProtocol,
        createResponseFieldConfigMap(messageConfigs, resourceNameConfigs),
        configSchemaVersion);
  }

  public static GapicProductConfig create(
      DiscoApiModel model, ConfigProto configProto, TargetLanguage language) {
    String defaultPackage =
        configProto
            .getLanguageSettingsMap()
            .get(language.toString().toLowerCase())
            .getPackageName();

    ResourceNameMessageConfigs messageConfigs =
        ResourceNameMessageConfigs.createMessageResourceTypesConfig(
            model, configProto, defaultPackage);

    ImmutableMap<String, ResourceNameConfig> resourceNameConfigs =
        createResourceNameConfigs(model.getDiagCollector(), configProto, language);

    TransportProtocol transportProtocol = TransportProtocol.HTTP;

    LanguageSettingsProto settings =
        configProto.getLanguageSettingsMap().get(language.toString().toLowerCase());
    if (settings == null) {
      settings = LanguageSettingsProto.getDefaultInstance();
    }

    ImmutableMap<String, InterfaceConfig> interfaceConfigMap =
        createDiscoGapicInterfaceConfigMap(
            model, configProto, settings, messageConfigs, resourceNameConfigs, language);

    ImmutableList<String> copyrightLines;
    ImmutableList<String> licenseLines;
    try {
      LicenseHeaderUtil licenseHeaderUtil =
          LicenseHeaderUtil.create(configProto, settings, model.getDiagCollector());
      copyrightLines = licenseHeaderUtil.loadCopyrightLines();
      licenseLines = licenseHeaderUtil.loadLicenseLines();
    } catch (Exception e) {
      model
          .getDiagCollector()
          .addDiag(Diag.error(SimpleLocation.TOPLEVEL, "Exception: %s", e.getMessage()));
      e.printStackTrace(System.err);
      throw new RuntimeException(e);
    }

    String configSchemaVersion = configProto.getConfigSchemaVersion();
    // TODO(eoogbe): Move the validation logic to GAPIC config advisor.
    if (Strings.isNullOrEmpty(configSchemaVersion)) {
      model
          .getDiagCollector()
          .addDiag(
              Diag.error(
                  SimpleLocation.TOPLEVEL,
                  "config_schema_version field is required in GAPIC yaml."));
    }

    return new AutoValue_GapicProductConfig(
        interfaceConfigMap,
        settings.getPackageName(),
        settings.getDomainLayerLocation(),
        settings.getReleaseLevel(),
        messageConfigs,
        copyrightLines,
        licenseLines,
        resourceNameConfigs,
        transportProtocol,
        createResponseFieldConfigMap(messageConfigs, resourceNameConfigs),
        configSchemaVersion);
  }

  /** Creates an GapicProductConfig with no content. Exposed for testing. */
  @VisibleForTesting
  public static GapicProductConfig createDummyInstance() {
    return createDummyInstance(ImmutableMap.<String, InterfaceConfig>of(), "", "", null, "1.0.0");
  }

  /** Creates an GapicProductConfig with fixed content. Exposed for testing. */
  @VisibleForTesting
  public static GapicProductConfig createDummyInstance(
      ImmutableMap<String, InterfaceConfig> interfaceConfigMap,
      String packageName,
      String domainLayerLocation,
      ResourceNameMessageConfigs messageConfigs) {
    return createDummyInstance(
        interfaceConfigMap, packageName, domainLayerLocation, messageConfigs, "1.0.0");
  }

  /** Creates an GapicProductConfig with fixed content. Exposed for testing. */
  @VisibleForTesting
  public static GapicProductConfig createDummyInstance(
      ImmutableMap<String, InterfaceConfig> interfaceConfigMap,
      String packageName,
      String domainLayerLocation,
      ResourceNameMessageConfigs messageConfigs,
      String configSchemaVersion) {
    return new AutoValue_GapicProductConfig(
        interfaceConfigMap,
        packageName,
        domainLayerLocation,
        ReleaseLevel.UNSET_RELEASE_LEVEL,
        messageConfigs,
        ImmutableList.<String>of(),
        ImmutableList.<String>of(),
        ImmutableMap.<String, ResourceNameConfig>of(),
        // Default to gRPC.
        TransportProtocol.GRPC,
        createResponseFieldConfigMap(messageConfigs, ImmutableMap.<String, ResourceNameConfig>of()),
        configSchemaVersion);
  }

  private static ImmutableMap<String, InterfaceConfig> createInterfaceConfigMap(
      DiagCollector diagCollector,
      ConfigProto configProto,
      List<ProtoFile> sourceProtos,
      String defaultPackageName,
      LanguageSettingsProto languageSettings,
      ResourceNameMessageConfigs messageConfigs,
      ImmutableMap<String, ResourceNameConfig> resourceNameConfigs,
      SymbolTable symbolTable,
<<<<<<< HEAD
      TargetLanguage language) {
    // Return value; maps interface names to their InterfaceConfig.
=======
      TargetLanguage language,
      ProtoParser protoParser) {
>>>>>>> cdb36327
    ImmutableMap.Builder<String, InterfaceConfig> interfaceConfigMap = ImmutableMap.builder();

    // Maps name of interfaces to found InterfaceConfigs from config yamls.
    Map<String, InterfaceConfigProto> interfaceConfigProtos = new LinkedTreeMap<>();

    // Parse config for interfaceConfigProtos.
    for (InterfaceConfigProto interfaceConfigProto : configProto.getInterfacesList()) {
      Interface apiInterface = symbolTable.lookupInterface(interfaceConfigProto.getName());
      if (apiInterface == null || !apiInterface.isReachable()) {
        diagCollector.addDiag(
            Diag.error(
                SimpleLocation.TOPLEVEL,
                "interface not found: %s",
                interfaceConfigProto.getName()));
        continue;
      }
      interfaceConfigProtos.put(interfaceConfigProto.getName(), interfaceConfigProto);
    }

<<<<<<< HEAD
    ProtoParser protoParser = new ProtoParser();
    // Parse proto file for interfaces.
    for (ProtoFile file : sourceProtos) {
      if (file.getProto().getServiceList().size() == 0) continue;
      for (DescriptorProtos.ServiceDescriptorProto service : file.getProto().getServiceList()) {
        String serviceFullName =
            String.format("%s.%s", file.getProto().getPackage(), service.getName());
        Interface apiInterface = symbolTable.lookupInterface(serviceFullName);
        if (apiInterface == null) {
          diagCollector.addDiag(
              Diag.error(SimpleLocation.TOPLEVEL, "interface not found: %s", service.getName()));
          continue;
        }
        InterfaceConfigProto interfaceConfigProto = interfaceConfigProtos.get(serviceFullName);
        if (interfaceConfigProto == null) {
          interfaceConfigProto = InterfaceConfigProto.getDefaultInstance();
        }
        String interfaceNameOverride = languageSettings.getInterfaceNamesMap().get(serviceFullName);

        GapicInterfaceConfig interfaceConfig =
            GapicInterfaceConfig.createInterfaceConfig(
                diagCollector,
                language,
                defaultPackageName,
                interfaceConfigProto,
                apiInterface,
                interfaceNameOverride,
                messageConfigs,
                resourceNameConfigs,
                protoParser);
        if (interfaceConfig == null) {
          continue;
        }
        interfaceConfigMap.put(serviceFullName, interfaceConfig);
=======
      GapicInterfaceConfig interfaceConfig =
          GapicInterfaceConfig.createInterfaceConfig(
              diagCollector,
              language,
              interfaceConfigProto,
              apiInterface,
              interfaceNameOverride,
              messageConfigs,
              resourceNameConfigs,
              protoParser);
      if (interfaceConfig == null) {
        continue;
>>>>>>> cdb36327
      }
    }

    if (diagCollector.getErrorCount() > 0) {
      return null;
    } else {
      return interfaceConfigMap.build();
    }
  }

  private static ImmutableMap<String, InterfaceConfig> createDiscoGapicInterfaceConfigMap(
      DiscoApiModel model,
      ConfigProto configProto,
      LanguageSettingsProto languageSettings,
      ResourceNameMessageConfigs messageConfigs,
      ImmutableMap<String, ResourceNameConfig> resourceNameConfigs,
      TargetLanguage language) {
    ImmutableMap.Builder<String, InterfaceConfig> interfaceConfigMap = ImmutableMap.builder();
    for (InterfaceConfigProto interfaceConfigProto : configProto.getInterfacesList()) {
      String interfaceNameOverride =
          languageSettings.getInterfaceNamesMap().get(interfaceConfigProto.getName());

      DiscoGapicInterfaceConfig interfaceConfig =
          DiscoGapicInterfaceConfig.createInterfaceConfig(
              model,
              language,
              interfaceConfigProto,
              interfaceNameOverride,
              messageConfigs,
              resourceNameConfigs);
      if (interfaceConfig == null) {
        continue;
      }
      interfaceConfigMap.put(interfaceConfigProto.getName(), interfaceConfig);
    }

    if (model.getDiagCollector().getErrorCount() > 0) {
      return null;
    } else {
      return interfaceConfigMap.build();
    }
  }

  private static ImmutableMap<String, ResourceNameConfig> createResourceNameConfigs(
      DiagCollector diagCollector, ConfigProto configProto, TargetLanguage language) {
    return createResourceNameConfigs(diagCollector, configProto, null, language, null);
  }

  @VisibleForTesting
  static ImmutableMap<String, ResourceNameConfig> createResourceNameConfigs(
      DiagCollector diagCollector,
      ConfigProto configProto,
      @Nullable List<ProtoFile> protoFiles,
      TargetLanguage language,
      ProtoParser protoParser) {
    ProtoFile file = null;
    if (protoFiles != null) {
      file = protoFiles.get(0);
    }
    ImmutableMap<String, SingleResourceNameConfig> singleResourceNameConfigs =
        createSingleResourceNameConfigs(
            diagCollector, configProto, protoFiles, language, protoParser);
    ImmutableMap<String, FixedResourceNameConfig> fixedResourceNameConfigs =
        createFixedResourceNameConfigs(
            diagCollector, configProto.getFixedResourceNameValuesList(), file);
    ImmutableMap<String, ResourceNameOneofConfig> resourceNameOneofConfigs =
        createResourceNameOneofConfigs(
            diagCollector,
            configProto.getCollectionOneofsList(),
            singleResourceNameConfigs,
            fixedResourceNameConfigs,
            file);

    ImmutableMap.Builder<String, ResourceNameConfig> resourceCollectionMap = ImmutableMap.builder();
    resourceCollectionMap.putAll(singleResourceNameConfigs);
    resourceCollectionMap.putAll(resourceNameOneofConfigs);
    resourceCollectionMap.putAll(fixedResourceNameConfigs);
    return resourceCollectionMap.build();
  }

  private static ImmutableMap<String, SingleResourceNameConfig> createSingleResourceNameConfigs(
      DiagCollector diagCollector,
      ConfigProto configProto,
      @Nullable List<ProtoFile> sourceProtos,
      TargetLanguage language,
      ProtoParser protoParser) {
    ProtoFile file = null;
    if (sourceProtos == null) {
      sourceProtos = ImmutableList.of();
    } else {
      file = sourceProtos.get(0);
    }
    LinkedHashMap<String, SingleResourceNameConfig> singleResourceNameConfigsMap =
        new LinkedHashMap<>();
    for (CollectionConfigProto collectionConfigProto : configProto.getCollectionsList()) {
      createSingleResourceNameConfig(
          diagCollector, collectionConfigProto, singleResourceNameConfigsMap, file, language);
    }
    for (InterfaceConfigProto interfaceConfigProto : configProto.getInterfacesList()) {
      for (CollectionConfigProto collectionConfigProto :
          interfaceConfigProto.getCollectionsList()) {
        createSingleResourceNameConfig(
            diagCollector, collectionConfigProto, singleResourceNameConfigsMap, file, language);
      }
    }

    List<PathTemplate> pathTemplatesFromConfig = singleResourceNameConfigsMap
        .values().stream().map(SingleResourceNameConfig::getNameTemplate)
        .collect(Collectors.toList());
    LinkedHashMap<String, SingleResourceNameConfig> resourceConfigsFromProtoFile =
        new LinkedHashMap<>();
    // Collect the ResourceNameConfigs from proto annotations.
    for (ProtoFile protoFile : sourceProtos) {
      for (MessageType messageType : protoFile.getMessages()) {
        for (Field field : messageType.getFields()) {
          String resourcePath = protoParser.getResourcePath(field);
          if (resourcePath != null) {
            createSingleResourceNameConfig(
                diagCollector, field, pathTemplatesFromConfig, resourceConfigsFromProtoFile, protoFile, protoParser);
          }
        }
      }
    }

    // If protofile annotations clash with the configs from configProto, use the protofile.
    for (SingleResourceNameConfig resourceFromProtoFile : resourceConfigsFromProtoFile.values()) {
      if (singleResourceNameConfigsMap.containsKey(resourceFromProtoFile.getEntityId())) {
        SingleResourceNameConfig otherConfig =
            singleResourceNameConfigsMap.get(resourceFromProtoFile.getEntityId());
        if (!resourceFromProtoFile.getNamePattern().equals(otherConfig.getNamePattern())) {
          diagCollector.addDiag(
              Diag.warning(
                  SimpleLocation.TOPLEVEL,
                  "For entity %s, resource path '%s'"
                      + " from protofile clashes with GAPIC config resource path %s."
                      + " Using path '%s' from protofile.",
                  resourceFromProtoFile.getEntityId(),
                  resourceFromProtoFile.getNamePattern(),
                  otherConfig.getNamePattern(),
                  resourceFromProtoFile.getEntityId()));
        }
      }
      // Add the protofile resourceNameConfigs to the map of resourceNameConfigs.
      singleResourceNameConfigsMap.put(resourceFromProtoFile.getEntityId(), resourceFromProtoFile);
    }

    if (diagCollector.getErrorCount() > 0) {
      return null;
    } else {
      return ImmutableMap.copyOf(singleResourceNameConfigsMap);
    }
  }

  private static void createSingleResourceNameConfig(
      DiagCollector diagCollector,
      CollectionConfigProto collectionConfigProto,
      LinkedHashMap<String, SingleResourceNameConfig> singleResourceNameConfigsMap,
      @Nullable ProtoFile file,
      TargetLanguage language) {
    SingleResourceNameConfig singleResourceNameConfig =
        SingleResourceNameConfig.createSingleResourceName(
            diagCollector, collectionConfigProto, file, language);
    if (singleResourceNameConfig == null) {
      return;
    }
    if (singleResourceNameConfigsMap.containsKey(singleResourceNameConfig.getEntityId())) {
      SingleResourceNameConfig otherConfig =
          singleResourceNameConfigsMap.get(singleResourceNameConfig.getEntityId());
      if (!singleResourceNameConfig.getNamePattern().equals(otherConfig.getNamePattern())) {
        diagCollector.addDiag(
            Diag.error(
                SimpleLocation.TOPLEVEL,
                "Inconsistent collection configs across interfaces. Entity name: "
                    + singleResourceNameConfig.getEntityId()));
      }
    } else {
      singleResourceNameConfigsMap.put(
          singleResourceNameConfig.getEntityId(), singleResourceNameConfig);
    }
  }

  private static void createSingleResourceNameConfig(
      DiagCollector diagCollector,
      Field field,
      List<PathTemplate> pathTemplatesFromConfig,
      LinkedHashMap<String, SingleResourceNameConfig> singleResourceNameConfigsMap,
      ProtoFile file,
      ProtoParser protoParser) {
    SingleResourceNameConfig singleResourceNameConfig =
        SingleResourceNameConfig.createSingleResourceName(diagCollector, field, pathTemplatesFromConfig, file, protoParser);
    if (singleResourceNameConfig == null) {
      return;
    }
    if (singleResourceNameConfigsMap.containsKey(singleResourceNameConfig.getEntityId())) {
      SingleResourceNameConfig otherConfig =
          singleResourceNameConfigsMap.get(singleResourceNameConfig.getEntityId());
      if (!singleResourceNameConfig.getNamePattern().equals(otherConfig.getNamePattern())) {
        diagCollector.addDiag(
            Diag.error(
                SimpleLocation.TOPLEVEL,
                "Inconsistent collection configs across interfaces. Entity name: "
                    + singleResourceNameConfig.getEntityId()));
      }
    } else {
      singleResourceNameConfigsMap.put(
          singleResourceNameConfig.getEntityId(), singleResourceNameConfig);
    }
  }

  private static ImmutableMap<String, FixedResourceNameConfig> createFixedResourceNameConfigs(
      DiagCollector diagCollector,
      Iterable<FixedResourceNameValueProto> fixedConfigProtos,
      @Nullable ProtoFile file) {
    ImmutableMap.Builder<String, FixedResourceNameConfig> fixedConfigBuilder =
        ImmutableMap.builder();
    for (FixedResourceNameValueProto fixedConfigProto : fixedConfigProtos) {
      FixedResourceNameConfig fixedConfig =
          FixedResourceNameConfig.createFixedResourceNameConfig(
              diagCollector, fixedConfigProto, file);
      if (fixedConfig == null) {
        continue;
      }
      fixedConfigBuilder.put(fixedConfig.getEntityId(), fixedConfig);
    }
    return fixedConfigBuilder.build();
  }

  private static ImmutableMap<String, ResourceNameOneofConfig> createResourceNameOneofConfigs(
      DiagCollector diagCollector,
      Iterable<CollectionOneofProto> oneofConfigProtos,
      ImmutableMap<String, SingleResourceNameConfig> singleResourceNameConfigs,
      ImmutableMap<String, FixedResourceNameConfig> fixedResourceNameConfigs,
      @Nullable ProtoFile file) {
    ImmutableMap.Builder<String, ResourceNameOneofConfig> oneofConfigBuilder =
        ImmutableMap.builder();
    for (CollectionOneofProto oneofProto : oneofConfigProtos) {
      ResourceNameOneofConfig oneofConfig =
          ResourceNameOneofConfig.createResourceNameOneof(
              diagCollector, oneofProto, singleResourceNameConfigs, fixedResourceNameConfigs, file);
      if (oneofConfig == null) {
        continue;
      }
      oneofConfigBuilder.put(oneofConfig.getEntityName(), oneofConfig);
    }
    return oneofConfigBuilder.build();
  }

  private static ImmutableMap<String, FieldConfig> createResponseFieldConfigMap(
      ResourceNameMessageConfigs messageConfig,
      ImmutableMap<String, ResourceNameConfig> resourceNameConfigs) {

    ImmutableMap.Builder<String, FieldConfig> builder = ImmutableMap.builder();
    if (messageConfig == null) {
      return builder.build();
    }
    Map<String, FieldConfig> map = new HashMap<>();
    for (FieldModel field : messageConfig.getFieldsWithResourceNamesByMessage().values()) {
      map.put(
          field.getFullName(),
          FieldConfig.createMessageFieldConfig(
              messageConfig, resourceNameConfigs, field, ResourceNameTreatment.STATIC_TYPES));
    }
    builder.putAll(map);
    return builder.build();
  }

  /** Returns the GapicInterfaceConfig for the given API interface. */
  public GapicInterfaceConfig getInterfaceConfig(Interface apiInterface) {
    return (GapicInterfaceConfig) getInterfaceConfigMap().get(apiInterface.getFullName());
  }

  /** Returns the GapicInterfaceConfig for the given API interface. */
  @Override
  public InterfaceConfig getInterfaceConfig(InterfaceModel apiInterface) {
    return getInterfaceConfigMap().get(apiInterface.getFullName());
  }

  /** Returns the GapicInterfaceConfig for the given API method. */
  public InterfaceConfig getInterfaceConfig(String fullName) {
    return getInterfaceConfigMap().get(fullName);
  }

  public Iterable<SingleResourceNameConfig> getSingleResourceNameConfigs() {
    return Iterables.filter(getResourceNameConfigs().values(), SingleResourceNameConfig.class);
  }

  /**
   * Returns a SingleResourceNameConfig object for the given entity name. If the entityName
   * corresponds to a ResourceNameOneofConfig which contains at least one SingleResourceNameConfig,
   * then the first of those SingleResourceNameConfigs is returned. If the entityName is neither a
   * SingleResourceNameConfig or ResourceNameOneofConfig containing a SingleResourceNameConfig, then
   * returns null.
   */
  public SingleResourceNameConfig getSingleResourceNameConfig(String entityName) {
    ResourceNameConfig resourceNameConfig = getResourceNameConfigs().get(entityName);
    if (resourceNameConfig != null && resourceNameConfig instanceof SingleResourceNameConfig) {
      return (SingleResourceNameConfig) resourceNameConfig;
    }
    if (resourceNameConfig != null && resourceNameConfig instanceof ResourceNameOneofConfig) {
      ResourceNameOneofConfig oneofConfig = (ResourceNameOneofConfig) resourceNameConfig;
      if (Iterables.size(oneofConfig.getSingleResourceNameConfigs()) > 0) {
        return Iterables.get(oneofConfig.getSingleResourceNameConfigs(), 0);
      }
    }
    return null;
  }
}<|MERGE_RESOLUTION|>--- conflicted
+++ resolved
@@ -211,11 +211,7 @@
     if (settings == null) {
       settings = LanguageSettingsProto.getDefaultInstance();
       String basePackageName =
-<<<<<<< HEAD
-          Optional.ofNullable(protoPackage).orElse(ProtoParser.getPackageName(model));
-=======
           Optional.ofNullable(protoPackage).orElse(protoParser.getPackageName(model));
->>>>>>> cdb36327
       clientPackageName =
           LanguageTransformer.getFormattedPackageName(language.name(), basePackageName);
     } else {
@@ -401,13 +397,9 @@
       ResourceNameMessageConfigs messageConfigs,
       ImmutableMap<String, ResourceNameConfig> resourceNameConfigs,
       SymbolTable symbolTable,
-<<<<<<< HEAD
-      TargetLanguage language) {
-    // Return value; maps interface names to their InterfaceConfig.
-=======
       TargetLanguage language,
       ProtoParser protoParser) {
->>>>>>> cdb36327
+    // Return value; maps interface names to their InterfaceConfig.
     ImmutableMap.Builder<String, InterfaceConfig> interfaceConfigMap = ImmutableMap.builder();
 
     // Maps name of interfaces to found InterfaceConfigs from config yamls.
@@ -427,8 +419,6 @@
       interfaceConfigProtos.put(interfaceConfigProto.getName(), interfaceConfigProto);
     }
 
-<<<<<<< HEAD
-    ProtoParser protoParser = new ProtoParser();
     // Parse proto file for interfaces.
     for (ProtoFile file : sourceProtos) {
       if (file.getProto().getServiceList().size() == 0) continue;
@@ -462,20 +452,6 @@
           continue;
         }
         interfaceConfigMap.put(serviceFullName, interfaceConfig);
-=======
-      GapicInterfaceConfig interfaceConfig =
-          GapicInterfaceConfig.createInterfaceConfig(
-              diagCollector,
-              language,
-              interfaceConfigProto,
-              apiInterface,
-              interfaceNameOverride,
-              messageConfigs,
-              resourceNameConfigs,
-              protoParser);
-      if (interfaceConfig == null) {
-        continue;
->>>>>>> cdb36327
       }
     }
 
@@ -582,9 +558,12 @@
       }
     }
 
-    List<PathTemplate> pathTemplatesFromConfig = singleResourceNameConfigsMap
-        .values().stream().map(SingleResourceNameConfig::getNameTemplate)
-        .collect(Collectors.toList());
+    List<PathTemplate> pathTemplatesFromConfig =
+        singleResourceNameConfigsMap
+            .values()
+            .stream()
+            .map(SingleResourceNameConfig::getNameTemplate)
+            .collect(Collectors.toList());
     LinkedHashMap<String, SingleResourceNameConfig> resourceConfigsFromProtoFile =
         new LinkedHashMap<>();
     // Collect the ResourceNameConfigs from proto annotations.
@@ -594,7 +573,12 @@
           String resourcePath = protoParser.getResourcePath(field);
           if (resourcePath != null) {
             createSingleResourceNameConfig(
-                diagCollector, field, pathTemplatesFromConfig, resourceConfigsFromProtoFile, protoFile, protoParser);
+                diagCollector,
+                field,
+                pathTemplatesFromConfig,
+                resourceConfigsFromProtoFile,
+                protoFile,
+                protoParser);
           }
         }
       }
@@ -665,7 +649,8 @@
       ProtoFile file,
       ProtoParser protoParser) {
     SingleResourceNameConfig singleResourceNameConfig =
-        SingleResourceNameConfig.createSingleResourceName(diagCollector, field, pathTemplatesFromConfig, file, protoParser);
+        SingleResourceNameConfig.createSingleResourceName(
+            diagCollector, field, pathTemplatesFromConfig, file, protoParser);
     if (singleResourceNameConfig == null) {
       return;
     }
