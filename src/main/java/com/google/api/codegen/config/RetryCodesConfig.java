/* Copyright 2018 Google LLC
 *
 * Licensed under the Apache License, Version 2.0 (the "License");
 * you may not use this file except in compliance with the License.
 * You may obtain a copy of the License at
 *
 *      https://www.apache.org/licenses/LICENSE-2.0
 *
 * Unless required by applicable law or agreed to in writing, software
 * distributed under the License is distributed on an "AS IS" BASIS,
 * WITHOUT WARRANTIES OR CONDITIONS OF ANY KIND, either express or implied.
 * See the License for the specific language governing permissions and
 * limitations under the License.
 */
package com.google.api.codegen.config;

import static com.google.api.codegen.configgen.mergers.RetryMerger.DEFAULT_RETRY_CODES;
import static com.google.api.codegen.configgen.transformer.RetryTransformer.RETRY_CODES_IDEMPOTENT_NAME;

import com.google.api.codegen.InterfaceConfigProto;
import com.google.api.codegen.MethodConfigProto;
import com.google.api.codegen.RetryCodesDefinitionProto;
import com.google.api.codegen.util.ProtoParser;
import com.google.api.codegen.util.SymbolTable;
import com.google.api.tools.framework.model.Diag;
import com.google.api.tools.framework.model.DiagCollector;
import com.google.api.tools.framework.model.Method;
import com.google.api.tools.framework.model.SimpleLocation;
import com.google.common.base.Strings;
import com.google.common.collect.ImmutableList;
import com.google.common.collect.ImmutableMap;
import java.util.Collection;
import java.util.HashMap;
import java.util.Map;
import java.util.Set;
import java.util.TreeSet;
import javax.annotation.Nullable;

public class RetryCodesConfig {

  public static ImmutableList<String> RETRY_CODES_FOR_HTTP_GET =
      DEFAULT_RETRY_CODES.get(RETRY_CODES_IDEMPOTENT_NAME);
  public static final String HTTP_RETRY_CODE_DEF_NAME = "http_get";
  public static final String NO_RETRY_CODE_DEF_NAME = "no_retry";

  private Map<String, ImmutableList<String>> retryCodesDefinition = new HashMap<>();
  private Map<String, String> methodRetryNames = new HashMap<>();

  private ImmutableMap<String, ImmutableList<String>> finalRetryCodesDefinition;
  private ImmutableMap<String, String> finalMethodRetryNames;
  private boolean error = false;

  /**
   * A map of retry config names to the list of codes to retry on, e.g. { "idempotent" :
   * ["UNAVAILABLE"] }.
   */
  public ImmutableMap<String, ImmutableList<String>> getRetryCodesDefinition() {
    return finalRetryCodesDefinition;
  }

  /**
   * A map of method names to the method's retry config name, e.g. { "ListShelves" : "idempotent" }.
   */
  public ImmutableMap<String, String> getMethodRetryNames() {
    return finalMethodRetryNames;
  }

  private RetryCodesConfig() {}

  public static RetryCodesConfig create(
      DiagCollector diagCollector, InterfaceConfigProto interfaceConfigProto) {
    RetryCodesConfig retryCodesConfig = new RetryCodesConfig();

    retryCodesConfig.populateRetryCodesDefinitionFromConfigProto(
        diagCollector, interfaceConfigProto);
    if (retryCodesConfig.error) {
      return null;
    }
    retryCodesConfig.finalMethodRetryNames = ImmutableMap.copyOf(retryCodesConfig.methodRetryNames);
    retryCodesConfig.finalRetryCodesDefinition =
        ImmutableMap.copyOf(retryCodesConfig.retryCodesDefinition);
    return retryCodesConfig;
  }

  public static RetryCodesConfig create(
      DiagCollector diagCollector,
      InterfaceConfigProto interfaceConfigProto,
<<<<<<< HEAD
      Collection<Method> methodsToSurface,
      ProtoParser protoParser) {
    RetryCodesConfig retryCodesConfig = new RetryCodesConfig();
    retryCodesConfig.populateRetryCodesDefinition(
        diagCollector, interfaceConfigProto, methodsToSurface, protoParser);
=======
      List<Method> methodsToGenerate,
      ProtoParser protoParser) {
    RetryCodesConfig retryCodesConfig = new RetryCodesConfig();
    retryCodesConfig.populateRetryCodesDefinition(
        diagCollector, interfaceConfigProto, methodsToGenerate, protoParser);
>>>>>>> 4b519b57
    if (retryCodesConfig.error) {
      return null;
    }
    retryCodesConfig.finalMethodRetryNames = ImmutableMap.copyOf(retryCodesConfig.methodRetryNames);
    retryCodesConfig.finalRetryCodesDefinition =
        ImmutableMap.copyOf(retryCodesConfig.retryCodesDefinition);
    return retryCodesConfig;
  }

  private static ImmutableMap<String, String> createMethodRetryNamesFromConfigProto(
      InterfaceConfigProto interfaceConfigProto) {
    ImmutableMap.Builder<String, String> builder = ImmutableMap.builder();
    // Add each method name from config proto and its non-empty retry code name.
    // Sample entry: {"ListShelves", "non_idempotent"}
    for (MethodConfigProto method : interfaceConfigProto.getMethodsList()) {
      if (!Strings.isNullOrEmpty(method.getRetryCodesName())) {
        builder.put(method.getName(), method.getRetryCodesName());
      }
    }
    return builder.build();
  }

  @Nullable
  private static ImmutableMap<String, ImmutableList<String>>
      createRetryCodesDefinitionFromConfigProto(
          DiagCollector diagCollector, InterfaceConfigProto interfaceConfigProto) {
    ImmutableMap.Builder<String, ImmutableList<String>> builder = ImmutableMap.builder();
    for (RetryCodesDefinitionProto retryDef : interfaceConfigProto.getRetryCodesDefList()) {
      // Enforce ordering on set for baseline test consistency.
      Set<String> codes = new TreeSet<>();
      for (String codeText : retryDef.getRetryCodesList()) {
        try {
          codes.add(String.valueOf(codeText));
        } catch (IllegalArgumentException e) {
          diagCollector.addDiag(
              Diag.error(
                  SimpleLocation.TOPLEVEL,
                  "status code not found: '%s' (in interface %s)",
                  codeText,
                  interfaceConfigProto.getName()));
        }
      }
      builder.put(retryDef.getName(), ImmutableList.copyOf(codes));
    }
    if (diagCollector.getErrorCount() > 0) {
      return null;
    }
    return builder.build();
  }

  /**
   * Returns a mapping of a retryCodeDef name to the list of retry codes it contains. Also populates
   * the @param methodNameToRetryCodeNames with a mapping of a Method name to its retry code
   * settings name.
   */
  private void populateRetryCodesDefinition(
      DiagCollector diagCollector,
      InterfaceConfigProto interfaceConfigProto,
<<<<<<< HEAD
      Collection<Method> methodsToCreateConfigsFor,
      ProtoParser protoParser) {

=======
      Collection<Method> methodsToGenerate,
      ProtoParser protoParser) {
>>>>>>> 4b519b57
    // First create the retry codes definitions from the GAPIC config.
    populateRetryCodesDefinitionFromConfigProto(diagCollector, interfaceConfigProto);
    if (error) {
      return;
    }

    // Then create the retry codes defs from the proto annotations, but don't overwrite
    // existing retry codes defs from the GAPIC config.
<<<<<<< HEAD
    populateRetryCodesDefinitionWithProtoFile(methodsToCreateConfigsFor, protoParser);
=======
    populateRetryCodesDefinitionWithProtoFile(methodsToGenerate, protoParser);
>>>>>>> 4b519b57
  }

  /**
   * Returns a mapping of a retryCodeDef name to the list of retry codes it contains. Also populates
   * the @param methodNameToRetryCodeNames with a mapping of a Method name to its retry code
   * settings name.
   */
  private void populateRetryCodesDefinitionFromConfigProto(
      DiagCollector diagCollector, InterfaceConfigProto interfaceConfigProto) {

    ImmutableMap<String, ImmutableList<String>> retryCodesDefFromConfigProto =
        createRetryCodesDefinitionFromConfigProto(diagCollector, interfaceConfigProto);
    if (retryCodesDefFromConfigProto == null) {
      return;
    }

    Map<String, String> methodRetryNamesFromConfigProto =
        createMethodRetryNamesFromConfigProto(interfaceConfigProto);

    retryCodesDefinition.putAll(retryCodesDefFromConfigProto);
    methodRetryNames.putAll(methodRetryNamesFromConfigProto);
  }

  /**
   * Returns a mapping of a retryCodeDef name to the list of retry codes it contains. Also populates
   * the @param methodNameToRetryCodeNames with a mapping of a Method name to its retry code
   * settings name.
   *
   * <p>If this object already contains a retry entry for a given Method, don't overwrite the
   * existing retry entry.
   */
  private void populateRetryCodesDefinitionWithProtoFile(
      Collection<Method> methodsToCreateRetriesFor, ProtoParser protoParser) {

    SymbolTable symbolTable = new SymbolTable();

    for (String retryCodesName : retryCodesDefinition.keySet()) {
      // Record all the preexisting retryCodeNames from configProto.
      symbolTable.getNewSymbol(retryCodesName);
    }

    // Unite all HTTP GET methods that have no additional retry codes under one retry code name to
    // reduce duplication.
    String httpGetRetryName = symbolTable.getNewSymbol(HTTP_RETRY_CODE_DEF_NAME);

    // Unite all methods that have no retry codes under one retry code name to reduce duplication.
    String noRetryName = symbolTable.getNewSymbol(NO_RETRY_CODE_DEF_NAME);

    // Check proto annotations for retry settings.
    for (Method method : methodsToCreateRetriesFor) {
      if (methodRetryNames.containsKey(method.getSimpleName())) {
        // https://github.com/googleapis/gapic-generator/issues/2311.
        // For now, let GAPIC config take precedent over proto annotations, for retry code
        // definitions.
        continue;
      }

      String retryCodesName;
      if (protoParser.isHttpGetMethod(method)) {
        // It is a common case to have an HTTP GET method with no extra codes to retry on,
        // so let's put them all under the same retry code name.
        retryCodesName = httpGetRetryName;
        retryCodesDefinition.put(httpGetRetryName, RETRY_CODES_FOR_HTTP_GET);
      } else {
        // It is a common case to have a method with no codes to retry on,
        // so let's put these methods all under the same retry code name.
        retryCodesName = noRetryName;
        retryCodesDefinition.put(noRetryName, ImmutableList.of());
      }

      methodRetryNames.put(method.getSimpleName(), retryCodesName);
    }
  }
}<|MERGE_RESOLUTION|>--- conflicted
+++ resolved
@@ -31,6 +31,7 @@
 import com.google.common.collect.ImmutableMap;
 import java.util.Collection;
 import java.util.HashMap;
+import java.util.List;
 import java.util.Map;
 import java.util.Set;
 import java.util.TreeSet;
@@ -85,19 +86,11 @@
   public static RetryCodesConfig create(
       DiagCollector diagCollector,
       InterfaceConfigProto interfaceConfigProto,
-<<<<<<< HEAD
-      Collection<Method> methodsToSurface,
-      ProtoParser protoParser) {
-    RetryCodesConfig retryCodesConfig = new RetryCodesConfig();
-    retryCodesConfig.populateRetryCodesDefinition(
-        diagCollector, interfaceConfigProto, methodsToSurface, protoParser);
-=======
       List<Method> methodsToGenerate,
       ProtoParser protoParser) {
     RetryCodesConfig retryCodesConfig = new RetryCodesConfig();
     retryCodesConfig.populateRetryCodesDefinition(
         diagCollector, interfaceConfigProto, methodsToGenerate, protoParser);
->>>>>>> 4b519b57
     if (retryCodesConfig.error) {
       return null;
     }
@@ -156,14 +149,8 @@
   private void populateRetryCodesDefinition(
       DiagCollector diagCollector,
       InterfaceConfigProto interfaceConfigProto,
-<<<<<<< HEAD
-      Collection<Method> methodsToCreateConfigsFor,
-      ProtoParser protoParser) {
-
-=======
       Collection<Method> methodsToGenerate,
       ProtoParser protoParser) {
->>>>>>> 4b519b57
     // First create the retry codes definitions from the GAPIC config.
     populateRetryCodesDefinitionFromConfigProto(diagCollector, interfaceConfigProto);
     if (error) {
@@ -172,11 +159,7 @@
 
     // Then create the retry codes defs from the proto annotations, but don't overwrite
     // existing retry codes defs from the GAPIC config.
-<<<<<<< HEAD
-    populateRetryCodesDefinitionWithProtoFile(methodsToCreateConfigsFor, protoParser);
-=======
     populateRetryCodesDefinitionWithProtoFile(methodsToGenerate, protoParser);
->>>>>>> 4b519b57
   }
 
   /**
