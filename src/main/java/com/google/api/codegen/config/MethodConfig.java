--- conflicted
+++ resolved
@@ -124,21 +124,6 @@
     return getBatching() != null;
   }
 
-<<<<<<< HEAD
-  public boolean isLongRunningOperation() {
-    return getLongRunningConfig() != null;
-  }
-
-  public boolean displayOutputType() {
-    if (isLongRunningOperation()) {
-      return getLongRunningConfig().getReturnType().isEmptyType();
-    } else {
-      return getMethodModel().isOutputTypeEmpty();
-    }
-  }
-
-=======
->>>>>>> 1a0eecea
   public ImmutableList<FieldModel> getRequiredFields() {
     return getRequiredFieldConfigs()
         .stream()
