/* Copyright 2017 Google Inc
 *
 * Licensed under the Apache License, Version 2.0 (the "License");
 * you may not use this file except in compliance with the License.
 * You may obtain a copy of the License at
 *
 *      http://www.apache.org/licenses/LICENSE-2.0
 *
 * Unless required by applicable law or agreed to in writing, software
 * distributed under the License is distributed on an "AS IS" BASIS,
 * WITHOUT WARRANTIES OR CONDITIONS OF ANY KIND, either express or implied.
 * See the License for the specific language governing permissions and
 * limitations under the License.
 */
package com.google.api.codegen.config;

import com.google.api.codegen.ReleaseLevel;
import com.google.api.codegen.ResourceNameTreatment;
import com.google.api.codegen.config.GrpcStreamingConfig.GrpcStreamingType;
import com.google.api.codegen.discovery.Schema;
import com.google.api.codegen.transformer.SurfaceNamer;
import com.google.api.tools.framework.model.Diag;
import com.google.api.tools.framework.model.DiagCollector;
import com.google.api.tools.framework.model.Method;
import com.google.api.tools.framework.model.SimpleLocation;
import com.google.common.collect.ImmutableList;
import com.google.common.collect.ImmutableMap;
import java.util.List;
import javax.annotation.Nullable;
import org.joda.time.Duration;

/**
 * MethodConfig represents the code-gen config for a method, and includes the specification of
 * features like page streaming and parameter flattening.
 *
 * <p>Subclasses should have a field to contain the method for which this a config.
 */
public abstract class MethodConfig {

  @Nullable
  public abstract PageStreamingConfig getPageStreaming();

  @Nullable
  public abstract GrpcStreamingConfig getGrpcStreaming();

  @Nullable
  public abstract ImmutableList<FlatteningConfig> getFlatteningConfigs();

  public abstract String getRetryCodesConfigName();

  public abstract String getRetrySettingsConfigName();

  public abstract Duration getTimeout();

  public abstract Iterable<FieldConfig> getRequiredFieldConfigs();

  public abstract Iterable<FieldConfig> getOptionalFieldConfigs();

  public abstract ResourceNameTreatment getDefaultResourceNameTreatment();

  @Nullable
  public abstract BatchingConfig getBatching();

  public abstract boolean hasRequestObjectMethod();

  public abstract ImmutableMap<String, String> getFieldNamePatterns();

  public abstract List<String> getSampleCodeInitFields();

  @Nullable
  public abstract String getRerouteToGrpcInterface();

  public abstract VisibilityConfig getVisibility();

  public abstract ReleaseLevel getReleaseLevel();

  @Nullable
  public abstract LongRunningConfig getLongRunningConfig();

  static Iterable<Schema> getRequiredFields(
      DiagCollector diagCollector,
      com.google.api.codegen.discovery.Method method,
      List<String> requiredFieldNames) {
    ImmutableList.Builder<Schema> fieldsBuilder = ImmutableList.builder();
    for (String fieldName : requiredFieldNames) {
      Schema requiredField = method.parameters().get(fieldName);
      if (requiredField == null) {
        diagCollector.addDiag(
            Diag.error(
                SimpleLocation.TOPLEVEL,
                "Required field '%s' not found (in method %s)",
                fieldName,
                method.id()));
        return null;
      }
      fieldsBuilder.add(requiredField);
    }
    return fieldsBuilder.build();
  }

  static Iterable<Schema> getOptionalFields(
      com.google.api.codegen.discovery.Method method, List<String> requiredFieldNames) {
    ImmutableList.Builder<Schema> fieldsBuilder = ImmutableList.builder();
    for (Schema field : method.parameters().values()) {
      if (requiredFieldNames.contains(field.getIdentifier())) {
        continue;
      }
      fieldsBuilder.add(field);
    }
    return fieldsBuilder.build();
  }

  static Iterable<FieldConfig> createFieldNameConfigs(Iterable<Schema> fields) {
    ImmutableList.Builder<FieldConfig> fieldConfigsBuilder = ImmutableList.builder();
    for (Schema field : fields) {
      fieldConfigsBuilder.add(FieldConfig.createFieldConfig(field));
    }
    return fieldConfigsBuilder.build();
  }

  /** Returns true if the method is a streaming method */
  public static boolean isGrpcStreamingMethod(Method method) {
    return method.getRequestStreaming() || method.getResponseStreaming();
  }

  /** Returns true if this method has page streaming configured. */
  public boolean isPageStreaming() {
    return getPageStreaming() != null;
  }

  /** Returns true if this method has grpc streaming configured. */
  public boolean isGrpcStreaming() {
    return getGrpcStreaming() != null;
  }

  /** Returns the grpc streaming configuration of the method. */
  public GrpcStreamingType getGrpcStreamingType() {
    if (isGrpcStreaming()) {
      return getGrpcStreaming().getType();
    } else {
      return GrpcStreamingType.NonStreaming;
    }
  }

  /** Returns true if this method has flattening configured. */
  public boolean isFlattening() {
    return getFlatteningConfigs() != null;
  }

  /** Returns true if this method has batching configured. */
  public boolean isBatching() {
    return getBatching() != null;
  }

  public boolean isLongRunningOperation() {
    return getLongRunningConfig() != null;
  }

  public Iterable<FieldType> getRequiredFields() {
    return FieldConfig.toFieldTypeIterable(getRequiredFieldConfigs());
  }

  public Iterable<FieldType> getOptionalFields() {
    return FieldConfig.toFieldTypeIterable(getOptionalFieldConfigs());
  }

  /** Return the lists of the simple names of the "one of" instances associated with the fields. */
<<<<<<< HEAD
  public abstract List<List<String>> getOneofNames(SurfaceNamer namer);
=======
  public abstract Iterable<Iterable<String>> getOneofNames(SurfaceNamer namer);
>>>>>>> b41d0346
}<|MERGE_RESOLUTION|>--- conflicted
+++ resolved
@@ -165,9 +165,5 @@
   }
 
   /** Return the lists of the simple names of the "one of" instances associated with the fields. */
-<<<<<<< HEAD
-  public abstract List<List<String>> getOneofNames(SurfaceNamer namer);
-=======
   public abstract Iterable<Iterable<String>> getOneofNames(SurfaceNamer namer);
->>>>>>> b41d0346
 }