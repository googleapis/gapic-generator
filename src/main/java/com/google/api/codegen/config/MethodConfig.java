--- conflicted
+++ resolved
@@ -14,25 +14,16 @@
  */
 package com.google.api.codegen.config;
 
-<<<<<<< HEAD
-import com.google.api.MethodSignature;
-import com.google.api.codegen.FlatteningGroupProto;
-import com.google.api.codegen.MethodConfigProto;
-=======
->>>>>>> 156a4c66
 import com.google.api.codegen.ReleaseLevel;
 import com.google.api.codegen.ResourceNameTreatment;
 import com.google.api.codegen.config.GrpcStreamingConfig.GrpcStreamingType;
 import com.google.api.codegen.transformer.SurfaceNamer;
-import com.google.api.codegen.util.ProtoParser;
 import com.google.api.tools.framework.model.Diag;
 import com.google.api.tools.framework.model.DiagCollector;
 import com.google.api.tools.framework.model.SimpleLocation;
 import com.google.common.collect.ImmutableList;
 import com.google.common.collect.ImmutableMap;
-import java.util.LinkedHashMap;
 import java.util.List;
-import java.util.Map;
 import javax.annotation.Nullable;
 import org.threeten.bp.Duration;
 
@@ -180,65 +171,6 @@
     return fieldsBuilder.build();
   }
 
-<<<<<<< HEAD
-  @Nullable
-  static ImmutableList<FlatteningConfig> createFlattening(
-      DiagCollector diagCollector,
-      ResourceNameMessageConfigs messageConfigs,
-      ImmutableMap<String, ResourceNameConfig> resourceNameConfigs,
-      MethodConfigProto methodConfigProto,
-      MethodModel methodModel) {
-    boolean missing = false;
-    // Enforce unique flattening configs, in case proto annotations overlaps with configProto
-    // flattening.
-    Map<String, FlatteningConfig> flatteningConfigs = new LinkedHashMap<>();
-
-    for (FlatteningGroupProto flatteningGroup : methodConfigProto.getFlattening().getGroupsList()) {
-      FlatteningConfig groupConfig =
-          FlatteningConfig.createFlattening(
-              diagCollector,
-              messageConfigs,
-              resourceNameConfigs,
-              methodConfigProto,
-              flatteningGroup,
-              methodModel);
-      if (groupConfig == null) {
-        missing = true;
-      } else {
-        flatteningConfigs.put(flatteningConfigToString(groupConfig), groupConfig);
-      }
-    }
-    if (missing) {
-      return null;
-    }
-
-    // Get flattenings from proto annotations.
-    if (methodModel instanceof ProtoMethodModel) {
-      List<MethodSignature> methodSignatures =
-          ProtoParser.getMethodSignatures((ProtoMethodModel) methodModel);
-      for (MethodSignature signature : methodSignatures) {
-        if (signature.getFieldsCount() == 0) {
-          break;
-        }
-        FlatteningConfig groupConfig =
-            FlatteningConfig.createFlattening(
-                diagCollector, messageConfigs, resourceNameConfigs, signature, methodModel);
-        if (groupConfig == null) {
-          missing = true;
-        } else {
-          flatteningConfigs.put(flatteningConfigToString(groupConfig), groupConfig);
-        }
-      }
-      if (missing) {
-        return null;
-      }
-    }
-
-    return ImmutableList.copyOf(flatteningConfigs.values());
-  }
-
-=======
->>>>>>> 156a4c66
   static ImmutableList<FieldConfig> createFieldNameConfigs(
       DiagCollector diagCollector,
       ResourceNameMessageConfigs messageConfigs,
@@ -260,12 +192,4 @@
     }
     return fieldConfigsBuilder.build();
   }
-
-  /** Returns a string representing the ordered fields in a flattening config. */
-  private static String flatteningConfigToString(FlatteningConfig flatteningConfig) {
-    Iterable<FieldModel> paramList = flatteningConfig.getFlattenedFields();
-    StringBuilder paramsAsString = new StringBuilder();
-    paramList.forEach(p -> paramsAsString.append(p.getSimpleName()).append(", "));
-    return paramsAsString.toString();
-  }
 }