--- conflicted
+++ resolved
@@ -20,15 +20,11 @@
 import com.google.api.codegen.util.Name;
 import com.google.api.codegen.viewmodel.RetryCodesDefinitionView;
 import com.google.api.codegen.viewmodel.RetryParamsDefinitionView;
-<<<<<<< HEAD
-import com.google.api.gax.core.RetrySettings;
 import com.google.api.tools.framework.model.Diag;
 import com.google.api.tools.framework.model.DiagCollector;
 import com.google.api.tools.framework.model.SimpleLocation;
 import com.google.common.collect.ImmutableMap;
-=======
 import com.google.api.gax.retrying.RetrySettings;
->>>>>>> fac9db34
 import com.google.common.collect.ImmutableSet;
 import java.util.ArrayList;
 import java.util.Collections;
@@ -36,7 +32,7 @@
 import java.util.Map.Entry;
 import java.util.Set;
 import java.util.TreeSet;
-import org.joda.time.Duration;
+import org.threeten.bp.Duration;
 
 /** RetryDefinitionsTransformer generates retry definitions from a service model. */
 public class RetryDefinitionsTransformer {
@@ -98,13 +94,13 @@
       try {
         RetrySettings settings =
             RetrySettings.newBuilder()
-                .setInitialRetryDelay(Duration.millis(retryDef.getInitialRetryDelayMillis()))
+                .setInitialRetryDelay(Duration.ofMillis(retryDef.getInitialRetryDelayMillis()))
                 .setRetryDelayMultiplier(retryDef.getRetryDelayMultiplier())
-                .setMaxRetryDelay(Duration.millis(retryDef.getMaxRetryDelayMillis()))
-                .setInitialRpcTimeout(Duration.millis(retryDef.getInitialRpcTimeoutMillis()))
+                .setMaxRetryDelay(Duration.ofMillis(retryDef.getMaxRetryDelayMillis()))
+                .setInitialRpcTimeout(Duration.ofMillis(retryDef.getInitialRpcTimeoutMillis()))
                 .setRpcTimeoutMultiplier(retryDef.getRpcTimeoutMultiplier())
-                .setMaxRpcTimeout(Duration.millis(retryDef.getMaxRpcTimeoutMillis()))
-                .setTotalTimeout(Duration.millis(retryDef.getTotalTimeoutMillis()))
+                .setMaxRpcTimeout(Duration.ofMillis(retryDef.getMaxRpcTimeoutMillis()))
+                .setTotalTimeout(Duration.ofMillis(retryDef.getTotalTimeoutMillis()))
                 .build();
         builder.put(retryDef.getName(), settings);
       } catch (IllegalStateException | NullPointerException e) {
