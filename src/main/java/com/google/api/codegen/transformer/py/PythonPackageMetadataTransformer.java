/* Copyright 2016 Google LLC
 *
 * Licensed under the Apache License, Version 2.0 (the "License");
 * you may not use this file except in compliance with the License.
 * You may obtain a copy of the License at
 *
 *      https://www.apache.org/licenses/LICENSE-2.0
 *
 * Unless required by applicable law or agreed to in writing, software
 * distributed under the License is distributed on an "AS IS" BASIS,
 * WITHOUT WARRANTIES OR CONDITIONS OF ANY KIND, either express or implied.
 * See the License for the specific language governing permissions and
 * limitations under the License.
 */
package com.google.api.codegen.transformer.py;

import com.google.api.codegen.TargetLanguage;
import com.google.api.codegen.config.ApiModel;
import com.google.api.codegen.config.FlatteningConfig;
import com.google.api.codegen.config.GapicProductConfig;
import com.google.api.codegen.config.InterfaceModel;
import com.google.api.codegen.config.MethodModel;
import com.google.api.codegen.config.PackageMetadataConfig;
import com.google.api.codegen.config.VersionBound;
import com.google.api.codegen.transformer.DefaultFeatureConfig;
import com.google.api.codegen.transformer.DynamicLangApiMethodTransformer;
import com.google.api.codegen.transformer.FileHeaderTransformer;
import com.google.api.codegen.transformer.GapicInterfaceContext;
import com.google.api.codegen.transformer.GapicMethodContext;
import com.google.api.codegen.transformer.InitCodeTransformer;
import com.google.api.codegen.transformer.InterfaceContext;
import com.google.api.codegen.transformer.ModelToViewTransformer;
import com.google.api.codegen.transformer.ModelTypeTable;
import com.google.api.codegen.transformer.PackageMetadataNamer;
import com.google.api.codegen.transformer.PackageMetadataTransformer;
import com.google.api.codegen.transformer.SurfaceNamer;
import com.google.api.codegen.transformer.TestCaseTransformer;
import com.google.api.codegen.util.py.PythonTypeTable;
import com.google.api.codegen.util.testing.PythonValueProducer;
import com.google.api.codegen.util.testing.ValueProducer;
import com.google.api.codegen.viewmodel.ApiMethodView;
import com.google.api.codegen.viewmodel.FileHeaderView;
import com.google.api.codegen.viewmodel.ImportSectionView;
import com.google.api.codegen.viewmodel.OptionalArrayMethodView;
import com.google.api.codegen.viewmodel.ViewModel;
import com.google.api.codegen.viewmodel.metadata.PackageDependencyView;
import com.google.api.codegen.viewmodel.metadata.PackageMetadataView;
import com.google.api.codegen.viewmodel.metadata.ReadmeMetadataView;
<<<<<<< HEAD
=======
import com.google.api.codegen.viewmodel.metadata.SimpleInitFileView;
import com.google.api.tools.framework.model.Model;
>>>>>>> f832cae1
import com.google.common.base.Joiner;
import com.google.common.base.Splitter;
import com.google.common.collect.ImmutableList;
import com.google.common.collect.ImmutableMap;
import com.google.common.collect.ImmutableSet;
import com.google.common.collect.Lists;
import java.io.File;
import java.nio.file.Paths;
import java.util.ArrayList;
import java.util.Collections;
import java.util.List;
import java.util.Map;
import java.util.Set;

/** Responsible for producing package metadata related views for Python */
public class PythonPackageMetadataTransformer implements ModelToViewTransformer {
  private static final String GITHUB_DOC_HOST =
      "https://googlecloudplatform.github.io/google-cloud-python/stable";
  private static final String GITHUB_REPO_HOST =
      "https://github.com/GoogleCloudPlatform/google-cloud-python";
  private static final String AUTH_DOC_PATH = "/core/auth.html";
  private static final String LIB_DOC_PATH = "/%s/usage.html";
  private static final String MAIN_README_PATH = "/blob/master/README.rst";

  private static final Map<String, String> TOP_LEVEL_TEMPLATE_FILES =
      ImmutableMap.<String, String>builder()
          .put("LICENSE.snip", "LICENSE")
          .put("py/MANIFEST.in.snip", "MANIFEST.in")
          .put("py/setup.py.snip", "setup.py")
          .put("py/setup_cfg.snip", "setup.cfg")
          .put("py/README.rst.snip", "README.rst")
          .put("py/docs/conf.py.snip", "docs/conf.py")
          .put("py/docs/index.rst.snip", "docs/index.rst")
          .build();
  private static final String INIT_TEMPLATE_FILE = "py/__init__.py.snip";
  private static final String NAMESPACE_INIT_TEMPLATE_FILE = "py/namespace__init__.py.snip";
  private static final String API_DOC_TEMPLATE_FILE = "py/docs/api.rst.snip";
  private static final String TYPES_DOC_TEMPLATE_FILE = "py/docs/types.rst.snip";
  private static final String NOX_TEMPLATE_FILE = "py/nox.py.snip";

  private static final Set<String> GOOGLE_CLOUD_NAMESPACE_PACKAGES =
      ImmutableSet.of("google", "google.cloud");

  private final PythonImportSectionTransformer importSectionTransformer =
      new PythonImportSectionTransformer();
  private final FileHeaderTransformer fileHeaderTransformer =
      new FileHeaderTransformer(importSectionTransformer);

  private final PackageMetadataConfig packageConfig;
  private final PackageMetadataTransformer metadataTransformer = new PackageMetadataTransformer();
  private final ValueProducer valueProducer = new PythonValueProducer();
  private final TestCaseTransformer testCaseTransformer = new TestCaseTransformer(valueProducer);

  public PythonPackageMetadataTransformer(PackageMetadataConfig packageConfig) {
    this.packageConfig = packageConfig;
  }

  @Override
  public List<ViewModel> transform(final ApiModel model, final GapicProductConfig productConfig) {
    SurfaceNamer surfaceNamer = new PythonSurfaceNamer(productConfig.getPackageName());
    return ImmutableList.<ViewModel>builder()
<<<<<<< HEAD
        .addAll(computeInitFiles(computePackages(productConfig.getPackageName()), surfaceNamer))
        .addAll(generateTopLevelFiles(model, productConfig))
        .addAll(generateDocFiles(model, productConfig))
        .add(generateNoxFile(model, productConfig))
=======
        .addAll(
            computeInitFiles(
                computePackages(productConfig.getPackageName()), surfaceNamer, productConfig))
        .addAll(generateTopLevelFiles(apiModel, productConfig))
        .addAll(generateDocFiles(apiModel, productConfig))
        .add(generateNoxFile(apiModel, productConfig))
>>>>>>> f832cae1
        .build();
  }

  @Override
  public List<String> getTemplateFileNames() {
    List<String> templates = new ArrayList<>();
    templates.addAll(TOP_LEVEL_TEMPLATE_FILES.keySet());
    templates.add(INIT_TEMPLATE_FILE);
    templates.add(NAMESPACE_INIT_TEMPLATE_FILE);
    templates.add(API_DOC_TEMPLATE_FILE);
    templates.add(TYPES_DOC_TEMPLATE_FILE);
    templates.add(NOX_TEMPLATE_FILE);
    return templates;
  }

  private List<ViewModel> generateDocFiles(ApiModel model, GapicProductConfig productConfig) {
    PackageMetadataNamer namer = new PackageMetadataNamer();
    SurfaceNamer surfaceNamer = new PythonSurfaceNamer(productConfig.getPackageName());
    String docsGapicPath = docsGapicPath(packageConfig.apiVersion());
    String typesOutputPath = String.format("docs/%s/types.rst", docsGapicPath);
    String apiOutputPath = String.format("docs/%s/api.rst", docsGapicPath);
    return ImmutableList.<ViewModel>builder()
        .add(
            generateMetadataView(
                    model,
                    productConfig,
                    TYPES_DOC_TEMPLATE_FILE,
                    namer,
                    surfaceNamer,
                    typesOutputPath)
                .build())
        .add(
            generateMetadataView(
                    model, productConfig, API_DOC_TEMPLATE_FILE, namer, surfaceNamer, apiOutputPath)
                .build())
        .build();
  }

  private ViewModel generateNoxFile(ApiModel model, GapicProductConfig productConfig) {
    PackageMetadataNamer namer = new PackageMetadataNamer();
    SurfaceNamer surfaceNamer = new PythonSurfaceNamer(productConfig.getPackageName());
    String outputPath = "nox.py";
    return generateMetadataView(
            model, productConfig, NOX_TEMPLATE_FILE, namer, surfaceNamer, outputPath)
        .fileHeader(
            fileHeaderTransformer.generateFileHeader(
                productConfig,
                importSectionTransformer.generateNoxImportSection(),
                new PythonSurfaceNamer(productConfig.getPackageName())))
        .build();
  }

  private List<ViewModel> generateTopLevelFiles(ApiModel model, GapicProductConfig productConfig) {
    PackageMetadataNamer namer = new PackageMetadataNamer();
    SurfaceNamer surfaceNamer = new PythonSurfaceNamer(productConfig.getPackageName());
    ImmutableList.Builder<ViewModel> metadata = ImmutableList.builder();
    for (Map.Entry<String, String> entry : TOP_LEVEL_TEMPLATE_FILES.entrySet()) {
      metadata.add(
          generateMetadataView(
                  model, productConfig, entry.getKey(), namer, surfaceNamer, entry.getValue())
              .build());
    }
    return metadata.build();
  }

  private PackageMetadataView.Builder generateMetadataView(
      ApiModel model,
      GapicProductConfig productConfig,
      String template,
      PackageMetadataNamer metadataNamer,
      SurfaceNamer surfaceNamer,
      String outputPath) {
    List<ApiMethodView> exampleMethods = generateExampleMethods(model, productConfig);
    String gapicPackageName =
        surfaceNamer.getGapicPackageName(packageConfig.packageName(TargetLanguage.PYTHON));
    return metadataTransformer
        .generateMetadataView(
            metadataNamer, packageConfig, model, template, outputPath, TargetLanguage.PYTHON)
        .namespacePackages(computeNamespacePackages(productConfig.getPackageName()))
        .developmentStatus(
            surfaceNamer.getReleaseAnnotation(
                metadataTransformer.getMergedReleaseLevel(
                    packageConfig, productConfig, TargetLanguage.PYTHON)))
        .clientModules(clientModules(surfaceNamer))
        .apiModules(apiModules(packageConfig.apiVersion()))
        .typeModules(typesModules(surfaceNamer))
        .gapicPackageName(gapicPackageName)
        .protoPackageDependencies(generateProtoPackageDependencies())
        .additionalDependencies(generateAdditionalDependencies())
        .hasSmokeTests(hasSmokeTests(model, productConfig))
        .licenseName(packageConfig.licenseName().replace("-", " "))
        .fileHeader(
            fileHeaderTransformer.generateFileHeader(
                productConfig,
                ImportSectionView.newBuilder().build(),
                new PythonSurfaceNamer(productConfig.getPackageName())))
        .readmeMetadata(
            ReadmeMetadataView.newBuilder()
                .moduleName("")
                .shortName(packageConfig.shortName())
                .fullName(model.getTitle())
                .apiSummary(model.getDocumentationSummary())
                .hasMultipleServices(false)
                .gapicPackageName(gapicPackageName)
                .majorVersion(packageConfig.apiVersion())
                .developmentStatusTitle(
                    metadataNamer.getReleaseAnnotation(
                        metadataTransformer.getMergedReleaseLevel(
                            packageConfig, productConfig, TargetLanguage.PYTHON)))
                .targetLanguage("Python")
                .mainReadmeLink(GITHUB_REPO_HOST + MAIN_README_PATH)
                .libraryDocumentationLink(
                    GITHUB_DOC_HOST + String.format(LIB_DOC_PATH, packageConfig.shortName()))
                .authDocumentationLink(GITHUB_DOC_HOST + AUTH_DOC_PATH)
                .versioningDocumentationLink(GITHUB_REPO_HOST + MAIN_README_PATH)
                .exampleMethods(exampleMethods)
                .build());
  }

  private boolean hasSmokeTests(ApiModel apiModel, GapicProductConfig productConfig) {
    for (InterfaceModel apiInterface : apiModel.getInterfaces()) {
      InterfaceContext context = createContext(apiInterface, productConfig);
      if (context.getInterfaceConfig().getSmokeTestConfig() != null) {
        return true;
      }
    }
    return false;
  }

  private List<PackageDependencyView> generateProtoPackageDependencies() {
    Map<String, VersionBound> dependencies =
        packageConfig.protoPackageDependencies(TargetLanguage.PYTHON);
    if (dependencies == null) {
      return ImmutableList.of();
    }
    List<PackageDependencyView> protoPackageDependencies = new ArrayList<>();
    for (Map.Entry<String, VersionBound> entry : dependencies.entrySet()) {
      if (entry.getValue() == null || entry.getKey().startsWith("proto-google-cloud-")) {
        break;
      }
      String dependencyName = entry.getKey();
      if ("googleapis-common-protos".equals(dependencyName)) {
        dependencyName = String.format("%s[grpc]", dependencyName);
      }
      protoPackageDependencies.add(PackageDependencyView.create(dependencyName, entry.getValue()));
    }
    // Ensures deterministic test results.
    Collections.sort(protoPackageDependencies);
    return protoPackageDependencies;
  }

  private List<PackageDependencyView> generateAdditionalDependencies() {
    ImmutableList.Builder<PackageDependencyView> dependencies = ImmutableList.builder();
    dependencies.add(
        PackageDependencyView.create("google-api-core", VersionBound.create("0.1.0", "0.2.0dev")));
    return dependencies.build();
  }

  private List<String> clientModules(SurfaceNamer surfaceNamer) {
    return ImmutableList.of(surfaceNamer.getVersionedDirectoryNamespace());
  }

  private List<String> typesModules(SurfaceNamer surfaceNamer) {
    return ImmutableList.of(
        String.format("%s.types", surfaceNamer.getVersionedDirectoryNamespace()));
  }

  private List<String> apiModules(String apiVersion) {
    String docsGapicPath = docsGapicPath(apiVersion);
    return ImmutableList.of(
        String.format("%s/api", docsGapicPath), String.format("%s/types", docsGapicPath));
  }

  private String docsGapicPath(String apiVersion) {
    return String.format("gapic/%s", apiVersion.toLowerCase());
  }

  // Generates methods used as examples for the README.md file.
  // This currently generates a list of methods that have smoke test configuration. In the future,
  //  the example methods may be configured separately.
  private List<ApiMethodView> generateExampleMethods(
      ApiModel model, GapicProductConfig productConfig) {
    ImmutableList.Builder<ApiMethodView> exampleMethods = ImmutableList.builder();
    for (InterfaceModel apiInterface : model.getInterfaces()) {
      GapicInterfaceContext context = createContext(apiInterface, productConfig);
      if (context.getInterfaceConfig().getSmokeTestConfig() != null) {
        MethodModel method = context.getInterfaceConfig().getSmokeTestConfig().getMethod();
        FlatteningConfig flatteningGroup =
            testCaseTransformer.getSmokeTestFlatteningGroup(
                context.getMethodConfig(method), context.getInterfaceConfig().getSmokeTestConfig());
        GapicMethodContext flattenedMethodContext =
            context.asFlattenedMethodContext(method, flatteningGroup);
        exampleMethods.add(createExampleApiMethodView(flattenedMethodContext));
      }
    }
    return exampleMethods.build();
  }

  private OptionalArrayMethodView createExampleApiMethodView(GapicMethodContext context) {
    DynamicLangApiMethodTransformer apiMethodTransformer =
        new DynamicLangApiMethodTransformer(
            new PythonApiMethodParamTransformer(),
            new InitCodeTransformer(new PythonImportSectionTransformer()));

    return apiMethodTransformer.generateMethod(context);
  }

  /**
   * Computes all Python packages present under the given package name. For example, for input
   * "foo.bar.baz", returns ["foo", "foo.bar", "foo.bar.baz"].
   */
  private List<String> computePackages(String packageName) {
    List<String> packages = new ArrayList<>();
    List<String> parts = Lists.newArrayList(Splitter.on(".").split(packageName));
    for (int i = 0; i < parts.size(); i++) {
      packages.add(Joiner.on(".").join(parts.subList(0, i + 1)));
    }
    return packages;
  }

  private List<String> computeNamespacePackages(String packageName) {
    List<String> namespacePackages = new ArrayList<>();
    for (String subPackage : computePackages(packageName)) {
      if (isNamespacePackage(subPackage)) {
        namespacePackages.add(subPackage);
      }
    }
    return namespacePackages;
  }

  /** Set all packages to be namespace packages except for the version package (if present) */
  private boolean isNamespacePackage(String packageName) {
    // TODO: Provide a way for a library producer to manually specific the namespace packages.
    return GOOGLE_CLOUD_NAMESPACE_PACKAGES.contains(packageName);
  }

  /**
   * Determines which __init__.py files to generate given a list of Python packages. Each Python
   * package corresponds to exactly one __init__.py file, although the contents of that file depend
   * on whether the package is a namespace package.
   */
  private List<ViewModel> computeInitFiles(
      List<String> packages, SurfaceNamer namer, GapicProductConfig productConfig) {
    List<ViewModel> initFiles = new ArrayList<>();
    for (String packageName : packages) {
      final String template;
      if (isNamespacePackage(packageName)) {
        template = NAMESPACE_INIT_TEMPLATE_FILE;
      } else if (isVersionedDirectoryPackage(namer, packageName)) {
        continue;
      } else {
        template = INIT_TEMPLATE_FILE;
      }
      String outputPath =
          Paths.get(packageName.replace(".", File.separator)).resolve("__init__.py").toString();
      FileHeaderView fileHeader =
          fileHeaderTransformer.generateFileHeader(
              productConfig,
              ImportSectionView.newBuilder().build(),
              new PythonSurfaceNamer(productConfig.getPackageName()));
      initFiles.add(SimpleInitFileView.create(template, outputPath, fileHeader));
    }
    return initFiles;
  }

  private boolean isVersionedDirectoryPackage(SurfaceNamer namer, String packageName) {
    return namer.getVersionedDirectoryNamespace().equals(packageName);
  }

  private GapicInterfaceContext createContext(
      InterfaceModel apiInterface, GapicProductConfig productConfig) {
    return GapicInterfaceContext.create(
        apiInterface,
        productConfig,
        new ModelTypeTable(
            new PythonTypeTable(productConfig.getPackageName()),
            new PythonModelTypeNameConverter(productConfig.getPackageName())),
        new PythonSurfaceNamer(productConfig.getPackageName()),
        new DefaultFeatureConfig());
  }
}<|MERGE_RESOLUTION|>--- conflicted
+++ resolved
@@ -46,11 +46,7 @@
 import com.google.api.codegen.viewmodel.metadata.PackageDependencyView;
 import com.google.api.codegen.viewmodel.metadata.PackageMetadataView;
 import com.google.api.codegen.viewmodel.metadata.ReadmeMetadataView;
-<<<<<<< HEAD
-=======
 import com.google.api.codegen.viewmodel.metadata.SimpleInitFileView;
-import com.google.api.tools.framework.model.Model;
->>>>>>> f832cae1
 import com.google.common.base.Joiner;
 import com.google.common.base.Splitter;
 import com.google.common.collect.ImmutableList;
@@ -112,19 +108,12 @@
   public List<ViewModel> transform(final ApiModel model, final GapicProductConfig productConfig) {
     SurfaceNamer surfaceNamer = new PythonSurfaceNamer(productConfig.getPackageName());
     return ImmutableList.<ViewModel>builder()
-<<<<<<< HEAD
-        .addAll(computeInitFiles(computePackages(productConfig.getPackageName()), surfaceNamer))
+        .addAll(
+            computeInitFiles(
+                computePackages(productConfig.getPackageName()), surfaceNamer, productConfig))
         .addAll(generateTopLevelFiles(model, productConfig))
         .addAll(generateDocFiles(model, productConfig))
         .add(generateNoxFile(model, productConfig))
-=======
-        .addAll(
-            computeInitFiles(
-                computePackages(productConfig.getPackageName()), surfaceNamer, productConfig))
-        .addAll(generateTopLevelFiles(apiModel, productConfig))
-        .addAll(generateDocFiles(apiModel, productConfig))
-        .add(generateNoxFile(apiModel, productConfig))
->>>>>>> f832cae1
         .build();
   }
 
