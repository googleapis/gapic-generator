--- conflicted
+++ resolved
@@ -26,20 +26,7 @@
 
   public PhpPackageMetadataNamer(String packageName, String domainLayerLocation) {
     // Get the service name from the package name by removing the version suffix (if any).
-<<<<<<< HEAD
     this.serviceName = getApiNameFromPackageName(packageName);
-=======
-    List<String> names = Splitter.on("\\").splitToList(packageName);
-    if (names.size() < 2) {
-      this.serviceName = Name.upperCamel(packageName);
-    } else {
-      String serviceName = names.get(names.size() - 1);
-      if (serviceName.matches("V\\d+.*")) {
-        serviceName = names.get(names.size() - 2);
-      }
-      this.serviceName = Name.upperCamel(serviceName);
-    }
->>>>>>> 93b4cbba
     this.domainLayerLocation = domainLayerLocation;
   }
 
@@ -61,10 +48,10 @@
   public static Name getApiNameFromPackageName(String packageName) {
     List<String> names = Splitter.on("\\").splitToList(packageName);
     if (names.size() < 2) {
-      return Name.from(packageName);
+      return Name.upperCamel(packageName);
     } else {
       String serviceName = names.get(names.size() - 1);
-      if (serviceName.matches("V\\d+")) {
+      if (serviceName.matches("V\\d+.*")) {
         serviceName = names.get(names.size() - 2);
       }
       return Name.upperCamel(serviceName);
