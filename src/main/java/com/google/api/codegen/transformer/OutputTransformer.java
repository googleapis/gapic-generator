/* Copyright 2018 Google LLC
 *
 * Licensed under the Apache License, Version 2.0 (the "License");
 * you may not use this file except in compliance with the License.
 * You may obtain a copy of the License at
 *
 *      https://www.apache.org/licenses/LICENSE-2.0
 *
 * Unless required by applicable law or agreed to in writing, software
 * distributed under the License is distributed on an "AS IS" BASIS,
 * WITHOUT WARRANTIES OR CONDITIONS OF ANY KIND, either express or implied.
 * See the License for the specific language governing permissions and
 * limitations under the License.
 */
package com.google.api.codegen.transformer;

import com.google.api.codegen.OutputSpec;
import com.google.api.codegen.SampleValueSet;
import com.google.api.codegen.config.FieldModel;
import com.google.api.codegen.config.MethodModel;
import com.google.api.codegen.config.TypeModel;
import com.google.api.codegen.viewmodel.OutputView;
import com.google.api.codegen.viewmodel.OutputView.VariableView;
import com.google.common.base.Preconditions;
import com.google.common.collect.ImmutableList;
import java.util.Collections;
import java.util.List;

class OutputTransformer {
  private static final String RESPONSE_PLACEHOLDER = "$resp";

  static List<OutputSpec> defaultOutputSpecs(MethodModel method) {
    if (method.isOutputTypeEmpty()) {
      return Collections.emptyList();
    }
    return Collections.singletonList(
        OutputSpec.newBuilder().addPrint("%s").addPrint(RESPONSE_PLACEHOLDER).build());
  }

  static OutputView toView(OutputSpec config, MethodContext context, SampleValueSet valueSet) {
    Runnable once =
        new Runnable() {
          boolean ran;

          @Override
          public void run() {
            Preconditions.checkArgument(
                !ran,
                "%s:%s: only one field of OutputSpec may be set",
                context.getMethodModel().getSimpleName(),
                valueSet.getId());
            ran = true;
          }
        };

    OutputView view = null;
    if (config.hasLoop()) {
      once.run();
      throw new UnsupportedOperationException("loop not implemented yet");
    }
    if (config.getPrintCount() > 0) {
      once.run();
      view = printView(config.getPrintList(), context, valueSet);
    }

    return Preconditions.checkNotNull(
        view,
        "%s:%s: one field of OutputSpec must be set",
        context.getMethodModel().getSimpleName(),
        valueSet.getId());
  }

  private static OutputView.PrintView printView(
      List<String> config, MethodContext context, SampleValueSet valueSet) {
    Preconditions.checkArgument(
        !config.isEmpty(),
        "%s:%s: print spec cannot be empty",
        context.getMethodModel().getSimpleName(),
        valueSet.getId());

    return OutputView.PrintView.newBuilder()
        .format(context.getNamer().getPrintSpec(config.get(0)))
        .args(
            config
                .subList(1, config.size())
                .stream()
                .map(a -> accessor(a, context, valueSet))
                .collect(ImmutableList.toImmutableList()))
        .build();
  }

<<<<<<< HEAD
  private static VariableView accessor(
=======
  // accessor:
  //   identifier
  //   accessor '[' number ']'
  //   accessor '.' identifier
  private static OutputView.PrintArgView accessor(
>>>>>>> 7162b370
      String config, MethodContext context, SampleValueSet valueSet) {

<<<<<<< HEAD
    VariableView.Builder view = VariableView.newBuilder();
=======
    OutputView.PrintArgView.Builder view = OutputView.PrintArgView.newBuilder();

    int cursor = 0;
    int end = identifier(config, cursor);

    String baseIdentifier = config.substring(cursor, end);
>>>>>>> 7162b370
    TypeModel type;
    if (baseIdentifier.equals(RESPONSE_PLACEHOLDER)) {
      view.variable(context.getNamer().getSampleResponseVarName());
      type = context.getMethodModel().getOutputType();
    } else {
      throw new UnsupportedOperationException("local variable not implemented yet");
    }

    ImmutableList.Builder<String> accessors = ImmutableList.builder();
    while (end < config.length()) {
      if (config.charAt(end) == '.') {
        Preconditions.checkArgument(
            !type.isRepeated() && !type.isMap(),
            "%s:%s: %s is not scalar",
            context.getMethodModel().getSimpleName(),
            valueSet.getId(),
            config.substring(0, end));

        cursor = end + 1;
        end = identifier(config, cursor);

        String fieldName = config.substring(cursor, end);
        FieldModel field =
            Preconditions.checkNotNull(
                type.getField(fieldName),
                "%s:%s: type %s does not have field %s",
                context.getMethodModel().getSimpleName(),
                valueSet.getId(),
                type,
                fieldName);

        type = field.getType();
        accessors.add(context.getNamer().getFieldGetFunctionName(field));
      } else if (config.charAt(end) == '[') {
        Preconditions.checkArgument(
            type.isRepeated() && !type.isMap(),
            "%s:%s: %s is not a repeated field",
            context.getMethodModel().getSimpleName(),
            valueSet.getId(),
            config.substring(0, end));
        throw new UnsupportedOperationException("array indexing not supported yet");
      } else {
        throw new IllegalArgumentException(
            String.format("unexpected character: %c (%s)", config.charAt(end), config));
      }
    }
    return view.accessors(accessors.build()).build();
  }

  /** Returns the largest p such that s.substring(startsFrom, p) is an identifier. */
  private static int identifier(String s, int startFrom) {
    for (int p = startFrom; p < s.length(); p++) {
      char c = s.charAt(p);
      if (!Character.isLetterOrDigit(c) && c != '_' && c != '$') {
        return p;
      }
    }
    return s.length();
  }
}<|MERGE_RESOLUTION|>--- conflicted
+++ resolved
@@ -89,27 +89,19 @@
         .build();
   }
 
-<<<<<<< HEAD
-  private static VariableView accessor(
-=======
   // accessor:
   //   identifier
   //   accessor '[' number ']'
   //   accessor '.' identifier
-  private static OutputView.PrintArgView accessor(
->>>>>>> 7162b370
+  private static OutputView.VariableView accessor(
       String config, MethodContext context, SampleValueSet valueSet) {
 
-<<<<<<< HEAD
-    VariableView.Builder view = VariableView.newBuilder();
-=======
-    OutputView.PrintArgView.Builder view = OutputView.PrintArgView.newBuilder();
+    OutputView.VariableView.Builder view = OutputView.VariableView.newBuilder();
 
     int cursor = 0;
     int end = identifier(config, cursor);
 
     String baseIdentifier = config.substring(cursor, end);
->>>>>>> 7162b370
     TypeModel type;
     if (baseIdentifier.equals(RESPONSE_PLACEHOLDER)) {
       view.variable(context.getNamer().getSampleResponseVarName());
