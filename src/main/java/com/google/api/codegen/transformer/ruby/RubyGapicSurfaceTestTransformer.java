/* Copyright 2017 Google Inc
 *
 * Licensed under the Apache License, Version 2.0 (the "License");
 * you may not use this file except in compliance with the License.
 * You may obtain a copy of the License at
 *
 *      http://www.apache.org/licenses/LICENSE-2.0
 *
 * Unless required by applicable law or agreed to in writing, software
 * distributed under the License is distributed on an "AS IS" BASIS,
 * WITHOUT WARRANTIES OR CONDITIONS OF ANY KIND, either express or implied.
 * See the License for the specific language governing permissions and
 * limitations under the License.
 */
package com.google.api.codegen.transformer.ruby;

import com.google.api.codegen.InterfaceView;
import com.google.api.codegen.config.FieldConfig;
import com.google.api.codegen.config.FlatteningConfig;
import com.google.api.codegen.config.GapicMethodConfig;
import com.google.api.codegen.config.GapicProductConfig;
import com.google.api.codegen.gapic.GapicCodePathMapper;
import com.google.api.codegen.metacode.InitCodeContext;
import com.google.api.codegen.metacode.InitCodeContext.InitCodeOutputType;
import com.google.api.codegen.transformer.DynamicLangApiMethodTransformer;
import com.google.api.codegen.transformer.FileHeaderTransformer;
import com.google.api.codegen.transformer.GapicInterfaceContext;
import com.google.api.codegen.transformer.GapicMethodContext;
import com.google.api.codegen.transformer.InitCodeTransformer;
import com.google.api.codegen.transformer.ModelToViewTransformer;
import com.google.api.codegen.transformer.ModelTypeTable;
import com.google.api.codegen.transformer.SurfaceNamer;
import com.google.api.codegen.transformer.TestCaseTransformer;
import com.google.api.codegen.util.Name;
import com.google.api.codegen.util.SymbolTable;
import com.google.api.codegen.util.ruby.RubyTypeTable;
import com.google.api.codegen.util.testing.StandardValueProducer;
import com.google.api.codegen.util.testing.ValueProducer;
import com.google.api.codegen.viewmodel.ClientMethodType;
import com.google.api.codegen.viewmodel.FileHeaderView;
import com.google.api.codegen.viewmodel.ImportSectionView;
import com.google.api.codegen.viewmodel.InitCodeView;
import com.google.api.codegen.viewmodel.OptionalArrayMethodView;
import com.google.api.codegen.viewmodel.ViewModel;
import com.google.api.codegen.viewmodel.testing.ClientTestClassView;
import com.google.api.codegen.viewmodel.testing.ClientTestFileView;
import com.google.api.codegen.viewmodel.testing.MockServiceUsageView;
import com.google.api.codegen.viewmodel.testing.SmokeTestClassView;
import com.google.api.codegen.viewmodel.testing.TestCaseView;
import com.google.api.tools.framework.model.Interface;
import com.google.api.tools.framework.model.Method;
import com.google.api.tools.framework.model.Model;
import com.google.common.collect.ImmutableList;
import java.util.List;

/** A subclass of ModelToViewTransformer which translates model into API smoke tests in Ruby. */
public class RubyGapicSurfaceTestTransformer implements ModelToViewTransformer {
  private static String SMOKE_TEST_TEMPLATE_FILE = "ruby/smoke_test.snip";
  private static String UNIT_TEST_TEMPLATE_FILE = "ruby/test.snip";

  private final GapicCodePathMapper pathMapper;
  private final FileHeaderTransformer fileHeaderTransformer =
      new FileHeaderTransformer(new RubyImportSectionTransformer());
  private final RubyImportSectionTransformer importSectionTransformer =
      new RubyImportSectionTransformer();
  private final ValueProducer valueProducer = new StandardValueProducer();
  private final TestCaseTransformer testCaseTransformer = new TestCaseTransformer(valueProducer);

  public RubyGapicSurfaceTestTransformer(GapicCodePathMapper rubyPathMapper) {
    this.pathMapper = rubyPathMapper;
  }

  @Override
  public List<String> getTemplateFileNames() {
    return ImmutableList.of(SMOKE_TEST_TEMPLATE_FILE, UNIT_TEST_TEMPLATE_FILE);
  }

  @Override
  public List<ViewModel> transform(Model model, GapicProductConfig productConfig) {
    ImmutableList.Builder<ViewModel> views = ImmutableList.builder();
    views.addAll(createUnitTestViews(model, productConfig));
    views.addAll(createSmokeTestViews(model, productConfig));
    return views.build();
  }

  ///////////////////////////////////// Unit Test ///////////////////////////////////////

  private List<ClientTestFileView> createUnitTestViews(
      Model model, GapicProductConfig productConfig) {
    ImmutableList.Builder<ClientTestFileView> views = ImmutableList.builder();
    SurfaceNamer namer = new RubySurfaceNamer(productConfig.getPackageName());
    for (Interface apiInterface : new InterfaceView().getElementIterable(model)) {
      GapicInterfaceContext context = createContext(apiInterface, productConfig);
      String testClassName = namer.getUnitTestClassName(context.getInterfaceConfig());
      String outputPath = pathMapper.getOutputPath(context.getInterface(), productConfig);
      ImportSectionView importSection = importSectionTransformer.generateTestImportSection(context);
      views.add(
          ClientTestFileView.newBuilder()
              .templateFileName(UNIT_TEST_TEMPLATE_FILE)
              .outputPath(namer.getSourceFilePath(outputPath, testClassName))
              .testClass(createUnitTestClassView(context))
              .fileHeader(
                  fileHeaderTransformer.generateFileHeader(productConfig, importSection, namer))
              .build());
    }
    return views.build();
  }

  private ClientTestClassView createUnitTestClassView(GapicInterfaceContext context) {
    SurfaceNamer namer = context.getNamer();
    String apiSettingsClassName =
        namer.getNotImplementedString(
            "RubyGapicSurfaceTestTransformer.generateUnitTestClassView - apiSettingsClassName");
    String testClassName =
        namer.getNotImplementedString(
            "RubyGapicSurfaceTestTransformer.generateUnitTestClassView - name");

    return ClientTestClassView.newBuilder()
        .apiSettingsClassName(apiSettingsClassName)
        .apiClassName(namer.getFullyQualifiedApiWrapperClassName(context.getInterfaceConfig()))
        .name(testClassName)
        .testCases(createUnitTestCaseViews(context))
        .apiHasLongRunningMethods(context.getInterfaceConfig().hasLongRunningOperations())
        .mockServices(ImmutableList.<MockServiceUsageView>of())
        .build();
  }

  private List<TestCaseView> createUnitTestCaseViews(GapicInterfaceContext context) {
    ImmutableList.Builder<TestCaseView> testCases = ImmutableList.builder();
    List<Method> methods = getUnitTestedMethods(context);
    for (Method method : methods) {
      GapicMethodContext requestMethodContext =
          context.withNewTypeTable().asRequestMethodContext(method);
      GapicMethodConfig methodConfig = requestMethodContext.getMethodConfig();
      TestCaseView testCase =
          testCaseTransformer.createTestCaseView(
              requestMethodContext,
              new SymbolTable(),
              createUnitTestCaseInitCodeContext(context, method),
              getMethodType(methodConfig));
      testCases.add(testCase);
    }
    return testCases.build();
  }

  // TODO(landrito): Remove this function when all test types are supported.
  private List<Method> getUnitTestedMethods(GapicInterfaceContext context) {
    ImmutableList.Builder<Method> methods = ImmutableList.builder();
    for (Method method : context.getSupportedMethods()) {
      GapicMethodContext requestMethodContext = context.asRequestMethodContext(method);
      GapicMethodConfig methodConfig = requestMethodContext.getMethodConfig();
<<<<<<< HEAD
      if (methodConfig.isPageStreaming() || methodConfig.isLongRunningOperation()) {
=======
      if (methodConfig.isGrpcStreaming()) {
>>>>>>> f6df7a92
        continue;
      }
      methods.add(method);
    }
    return methods.build();
  }

  private InitCodeContext createUnitTestCaseInitCodeContext(
      GapicInterfaceContext context, Method method) {
    GapicMethodContext requestMethodContext = context.asRequestMethodContext(method);
    GapicMethodContext dynamicMethodContext = context.asDynamicMethodContext(method);
    GapicMethodConfig methodConfig = requestMethodContext.getMethodConfig();
    Iterable<FieldConfig> fieldConfigs = methodConfig.getRequiredFieldConfigs();

    InitCodeOutputType outputType =
        methodConfig.isGrpcStreaming()
            ? InitCodeOutputType.SingleObject
            : InitCodeOutputType.FieldList;

    return InitCodeContext.newBuilder()
        .initObjectType(method.getInputType())
        .suggestedName(Name.from("request"))
        .initFieldConfigStrings(methodConfig.getSampleCodeInitFields())
        .initValueConfigMap(InitCodeTransformer.createCollectionMap(dynamicMethodContext))
        .initFields(FieldConfig.toFieldIterable(fieldConfigs))
        .outputType(outputType)
        .fieldConfigMap(FieldConfig.toFieldConfigMap(fieldConfigs))
        .build();
  }

  private ClientMethodType getMethodType(GapicMethodConfig config) {
    ClientMethodType clientMethodType = ClientMethodType.RequestObjectMethod;
    if (config.isPageStreaming()) {
      clientMethodType = ClientMethodType.PagedRequestObjectMethod;
    } else if (config.isGrpcStreaming()) {
      clientMethodType = ClientMethodType.AsyncRequestObjectMethod;
    } else if (config.isLongRunningOperation()) {
      clientMethodType = ClientMethodType.OperationCallableMethod;
    }
    return clientMethodType;
  }

  ///////////////////////////////////// Smoke Test ///////////////////////////////////////

  private List<ViewModel> createSmokeTestViews(Model model, GapicProductConfig productConfig) {
    ImmutableList.Builder<ViewModel> views = ImmutableList.builder();
    for (Interface apiInterface : new InterfaceView().getElementIterable(model)) {
      GapicInterfaceContext context = createContext(apiInterface, productConfig);
      if (context.getInterfaceConfig().getSmokeTestConfig() != null) {
        views.add(createSmokeTestClassView(context));
      }
    }
    return views.build();
  }

  private SmokeTestClassView createSmokeTestClassView(GapicInterfaceContext context) {
    String outputPath =
        pathMapper.getOutputPath(context.getInterface(), context.getProductConfig());
    SurfaceNamer namer = context.getNamer();
    String name = namer.getSmokeTestClassName(context.getInterfaceConfig());

    Method method = context.getInterfaceConfig().getSmokeTestConfig().getMethod();
    FlatteningConfig flatteningGroup =
        testCaseTransformer.getSmokeTestFlatteningGroup(
            context.getMethodConfig(method), context.getInterfaceConfig().getSmokeTestConfig());
    GapicMethodContext flattenedMethodContext =
        context.asFlattenedMethodContext(method, flatteningGroup);

    SmokeTestClassView.Builder testClass = SmokeTestClassView.newBuilder();
    // TODO: we need to remove testCaseView after we switch to use apiMethodView for smoke test
    // testCaseView not in use by Ruby for smoke test.
    TestCaseView testCaseView = testCaseTransformer.createSmokeTestCaseView(flattenedMethodContext);
    OptionalArrayMethodView apiMethodView =
        createSmokeTestCaseApiMethodView(flattenedMethodContext);

    testClass.apiSettingsClassName(namer.getApiSettingsClassName(context.getInterfaceConfig()));
    testClass.apiClassName(namer.getApiWrapperClassName(context.getInterfaceConfig()));
    testClass.name(name);
    testClass.outputPath(namer.getSourceFilePath(outputPath, name));
    testClass.templateFileName(SMOKE_TEST_TEMPLATE_FILE);
    testClass.apiMethod(apiMethodView);
    testClass.method(testCaseView);
    testClass.requireProjectId(
        testCaseTransformer.requireProjectIdInSmokeTest(
            apiMethodView.initCode(), context.getNamer()));

    FileHeaderView fileHeader = fileHeaderTransformer.generateFileHeader(context);
    testClass.fileHeader(fileHeader);

    return testClass.build();
  }

  private OptionalArrayMethodView createSmokeTestCaseApiMethodView(GapicMethodContext context) {
    OptionalArrayMethodView initialApiMethodView =
        new DynamicLangApiMethodTransformer(new RubyApiMethodParamTransformer())
            .generateMethod(context);

    OptionalArrayMethodView.Builder apiMethodView = initialApiMethodView.toBuilder();

    InitCodeTransformer initCodeTransformer = new InitCodeTransformer();
    InitCodeView initCodeView =
        initCodeTransformer.generateInitCode(
            context, testCaseTransformer.createSmokeTestInitContext(context));
    apiMethodView.initCode(initCodeView);

    return apiMethodView.build();
  }

  /////////////////////////////////// General Helpers //////////////////////////////////////

  private GapicInterfaceContext createContext(
      Interface apiInterface, GapicProductConfig productConfig) {
    return GapicInterfaceContext.create(
        apiInterface,
        productConfig,
        new ModelTypeTable(
            new RubyTypeTable(productConfig.getPackageName()),
            new RubyModelTypeNameConverter(productConfig.getPackageName())),
        new RubySurfaceNamer(productConfig.getPackageName()),
        new RubyFeatureConfig());
  }
}<|MERGE_RESOLUTION|>--- conflicted
+++ resolved
@@ -127,8 +127,7 @@
 
   private List<TestCaseView> createUnitTestCaseViews(GapicInterfaceContext context) {
     ImmutableList.Builder<TestCaseView> testCases = ImmutableList.builder();
-    List<Method> methods = getUnitTestedMethods(context);
-    for (Method method : methods) {
+    for (Method method : context.getSupportedMethods()) {
       GapicMethodContext requestMethodContext =
           context.withNewTypeTable().asRequestMethodContext(method);
       GapicMethodConfig methodConfig = requestMethodContext.getMethodConfig();
@@ -143,24 +142,6 @@
     return testCases.build();
   }
 
-  // TODO(landrito): Remove this function when all test types are supported.
-  private List<Method> getUnitTestedMethods(GapicInterfaceContext context) {
-    ImmutableList.Builder<Method> methods = ImmutableList.builder();
-    for (Method method : context.getSupportedMethods()) {
-      GapicMethodContext requestMethodContext = context.asRequestMethodContext(method);
-      GapicMethodConfig methodConfig = requestMethodContext.getMethodConfig();
-<<<<<<< HEAD
-      if (methodConfig.isPageStreaming() || methodConfig.isLongRunningOperation()) {
-=======
-      if (methodConfig.isGrpcStreaming()) {
->>>>>>> f6df7a92
-        continue;
-      }
-      methods.add(method);
-    }
-    return methods.build();
-  }
-
   private InitCodeContext createUnitTestCaseInitCodeContext(
       GapicInterfaceContext context, Method method) {
     GapicMethodContext requestMethodContext = context.asRequestMethodContext(method);
