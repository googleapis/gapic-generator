/* Copyright 2016 Google Inc
 *
 * Licensed under the Apache License, Version 2.0 (the "License");
 * you may not use this file except in compliance with the License.
 * You may obtain a copy of the License at
 *
 *      http://www.apache.org/licenses/LICENSE-2.0
 *
 * Unless required by applicable law or agreed to in writing, software
 * distributed under the License is distributed on an "AS IS" BASIS,
 * WITHOUT WARRANTIES OR CONDITIONS OF ANY KIND, either express or implied.
 * See the License for the specific language governing permissions and
 * limitations under the License.
 */
package com.google.api.codegen.transformer.csharp;

import com.google.api.codegen.InterfaceView;
import com.google.api.codegen.config.FieldConfig;
import com.google.api.codegen.config.FlatteningConfig;
import com.google.api.codegen.config.GapicProductConfig;
<<<<<<< HEAD
import com.google.api.codegen.config.MethodModel;
=======
import com.google.api.codegen.config.MethodConfig;
>>>>>>> 4aded504
import com.google.api.codegen.config.PageStreamingConfig;
import com.google.api.codegen.gapic.GapicCodePathMapper;
import com.google.api.codegen.transformer.FileHeaderTransformer;
import com.google.api.codegen.transformer.GapicInterfaceContext;
import com.google.api.codegen.transformer.GapicMethodContext;
import com.google.api.codegen.transformer.ModelToViewTransformer;
import com.google.api.codegen.transformer.ModelTypeTable;
import com.google.api.codegen.transformer.ParamWithSimpleDoc;
import com.google.api.codegen.transformer.StandardImportSectionTransformer;
import com.google.api.codegen.transformer.StaticLangApiMethodTransformer;
import com.google.api.codegen.transformer.SurfaceNamer;
import com.google.api.codegen.util.csharp.CSharpTypeTable;
import com.google.api.codegen.viewmodel.ClientMethodType;
import com.google.api.codegen.viewmodel.SnippetsFileView;
import com.google.api.codegen.viewmodel.StaticLangApiMethodSnippetView;
import com.google.api.codegen.viewmodel.StaticLangApiMethodView;
import com.google.api.codegen.viewmodel.ViewModel;
import com.google.api.tools.framework.model.Interface;
import com.google.api.tools.framework.model.Model;
import com.google.common.collect.ImmutableList;
import java.io.File;
import java.util.ArrayList;
import java.util.Arrays;
import java.util.Collections;
import java.util.List;

public class CSharpGapicSnippetsTransformer implements ModelToViewTransformer {

  private static final String SNIPPETS_TEMPLATE_FILENAME = "csharp/gapic_snippets.snip";

  private final GapicCodePathMapper pathMapper;
  private final FileHeaderTransformer fileHeaderTransformer =
      new FileHeaderTransformer(new StandardImportSectionTransformer());
  private final StaticLangApiMethodTransformer apiMethodTransformer =
      new CSharpApiMethodTransformer();
  private final CSharpCommonTransformer csharpCommonTransformer = new CSharpCommonTransformer();

  public CSharpGapicSnippetsTransformer(GapicCodePathMapper pathMapper) {
    this.pathMapper = pathMapper;
  }

  @Override
  public List<ViewModel> transform(Model model, GapicProductConfig productConfig) {
    List<ViewModel> surfaceDocs = new ArrayList<>();
    SurfaceNamer namer = new CSharpSurfaceNamer(productConfig.getPackageName());

    for (Interface apiInterface : new InterfaceView().getElementIterable(model)) {
      GapicInterfaceContext context =
          GapicInterfaceContext.create(
              apiInterface,
              productConfig,
              createTypeTable(namer.getExamplePackageName()),
              namer,
              new CSharpFeatureConfig());
      csharpCommonTransformer.addCommonImports(context);
      context.getModelTypeTable().saveNicknameFor("Google.Protobuf.Bytestring");
      context.getModelTypeTable().saveNicknameFor("System.Linq.__import__");
      SnippetsFileView snippets = generateSnippets(context);
      surfaceDocs.add(snippets);
    }

    return surfaceDocs;
  }

  @Override
  public List<String> getTemplateFileNames() {
    return Arrays.asList(SNIPPETS_TEMPLATE_FILENAME);
  }

  private ModelTypeTable createTypeTable(String implicitPackageName) {
    return new ModelTypeTable(
        new CSharpTypeTable(implicitPackageName),
        new CSharpModelTypeNameConverter(implicitPackageName));
  }

  private SnippetsFileView generateSnippets(GapicInterfaceContext context) {
    SurfaceNamer namer = context.getNamer();
    String name = namer.getApiSnippetsClassName(context.getInterface());
    SnippetsFileView.Builder snippetsBuilder = SnippetsFileView.newBuilder();

    snippetsBuilder.templateFileName(SNIPPETS_TEMPLATE_FILENAME);
    String outputPath =
        pathMapper.getOutputPath(context.getInterface(), context.getProductConfig());
    snippetsBuilder.outputPath(
        outputPath + File.separator + name.replace("Generated", "") + ".g.cs");
    snippetsBuilder.name(name);
    snippetsBuilder.snippetMethods(generateMethods(context));

    // must be done as the last step to catch all imports
    snippetsBuilder.fileHeader(fileHeaderTransformer.generateFileHeader(context));

    return snippetsBuilder.build();
  }

  private List<StaticLangApiMethodSnippetView> generateMethods(GapicInterfaceContext context) {
    List<StaticLangApiMethodSnippetView> methods = new ArrayList<>();

<<<<<<< HEAD
    for (MethodModel method : csharpCommonTransformer.getSupportedMethods(context)) {
      GapicMethodConfig methodConfig = (GapicMethodConfig) context.getMethodConfig(method);
      GapicMethodContext methodContext =
          (GapicMethodContext) context.asRequestMethodContext(method);
=======
    for (Method method : csharpCommonTransformer.getSupportedMethods(context)) {
      MethodConfig methodConfig = context.getMethodConfig(method);
      GapicMethodContext methodContext = context.asRequestMethodContext(method);
>>>>>>> 4aded504
      if (methodConfig.isGrpcStreaming()) {
        methods.add(generateGrpcStreamingRequestMethod(methodContext));
      } else if (methodConfig.isLongRunningOperation()) {
        if (methodConfig.isFlattening()) {
          ImmutableList<FlatteningConfig> flatteningGroups = methodConfig.getFlatteningConfigs();
          boolean requiresNameSuffix = flatteningGroups.size() > 1;
          for (int i = 0; i < flatteningGroups.size(); i++) {
            FlatteningConfig flatteningGroup = flatteningGroups.get(i);
            String nameSuffix = requiresNameSuffix ? Integer.toString(i + 1) : "";
            GapicMethodContext methodContextFlat =
                context.asFlattenedMethodContext(methodContext.getMethodModel(), flatteningGroup);
            methods.add(generateOperationFlattenedAsyncMethod(methodContextFlat, nameSuffix));
            methods.add(generateOperationFlattenedMethod(methodContextFlat, nameSuffix));
          }
        }
        methods.add(generateOperationRequestAsyncMethod(methodContext));
        methods.add(generateOperationRequestMethod(methodContext));
      } else if (methodConfig.isPageStreaming()) {
        if (methodConfig.isFlattening()) {
          ImmutableList<FlatteningConfig> flatteningGroups = methodConfig.getFlatteningConfigs();
          boolean requiresNameSuffix = flatteningGroups.size() > 1;
          for (int i = 0; i < flatteningGroups.size(); i++) {
            FlatteningConfig flatteningGroup = flatteningGroups.get(i);
            String nameSuffix = requiresNameSuffix ? Integer.toString(i + 1) : "";
            GapicMethodContext methodContextFlat =
                context.asFlattenedMethodContext(methodContext.getMethodModel(), flatteningGroup);
            methods.add(generatePagedFlattenedAsyncMethod(methodContextFlat, nameSuffix));
            methods.add(generatePagedFlattenedMethod(methodContextFlat, nameSuffix));
          }
        }
        methods.add(generatePagedRequestAsyncMethod(methodContext));
        methods.add(generatePagedRequestMethod(methodContext));
      } else {
        if (methodConfig.isFlattening()) {
          ImmutableList<FlatteningConfig> flatteningGroups = methodConfig.getFlatteningConfigs();
          boolean requiresNameSuffix = flatteningGroups.size() > 1;
          for (int i = 0; i < flatteningGroups.size(); i++) {
            FlatteningConfig flatteningGroup = flatteningGroups.get(i);
            String nameSuffix = requiresNameSuffix ? Integer.toString(i + 1) : "";
            GapicMethodContext methodContextFlat =
                context.asFlattenedMethodContext(methodContext.getMethodModel(), flatteningGroup);
            methods.add(generateFlattenedAsyncMethod(methodContextFlat, nameSuffix));
            methods.add(generateFlattenedMethod(methodContextFlat, nameSuffix));
          }
        }
        methods.add(generateRequestAsyncMethod(methodContext));
        methods.add(generateRequestMethod(methodContext));
      }
    }

    return methods;
  }

  private StaticLangApiMethodSnippetView generateGrpcStreamingRequestMethod(
      GapicMethodContext methodContext) {
    SurfaceNamer namer = methodContext.getNamer();
    StaticLangApiMethodView method =
        apiMethodTransformer.generateGrpcStreamingRequestObjectMethod(methodContext);
    String callerResponseTypeName = method.name() + "Stream";
    return StaticLangApiMethodSnippetView.newBuilder()
        .method(method)
        .snippetMethodName(method.name())
        .callerResponseTypeName(callerResponseTypeName)
        .apiClassName(namer.getApiWrapperClassName(methodContext.getInterfaceConfig()))
        .apiVariableName(method.apiVariableName())
        .build();
  }

  private StaticLangApiMethodSnippetView generateOperationFlattenedAsyncMethod(
      GapicMethodContext methodContext, String suffix) {
    SurfaceNamer namer = methodContext.getNamer();
    StaticLangApiMethodView method =
        apiMethodTransformer.generateAsyncOperationFlattenedMethod(
            methodContext,
            Collections.<ParamWithSimpleDoc>emptyList(),
            ClientMethodType.AsyncOperationFlattenedMethod,
            true);
    String callerResponseTypeName = method.operationMethod().clientReturnTypeName();
    return StaticLangApiMethodSnippetView.newBuilder()
        .method(method)
        .snippetMethodName(method.name() + suffix)
        .callerResponseTypeName(callerResponseTypeName)
        .apiClassName(namer.getApiWrapperClassName(methodContext.getInterfaceConfig()))
        .apiVariableName(method.apiVariableName())
        .build();
  }

  private StaticLangApiMethodSnippetView generateOperationFlattenedMethod(
      GapicMethodContext methodContext, String suffix) {
    SurfaceNamer namer = methodContext.getNamer();
    StaticLangApiMethodView method =
        apiMethodTransformer.generateOperationFlattenedMethod(
            methodContext, Collections.<ParamWithSimpleDoc>emptyList());
    String callerResponseTypeName = method.operationMethod().clientReturnTypeName();
    return StaticLangApiMethodSnippetView.newBuilder()
        .method(method)
        .snippetMethodName(method.name() + suffix)
        .callerResponseTypeName(callerResponseTypeName)
        .apiClassName(namer.getApiWrapperClassName(methodContext.getInterfaceConfig()))
        .apiVariableName(method.apiVariableName())
        .build();
  }

  private StaticLangApiMethodSnippetView generateOperationRequestAsyncMethod(
      GapicMethodContext methodContext) {
    SurfaceNamer namer = methodContext.getNamer();
    StaticLangApiMethodView method =
        apiMethodTransformer.generateAsyncOperationRequestObjectMethod(
            methodContext, Collections.<ParamWithSimpleDoc>emptyList(), true);
    String callerResponseTypeName = method.operationMethod().clientReturnTypeName();
    return StaticLangApiMethodSnippetView.newBuilder()
        .method(method)
        .snippetMethodName(method.name() + "_RequestObject")
        .callerResponseTypeName(callerResponseTypeName)
        .apiClassName(namer.getApiWrapperClassName(methodContext.getInterfaceConfig()))
        .apiVariableName(method.apiVariableName())
        .build();
  }

  private StaticLangApiMethodSnippetView generateOperationRequestMethod(
      GapicMethodContext methodContext) {
    SurfaceNamer namer = methodContext.getNamer();
    StaticLangApiMethodView method =
        apiMethodTransformer.generateOperationRequestObjectMethod(methodContext);
    String callerResponseTypeName = method.operationMethod().clientReturnTypeName();
    return StaticLangApiMethodSnippetView.newBuilder()
        .method(method)
        .snippetMethodName(method.name() + "_RequestObject")
        .callerResponseTypeName(callerResponseTypeName)
        .apiClassName(namer.getApiWrapperClassName(methodContext.getInterfaceConfig()))
        .apiVariableName(method.apiVariableName())
        .build();
  }

  private StaticLangApiMethodSnippetView generatePagedFlattenedAsyncMethod(
      GapicMethodContext methodContext, String suffix) {
    StaticLangApiMethodView method =
        apiMethodTransformer.generatePagedFlattenedAsyncMethod(
            methodContext, csharpCommonTransformer.pagedMethodAdditionalParams());
    SurfaceNamer namer = methodContext.getNamer();
    PageStreamingConfig pageStreaming = methodContext.getMethodConfig().getPageStreaming();
    FieldConfig resourceFieldConfig = pageStreaming.getResourcesFieldConfig();
    String callerResponseTypeName =
        namer.getAndSaveCallerAsyncPagedResponseTypeName(methodContext, resourceFieldConfig);
    return StaticLangApiMethodSnippetView.newBuilder()
        .method(method)
        .snippetMethodName(method.name() + suffix)
        .callerResponseTypeName(callerResponseTypeName)
        .apiClassName(namer.getApiWrapperClassName(methodContext.getInterfaceConfig()))
        .apiVariableName(method.apiVariableName())
        .build();
  }

  private StaticLangApiMethodSnippetView generatePagedFlattenedMethod(
      GapicMethodContext methodContext, String suffix) {
    StaticLangApiMethodView method =
        apiMethodTransformer.generatePagedFlattenedMethod(
            methodContext, csharpCommonTransformer.pagedMethodAdditionalParams());
    SurfaceNamer namer = methodContext.getNamer();
    PageStreamingConfig pageStreaming = methodContext.getMethodConfig().getPageStreaming();
    FieldConfig resourceFieldConfig = pageStreaming.getResourcesFieldConfig();
    String callerResponseTypeName =
        namer.getAndSaveCallerPagedResponseTypeName(methodContext, resourceFieldConfig);
    return StaticLangApiMethodSnippetView.newBuilder()
        .method(method)
        .snippetMethodName(method.name() + suffix)
        .callerResponseTypeName(callerResponseTypeName)
        .apiClassName(namer.getApiWrapperClassName(methodContext.getInterfaceConfig()))
        .apiVariableName(method.apiVariableName())
        .build();
  }

  private StaticLangApiMethodSnippetView generatePagedRequestAsyncMethod(
      GapicMethodContext methodContext) {
    StaticLangApiMethodView method =
        apiMethodTransformer.generatePagedRequestObjectAsyncMethod(
            methodContext, csharpCommonTransformer.pagedMethodAdditionalParams());
    SurfaceNamer namer = methodContext.getNamer();
    PageStreamingConfig pageStreaming = methodContext.getMethodConfig().getPageStreaming();
    FieldConfig resourceFieldConfig = pageStreaming.getResourcesFieldConfig();
    String callerResponseTypeName =
        namer.getAndSaveCallerAsyncPagedResponseTypeName(methodContext, resourceFieldConfig);
    return StaticLangApiMethodSnippetView.newBuilder()
        .method(method)
        .snippetMethodName(method.name() + "_RequestObject")
        .callerResponseTypeName(callerResponseTypeName)
        .apiClassName(namer.getApiWrapperClassName(methodContext.getInterfaceConfig()))
        .apiVariableName(method.apiVariableName())
        .build();
  }

  private StaticLangApiMethodSnippetView generatePagedRequestMethod(
      GapicMethodContext methodContext) {
    StaticLangApiMethodView method =
        apiMethodTransformer.generatePagedRequestObjectMethod(
            methodContext, csharpCommonTransformer.pagedMethodAdditionalParams());
    SurfaceNamer namer = methodContext.getNamer();
    PageStreamingConfig pageStreaming = methodContext.getMethodConfig().getPageStreaming();
    FieldConfig resourceFieldConfig = pageStreaming.getResourcesFieldConfig();
    String callerResponseTypeName =
        namer.getAndSaveCallerPagedResponseTypeName(methodContext, resourceFieldConfig);
    return StaticLangApiMethodSnippetView.newBuilder()
        .method(method)
        .snippetMethodName(method.name() + "_RequestObject")
        .callerResponseTypeName(callerResponseTypeName)
        .apiClassName(namer.getApiWrapperClassName(methodContext.getInterfaceConfig()))
        .apiVariableName(method.apiVariableName())
        .build();
  }

  private StaticLangApiMethodSnippetView generateFlattenedAsyncMethod(
      GapicMethodContext methodContext, String suffix) {
    StaticLangApiMethodView method =
        apiMethodTransformer.generateFlattenedAsyncMethod(
            methodContext, ClientMethodType.FlattenedAsyncCallSettingsMethod);
    SurfaceNamer namer = methodContext.getNamer();
    String callerResponseTypeName =
        methodContext
            .getTypeTable()
            .getAndSaveNicknameFor(
                namer.getStaticLangCallerAsyncReturnTypeName(
                    methodContext.getMethodModel(), methodContext.getMethodConfig()));
    return StaticLangApiMethodSnippetView.newBuilder()
        .method(method)
        .snippetMethodName(method.name() + suffix)
        .callerResponseTypeName(callerResponseTypeName)
        .apiClassName(namer.getApiWrapperClassName(methodContext.getInterfaceConfig()))
        .apiVariableName(method.apiVariableName())
        .build();
  }

  private StaticLangApiMethodSnippetView generateFlattenedMethod(
      GapicMethodContext methodContext, String suffix) {
    StaticLangApiMethodView method = apiMethodTransformer.generateFlattenedMethod(methodContext);
    SurfaceNamer namer = methodContext.getNamer();
    String callerResponseTypeName =
        methodContext
            .getTypeTable()
            .getAndSaveNicknameFor(
                namer.getStaticLangCallerReturnTypeName(
                    methodContext.getMethodModel(), methodContext.getMethodConfig()));
    return StaticLangApiMethodSnippetView.newBuilder()
        .method(method)
        .snippetMethodName(method.name() + suffix)
        .callerResponseTypeName(callerResponseTypeName)
        .apiClassName(namer.getApiWrapperClassName(methodContext.getInterfaceConfig()))
        .apiVariableName(method.apiVariableName())
        .build();
  }

  private StaticLangApiMethodSnippetView generateRequestMethod(GapicMethodContext methodContext) {
    SurfaceNamer namer = methodContext.getNamer();
    StaticLangApiMethodView method =
        apiMethodTransformer.generateRequestObjectMethod(methodContext);
    String callerResponseTypeName =
        methodContext
            .getTypeTable()
            .getAndSaveNicknameFor(
                namer.getStaticLangCallerAsyncReturnTypeName(
                    methodContext.getMethodModel(), methodContext.getMethodConfig()));
    return StaticLangApiMethodSnippetView.newBuilder()
        .method(method)
        .snippetMethodName(method.name() + "_RequestObject")
        .callerResponseTypeName(callerResponseTypeName)
        .apiClassName(namer.getApiWrapperClassName(methodContext.getInterfaceConfig()))
        .apiVariableName(method.apiVariableName())
        .build();
  }

  private StaticLangApiMethodSnippetView generateRequestAsyncMethod(
      GapicMethodContext methodContext) {
    SurfaceNamer namer = methodContext.getNamer();
    StaticLangApiMethodView method =
        apiMethodTransformer.generateRequestObjectAsyncMethod(methodContext);
    String callerResponseTypeName =
        methodContext
            .getTypeTable()
            .getAndSaveNicknameFor(
                namer.getStaticLangCallerAsyncReturnTypeName(
                    methodContext.getMethodModel(), methodContext.getMethodConfig()));
    return StaticLangApiMethodSnippetView.newBuilder()
        .method(method)
        .snippetMethodName(method.name() + "_RequestObject")
        .callerResponseTypeName(callerResponseTypeName)
        .apiClassName(namer.getApiWrapperClassName(methodContext.getInterfaceConfig()))
        .apiVariableName(method.apiVariableName())
        .build();
  }
}<|MERGE_RESOLUTION|>--- conflicted
+++ resolved
@@ -18,16 +18,14 @@
 import com.google.api.codegen.config.FieldConfig;
 import com.google.api.codegen.config.FlatteningConfig;
 import com.google.api.codegen.config.GapicProductConfig;
-<<<<<<< HEAD
+import com.google.api.codegen.config.MethodConfig;
 import com.google.api.codegen.config.MethodModel;
-=======
-import com.google.api.codegen.config.MethodConfig;
->>>>>>> 4aded504
 import com.google.api.codegen.config.PageStreamingConfig;
 import com.google.api.codegen.gapic.GapicCodePathMapper;
 import com.google.api.codegen.transformer.FileHeaderTransformer;
 import com.google.api.codegen.transformer.GapicInterfaceContext;
-import com.google.api.codegen.transformer.GapicMethodContext;
+import com.google.api.codegen.transformer.InterfaceContext;
+import com.google.api.codegen.transformer.MethodContext;
 import com.google.api.codegen.transformer.ModelToViewTransformer;
 import com.google.api.codegen.transformer.ModelTypeTable;
 import com.google.api.codegen.transformer.ParamWithSimpleDoc;
@@ -105,7 +103,7 @@
 
     snippetsBuilder.templateFileName(SNIPPETS_TEMPLATE_FILENAME);
     String outputPath =
-        pathMapper.getOutputPath(context.getInterface(), context.getProductConfig());
+        pathMapper.getOutputPath(context.getInterface().getFullName(), context.getProductConfig());
     snippetsBuilder.outputPath(
         outputPath + File.separator + name.replace("Generated", "") + ".g.cs");
     snippetsBuilder.name(name);
@@ -117,19 +115,12 @@
     return snippetsBuilder.build();
   }
 
-  private List<StaticLangApiMethodSnippetView> generateMethods(GapicInterfaceContext context) {
+  private List<StaticLangApiMethodSnippetView> generateMethods(InterfaceContext context) {
     List<StaticLangApiMethodSnippetView> methods = new ArrayList<>();
 
-<<<<<<< HEAD
     for (MethodModel method : csharpCommonTransformer.getSupportedMethods(context)) {
-      GapicMethodConfig methodConfig = (GapicMethodConfig) context.getMethodConfig(method);
-      GapicMethodContext methodContext =
-          (GapicMethodContext) context.asRequestMethodContext(method);
-=======
-    for (Method method : csharpCommonTransformer.getSupportedMethods(context)) {
       MethodConfig methodConfig = context.getMethodConfig(method);
-      GapicMethodContext methodContext = context.asRequestMethodContext(method);
->>>>>>> 4aded504
+      MethodContext methodContext = context.asRequestMethodContext(method);
       if (methodConfig.isGrpcStreaming()) {
         methods.add(generateGrpcStreamingRequestMethod(methodContext));
       } else if (methodConfig.isLongRunningOperation()) {
@@ -139,7 +130,7 @@
           for (int i = 0; i < flatteningGroups.size(); i++) {
             FlatteningConfig flatteningGroup = flatteningGroups.get(i);
             String nameSuffix = requiresNameSuffix ? Integer.toString(i + 1) : "";
-            GapicMethodContext methodContextFlat =
+            MethodContext methodContextFlat =
                 context.asFlattenedMethodContext(methodContext.getMethodModel(), flatteningGroup);
             methods.add(generateOperationFlattenedAsyncMethod(methodContextFlat, nameSuffix));
             methods.add(generateOperationFlattenedMethod(methodContextFlat, nameSuffix));
@@ -154,7 +145,7 @@
           for (int i = 0; i < flatteningGroups.size(); i++) {
             FlatteningConfig flatteningGroup = flatteningGroups.get(i);
             String nameSuffix = requiresNameSuffix ? Integer.toString(i + 1) : "";
-            GapicMethodContext methodContextFlat =
+            MethodContext methodContextFlat =
                 context.asFlattenedMethodContext(methodContext.getMethodModel(), flatteningGroup);
             methods.add(generatePagedFlattenedAsyncMethod(methodContextFlat, nameSuffix));
             methods.add(generatePagedFlattenedMethod(methodContextFlat, nameSuffix));
@@ -169,7 +160,7 @@
           for (int i = 0; i < flatteningGroups.size(); i++) {
             FlatteningConfig flatteningGroup = flatteningGroups.get(i);
             String nameSuffix = requiresNameSuffix ? Integer.toString(i + 1) : "";
-            GapicMethodContext methodContextFlat =
+            MethodContext methodContextFlat =
                 context.asFlattenedMethodContext(methodContext.getMethodModel(), flatteningGroup);
             methods.add(generateFlattenedAsyncMethod(methodContextFlat, nameSuffix));
             methods.add(generateFlattenedMethod(methodContextFlat, nameSuffix));
@@ -184,7 +175,7 @@
   }
 
   private StaticLangApiMethodSnippetView generateGrpcStreamingRequestMethod(
-      GapicMethodContext methodContext) {
+      MethodContext methodContext) {
     SurfaceNamer namer = methodContext.getNamer();
     StaticLangApiMethodView method =
         apiMethodTransformer.generateGrpcStreamingRequestObjectMethod(methodContext);
@@ -199,7 +190,7 @@
   }
 
   private StaticLangApiMethodSnippetView generateOperationFlattenedAsyncMethod(
-      GapicMethodContext methodContext, String suffix) {
+      MethodContext methodContext, String suffix) {
     SurfaceNamer namer = methodContext.getNamer();
     StaticLangApiMethodView method =
         apiMethodTransformer.generateAsyncOperationFlattenedMethod(
@@ -218,7 +209,7 @@
   }
 
   private StaticLangApiMethodSnippetView generateOperationFlattenedMethod(
-      GapicMethodContext methodContext, String suffix) {
+      MethodContext methodContext, String suffix) {
     SurfaceNamer namer = methodContext.getNamer();
     StaticLangApiMethodView method =
         apiMethodTransformer.generateOperationFlattenedMethod(
@@ -234,7 +225,7 @@
   }
 
   private StaticLangApiMethodSnippetView generateOperationRequestAsyncMethod(
-      GapicMethodContext methodContext) {
+      MethodContext methodContext) {
     SurfaceNamer namer = methodContext.getNamer();
     StaticLangApiMethodView method =
         apiMethodTransformer.generateAsyncOperationRequestObjectMethod(
@@ -250,7 +241,7 @@
   }
 
   private StaticLangApiMethodSnippetView generateOperationRequestMethod(
-      GapicMethodContext methodContext) {
+      MethodContext methodContext) {
     SurfaceNamer namer = methodContext.getNamer();
     StaticLangApiMethodView method =
         apiMethodTransformer.generateOperationRequestObjectMethod(methodContext);
@@ -265,7 +256,7 @@
   }
 
   private StaticLangApiMethodSnippetView generatePagedFlattenedAsyncMethod(
-      GapicMethodContext methodContext, String suffix) {
+      MethodContext methodContext, String suffix) {
     StaticLangApiMethodView method =
         apiMethodTransformer.generatePagedFlattenedAsyncMethod(
             methodContext, csharpCommonTransformer.pagedMethodAdditionalParams());
@@ -284,7 +275,7 @@
   }
 
   private StaticLangApiMethodSnippetView generatePagedFlattenedMethod(
-      GapicMethodContext methodContext, String suffix) {
+      MethodContext methodContext, String suffix) {
     StaticLangApiMethodView method =
         apiMethodTransformer.generatePagedFlattenedMethod(
             methodContext, csharpCommonTransformer.pagedMethodAdditionalParams());
@@ -303,7 +294,7 @@
   }
 
   private StaticLangApiMethodSnippetView generatePagedRequestAsyncMethod(
-      GapicMethodContext methodContext) {
+      MethodContext methodContext) {
     StaticLangApiMethodView method =
         apiMethodTransformer.generatePagedRequestObjectAsyncMethod(
             methodContext, csharpCommonTransformer.pagedMethodAdditionalParams());
@@ -321,8 +312,7 @@
         .build();
   }
 
-  private StaticLangApiMethodSnippetView generatePagedRequestMethod(
-      GapicMethodContext methodContext) {
+  private StaticLangApiMethodSnippetView generatePagedRequestMethod(MethodContext methodContext) {
     StaticLangApiMethodView method =
         apiMethodTransformer.generatePagedRequestObjectMethod(
             methodContext, csharpCommonTransformer.pagedMethodAdditionalParams());
@@ -341,7 +331,7 @@
   }
 
   private StaticLangApiMethodSnippetView generateFlattenedAsyncMethod(
-      GapicMethodContext methodContext, String suffix) {
+      MethodContext methodContext, String suffix) {
     StaticLangApiMethodView method =
         apiMethodTransformer.generateFlattenedAsyncMethod(
             methodContext, ClientMethodType.FlattenedAsyncCallSettingsMethod);
@@ -362,7 +352,7 @@
   }
 
   private StaticLangApiMethodSnippetView generateFlattenedMethod(
-      GapicMethodContext methodContext, String suffix) {
+      MethodContext methodContext, String suffix) {
     StaticLangApiMethodView method = apiMethodTransformer.generateFlattenedMethod(methodContext);
     SurfaceNamer namer = methodContext.getNamer();
     String callerResponseTypeName =
@@ -380,7 +370,7 @@
         .build();
   }
 
-  private StaticLangApiMethodSnippetView generateRequestMethod(GapicMethodContext methodContext) {
+  private StaticLangApiMethodSnippetView generateRequestMethod(MethodContext methodContext) {
     SurfaceNamer namer = methodContext.getNamer();
     StaticLangApiMethodView method =
         apiMethodTransformer.generateRequestObjectMethod(methodContext);
@@ -399,8 +389,7 @@
         .build();
   }
 
-  private StaticLangApiMethodSnippetView generateRequestAsyncMethod(
-      GapicMethodContext methodContext) {
+  private StaticLangApiMethodSnippetView generateRequestAsyncMethod(MethodContext methodContext) {
     SurfaceNamer namer = methodContext.getNamer();
     StaticLangApiMethodView method =
         apiMethodTransformer.generateRequestObjectAsyncMethod(methodContext);
