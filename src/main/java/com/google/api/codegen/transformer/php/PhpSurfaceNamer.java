--- conflicted
+++ resolved
@@ -230,14 +230,6 @@
   }
 
   @Override
-<<<<<<< HEAD
-  public String quoted(String text) {
-    return "'" + text + "'";
-  }
-
-  @Override
-=======
->>>>>>> 5b88a8e8
   public String injectRandomStringGeneratorCode(String randomString) {
     String delimiter = ",";
     String[] split =
@@ -257,12 +249,9 @@
     }
     return Joiner.on(". ").join(stringParts);
   }
-<<<<<<< HEAD
-=======
 
   @Override
   public String quoted(String text) {
     return '\'' + text + '\'';
   }
->>>>>>> 5b88a8e8
 }