--- conflicted
+++ resolved
@@ -131,17 +131,7 @@
     ImmutableList.Builder<TestCaseView> testCaseViews = ImmutableList.builder();
     SymbolTable testNameTable = new SymbolTable();
     for (Method method : context.getSupportedMethods()) {
-<<<<<<< HEAD
-      MethodTransformerContext methodContext = context.asRequestMethodContext(method);
-=======
       GapicMethodContext methodContext = context.asRequestMethodContext(method);
-
-      if (methodContext.getMethodConfig().isGrpcStreaming()) {
-        // TODO(eoogbe): Remove this check once grpc streaming is supported by test
-        continue;
-      }
-
->>>>>>> 23046546
       ClientMethodType clientMethodType = ClientMethodType.OptionalArrayMethod;
       if (methodContext.getMethodConfig().isLongRunningOperation()) {
         clientMethodType = ClientMethodType.OperationOptionalArrayMethod;
