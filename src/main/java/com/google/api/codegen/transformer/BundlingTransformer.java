--- conflicted
+++ resolved
@@ -85,12 +85,7 @@
     bundlingConfigView.flowControlElementLimit(bundlingConfig.getFlowControlElementLimit());
     bundlingConfigView.flowControlByteLimit(bundlingConfig.getFlowControlByteLimit());
     bundlingConfigView.flowControlLimitExceededBehavior(
-<<<<<<< HEAD
-        getFlowControlLimitBehavior(bundlingConfig.getFlowControlLimitExceededBehavior())
-            .toString());
-=======
         bundlingConfig.getFlowControlLimitConfig().toString());
->>>>>>> fc29cc83
 
     return bundlingConfigView.build();
   }
