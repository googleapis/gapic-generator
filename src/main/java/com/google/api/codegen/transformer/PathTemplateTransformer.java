/* Copyright 2016 Google Inc
 *
 * Licensed under the Apache License, Version 2.0 (the "License");
 * you may not use this file except in compliance with the License.
 * You may obtain a copy of the License at
 *
 *      http://www.apache.org/licenses/LICENSE-2.0
 *
 * Unless required by applicable law or agreed to in writing, software
 * distributed under the License is distributed on an "AS IS" BASIS,
 * WITHOUT WARRANTIES OR CONDITIONS OF ANY KIND, either express or implied.
 * See the License for the specific language governing permissions and
 * limitations under the License.
 */
package com.google.api.codegen.transformer;

import com.google.api.codegen.CollectionConfig;
import com.google.api.codegen.util.Name;
import com.google.api.codegen.viewmodel.FormatResourceFunctionView;
import com.google.api.codegen.viewmodel.ParseResourceFunctionView;
import com.google.api.codegen.viewmodel.PathTemplateArgumentView;
import com.google.api.codegen.viewmodel.PathTemplateGetterFunctionView;
import com.google.api.codegen.viewmodel.PathTemplateView;
import com.google.api.codegen.viewmodel.ResourceIdParamView;
import com.google.api.tools.framework.model.Interface;

import java.util.ArrayList;
import java.util.List;

/**
 * PathTemplateTransformer generates view objects for path templates from a service model.
 */
public class PathTemplateTransformer {

  public List<PathTemplateView> generatePathTemplates(SurfaceTransformerContext context) {
    List<PathTemplateView> pathTemplates = new ArrayList<>();

    for (CollectionConfig collectionConfig : context.getCollectionConfigs()) {
      PathTemplateView.Builder pathTemplate = PathTemplateView.newBuilder();
      pathTemplate.name(
          context.getNamer().getPathTemplateName(context.getInterface(), collectionConfig));
      pathTemplate.pattern(collectionConfig.getNamePattern());
      pathTemplates.add(pathTemplate.build());
    }

    return pathTemplates;
  }

  public List<FormatResourceFunctionView> generateFormatResourceFunctions(
      SurfaceTransformerContext context) {
    List<FormatResourceFunctionView> functions = new ArrayList<>();

    SurfaceNamer namer = context.getNamer();
    Interface service = context.getInterface();
    for (CollectionConfig collectionConfig : context.getCollectionConfigs()) {
      FormatResourceFunctionView.Builder function = FormatResourceFunctionView.newBuilder();
      function.entityName(collectionConfig.getEntityName());
      function.name(namer.getFormatFunctionName(collectionConfig));
<<<<<<< HEAD
      function.pathTemplateName(namer.getPathTemplateName(service, collectionConfig));
      function.pathTemplateGetterName(namer.getPathTemplateNameGetter(service, collectionConfig));
=======
      function.pathTemplateName(namer.getPathTemplateName(collectionConfig));
      function.pathTemplateGetterName(namer.getPathTemplateNameGetter(collectionConfig));
      function.pattern(collectionConfig.getNamePattern());
>>>>>>> d3f67167
      List<ResourceIdParamView> resourceIdParams = new ArrayList<>();
      for (String var : collectionConfig.getNameTemplate().vars()) {
        ResourceIdParamView param =
            ResourceIdParamView.newBuilder()
                .name(namer.getParamName(var))
                .docName(namer.getParamDocName(var))
                .templateKey(var)
                .build();
        resourceIdParams.add(param);
      }
      function.resourceIdParams(resourceIdParams);

      functions.add(function.build());
    }

    return functions;
  }

  public List<ParseResourceFunctionView> generateParseResourceFunctions(
      SurfaceTransformerContext context) {
    List<ParseResourceFunctionView> functions = new ArrayList<>();

    SurfaceNamer namer = context.getNamer();
    Interface service = context.getInterface();
    for (CollectionConfig collectionConfig : context.getCollectionConfigs()) {
      for (String var : collectionConfig.getNameTemplate().vars()) {
        ParseResourceFunctionView.Builder function = ParseResourceFunctionView.newBuilder();
        function.entityName(namer.getEntityName(collectionConfig));
        function.name(namer.getParseFunctionName(var, collectionConfig));
        function.pathTemplateName(namer.getPathTemplateName(service, collectionConfig));
        function.pathTemplateGetterName(namer.getPathTemplateNameGetter(service, collectionConfig));
        function.entityNameParamName(namer.getEntityNameParamName(collectionConfig));
        function.outputResourceId(var);

        functions.add(function.build());
      }
    }

    return functions;
  }

  public List<PathTemplateGetterFunctionView> generatePathTemplateGetterFunctions(
      SurfaceTransformerContext context) {
    List<PathTemplateGetterFunctionView> functions = new ArrayList<>();

    SurfaceNamer namer = context.getNamer();
    Interface service = context.getInterface();
    for (CollectionConfig collectionConfig : context.getCollectionConfigs()) {
      PathTemplateGetterFunctionView.Builder function = PathTemplateGetterFunctionView.newBuilder();
      function.name(namer.getPathTemplateNameGetter(service, collectionConfig));
      function.resourceName(namer.getPathTemplateResourcePhraseName(collectionConfig));
      function.pathTemplateName(namer.getPathTemplateName(service, collectionConfig));
      function.pattern(collectionConfig.getNamePattern());

      List<PathTemplateArgumentView> args = new ArrayList<>();
      for (String templateKey : collectionConfig.getNameTemplate().vars()) {
        String name = context.getNamer().localVarName(Name.from(templateKey));
        args.add(PathTemplateArgumentView.newBuilder().templateKey(templateKey).name(name).build());
      }
      function.args(args);
      functions.add(function.build());
    }

    return functions;
  }
}<|MERGE_RESOLUTION|>--- conflicted
+++ resolved
@@ -56,14 +56,9 @@
       FormatResourceFunctionView.Builder function = FormatResourceFunctionView.newBuilder();
       function.entityName(collectionConfig.getEntityName());
       function.name(namer.getFormatFunctionName(collectionConfig));
-<<<<<<< HEAD
       function.pathTemplateName(namer.getPathTemplateName(service, collectionConfig));
       function.pathTemplateGetterName(namer.getPathTemplateNameGetter(service, collectionConfig));
-=======
-      function.pathTemplateName(namer.getPathTemplateName(collectionConfig));
-      function.pathTemplateGetterName(namer.getPathTemplateNameGetter(collectionConfig));
       function.pattern(collectionConfig.getNamePattern());
->>>>>>> d3f67167
       List<ResourceIdParamView> resourceIdParams = new ArrayList<>();
       for (String var : collectionConfig.getNameTemplate().vars()) {
         ResourceIdParamView param =
