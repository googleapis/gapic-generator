--- conflicted
+++ resolved
@@ -38,10 +38,7 @@
 import com.google.api.codegen.viewmodel.ResourceNameView;
 import com.google.api.codegen.viewmodel.ResourceProtoFieldView;
 import com.google.api.codegen.viewmodel.ResourceProtoView;
-<<<<<<< HEAD
-=======
 import com.google.api.gax.protobuf.PathTemplate;
->>>>>>> 4aded504
 import com.google.api.tools.framework.model.Interface;
 import com.google.common.collect.ImmutableList;
 import com.google.common.collect.ListMultimap;
@@ -231,10 +228,6 @@
     }
 
     SurfaceNamer namer = context.getNamer();
-<<<<<<< HEAD
-=======
-    Interface apiInterface = context.getInterface();
->>>>>>> 4aded504
     InterfaceConfig interfaceConfig = context.getInterfaceConfig();
     for (SingleResourceNameConfig resourceNameConfig :
         interfaceConfig.getSingleResourceNameConfigs()) {
@@ -274,10 +267,6 @@
     }
 
     SurfaceNamer namer = context.getNamer();
-<<<<<<< HEAD
-=======
-    Interface apiInterface = context.getInterface();
->>>>>>> 4aded504
     InterfaceConfig interfaceConfig = context.getInterfaceConfig();
     for (SingleResourceNameConfig resourceNameConfig :
         interfaceConfig.getSingleResourceNameConfigs()) {
