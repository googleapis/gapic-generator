/* Copyright 2016 Google Inc
 *
 * Licensed under the Apache License, Version 2.0 (the "License");
 * you may not use this file except in compliance with the License.
 * You may obtain a copy of the License at
 *
 *      http://www.apache.org/licenses/LICENSE-2.0
 *
 * Unless required by applicable law or agreed to in writing, software
 * distributed under the License is distributed on an "AS IS" BASIS,
 * WITHOUT WARRANTIES OR CONDITIONS OF ANY KIND, either express or implied.
 * See the License for the specific language governing permissions and
 * limitations under the License.
 */
package com.google.api.codegen.transformer;

import com.google.api.codegen.util.ResourceNameUtil;
import com.google.api.tools.framework.model.Field;

public class FeatureConfig {

  /** Returns true if generated types are supported for resource name fields. */
  public boolean resourceNameTypesEnabled() {
    return false;
  }

  /**
   * Returns true if resourceNameTypesEnabled() is true, and the field provided has a resource name
   * format option.
   */
  public boolean useResourceNameFormatOption(Field field) {
    return resourceNameTypesEnabled() && ResourceNameUtil.hasResourceName(field);
  }

  /** Returns true if mixin APIs are supported. */
  public boolean enableMixins() {
    return false;
  }

<<<<<<< HEAD
  /** Returns true if mixin APIs are supported. */
  public boolean enableStreaming() {
=======
  /** Returns true if streaming APIs are supported. */
  public boolean enableGrpcStreaming() {
>>>>>>> e0c92fb0
    return false;
  }
}<|MERGE_RESOLUTION|>--- conflicted
+++ resolved
@@ -37,13 +37,8 @@
     return false;
   }
 
-<<<<<<< HEAD
-  /** Returns true if mixin APIs are supported. */
-  public boolean enableStreaming() {
-=======
   /** Returns true if streaming APIs are supported. */
   public boolean enableGrpcStreaming() {
->>>>>>> e0c92fb0
     return false;
   }
 }