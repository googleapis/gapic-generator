--- conflicted
+++ resolved
@@ -18,6 +18,7 @@
 import com.google.api.codegen.config.MethodConfig;
 import com.google.api.codegen.config.MethodModel;
 import com.google.api.codegen.transformer.GapicInterfaceContext;
+import com.google.api.codegen.transformer.InterfaceContext;
 import com.google.api.codegen.transformer.ModelTypeTable;
 import com.google.api.codegen.transformer.ParamWithSimpleDoc;
 import com.google.common.collect.ImmutableList;
@@ -42,25 +43,17 @@
     typeTable.saveNicknameFor("System.Collections.Generic.IEnumerable");
   }
 
-  public List<MethodModel> getSupportedMethods(GapicInterfaceContext context) {
+  public List<MethodModel> getSupportedMethods(InterfaceContext context) {
     List<MethodModel> result = new ArrayList<>();
     boolean mixinsDisabled = !context.getFeatureConfig().enableMixins();
     for (MethodModel method : context.getSupportedMethods()) {
       if (mixinsDisabled && context.getMethodConfig(method).getRerouteToGrpcInterface() != null) {
         continue;
       }
-<<<<<<< HEAD
       MethodConfig methodConfig = context.getMethodConfig(method);
-      if (methodConfig.getGrpcStreamingType() != GrpcStreamingType.NonStreaming
-          && methodConfig.getGrpcStreamingType() != GrpcStreamingType.BidiStreaming) {
-        // Only support non-streaming and duplex-streaming for now
-=======
-
-      GapicMethodConfig methodConfig = context.getMethodConfig(method);
       if (methodConfig.getGrpcStreamingType() == GrpcStreamingType.ClientStreaming) {
         // Client-streaming not yet supported
 
->>>>>>> 4aded504
         continue;
       }
       result.add(method);
