--- conflicted
+++ resolved
@@ -65,26 +65,24 @@
     for (MethodModel method : context.getSupportedMethods()) {
       MethodContext methodContext = context.asRequestMethodContext(method);
       methodContextsToGenerate.add(methodContext);
-      if (methodContext.getMethodConfig().isLongRunningOperation()
+      if (methodContext.isLongRunningMethodContext()
           && context.getProductConfig().getTransportProtocol().equals(TransportProtocol.HTTP)) {
         // If this was a Discovery LRO method, also generate the original flattening method.
         // This prevents us from breaking clients when we turn on the LRO toggle for a method.
         // TODO(andrealin): replace this check with a check for Discovery LRO config in configproto
         methodContextsToGenerate.add(
-            context.asNonLroMethodContext(method, methodContext.getFlatteningConfig()));
+            context.asNonLroMethodContext(methodContext, methodContext.getFlatteningConfig()));
       }
     }
 
     for (MethodContext methodContext : methodContextsToGenerate.build()) {
-      MethodModel method = methodContext.getMethodModel();
       // MethodConfig methodConfig = context.getMethodConfig(method);
       MethodConfig methodConfig = methodContext.getMethodConfig();
-      MethodContext requestMethodContext = context.asRequestMethodContext(method);
       if (methodConfig.isPageStreaming()) {
         if (methodConfig.isFlattening()) {
           for (FlatteningConfig flatteningGroup : methodConfig.getFlatteningConfigs()) {
             MethodContext flattenedMethodContext =
-                context.asFlattenedMethodContext(requestMethodContext, flatteningGroup);
+                context.asFlattenedMethodContext(methodContext, flatteningGroup);
             if (!FlatteningConfig.hasAnyRepeatedResourceNameParameter(flatteningGroup)) {
               apiMethods.add(
                   clientMethodTransformer.generatePagedFlattenedMethod(flattenedMethodContext));
@@ -96,12 +94,10 @@
             }
           }
         }
-        apiMethods.add(
-            clientMethodTransformer.generatePagedRequestObjectMethod(requestMethodContext));
-        apiMethods.add(clientMethodTransformer.generatePagedCallableMethod(requestMethodContext));
+        apiMethods.add(clientMethodTransformer.generatePagedRequestObjectMethod(methodContext));
+        apiMethods.add(clientMethodTransformer.generatePagedCallableMethod(methodContext));
 
-        apiMethods.add(
-            clientMethodTransformer.generateUnpagedListCallableMethod(requestMethodContext));
+        apiMethods.add(clientMethodTransformer.generateUnpagedListCallableMethod(methodContext));
       } else if (methodConfig.isGrpcStreaming()) {
         List<CallingForm> callingForms;
         ImportTypeTable typeTable = context.getImportTypeTable();
@@ -122,14 +118,13 @@
             throw new IllegalArgumentException(
                 "Invalid streaming type: " + methodConfig.getGrpcStreamingType());
         }
-        apiMethods.add(
-            clientMethodTransformer.generateCallableMethod(requestMethodContext, callingForms));
-      } else if (requestMethodContext.isLongRunningMethodContext()) {
+        apiMethods.add(clientMethodTransformer.generateCallableMethod(methodContext, callingForms));
+      } else if (methodContext.isLongRunningMethodContext()) {
         context.getImportTypeTable().saveNicknameFor("com.google.api.gax.rpc.OperationCallable");
         if (methodConfig.isFlattening()) {
           for (FlatteningConfig flatteningGroup : methodConfig.getFlatteningConfigs()) {
             MethodContext flattenedMethodContext =
-                context.asFlattenedMethodContext(requestMethodContext, flatteningGroup);
+                context.asFlattenedMethodContext(methodContext, flatteningGroup);
             if (FlatteningConfig.hasAnyRepeatedResourceNameParameter(flatteningGroup)) {
               flattenedMethodContext = flattenedMethodContext.withResourceNamesInSamplesOnly();
             }
@@ -144,20 +139,14 @@
           }
         }
         apiMethods.add(
-            clientMethodTransformer.generateAsyncOperationRequestObjectMethod(
-                requestMethodContext));
-        apiMethods.add(
-            clientMethodTransformer.generateOperationCallableMethod(requestMethodContext));
-        apiMethods.add(clientMethodTransformer.generateCallableMethod(requestMethodContext));
+            clientMethodTransformer.generateAsyncOperationRequestObjectMethod(methodContext));
+        apiMethods.add(clientMethodTransformer.generateOperationCallableMethod(methodContext));
+        apiMethods.add(clientMethodTransformer.generateCallableMethod(methodContext));
       } else {
         if (methodConfig.isFlattening()) {
           for (FlatteningConfig flatteningGroup : methodConfig.getFlatteningConfigs()) {
             MethodContext flattenedMethodContext =
-<<<<<<< HEAD
-                context.asFlattenedMethodContext(methodConfig, flatteningGroup);
-=======
-                context.asFlattenedMethodContext(requestMethodContext, flatteningGroup);
->>>>>>> 1a0eecea
+                context.asFlattenedMethodContext(methodContext, flatteningGroup);
             if (FlatteningConfig.hasAnyRepeatedResourceNameParameter(flatteningGroup)) {
               flattenedMethodContext = flattenedMethodContext.withResourceNamesInSamplesOnly();
             }
@@ -170,9 +159,9 @@
             }
           }
         }
-        apiMethods.add(clientMethodTransformer.generateRequestObjectMethod(requestMethodContext));
+        apiMethods.add(clientMethodTransformer.generateRequestObjectMethod(methodContext));
 
-        apiMethods.add(clientMethodTransformer.generateCallableMethod(requestMethodContext));
+        apiMethods.add(clientMethodTransformer.generateCallableMethod(methodContext));
       }
     }
 
