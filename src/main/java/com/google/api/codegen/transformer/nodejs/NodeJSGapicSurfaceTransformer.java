--- conflicted
+++ resolved
@@ -89,14 +89,8 @@
   }
 
   @Override
-<<<<<<< HEAD
   public List<ViewModel> transform(ApiModel model, GapicProductConfig productConfig) {
-    Iterable<? extends InterfaceModel> apiInterfaces = model.getInterfaces(productConfig);
-=======
-  public List<ViewModel> transform(Model model, GapicProductConfig productConfig) {
-    ApiModel apiModel = new ProtoApiModel(model);
-    Iterable<? extends InterfaceModel> apiInterfaces = apiModel.getInterfaces();
->>>>>>> bde101fd
+    Iterable<? extends InterfaceModel> apiInterfaces = model.getInterfaces();
     ImmutableList.Builder<ViewModel> models = ImmutableList.builder();
     models.addAll(generateIndexViews(apiInterfaces, productConfig));
     models.addAll(generateApiClasses(model, productConfig));
