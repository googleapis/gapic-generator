--- conflicted
+++ resolved
@@ -330,15 +330,9 @@
   }
 
   private List<GrpcStubView> versionIndexStubs(
-<<<<<<< HEAD
       Iterable<? extends InterfaceModel> apiInterfaces, GapicProductConfig productConfig) {
-    ImmutableList.Builder<GrpcStubView> stubs = ImmutableList.builder();
+    Set<GrpcStubView> stubs = new TreeSet<>(stubViewComparator());
     for (InterfaceModel apiInterface : apiInterfaces) {
-=======
-      Iterable<Interface> apiInterfaces, GapicProductConfig productConfig) {
-    Set<GrpcStubView> stubs = new TreeSet<>(stubViewComparator());
-    for (Interface apiInterface : apiInterfaces) {
->>>>>>> 6c28fb8c
       stubs.addAll(
           grpcStubTransformer.generateGrpcStubs(createContext(apiInterface, productConfig)));
     }
