--- conflicted
+++ resolved
@@ -290,15 +290,10 @@
               .localName(localName)
               .doc(
                   serviceTransformer.generateServiceDoc(
-<<<<<<< HEAD
-                      context, generateApiMethods(context, packageHasMultipleServices).get(0)))
-              .fileName(namer.getClientFileName(context.getInterfaceConfig()))
-=======
                       context,
                       generateApiMethods(context, packageHasMultipleServices).get(0),
                       productConfig))
-              .fileName(namer.getClientFileName(context.getInterfaceModel()))
->>>>>>> b70f80f0
+              .fileName(namer.getClientFileName(context.getInterfaceConfig()))
               .build();
       requireViews.add(require);
     }
