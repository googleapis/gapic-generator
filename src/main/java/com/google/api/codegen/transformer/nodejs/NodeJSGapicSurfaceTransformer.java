--- conflicted
+++ resolved
@@ -24,7 +24,6 @@
 import com.google.api.codegen.config.MethodModel;
 import com.google.api.codegen.config.PackageMetadataConfig;
 import com.google.api.codegen.config.ProductServiceConfig;
-import com.google.api.codegen.config.ProtoField;
 import com.google.api.codegen.config.VisibilityConfig;
 import com.google.api.codegen.gapic.GapicCodePathMapper;
 import com.google.api.codegen.nodejs.NodeJSUtils;
@@ -112,7 +111,8 @@
 
   private ViewModel generateApiClass(GapicInterfaceContext context, boolean hasMultipleServices) {
     SurfaceNamer namer = context.getNamer();
-    String subPath = pathMapper.getOutputPath(context.getInterface(), context.getProductConfig());
+    String subPath =
+        pathMapper.getOutputPath(context.getInterface().getFullName(), context.getProductConfig());
     List<ApiMethodView> methods = generateApiMethods(context, hasMultipleServices);
 
     DynamicLangXApiView.Builder xapiClass = DynamicLangXApiView.newBuilder();
@@ -197,17 +197,8 @@
       GapicInterfaceContext context, boolean packageHasMultipleServices) {
     ImmutableList.Builder<ApiMethodView> apiMethods = ImmutableList.builder();
 
-<<<<<<< HEAD
     for (MethodModel method : context.getSupportedMethods()) {
-      apiMethods.add(
-          apiMethodTransformer.generateMethod(
-              (GapicMethodContext) context.asDynamicMethodContext(method)));
-=======
-    for (Method method : context.getSupportedMethods()) {
-      apiMethods.add(
-          apiMethodTransformer.generateMethod(
-              context.asDynamicMethodContext(method), packageHasMultipleServices));
->>>>>>> 4aded504
+      apiMethods.add(apiMethodTransformer.generateMethod(context.asDynamicMethodContext(method)));
     }
 
     return apiMethods.build();
@@ -223,9 +214,7 @@
       String resourcesFieldGetFunction = null;
       if (grpcStreamingConfig.hasResourceField()) {
         resourcesFieldGetFunction =
-            context
-                .getNamer()
-                .getFieldGetFunctionName(new ProtoField(grpcStreamingConfig.getResourcesField()));
+            context.getNamer().getFieldGetFunctionName(grpcStreamingConfig.getResourcesField());
       }
 
       result.add(
