--- conflicted
+++ resolved
@@ -32,13 +32,10 @@
 import com.google.api.tools.framework.model.ProtoContainerElement;
 import com.google.api.tools.framework.model.TypeRef;
 import com.google.common.collect.ImmutableList;
-<<<<<<< HEAD
 import com.google.common.collect.ImmutableSet;
+import com.google.common.collect.ImmutableSortedSet;
 import java.util.Collection;
-=======
-import com.google.common.collect.ImmutableSortedSet;
 import java.util.Comparator;
->>>>>>> 49c26770
 import java.util.List;
 import java.util.Objects;
 import java.util.Set;
@@ -115,19 +112,12 @@
     return propertyDocs.build();
   }
 
-<<<<<<< HEAD
-  public List<GrpcElementDocView> generateEnumDocs(
-      ModelTypeTable typeTable, SurfaceNamer namer, Collection<EnumType> enumElements) {
-    ImmutableList.Builder<GrpcElementDocView> enumDocs = ImmutableList.builder();
-    for (EnumType enumElement : enumElements) {
-=======
   /** Return a list of enums, sorted alphabetically by name. */
   public List<GrpcEnumDocView> generateEnumDocs(
-      ModelTypeTable typeTable, SurfaceNamer namer, ProtoContainerElement containerElement) {
+      ModelTypeTable typeTable, SurfaceNamer namer, Collection<EnumType> enumElements) {
     ImmutableSortedSet.Builder<GrpcEnumDocView> enumDocs =
         ImmutableSortedSet.orderedBy(Comparator.comparing(GrpcEnumDocView::name));
-    for (EnumType enumElement : containerElement.getEnums()) {
->>>>>>> 49c26770
+    for (EnumType enumElement : enumElements) {
       if (!enumElement.isReachable()) {
         continue;
       }
