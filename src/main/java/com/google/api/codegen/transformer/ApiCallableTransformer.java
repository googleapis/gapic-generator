/* Copyright 2016 Google LLC
 *
 * Licensed under the Apache License, Version 2.0 (the "License");
 * you may not use this file except in compliance with the License.
 * You may obtain a copy of the License at
 *
 *      http://www.apache.org/licenses/LICENSE-2.0
 *
 * Unless required by applicable law or agreed to in writing, software
 * distributed under the License is distributed on an "AS IS" BASIS,
 * WITHOUT WARRANTIES OR CONDITIONS OF ANY KIND, either express or implied.
 * See the License for the specific language governing permissions and
 * limitations under the License.
 */
package com.google.api.codegen.transformer;

import com.google.api.codegen.config.DiscoveryMethodModel;
import com.google.api.codegen.config.FieldModel;
import com.google.api.codegen.config.MethodConfig;
import com.google.api.codegen.config.MethodModel;
import com.google.api.codegen.config.PageStreamingConfig;
import com.google.api.codegen.config.TransportProtocol;
import com.google.api.codegen.config.VisibilityConfig;
import com.google.api.codegen.discovery.Method;
import com.google.api.codegen.viewmodel.ApiCallSettingsView;
import com.google.api.codegen.viewmodel.ApiCallableImplType;
import com.google.api.codegen.viewmodel.ApiCallableView;
<<<<<<< HEAD
import com.google.api.codegen.viewmodel.DirectCallableView;
=======
import com.google.api.codegen.viewmodel.HeaderRequestParamView;
>>>>>>> ef915d9a
import com.google.api.codegen.viewmodel.HttpMethodView;
import com.google.api.codegen.viewmodel.LongRunningOperationDetailView;
import com.google.api.codegen.viewmodel.MethodDescriptorView;
import com.google.api.codegen.viewmodel.RetryCodesDefinitionView;
import com.google.api.codegen.viewmodel.RetryParamsDefinitionView;
import com.google.api.codegen.viewmodel.ServiceMethodType;
import java.util.ArrayList;
import java.util.Collections;
import java.util.HashMap;
import java.util.List;
import java.util.Map;

public class ApiCallableTransformer {

  private final BatchingTransformer batchingTransformer;
  private final RetryDefinitionsTransformer retryDefinitionsTransformer;
  private final LongRunningTransformer lroTransformer;
  private final HeaderRequestParamTransformer headerRequestParamTransformer;

  public ApiCallableTransformer() {
    this.batchingTransformer = new BatchingTransformer();
    this.retryDefinitionsTransformer = new RetryDefinitionsTransformer();
    this.lroTransformer = new LongRunningTransformer();
    this.headerRequestParamTransformer = new HeaderRequestParamTransformer();
  }

  public List<ApiCallableView> generateStaticLangApiCallables(InterfaceContext context) {
    List<ApiCallableView> callableMembers = new ArrayList<>();
    boolean excludeMixins = !context.getFeatureConfig().enableMixins();

    for (MethodModel method : context.getSupportedMethods()) {
      if (excludeMixins && context.getMethodConfig(method).getRerouteToGrpcInterface() != null) {
        continue;
      }
      callableMembers.addAll(
          generateStaticLangApiCallables(context.asRequestMethodContext(method)));
    }

    return callableMembers;
  }

  public List<ApiCallSettingsView> generateCallSettings(InterfaceContext context) {
    List<ApiCallSettingsView> settingsMembers = new ArrayList<>();

    for (MethodModel method : context.getSupportedMethods()) {
      settingsMembers.addAll(generateApiCallableSettings(context.asRequestMethodContext(method)));
    }

    return settingsMembers;
  }

  private List<ApiCallableView> generateStaticLangApiCallables(MethodContext context) {
    List<ApiCallableView> apiCallables = new ArrayList<>();

    apiCallables.add(generateMainApiCallable(context));

    if (context.getMethodConfig().isPageStreaming()) {
      apiCallables.add(generatePagedApiCallable(context));
    }

    if (context.getMethodConfig().isLongRunningOperation()) {
      // Only Protobuf-based APIs have LongRunningOperations.
      apiCallables.add(generateOperationApiCallable((GapicMethodContext) context));
    }

    return apiCallables;
  }

  private ApiCallableView generateMainApiCallable(MethodContext context) {
    MethodConfig methodConfig = context.getMethodConfig();
    MethodModel method = context.getMethodModel();
    SurfaceNamer namer = context.getNamer();

    ApiCallableView.Builder apiCallableBuilder = ApiCallableView.newBuilder();

    apiCallableBuilder.requestTypeName(
        method.getAndSaveRequestTypeName(context.getTypeTable(), context.getNamer()));
    apiCallableBuilder.responseTypeName(
        method.getAndSaveResponseTypeName(context.getTypeTable(), context.getNamer()));
    apiCallableBuilder.name(namer.getCallableName(method));
    apiCallableBuilder.methodName(
        namer.getApiMethodName(method, context.getMethodConfig().getVisibility()));
    apiCallableBuilder.asyncMethodName(
        namer.getAsyncApiMethodName(method, VisibilityConfig.PUBLIC));
    apiCallableBuilder.memberName(namer.getSettingsMemberName(method));
    apiCallableBuilder.settingsFunctionName(namer.getSettingsFunctionName(method));
    apiCallableBuilder.grpcClientVarName(namer.getReroutedGrpcClientVarName(methodConfig));
    apiCallableBuilder.headerRequestParams(getHeaderRequestParams(context));

    setCommonApiCallableFields(context, apiCallableBuilder);

    ApiCallableImplType callableImplType = ApiCallableImplType.SimpleApiCallable;
    if (methodConfig.isGrpcStreaming()) {
      callableImplType = ApiCallableImplType.of(methodConfig.getGrpcStreamingType());
      apiCallableBuilder.grpcStreamingType(methodConfig.getGrpcStreamingType());
    } else if (methodConfig.isBatching()) {
      callableImplType = ApiCallableImplType.BatchingApiCallable;
    }
    apiCallableBuilder.type(callableImplType);
    apiCallableBuilder.interfaceTypeName(
        namer.getApiCallableTypeName(callableImplType.serviceMethodType()));

    return apiCallableBuilder.build();
  }

  private ApiCallableView generatePagedApiCallable(MethodContext context) {
    MethodConfig methodConfig = context.getMethodConfig();
    SurfaceNamer namer = context.getNamer();
    MethodModel method = context.getMethodModel();

    PageStreamingConfig pageStreaming = methodConfig.getPageStreaming();

    ApiCallableView.Builder pagedApiCallableBuilder = ApiCallableView.newBuilder();
    pagedApiCallableBuilder.type(ApiCallableImplType.PagedApiCallable);
    pagedApiCallableBuilder.interfaceTypeName(
        namer.getApiCallableTypeName(ServiceMethodType.UnaryMethod));

    String pagedResponseTypeName =
        namer.getAndSavePagedResponseTypeName(context, pageStreaming.getResourcesFieldConfig());

    pagedApiCallableBuilder.requestTypeName(
        method.getAndSaveRequestTypeName(context.getTypeTable(), context.getNamer()));
    pagedApiCallableBuilder.responseTypeName(pagedResponseTypeName);
    pagedApiCallableBuilder.name(namer.getPagedCallableName(method));
    pagedApiCallableBuilder.methodName(
        namer.getApiMethodName(method, context.getMethodConfig().getVisibility()));
    pagedApiCallableBuilder.asyncMethodName(
        namer.getAsyncApiMethodName(method, VisibilityConfig.PUBLIC));
    pagedApiCallableBuilder.memberName(namer.getSettingsMemberName(method));
    pagedApiCallableBuilder.settingsFunctionName(namer.getSettingsFunctionName(method));
    pagedApiCallableBuilder.grpcClientVarName(namer.getReroutedGrpcClientVarName(methodConfig));
    setCommonApiCallableFields(context, pagedApiCallableBuilder);

    return pagedApiCallableBuilder.build();
  }

  private ApiCallableView generateOperationApiCallable(GapicMethodContext context) {
    MethodModel method = context.getMethodModel();
    SurfaceNamer namer = context.getNamer();

    ApiCallableView.Builder operationApiCallableBuilder = ApiCallableView.newBuilder();
    operationApiCallableBuilder.type(ApiCallableImplType.OperationApiCallable);
    operationApiCallableBuilder.interfaceTypeName(
        namer.getApiCallableTypeName(ServiceMethodType.LongRunningMethod));

    LongRunningOperationDetailView lroView = lroTransformer.generateDetailView(context);
    operationApiCallableBuilder.requestTypeName(
        method.getAndSaveRequestTypeName(context.getTypeTable(), context.getNamer()));
    operationApiCallableBuilder.responseTypeName(lroView.operationPayloadTypeName());
    operationApiCallableBuilder.metadataTypeName(lroView.metadataTypeName());
    operationApiCallableBuilder.name(namer.getOperationCallableName(method));

    setCommonApiCallableFields(context, operationApiCallableBuilder);
    operationApiCallableBuilder.settingsFunctionName(
        namer.getOperationSettingsFunctionName(method));

    return operationApiCallableBuilder.build();
  }

  private void setCommonApiCallableFields(
      MethodContext context, ApiCallableView.Builder apiCallableBuilder) {
    MethodModel method = context.getMethodModel();
    SurfaceNamer namer = context.getNamer();
    MethodConfig methodConfig = context.getMethodConfig();

    apiCallableBuilder.methodName(
        namer.getApiMethodName(method, context.getMethodConfig().getVisibility()));
    apiCallableBuilder.asyncMethodName(
        namer.getAsyncApiMethodName(method, VisibilityConfig.PUBLIC));
    apiCallableBuilder.memberName(namer.getSettingsMemberName(method));
    apiCallableBuilder.settingsFunctionName(namer.getSettingsFunctionName(method));
    apiCallableBuilder.grpcClientVarName(namer.getReroutedGrpcClientVarName(methodConfig));
    apiCallableBuilder.methodDescriptorName(namer.getMethodDescriptorName(method));
    apiCallableBuilder.transportSettingsVar(namer.getTransportSettingsVar(method));
    apiCallableBuilder.httpMethod(generateHttpFields(context));
  }

  private HttpMethodView generateHttpFields(MethodContext context) {
    if (context.getProductConfig().getTransportProtocol().equals(TransportProtocol.HTTP)) {
      Method method = ((DiscoveryMethodModel) context.getMethodModel()).getDiscoMethod();
      HttpMethodView.Builder httpMethodView = HttpMethodView.newBuilder();
      httpMethodView.fullMethodName(method.id());
      httpMethodView.httpMethod(method.httpMethod());
      List<String> pathParams = new ArrayList<>(method.pathParams().keySet());
      List<String> queryParams = new ArrayList<>(method.queryParams().keySet());
      Collections.sort(pathParams);
      Collections.sort(queryParams);
      httpMethodView.pathParams(pathParams);
      httpMethodView.queryParams(queryParams);
      httpMethodView.pathTemplate(method.path());
      return httpMethodView.build();
    } else {
      return null;
    }
  }

  public List<ApiCallSettingsView> generateApiCallableSettings(MethodContext context) {
    List<ApiCallSettingsView> settings = new ArrayList<>();

    MethodConfig methodConfig = context.getMethodConfig();

    if (methodConfig.isGrpcStreaming()) {
      settings.add(
          generateApiCallableSettings(
              context, ApiCallableImplType.of(methodConfig.getGrpcStreamingType())));
    } else if (methodConfig.isPageStreaming()) {
      settings.add(generateApiCallableSettings(context, ApiCallableImplType.PagedApiCallable));
    } else if (methodConfig.isBatching()) {
      settings.add(generateApiCallableSettings(context, ApiCallableImplType.BatchingApiCallable));
    } else if (methodConfig.isLongRunningOperation()) {
      if (context.getFeatureConfig().enableRawOperationCallSettings()) {
        settings.add(generateApiCallableSettings(context, ApiCallableImplType.SimpleApiCallable));
      }
      settings.add(generateApiCallableSettings(context, ApiCallableImplType.OperationApiCallable));
    } else {
      settings.add(generateApiCallableSettings(context, ApiCallableImplType.SimpleApiCallable));
    }

    return settings;
  }

  public ApiCallSettingsView generateApiCallableSettings(
      MethodContext context, ApiCallableImplType callableImplType) {
    SurfaceNamer namer = context.getNamer();
    ImportTypeTable typeTable = context.getTypeTable();
    MethodModel method = context.getMethodModel();
    MethodConfig methodConfig = context.getMethodConfig();

    Map<String, RetryCodesDefinitionView> retryCodesByKey = new HashMap<>();
    for (RetryCodesDefinitionView retryCodes :
        retryDefinitionsTransformer.generateRetryCodesDefinitions(
            context.getSurfaceInterfaceContext())) {
      retryCodesByKey.put(retryCodes.key(), retryCodes);
    }
    Map<String, RetryParamsDefinitionView> retryParamsByKey = new HashMap<>();
    for (RetryParamsDefinitionView retryParams :
        retryDefinitionsTransformer.generateRetryParamsDefinitions(
            context.getSurfaceInterfaceContext())) {
      retryParamsByKey.put(retryParams.key(), retryParams);
    }

    ApiCallSettingsView.Builder settings = ApiCallSettingsView.newBuilder();

    settings.methodName(namer.getApiMethodName(method, VisibilityConfig.PUBLIC));
    settings.asyncMethodName(namer.getAsyncApiMethodName(method, VisibilityConfig.PUBLIC));
    settings.requestTypeName(
        method.getAndSaveRequestTypeName(context.getTypeTable(), context.getNamer()));
    settings.responseTypeName(
        method.getAndSaveResponseTypeName(context.getTypeTable(), context.getNamer()));

    settings.grpcTypeName(typeTable.getAndSaveNicknameFor(context.getGrpcContainerTypeName()));
    settings.grpcMethodConstant(namer.getGrpcMethodConstant(method));
    settings.retryCodesName(methodConfig.getRetryCodesConfigName());
    settings.retryCodesView(retryCodesByKey.get(methodConfig.getRetryCodesConfigName()));
    settings.retryParamsName(methodConfig.getRetrySettingsConfigName());
    settings.retryParamsView(retryParamsByKey.get(methodConfig.getRetrySettingsConfigName()));

    String notImplementedPrefix = "ApiCallableTransformer.generateApiCallableSettings - ";
    settings.resourceTypeName(
        namer.getNotImplementedString(notImplementedPrefix + "resourceTypeName"));
    settings.pagedListResponseTypeName(
        namer.getNotImplementedString(notImplementedPrefix + "pagedListResponseTypeName"));
    settings.pageStreamingDescriptorName(
        namer.getNotImplementedString(notImplementedPrefix + "pageStreamingDescriptorName"));
    settings.pagedListResponseFactoryName(
        namer.getNotImplementedString(notImplementedPrefix + "pagedListResponseFactoryName"));
    settings.batchingDescriptorName(
        namer.getNotImplementedString(notImplementedPrefix + "batchingDescriptorName"));

    settings.memberName(namer.getSettingsMemberName(method));
    settings.settingsGetFunction(namer.getSettingsFunctionName(method));
    settings.type(callableImplType);

    switch (callableImplType) {
      case BidiStreamingApiCallable:
      case ClientStreamingApiCallable:
      case ServerStreamingApiCallable:
        settings.type(ApiCallableImplType.of(methodConfig.getGrpcStreamingType()));
        if (methodConfig.getGrpcStreaming().hasResourceField()) {
          FieldModel resourceType = methodConfig.getGrpcStreaming().getResourcesField();
          settings.resourceTypeName(typeTable.getAndSaveNicknameForElementType(resourceType));
        }
        settings.grpcStreamingType(methodConfig.getGrpcStreaming().getType());
        break;
      case PagedApiCallable:
        settings.type(ApiCallableImplType.PagedApiCallable);
        FieldModel resourceField = methodConfig.getPageStreaming().getResourcesField();
        settings.resourceTypeName(typeTable.getAndSaveNicknameForElementType(resourceField));
        settings.pagedListResponseTypeName(
            namer.getAndSavePagedResponseTypeName(
                context, methodConfig.getPageStreaming().getResourcesFieldConfig()));
        settings.pageStreamingDescriptorName(namer.getPageStreamingDescriptorConstName(method));
        settings.pagedListResponseFactoryName(namer.getPagedListResponseFactoryConstName(method));
        break;
      case BatchingApiCallable:
        settings.type(ApiCallableImplType.BatchingApiCallable);
        settings.batchingDescriptorName(namer.getBatchingDescriptorConstName(method));
        settings.batchingConfig(batchingTransformer.generateBatchingConfig(context));
        break;
      case OperationApiCallable:
        settings.type(ApiCallableImplType.OperationApiCallable);
        settings.operationMethod(lroTransformer.generateDetailView(context));
        settings.memberName(namer.getOperationSettingsMemberName(method));
        settings.settingsGetFunction(namer.getOperationSettingsFunctionName(method));
        break;
      case SimpleApiCallable:
        break;
      default:
        throw new IllegalStateException(
            "Unhandled ApiCallableImplType enum value: " + callableImplType);
    }

    return settings.build();
  }

  public List<MethodDescriptorView> generateMethodDescriptors(InterfaceContext context) {
    List<MethodDescriptorView> callables = new ArrayList<>();
    boolean excludeMixins = !context.getFeatureConfig().enableMixins();

    for (MethodModel method : context.getSupportedMethods()) {
      if (excludeMixins && context.getMethodConfig(method).getRerouteToGrpcInterface() != null) {
        continue;
      }
      callables.add(generateMethodDescriptor(context.asRequestMethodContext(method)));
    }

    return callables;
  }

  private MethodDescriptorView generateMethodDescriptor(MethodContext context) {
    ImportTypeTable typeTable = context.getTypeTable();
    MethodModel method = context.getMethodModel();
    MethodConfig methodConfig = context.getMethodConfig();
    SurfaceNamer namer = context.getNamer();

    MethodDescriptorView.Builder methodDescriptorBuilder = MethodDescriptorView.newBuilder();

    if (methodConfig.isGrpcStreaming()) {
      methodDescriptorBuilder.grpcStreamingType(methodConfig.getGrpcStreaming().getType());
    }

    methodDescriptorBuilder.requestTypeName(
        method.getAndSaveRequestTypeName(context.getTypeTable(), context.getNamer()));
    methodDescriptorBuilder.responseTypeName(
        method.getAndSaveResponseTypeName(context.getTypeTable(), context.getNamer()));
    methodDescriptorBuilder.hasResponse(method.hasReturnValue());
    methodDescriptorBuilder.name(namer.getMethodDescriptorName(method));
    methodDescriptorBuilder.protoMethodName(method.getSimpleName());
    methodDescriptorBuilder.fullServiceName(context.getTargetInterface().getFullName());
    methodDescriptorBuilder.transportSettingsVar(namer.getTransportSettingsVar(method));

<<<<<<< HEAD
    callableBuilder.headerRequestParams(
        headerRequestParamTransformer.generateHeaderRequestParams(context));
=======
    methodDescriptorBuilder.headerRequestParams(getHeaderRequestParams(context));
>>>>>>> ef915d9a

    methodDescriptorBuilder.httpMethod(generateHttpFields(context));

    return methodDescriptorBuilder.build();
  }
<<<<<<< HEAD
=======

  public static List<HeaderRequestParamView> getHeaderRequestParams(MethodContext context) {
    if (!context.getProductConfig().getTransportProtocol().equals(TransportProtocol.GRPC)) {
      return ImmutableList.of();
    }

    GapicMethodConfig methodConfig = (GapicMethodConfig) context.getMethodConfig();
    com.google.api.tools.framework.model.Method method = methodConfig.getMethod();
    SurfaceNamer namer = context.getNamer();
    if (method.getInputType() == null || !method.getInputType().isMessage()) {
      return ImmutableList.of();
    }
    ImmutableList.Builder<HeaderRequestParamView> headerRequestParams = ImmutableList.builder();
    MessageType inputMessageType = method.getInputType().getMessageType();
    for (String headerRequestParam : methodConfig.getHeaderRequestParams()) {
      headerRequestParams.add(getHeaderRequestParam(headerRequestParam, inputMessageType, namer));
    }

    return headerRequestParams.build();
  }

  private static HeaderRequestParamView getHeaderRequestParam(
      String headerRequestParam, MessageType inputMessageType, SurfaceNamer namer) {
    String[] fieldNameTokens = headerRequestParam.split("\\.");
    ImmutableList.Builder<String> gettersChain = ImmutableList.builder();

    MessageType subMessageType = inputMessageType;
    for (String fieldNameToken : fieldNameTokens) {
      Field matchingField = subMessageType.lookupField(fieldNameToken);
      if (matchingField == null) {
        throw new IllegalArgumentException(
            "Unknown field name token '"
                + fieldNameToken
                + "' in header request param '"
                + headerRequestParam
                + "'");
      }

      String matchingFieldGetter = namer.getFieldGetFunctionName(new ProtoField(matchingField));
      gettersChain.add(matchingFieldGetter);
      if (matchingField.getType() != null && matchingField.getType().isMessage()) {
        subMessageType = matchingField.getType().getMessageType();
      }
    }

    HeaderRequestParamView.Builder headerParam =
        HeaderRequestParamView.newBuilder()
            .fullyQualifiedName(headerRequestParam)
            .gettersChain(gettersChain.build());

    return headerParam.build();
  }
>>>>>>> ef915d9a
}<|MERGE_RESOLUTION|>--- conflicted
+++ resolved
@@ -25,11 +25,6 @@
 import com.google.api.codegen.viewmodel.ApiCallSettingsView;
 import com.google.api.codegen.viewmodel.ApiCallableImplType;
 import com.google.api.codegen.viewmodel.ApiCallableView;
-<<<<<<< HEAD
-import com.google.api.codegen.viewmodel.DirectCallableView;
-=======
-import com.google.api.codegen.viewmodel.HeaderRequestParamView;
->>>>>>> ef915d9a
 import com.google.api.codegen.viewmodel.HttpMethodView;
 import com.google.api.codegen.viewmodel.LongRunningOperationDetailView;
 import com.google.api.codegen.viewmodel.MethodDescriptorView;
@@ -117,7 +112,8 @@
     apiCallableBuilder.memberName(namer.getSettingsMemberName(method));
     apiCallableBuilder.settingsFunctionName(namer.getSettingsFunctionName(method));
     apiCallableBuilder.grpcClientVarName(namer.getReroutedGrpcClientVarName(methodConfig));
-    apiCallableBuilder.headerRequestParams(getHeaderRequestParams(context));
+    apiCallableBuilder.headerRequestParams(
+        headerRequestParamTransformer.generateHeaderRequestParams(context));
 
     setCommonApiCallableFields(context, apiCallableBuilder);
 
@@ -381,70 +377,11 @@
     methodDescriptorBuilder.fullServiceName(context.getTargetInterface().getFullName());
     methodDescriptorBuilder.transportSettingsVar(namer.getTransportSettingsVar(method));
 
-<<<<<<< HEAD
-    callableBuilder.headerRequestParams(
+    methodDescriptorBuilder.headerRequestParams(
         headerRequestParamTransformer.generateHeaderRequestParams(context));
-=======
-    methodDescriptorBuilder.headerRequestParams(getHeaderRequestParams(context));
->>>>>>> ef915d9a
 
     methodDescriptorBuilder.httpMethod(generateHttpFields(context));
 
     return methodDescriptorBuilder.build();
   }
-<<<<<<< HEAD
-=======
-
-  public static List<HeaderRequestParamView> getHeaderRequestParams(MethodContext context) {
-    if (!context.getProductConfig().getTransportProtocol().equals(TransportProtocol.GRPC)) {
-      return ImmutableList.of();
-    }
-
-    GapicMethodConfig methodConfig = (GapicMethodConfig) context.getMethodConfig();
-    com.google.api.tools.framework.model.Method method = methodConfig.getMethod();
-    SurfaceNamer namer = context.getNamer();
-    if (method.getInputType() == null || !method.getInputType().isMessage()) {
-      return ImmutableList.of();
-    }
-    ImmutableList.Builder<HeaderRequestParamView> headerRequestParams = ImmutableList.builder();
-    MessageType inputMessageType = method.getInputType().getMessageType();
-    for (String headerRequestParam : methodConfig.getHeaderRequestParams()) {
-      headerRequestParams.add(getHeaderRequestParam(headerRequestParam, inputMessageType, namer));
-    }
-
-    return headerRequestParams.build();
-  }
-
-  private static HeaderRequestParamView getHeaderRequestParam(
-      String headerRequestParam, MessageType inputMessageType, SurfaceNamer namer) {
-    String[] fieldNameTokens = headerRequestParam.split("\\.");
-    ImmutableList.Builder<String> gettersChain = ImmutableList.builder();
-
-    MessageType subMessageType = inputMessageType;
-    for (String fieldNameToken : fieldNameTokens) {
-      Field matchingField = subMessageType.lookupField(fieldNameToken);
-      if (matchingField == null) {
-        throw new IllegalArgumentException(
-            "Unknown field name token '"
-                + fieldNameToken
-                + "' in header request param '"
-                + headerRequestParam
-                + "'");
-      }
-
-      String matchingFieldGetter = namer.getFieldGetFunctionName(new ProtoField(matchingField));
-      gettersChain.add(matchingFieldGetter);
-      if (matchingField.getType() != null && matchingField.getType().isMessage()) {
-        subMessageType = matchingField.getType().getMessageType();
-      }
-    }
-
-    HeaderRequestParamView.Builder headerParam =
-        HeaderRequestParamView.newBuilder()
-            .fullyQualifiedName(headerRequestParam)
-            .gettersChain(gettersChain.build());
-
-    return headerParam.build();
-  }
->>>>>>> ef915d9a
 }