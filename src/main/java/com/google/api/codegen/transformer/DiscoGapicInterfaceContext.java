--- conflicted
+++ resolved
@@ -216,11 +216,7 @@
   }
 
   @Override
-<<<<<<< HEAD
-  /* Returns the DiscoGapicMethodConfig for the given method */
-=======
   /* Returns the DiscoGapicMethodConfig for the given method. */
->>>>>>> 5fc4ff9a
   public DiscoGapicMethodConfig getMethodConfig(MethodModel method) {
     String methodName = method.getFullName();
     for (InterfaceConfig config : getProductConfig().getInterfaceConfigMap().values()) {
