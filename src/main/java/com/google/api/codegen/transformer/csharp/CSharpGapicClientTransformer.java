/* Copyright 2016 Google Inc
 *
 * Licensed under the Apache License, Version 2.0 (the "License");
 * you may not use this file except in compliance with the License.
 * You may obtain a copy of the License at
 *
 *      http://www.apache.org/licenses/LICENSE-2.0
 *
 * Unless required by applicable law or agreed to in writing, software
 * distributed under the License is distributed on an "AS IS" BASIS,
 * WITHOUT WARRANTIES OR CONDITIONS OF ANY KIND, either express or implied.
 * See the License for the specific language governing permissions and
 * limitations under the License.
 */
package com.google.api.codegen.transformer.csharp;

import com.google.api.codegen.InterfaceView;
import com.google.api.codegen.config.FlatteningConfig;
import com.google.api.codegen.config.GapicProductConfig;
import com.google.api.codegen.config.GrpcStreamingConfig.GrpcStreamingType;
import com.google.api.codegen.config.InterfaceConfig;
import com.google.api.codegen.config.MethodConfig;
<<<<<<< HEAD
import com.google.api.codegen.config.MethodModel;
=======
>>>>>>> 4aded504
import com.google.api.codegen.config.ProductServiceConfig;
import com.google.api.codegen.gapic.GapicCodePathMapper;
import com.google.api.codegen.transformer.ApiCallableTransformer;
import com.google.api.codegen.transformer.BatchingTransformer;
import com.google.api.codegen.transformer.FileHeaderTransformer;
import com.google.api.codegen.transformer.GapicInterfaceContext;
import com.google.api.codegen.transformer.GapicMethodContext;
import com.google.api.codegen.transformer.MethodContext;
import com.google.api.codegen.transformer.ModelToViewTransformer;
import com.google.api.codegen.transformer.ModelTypeTable;
import com.google.api.codegen.transformer.PageStreamingTransformer;
import com.google.api.codegen.transformer.ParamWithSimpleDoc;
import com.google.api.codegen.transformer.PathTemplateTransformer;
import com.google.api.codegen.transformer.RetryDefinitionsTransformer;
import com.google.api.codegen.transformer.ServiceTransformer;
import com.google.api.codegen.transformer.StandardImportSectionTransformer;
import com.google.api.codegen.transformer.StaticLangApiMethodTransformer;
import com.google.api.codegen.transformer.SurfaceNamer;
import com.google.api.codegen.util.csharp.CSharpTypeTable;
import com.google.api.codegen.viewmodel.ApiCallSettingsView;
import com.google.api.codegen.viewmodel.ApiCallableImplType;
import com.google.api.codegen.viewmodel.ApiCallableView;
import com.google.api.codegen.viewmodel.ClientMethodType;
import com.google.api.codegen.viewmodel.ModifyMethodView;
import com.google.api.codegen.viewmodel.ReroutedGrpcView;
import com.google.api.codegen.viewmodel.SettingsDocView;
import com.google.api.codegen.viewmodel.StaticLangApiAndSettingsFileView;
import com.google.api.codegen.viewmodel.StaticLangApiMethodView;
import com.google.api.codegen.viewmodel.StaticLangApiView;
import com.google.api.codegen.viewmodel.StaticLangResourceNamesView;
import com.google.api.codegen.viewmodel.StaticLangSettingsView;
import com.google.api.codegen.viewmodel.ViewModel;
import com.google.api.tools.framework.model.Interface;
import com.google.api.tools.framework.model.Model;
import com.google.api.tools.framework.model.TypeRef;
import com.google.common.collect.ImmutableList;
import java.io.File;
import java.util.ArrayList;
import java.util.Arrays;
import java.util.HashSet;
import java.util.LinkedHashSet;
import java.util.List;
import java.util.Set;

public class CSharpGapicClientTransformer implements ModelToViewTransformer {

  private static final String XAPI_TEMPLATE_FILENAME = "csharp/gapic_client.snip";
  private static final String RESOURCENAMES_TEMPLATE_FILENAME = "csharp/gapic_resourcenames.snip";

  private final GapicCodePathMapper pathMapper;
  private final StaticLangApiMethodTransformer apiMethodTransformer =
      new CSharpApiMethodTransformer();
  private final ServiceTransformer serviceTransformer = new ServiceTransformer();
  private final PathTemplateTransformer pathTemplateTransformer = new PathTemplateTransformer();
  private final ApiCallableTransformer apiCallableTransformer = new ApiCallableTransformer();
  private final FileHeaderTransformer fileHeaderTransformer =
      new FileHeaderTransformer(new StandardImportSectionTransformer());
  private final PageStreamingTransformer pageStreamingTransformer = new PageStreamingTransformer();
  private final BatchingTransformer batchingTransformer = new BatchingTransformer();
  private final RetryDefinitionsTransformer retryDefinitionsTransformer =
      new RetryDefinitionsTransformer();
  private final CSharpCommonTransformer csharpCommonTransformer = new CSharpCommonTransformer();

  public CSharpGapicClientTransformer(GapicCodePathMapper pathMapper) {
    this.pathMapper = pathMapper;
  }

  @Override
  public List<ViewModel> transform(Model model, GapicProductConfig productConfig) {
    List<ViewModel> surfaceDocs = new ArrayList<>();
    SurfaceNamer namer = new CSharpSurfaceNamer(productConfig.getPackageName());
    CSharpFeatureConfig featureConfig = new CSharpFeatureConfig();

    Interface lastApiInterface = null;
    for (Interface apiInterface : new InterfaceView().getElementIterable(model)) {
      GapicInterfaceContext context =
          GapicInterfaceContext.create(
              apiInterface,
              productConfig,
              createTypeTable(productConfig.getPackageName()),
              namer,
              featureConfig);

      surfaceDocs.add(generateApiAndSettingsView(context));
      lastApiInterface = apiInterface;
    }

    GapicInterfaceContext context =
        GapicInterfaceContext.create(
            lastApiInterface,
            productConfig,
            createTypeTable(productConfig.getPackageName()),
            namer,
            featureConfig);
    surfaceDocs.add(generateResourceNamesView(context));

    return surfaceDocs;
  }

  @Override
  public List<String> getTemplateFileNames() {
    return Arrays.asList(XAPI_TEMPLATE_FILENAME, RESOURCENAMES_TEMPLATE_FILENAME);
  }

  private ModelTypeTable createTypeTable(String implicitPackageName) {
    return new ModelTypeTable(
        new CSharpTypeTable(implicitPackageName),
        new CSharpModelTypeNameConverter(implicitPackageName));
  }

  private StaticLangResourceNamesView generateResourceNamesView(GapicInterfaceContext context) {
    StaticLangResourceNamesView.Builder view = StaticLangResourceNamesView.newBuilder();
    view.templateFileName(RESOURCENAMES_TEMPLATE_FILENAME);
    String outputPath =
        pathMapper.getOutputPath(context.getInterface(), context.getProductConfig());
    view.outputPath(outputPath + File.separator + "ResourceNames.cs");
    view.resourceNames(pathTemplateTransformer.generateResourceNames(context));
    view.resourceProtos(pathTemplateTransformer.generateResourceProtos(context));
    context.getModelTypeTable().saveNicknameFor("Google.Api.Gax.GaxPreconditions");
    context.getModelTypeTable().saveNicknameFor("System.Linq.Enumerable");
    context.getModelTypeTable().saveNicknameFor("System.InvalidOperationException");
    view.fileHeader(fileHeaderTransformer.generateFileHeader(context));
    return view.build();
  }

  private StaticLangApiAndSettingsFileView generateApiAndSettingsView(
      GapicInterfaceContext context) {
    StaticLangApiAndSettingsFileView.Builder fileView =
        StaticLangApiAndSettingsFileView.newBuilder();

    fileView.templateFileName(XAPI_TEMPLATE_FILENAME);

    fileView.api(generateApiClass(context));
    fileView.settings(generateSettingsClass(context));

    String outputPath =
        pathMapper.getOutputPath(context.getInterface(), context.getProductConfig());
    String name = context.getNamer().getApiWrapperClassName(context.getInterfaceConfig());
    fileView.outputPath(outputPath + File.separator + name + ".cs");

    // must be done as the last step to catch all imports
    csharpCommonTransformer.addCommonImports(context);
    fileView.fileHeader(fileHeaderTransformer.generateFileHeader(context));

    return fileView.build();
  }

  private StaticLangApiView generateApiClass(GapicInterfaceContext context) {
    SurfaceNamer namer = context.getNamer();
    StaticLangApiView.Builder apiClass = StaticLangApiView.newBuilder();
    List<StaticLangApiMethodView> methods = generateApiMethods(context);

    apiClass.doc(serviceTransformer.generateServiceDoc(context, null));

    apiClass.name(namer.getApiWrapperClassName(context.getInterfaceConfig()));
    apiClass.implName(namer.getApiWrapperClassImplName(context.getInterface()));
    apiClass.grpcServiceName(namer.getGrpcContainerTypeName(context.getInterface()));
    apiClass.grpcTypeName(namer.getGrpcServiceClassName(context.getInterface()));
    apiClass.settingsClassName(
        context.getNamer().getApiSettingsClassName(context.getInterfaceConfig()));
    List<ApiCallableView> callables = new ArrayList<>();
    for (ApiCallableView call : apiCallableTransformer.generateStaticLangApiCallables(context)) {
      if (call.type() == ApiCallableImplType.SimpleApiCallable
          || call.type() == ApiCallableImplType.BatchingApiCallable
          || call.type() == ApiCallableImplType.InitialOperationApiCallable
          || (call.type() == ApiCallableImplType.StreamingApiCallable
              && (call.grpcStreamingType() == GrpcStreamingType.BidiStreaming
                  || call.grpcStreamingType() == GrpcStreamingType.ServerStreaming))) {
        callables.add(call);
      }
    }
    apiClass.apiCallableMembers(callables);
    apiClass.pathTemplates(pathTemplateTransformer.generatePathTemplates(context));
    apiClass.formatResourceFunctions(
        pathTemplateTransformer.generateFormatResourceFunctions(context));
    apiClass.parseResourceFunctions(
        pathTemplateTransformer.generateParseResourceFunctions(context));
    apiClass.apiMethods(methods);
    List<StaticLangApiMethodView> methodsImpl = new ArrayList<>();
    for (StaticLangApiMethodView method : methods) {
      if (methodTypeHasImpl(method.type())) {
        methodsImpl.add(method);
      }
    }
    apiClass.apiMethodsImpl(methodsImpl);
    apiClass.hasDefaultInstance(context.getInterfaceConfig().hasDefaultInstance());
    apiClass.hasLongRunningOperations(context.getInterfaceConfig().hasLongRunningOperations());
    apiClass.reroutedGrpcClients(generateReroutedGrpcView(context));
    apiClass.modifyMethods(generateModifyMethods(context));

    return apiClass.build();
  }

  private boolean methodTypeHasImpl(ClientMethodType type) {
    switch (type) {
      case RequestObjectMethod:
      case AsyncRequestObjectMethod:
      case PagedRequestObjectMethod:
      case AsyncPagedRequestObjectMethod:
      case OperationRequestObjectMethod:
      case AsyncOperationRequestObjectMethod:
        return true;
      default:
        return false;
    }
  }

  private StaticLangSettingsView generateSettingsClass(GapicInterfaceContext context) {
    StaticLangSettingsView.Builder settingsClass = StaticLangSettingsView.newBuilder();
    settingsClass.doc(generateSettingsDoc(context));
    String name = context.getNamer().getApiSettingsClassName(context.getInterfaceConfig());
    settingsClass.name(name);
    ProductServiceConfig productServiceConfig = new ProductServiceConfig();
    settingsClass.serviceAddress(
        productServiceConfig.getServiceAddress(context.getInterface().getModel()));
    settingsClass.servicePort(productServiceConfig.getServicePort());
    settingsClass.authScopes(productServiceConfig.getAuthScopes(context.getInterface().getModel()));
    settingsClass.callSettings(generateCallSettings(context));
    settingsClass.pageStreamingDescriptors(
        pageStreamingTransformer.generateDescriptorClasses(context));
    settingsClass.pagedListResponseFactories(
        pageStreamingTransformer.generateFactoryClasses(context));
    settingsClass.batchingDescriptors(batchingTransformer.generateDescriptorClasses(context));
    settingsClass.retryCodesDefinitions(
        retryDefinitionsTransformer.generateRetryCodesDefinitions(context));
    settingsClass.retryParamsDefinitions(
        retryDefinitionsTransformer.generateRetryParamsDefinitions(context));
    InterfaceConfig interfaceConfig = context.getInterfaceConfig();
    settingsClass.hasDefaultServiceAddress(interfaceConfig.hasDefaultServiceAddress());
    settingsClass.hasDefaultServiceScopes(interfaceConfig.hasDefaultServiceScopes());
    settingsClass.hasDefaultInstance(interfaceConfig.hasDefaultInstance());

    return settingsClass.build();
  }

  public List<ApiCallSettingsView> generateCallSettings(GapicInterfaceContext context) {
    // This method can be removed once mixins are supported in C#
    List<ApiCallSettingsView> settingsMembers = new ArrayList<>();
    for (MethodModel method : csharpCommonTransformer.getSupportedMethods(context)) {
      List<ApiCallSettingsView> calls =
          apiCallableTransformer.generateApiCallableSettings(
              context.asRequestMethodContext(method));
      settingsMembers.addAll(calls);
    }
    return settingsMembers;
  }

  private List<ReroutedGrpcView> generateReroutedGrpcView(GapicInterfaceContext context) {
    SurfaceNamer namer = context.getNamer();
    Set<ReroutedGrpcView> reroutedViews = new LinkedHashSet<>();
<<<<<<< HEAD
    for (MethodModel method : csharpCommonTransformer.getSupportedMethods(context)) {
=======
    for (Method method : csharpCommonTransformer.getSupportedMethods(context)) {
>>>>>>> 4aded504
      MethodConfig methodConfig = context.getMethodConfig(method);
      String reroute = methodConfig.getRerouteToGrpcInterface();
      if (reroute != null) {
        ReroutedGrpcView rerouted =
            ReroutedGrpcView.newBuilder()
                .grpcClientVarName(namer.getReroutedGrpcClientVarName(methodConfig))
                .typeName("var") // TODO: Add explicit type.
                .getMethodName(namer.getReroutedGrpcMethodName(methodConfig))
                .build();
        reroutedViews.add(rerouted);
      }
    }
    return new ArrayList<ReroutedGrpcView>(reroutedViews);
  }

  private List<ModifyMethodView> generateModifyMethods(GapicInterfaceContext context) {
    SurfaceNamer namer = context.getNamer();
    List<ModifyMethodView> modifyMethods = new ArrayList<>();
<<<<<<< HEAD
    for (MethodModel method : csharpCommonTransformer.getSupportedMethods(context)) {
      MethodContext methodContext = context.asRequestMethodContext(method);
      MethodConfig methodConfig = methodContext.getMethodConfig();
      ModifyMethodView.Builder builder = ModifyMethodView.builder();
      builder.name(namer.getModifyMethodName(methodContext));
      builder.requestTypeName(
          method.getAndSaveRequestTypeName(context.getImportTypeTable(), context.getNamer()));
      builder.grpcStreamingType(methodConfig.getGrpcStreamingType());
=======
    Set<TypeRef> modifyTypes = new HashSet<TypeRef>();
    for (Method method : csharpCommonTransformer.getSupportedMethods(context)) {

      MethodConfig methodContext = context.asRequestMethodContext(method).getMethodConfig();
      TypeRef inputType = method.getInputType();
      if (modifyTypes.contains(inputType)) {
        continue;
      }
      modifyTypes.add(inputType);
      ModifyMethodView.Builder builder = ModifyMethodView.builder();
      builder.name(namer.getModifyMethodName(method));
      builder.requestTypeName(typeTable.getAndSaveNicknameFor(inputType));
      builder.grpcStreamingType(methodContext.getGrpcStreamingType());
>>>>>>> 4aded504
      modifyMethods.add(builder.build());
    }
    return modifyMethods;
  }

  private List<StaticLangApiMethodView> generateApiMethods(GapicInterfaceContext context) {
    List<ParamWithSimpleDoc> pagedMethodAdditionalParams =
        new ImmutableList.Builder<ParamWithSimpleDoc>()
            .addAll(csharpCommonTransformer.pagedMethodAdditionalParams())
            .addAll(csharpCommonTransformer.callSettingsParam())
            .build();

    List<StaticLangApiMethodView> apiMethods = new ArrayList<>();
<<<<<<< HEAD
    for (MethodModel method : csharpCommonTransformer.getSupportedMethods(context)) {
      MethodConfig methodConfig = context.getMethodConfig(method);
      MethodContext requestMethodContext = context.asRequestMethodContext(method);
=======
    for (Method method : csharpCommonTransformer.getSupportedMethods(context)) {
      MethodConfig methodConfig = context.getMethodConfig(method);
      GapicMethodContext requestMethodContext = context.asRequestMethodContext(method);
>>>>>>> 4aded504
      if (methodConfig.isGrpcStreaming()) {
        // Only for protobuf-based APIs.
        apiMethods.add(
            apiMethodTransformer.generateGrpcStreamingRequestObjectMethod(
                (GapicMethodContext) requestMethodContext));
      } else if (methodConfig.isLongRunningOperation()) {
        // Only for protobuf-based APIs.
        GapicMethodContext gapicMethodContext = (GapicMethodContext) requestMethodContext;
        if (methodConfig.isFlattening()) {
          for (FlatteningConfig flatteningGroup : methodConfig.getFlatteningConfigs()) {
            GapicMethodContext methodContext =
                context.asFlattenedMethodContext(
                    requestMethodContext.getMethodModel(), flatteningGroup);
            apiMethods.add(
                apiMethodTransformer.generateAsyncOperationFlattenedMethod(
                    methodContext,
                    csharpCommonTransformer.callSettingsParam(),
                    ClientMethodType.AsyncOperationFlattenedCallSettingsMethod,
                    true));
            apiMethods.add(
                apiMethodTransformer.generateAsyncOperationFlattenedMethod(
                    methodContext,
                    csharpCommonTransformer.cancellationTokenParam(),
                    ClientMethodType.AsyncOperationFlattenedCancellationMethod,
                    true));
            apiMethods.add(
                apiMethodTransformer.generateOperationFlattenedMethod(
                    methodContext, csharpCommonTransformer.callSettingsParam()));
          }
        }
        apiMethods.add(
            apiMethodTransformer.generateAsyncOperationRequestObjectMethod(
                requestMethodContext, csharpCommonTransformer.callSettingsParam(), true));
        apiMethods.add(
            apiMethodTransformer.generateOperationRequestObjectMethod(
                gapicMethodContext, csharpCommonTransformer.callSettingsParam()));
      } else if (methodConfig.isPageStreaming()) {
        if (methodConfig.isFlattening()) {
          for (FlatteningConfig flatteningGroup : methodConfig.getFlatteningConfigs()) {
            GapicMethodContext methodContext =
                context.asFlattenedMethodContext(method, flatteningGroup);
            apiMethods.add(
                apiMethodTransformer.generatePagedFlattenedAsyncMethod(
                    methodContext, pagedMethodAdditionalParams));
            apiMethods.add(
                apiMethodTransformer.generatePagedFlattenedMethod(
                    methodContext, pagedMethodAdditionalParams));
          }
        }
        apiMethods.add(
            apiMethodTransformer.generatePagedRequestObjectAsyncMethod(
                requestMethodContext, csharpCommonTransformer.callSettingsParam()));
        apiMethods.add(
            apiMethodTransformer.generatePagedRequestObjectMethod(
                requestMethodContext, csharpCommonTransformer.callSettingsParam()));
      } else {
        if (methodConfig.isFlattening()) {
          for (FlatteningConfig flatteningGroup : methodConfig.getFlatteningConfigs()) {
            GapicMethodContext methodContext =
                context.asFlattenedMethodContext(method, flatteningGroup);
            apiMethods.add(
                apiMethodTransformer.generateFlattenedAsyncMethod(
                    methodContext,
                    csharpCommonTransformer.callSettingsParam(),
                    ClientMethodType.FlattenedAsyncCallSettingsMethod));
            apiMethods.add(
                apiMethodTransformer.generateFlattenedAsyncMethod(
                    methodContext,
                    csharpCommonTransformer.cancellationTokenParam(),
                    ClientMethodType.FlattenedAsyncCancellationTokenMethod));
            apiMethods.add(
                apiMethodTransformer.generateFlattenedMethod(
                    methodContext, csharpCommonTransformer.callSettingsParam()));
          }
        }
        apiMethods.add(
            apiMethodTransformer.generateRequestObjectAsyncMethod(
                requestMethodContext, csharpCommonTransformer.callSettingsParam()));
        apiMethods.add(
            apiMethodTransformer.generateRequestObjectMethod(
                requestMethodContext, csharpCommonTransformer.callSettingsParam()));
      }
    }

    return apiMethods;
  }

  public SettingsDocView generateSettingsDoc(GapicInterfaceContext context) {
    SurfaceNamer namer = context.getNamer();
    SettingsDocView.Builder settingsDoc = SettingsDocView.newBuilder();
    ProductServiceConfig productServiceConfig = new ProductServiceConfig();
    settingsDoc.serviceAddress(
        productServiceConfig.getServiceAddress(context.getInterface().getModel()));
    settingsDoc.servicePort(productServiceConfig.getServicePort());
    settingsDoc.exampleApiMethodName(""); // Unused in C#
    settingsDoc.exampleApiMethodSettingsGetter(""); // Unused in C#
    settingsDoc.apiClassName(namer.getApiWrapperClassName(context.getInterfaceConfig()));
    settingsDoc.settingsVarName(namer.getApiSettingsVariableName(context.getInterfaceConfig()));
    settingsDoc.settingsClassName(namer.getApiSettingsClassName(context.getInterfaceConfig()));
    settingsDoc.settingsBuilderVarName(
        namer.getApiSettingsBuilderVarName(context.getInterfaceConfig()));
    settingsDoc.hasDefaultInstance(context.getInterfaceConfig().hasDefaultInstance());
    return settingsDoc.build();
  }
}<|MERGE_RESOLUTION|>--- conflicted
+++ resolved
@@ -20,10 +20,7 @@
 import com.google.api.codegen.config.GrpcStreamingConfig.GrpcStreamingType;
 import com.google.api.codegen.config.InterfaceConfig;
 import com.google.api.codegen.config.MethodConfig;
-<<<<<<< HEAD
 import com.google.api.codegen.config.MethodModel;
-=======
->>>>>>> 4aded504
 import com.google.api.codegen.config.ProductServiceConfig;
 import com.google.api.codegen.gapic.GapicCodePathMapper;
 import com.google.api.codegen.transformer.ApiCallableTransformer;
@@ -58,7 +55,6 @@
 import com.google.api.codegen.viewmodel.ViewModel;
 import com.google.api.tools.framework.model.Interface;
 import com.google.api.tools.framework.model.Model;
-import com.google.api.tools.framework.model.TypeRef;
 import com.google.common.collect.ImmutableList;
 import java.io.File;
 import java.util.ArrayList;
@@ -138,7 +134,7 @@
     StaticLangResourceNamesView.Builder view = StaticLangResourceNamesView.newBuilder();
     view.templateFileName(RESOURCENAMES_TEMPLATE_FILENAME);
     String outputPath =
-        pathMapper.getOutputPath(context.getInterface(), context.getProductConfig());
+        pathMapper.getOutputPath(context.getInterface().getFullName(), context.getProductConfig());
     view.outputPath(outputPath + File.separator + "ResourceNames.cs");
     view.resourceNames(pathTemplateTransformer.generateResourceNames(context));
     view.resourceProtos(pathTemplateTransformer.generateResourceProtos(context));
@@ -160,7 +156,7 @@
     fileView.settings(generateSettingsClass(context));
 
     String outputPath =
-        pathMapper.getOutputPath(context.getInterface(), context.getProductConfig());
+        pathMapper.getOutputPath(context.getInterface().getFullName(), context.getProductConfig());
     String name = context.getNamer().getApiWrapperClassName(context.getInterfaceConfig());
     fileView.outputPath(outputPath + File.separator + name + ".cs");
 
@@ -274,11 +270,7 @@
   private List<ReroutedGrpcView> generateReroutedGrpcView(GapicInterfaceContext context) {
     SurfaceNamer namer = context.getNamer();
     Set<ReroutedGrpcView> reroutedViews = new LinkedHashSet<>();
-<<<<<<< HEAD
     for (MethodModel method : csharpCommonTransformer.getSupportedMethods(context)) {
-=======
-    for (Method method : csharpCommonTransformer.getSupportedMethods(context)) {
->>>>>>> 4aded504
       MethodConfig methodConfig = context.getMethodConfig(method);
       String reroute = methodConfig.getRerouteToGrpcInterface();
       if (reroute != null) {
@@ -297,30 +289,20 @@
   private List<ModifyMethodView> generateModifyMethods(GapicInterfaceContext context) {
     SurfaceNamer namer = context.getNamer();
     List<ModifyMethodView> modifyMethods = new ArrayList<>();
-<<<<<<< HEAD
+    Set<String> modifyTypeNames = new HashSet<>();
     for (MethodModel method : csharpCommonTransformer.getSupportedMethods(context)) {
       MethodContext methodContext = context.asRequestMethodContext(method);
+      String inputTypeFullName = methodContext.getMethodModel().getInputFullName();
+      if (modifyTypeNames.contains(inputTypeFullName)) {
+        continue;
+      }
+      modifyTypeNames.add(inputTypeFullName);
       MethodConfig methodConfig = methodContext.getMethodConfig();
       ModifyMethodView.Builder builder = ModifyMethodView.builder();
       builder.name(namer.getModifyMethodName(methodContext));
       builder.requestTypeName(
           method.getAndSaveRequestTypeName(context.getImportTypeTable(), context.getNamer()));
       builder.grpcStreamingType(methodConfig.getGrpcStreamingType());
-=======
-    Set<TypeRef> modifyTypes = new HashSet<TypeRef>();
-    for (Method method : csharpCommonTransformer.getSupportedMethods(context)) {
-
-      MethodConfig methodContext = context.asRequestMethodContext(method).getMethodConfig();
-      TypeRef inputType = method.getInputType();
-      if (modifyTypes.contains(inputType)) {
-        continue;
-      }
-      modifyTypes.add(inputType);
-      ModifyMethodView.Builder builder = ModifyMethodView.builder();
-      builder.name(namer.getModifyMethodName(method));
-      builder.requestTypeName(typeTable.getAndSaveNicknameFor(inputType));
-      builder.grpcStreamingType(methodContext.getGrpcStreamingType());
->>>>>>> 4aded504
       modifyMethods.add(builder.build());
     }
     return modifyMethods;
@@ -334,15 +316,9 @@
             .build();
 
     List<StaticLangApiMethodView> apiMethods = new ArrayList<>();
-<<<<<<< HEAD
     for (MethodModel method : csharpCommonTransformer.getSupportedMethods(context)) {
       MethodConfig methodConfig = context.getMethodConfig(method);
       MethodContext requestMethodContext = context.asRequestMethodContext(method);
-=======
-    for (Method method : csharpCommonTransformer.getSupportedMethods(context)) {
-      MethodConfig methodConfig = context.getMethodConfig(method);
-      GapicMethodContext requestMethodContext = context.asRequestMethodContext(method);
->>>>>>> 4aded504
       if (methodConfig.isGrpcStreaming()) {
         // Only for protobuf-based APIs.
         apiMethods.add(
