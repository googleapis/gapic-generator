--- conflicted
+++ resolved
@@ -105,11 +105,7 @@
     CSharpFeatureConfig featureConfig = new CSharpFeatureConfig();
 
     InterfaceModel lastApiInterface = null;
-<<<<<<< HEAD
-    for (InterfaceModel apiInterface : model.getInterfaces(productConfig)) {
-=======
-    for (InterfaceModel apiInterface : apiModel.getInterfaces()) {
->>>>>>> bde101fd
+    for (InterfaceModel apiInterface : model.getInterfaces()) {
       GapicInterfaceContext context =
           GapicInterfaceContext.create(
               apiInterface,
