--- conflicted
+++ resolved
@@ -28,9 +28,7 @@
 import com.google.api.codegen.viewmodel.OptionalArrayMethodView;
 import com.google.api.codegen.viewmodel.RequestObjectParamView;
 import com.google.api.tools.framework.model.Method;
-import com.google.api.tools.framework.model.Oneof;
 import com.google.common.base.Predicate;
-import com.google.common.collect.ImmutableList;
 import com.google.common.collect.Iterables;
 import java.util.ArrayList;
 import java.util.List;
@@ -74,10 +72,10 @@
         namer.getFullyQualifiedApiWrapperClassName(context.getInterfaceConfig()));
     apiMethod.topLevelAliasedApiClassName(
         namer.getTopLevelAliasedApiClassName(
-            context.getInterfaceConfig(), packageHasMultipleServices));
+            (context.getInterfaceConfig()), packageHasMultipleServices));
     apiMethod.versionAliasedApiClassName(
         namer.getVersionAliasedApiClassName(
-            context.getInterfaceConfig(), packageHasMultipleServices));
+            (context.getInterfaceConfig()), packageHasMultipleServices));
     apiMethod.apiVariableName(namer.getApiWrapperVariableName(context.getInterfaceConfig()));
     apiMethod.apiModuleName(namer.getApiWrapperModuleName());
     InitCodeOutputType initCodeOutputType =
@@ -135,7 +133,7 @@
             ? lroTransformer.generateDetailView(context)
             : null);
 
-    apiMethod.oneofParams(generateOneOfParams(context.getMethodConfig().getOneofs(), namer));
+    apiMethod.oneofParams(context.getMethodConfig().getOneofNames(namer));
 
     return apiMethod.build();
   }
@@ -211,33 +209,15 @@
     param.elementTypeName(typeTable.getAndSaveNicknameForElementType(field));
     param.setCallName(namer.getFieldSetFunctionName(featureConfig, fieldConfig));
     param.addCallName(namer.getFieldAddFunctionName(field));
-<<<<<<< HEAD
+    param.getCallName(namer.getFieldGetFunctionName(featureConfig, fieldConfig));
     param.isMap(field.isMap());
     param.isArray(!field.isMap() && field.isRepeated());
     param.isPrimitive(field.isPrimitive());
-=======
-    param.getCallName(namer.getFieldGetFunctionName(featureConfig, fieldConfig));
-    param.isMap(field.getType().isMap());
-    param.isArray(!field.getType().isMap() && field.getType().isRepeated());
-    param.isPrimitive(namer.isPrimitive(field.getType()));
->>>>>>> 5eae5052
     param.isOptional(!isRequired);
     if (!isRequired) {
       param.optionalDefault(namer.getOptionalFieldDefaultValue(fieldConfig, context));
     }
     return param.build();
-  }
-
-  private List<List<String>> generateOneOfParams(Iterable<Oneof> oneofs, SurfaceNamer namer) {
-    ImmutableList.Builder<List<String>> oneofParams = ImmutableList.builder();
-    for (Oneof oneof : oneofs) {
-      ImmutableList.Builder<String> oneofFields = ImmutableList.builder();
-      for (Field field : oneof.getFields()) {
-        oneofFields.add(namer.getVariableName(field));
-      }
-      oneofParams.add(oneofFields.build());
-    }
-    return oneofParams.build();
   }
 
   private InitCodeContext createInitCodeContext(
