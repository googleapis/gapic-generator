/* Copyright 2017 Google Inc
 *
 * Licensed under the Apache License, Version 2.0 (the "License");
 * you may not use this file except in compliance with the License.
 * You may obtain a copy of the License at
 *
 *      http://www.apache.org/licenses/LICENSE-2.0
 *
 * Unless required by applicable law or agreed to in writing, software
 * distributed under the License is distributed on an "AS IS" BASIS,
 * WITHOUT WARRANTIES OR CONDITIONS OF ANY KIND, either express or implied.
 * See the License for the specific language governing permissions and
 * limitations under the License.
 */
package com.google.api.codegen.transformer.py;

import com.google.api.codegen.config.MethodConfig;
import com.google.api.codegen.metacode.InitCodeNode;
import com.google.api.codegen.transformer.GapicInterfaceContext;
import com.google.api.codegen.transformer.GapicMethodContext;
import com.google.api.codegen.transformer.ImportSectionTransformer;
import com.google.api.codegen.transformer.ModelTypeTable;
import com.google.api.codegen.transformer.TransformationContext;
import com.google.api.codegen.util.TypeAlias;
import com.google.api.codegen.viewmodel.ImportFileView;
import com.google.api.codegen.viewmodel.ImportSectionView;
import com.google.api.codegen.viewmodel.ImportTypeView;
import com.google.api.tools.framework.model.TypeRef;
import com.google.common.collect.ImmutableList;
import com.google.common.collect.Iterables;
import java.util.ArrayList;
import java.util.Collections;
import java.util.Comparator;
import java.util.List;
import java.util.Map;
import java.util.Set;
import java.util.TreeSet;

public class PythonImportSectionTransformer implements ImportSectionTransformer {
  @Override
<<<<<<< HEAD
  public ImportSectionView generateImportSection(TransformationContext context) {
    // TODO(eoogbe): implement when migrating to MVVM
    return ImportSectionView.newBuilder().build();
=======
  public ImportSectionView generateImportSection(InterfaceContext context) {
    return ImportSectionView.newBuilder()
        .standardImports(generateFileHeaderStandardImports())
        .externalImports(generateFileHeaderExternalImports(context))
        .appImports(generateFileHeaderAppImports(context.getImportTypeTable().getImports()))
        .build();
>>>>>>> 4aded504
  }

  @Override
  public ImportSectionView generateImportSection(
      GapicMethodContext context, Iterable<InitCodeNode> specItemNodes) {
    return ImportSectionView.newBuilder()
        .appImports(generateInitCodeAppImports(context, specItemNodes))
        .build();
  }

  public ImportSectionView generateImportSection(Map<String, TypeAlias> typeImports) {
    ImportSectionView.Builder importSection = ImportSectionView.newBuilder();
    importSection.appImports(generateFileHeaderAppImports(typeImports));
    return importSection.build();
  }

  public ImportSectionView generateTestImportSection(GapicInterfaceContext context) {
    return ImportSectionView.newBuilder()
        .standardImports(generateTestStandardImports())
        .externalImports(generateTestExternalImports(context))
        .appImports(generateTestAppImports(context))
        .build();
  }

  public ImportSectionView generateSmokeTestImportSection(
      GapicInterfaceContext context, boolean requireProjectId) {
    return ImportSectionView.newBuilder()
        .standardImports(generateSmokeTestStandardImports(requireProjectId))
        .externalImports(ImmutableList.<ImportFileView>of())
        .appImports(generateTestAppImports(context))
        .build();
  }

  private List<ImportFileView> generateFileHeaderStandardImports() {
    return ImmutableList.of(
        createImport("collections"),
        createImport("json"),
        createImport("os"),
        createImport("pkg_resources"),
        createImport("platform"));
  }

  private List<ImportFileView> generateFileHeaderExternalImports(InterfaceContext context) {
    List<ImportFileView> imports = new ArrayList<>();
    imports.add(createImport("google.gax"));
    imports.add(createImport("google.gax", "api_callable"));
    imports.add(createImport("google.gax", "config"));
    imports.add(createImport("google.gax", "path_template"));

    if (context.getInterfaceConfig().hasLongRunningOperations()) {
      imports.add(createImport("google.gapic.longrunning", "operations_client"));
    }

    for (MethodConfig methodConfig : context.getInterfaceConfig().getMethodConfigs()) {
      // Add the import for gax.utils.oneof if and only if there is at
      // least one "one of" argument set.
      if (!Iterables.isEmpty(methodConfig.getOneofNames(context.getNamer()))) {
        imports.add(createImport("google.gax.utils", "oneof"));
        break;
      }
    }

    Collections.sort(imports, importFileViewComparator());
    return imports;
  }

  private List<ImportFileView> generateFileHeaderAppImports(Map<String, TypeAlias> typeImports) {
    List<ImportFileView> appImports = new ArrayList<>();
    for (Map.Entry<String, TypeAlias> entry : typeImports.entrySet()) {
      appImports.add(generateAppImport(entry.getKey(), entry.getValue().getNickname()));
    }
    Collections.sort(appImports, importFileViewComparator());
    return appImports;
  }

  private List<ImportFileView> generateInitCodeAppImports(
      GapicMethodContext context, Iterable<InitCodeNode> specItemNodes) {
    return ImmutableList.<ImportFileView>builder()
        .add(generateApiImport(context))
        .addAll(generateProtoImports(context, specItemNodes))
        .addAll(generatePageStreamingImports(context))
        .build();
  }

  private ImportFileView generateApiImport(GapicMethodContext context) {
    String moduleName = context.getProductConfig().getPackageName();
    String attributeName =
        context.getNamer().getApiWrapperVariableName(context.getInterfaceConfig());
    return createImport(moduleName, attributeName);
  }

  private List<ImportFileView> generateProtoImports(
      GapicMethodContext context, Iterable<InitCodeNode> specItemNodes) {
    ModelTypeTable typeTable = context.getTypeTable();
    Set<ImportFileView> protoImports = new TreeSet<>(importFileViewComparator());
    for (InitCodeNode item : specItemNodes) {
      TypeRef type = item.getType();
      // Exclude map entry types
      if (!type.isRepeated() && type.isMessage()) {
        String fullName = typeTable.getFullNameFor(type);
        String nickname = typeTable.getNicknameFor(type);
        protoImports.add(generateAppImport(fullName, nickname));
      } else if (type.isEnum()) {
        protoImports.add(createImport(context.getProductConfig().getPackageName(), "enums"));
      }
    }
    return new ArrayList<>(protoImports);
  }

  private List<ImportFileView> generatePageStreamingImports(GapicMethodContext context) {
    ImmutableList.Builder<ImportFileView> pageStreamingImports = ImmutableList.builder();
    if (context.getMethodConfig().isPageStreaming()) {
      ImportTypeView callOptionsImport =
          ImportTypeView.newBuilder().fullName("CallOptions").nickname("").build();
      ImportTypeView initialPageImport =
          ImportTypeView.newBuilder().fullName("INITIAL_PAGE").nickname("").build();
      ImportFileView fileImport =
          ImportFileView.newBuilder()
              .moduleName("google.gax")
              .types(ImmutableList.of(callOptionsImport, initialPageImport))
              .build();
      pageStreamingImports.add(fileImport);
    }
    return pageStreamingImports.build();
  }

  private List<ImportFileView> generateTestStandardImports() {
    return ImmutableList.of(createImport("mock"), createImport("unittest"));
  }

  private List<ImportFileView> generateSmokeTestStandardImports(boolean requireProjectId) {
    ImmutableList.Builder<ImportFileView> imports = ImmutableList.builder();
    if (requireProjectId) {
      imports.add(createImport("os"));
    }
    imports.add(createImport("time"), createImport("unittest"));
    return imports.build();
  }

  private List<ImportFileView> generateTestExternalImports(GapicInterfaceContext context) {
    ImmutableList.Builder<ImportFileView> externalImports = ImmutableList.builder();
    externalImports.add(createImport("google.gax", "errors"));
    if (context.getInterfaceConfig().hasLongRunningOperations()) {
      externalImports.add(createImport("google.rpc", "status_pb2"));
    }
    return externalImports.build();
  }

  private List<ImportFileView> generateTestAppImports(GapicInterfaceContext context) {
    Set<ImportFileView> appImports = new TreeSet<>(importFileViewComparator());
    for (Map.Entry<String, TypeAlias> entry : context.getModelTypeTable().getImports().entrySet()) {
      String fullName = entry.getKey();
      if (fullName.startsWith(context.getNamer().getTestPackageName() + ".enums")) {
        appImports.add(createImport(context.getProductConfig().getPackageName(), "enums"));
      } else {
        appImports.add(generateAppImport(entry.getKey(), entry.getValue().getNickname()));
      }
    }
    return new ArrayList<>(appImports);
  }

  /**
   * Orders the imports by:
   *
   * <ol>
   *   <li>number of attributes (least to most)
   *   <li>module name (A-Z)
   *   <li>attribute name (A-Z)
   * </ol>
   */
  private Comparator<ImportFileView> importFileViewComparator() {
    return new Comparator<ImportFileView>() {
      @Override
      public int compare(ImportFileView o1, ImportFileView o2) {
        if (o1.types().size() != o2.types().size()) {
          return o2.types().size() - o1.types().size();
        }

        if (!o1.moduleName().equals(o2.moduleName())) {
          return o1.moduleName().compareTo(o2.moduleName());
        }

        for (int i = 0; i < o1.types().size(); ++i) {
          String attributeName1 = o1.types().get(i).fullName();
          String attributeName2 = o2.types().get(i).fullName();

          if (!attributeName1.equals(attributeName2)) {
            return attributeName1.compareTo(attributeName2);
          }
        }

        return 0;
      }
    };
  }

  /**
   * Generates an import from the fullName and the nickname of a type.
   *
   * <p>Handles the following cases:
   *
   * <ul>
   *   <li>Module only -- generateAppImport("foo.Bar", "foo.Bar") => import foo
   *   <li>Module and attribute -- generateAppImport("foo.bar.Baz", "bar.Baz") => from foo import
   *       bar
   *   <li>Module, attribute, local -- generateAppImport("foo.bar.Baz", "qux.Baz") => from * foo
   *       import bar as qux
   * </ul>
   */
  private ImportFileView generateAppImport(String fullName, String nickname) {
    int nicknameDottedClassIndex = nickname.indexOf(".");
    String localName = nickname.substring(0, nicknameDottedClassIndex);

    if (fullName.equals(nickname)) {
      return createImport(localName);
    }

    if (fullName.endsWith(nickname)) {
      String moduleName = fullName.substring(0, fullName.length() - nickname.length() - 1);
      return createImport(moduleName, localName);
    }

    int fullNameDottedClassIndex = fullName.length() - nickname.length() + nicknameDottedClassIndex;
    int dottedAttributeIndex = fullName.lastIndexOf(".", fullNameDottedClassIndex - 1);
    String moduleName = fullName.substring(0, dottedAttributeIndex);
    String attributeName = fullName.substring(dottedAttributeIndex + 1, fullNameDottedClassIndex);
    return createImport(moduleName, attributeName, localName);
  }

  private ImportFileView createImport(String moduleName) {
    return ImportFileView.newBuilder()
        .moduleName(moduleName)
        .types(ImmutableList.<ImportTypeView>of())
        .build();
  }

  private ImportFileView createImport(String moduleName, String attributeName) {
    ImportTypeView typeImport =
        ImportTypeView.newBuilder().fullName(attributeName).nickname("").build();
    return ImportFileView.newBuilder()
        .moduleName(moduleName)
        .types(ImmutableList.of(typeImport))
        .build();
  }

  private ImportFileView createImport(String moduleName, String attributeName, String localName) {
    ImportTypeView typeImport =
        ImportTypeView.newBuilder().fullName(attributeName).nickname(localName).build();
    return ImportFileView.newBuilder()
        .moduleName(moduleName)
        .types(ImmutableList.of(typeImport))
        .build();
  }
}<|MERGE_RESOLUTION|>--- conflicted
+++ resolved
@@ -19,6 +19,8 @@
 import com.google.api.codegen.transformer.GapicInterfaceContext;
 import com.google.api.codegen.transformer.GapicMethodContext;
 import com.google.api.codegen.transformer.ImportSectionTransformer;
+import com.google.api.codegen.transformer.InterfaceContext;
+import com.google.api.codegen.transformer.MethodContext;
 import com.google.api.codegen.transformer.ModelTypeTable;
 import com.google.api.codegen.transformer.TransformationContext;
 import com.google.api.codegen.util.TypeAlias;
@@ -38,25 +40,20 @@
 
 public class PythonImportSectionTransformer implements ImportSectionTransformer {
   @Override
-<<<<<<< HEAD
   public ImportSectionView generateImportSection(TransformationContext context) {
-    // TODO(eoogbe): implement when migrating to MVVM
-    return ImportSectionView.newBuilder().build();
-=======
-  public ImportSectionView generateImportSection(InterfaceContext context) {
+    InterfaceContext interfaceContext = (InterfaceContext) context;
     return ImportSectionView.newBuilder()
         .standardImports(generateFileHeaderStandardImports())
-        .externalImports(generateFileHeaderExternalImports(context))
+        .externalImports(generateFileHeaderExternalImports(interfaceContext))
         .appImports(generateFileHeaderAppImports(context.getImportTypeTable().getImports()))
         .build();
->>>>>>> 4aded504
   }
 
   @Override
   public ImportSectionView generateImportSection(
-      GapicMethodContext context, Iterable<InitCodeNode> specItemNodes) {
+      MethodContext context, Iterable<InitCodeNode> specItemNodes) {
     return ImportSectionView.newBuilder()
-        .appImports(generateInitCodeAppImports(context, specItemNodes))
+        .appImports(generateInitCodeAppImports(((GapicMethodContext) context), specItemNodes))
         .build();
   }
 
