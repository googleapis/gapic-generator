--- conflicted
+++ resolved
@@ -32,10 +32,7 @@
 import com.google.api.tools.framework.model.TypeRef;
 import com.google.common.base.Function;
 import com.google.common.collect.ImmutableList;
-<<<<<<< HEAD
 import com.google.common.collect.ImmutableMap;
-=======
->>>>>>> 184ab476
 import java.util.List;
 import java.util.Map;
 
@@ -113,11 +110,6 @@
   }
 
   @Override
-  public String getApiWrapperVariableName(Interface interfaze) {
-    return varName(Name.upperCamel(interfaze.getSimpleName(), "Client"));
-  }
-
-  @Override
   public String getStaticLangReturnTypeName(Method method, MethodConfig methodConfig) {
     if (ServiceMessages.s_isEmptyType(method.getOutputType())) {
       return "void";
@@ -171,47 +163,55 @@
       TypeRef inputType,
       TypeRef outputType,
       Field resourceField) {
-
     String inputTypeName = typeTable.getAndSaveNicknameForElementType(inputType);
     String outputTypeName = typeTable.getAndSaveNicknameForElementType(outputType);
-
-    String resourceTypeName =
-        getAndSaveElementFieldTypeName(featureConfig, typeTable, resourceField);
-
+    String resourceTypeName =
+        getAndSaveElementFieldTypeName(featureConfig, typeTable, resourceField);
     return typeTable.getAndSaveNicknameForContainer(
         "Google.Api.Gax.PagedEnumerable", inputTypeName, outputTypeName, resourceTypeName);
   }
 
   @Override
+  public String getAndSaveAsyncPagedResponseTypeName(
+      FeatureConfig featureConfig,
+      ModelTypeTable typeTable,
+      TypeRef inputType,
+      TypeRef outputType,
+      Field resourceField) {
+    String inputTypeName = typeTable.getAndSaveNicknameForElementType(inputType);
+    String outputTypeName = typeTable.getAndSaveNicknameForElementType(outputType);
+    String resourceTypeName =
+        getAndSaveElementFieldTypeName(featureConfig, typeTable, resourceField);
+    return typeTable.getAndSaveNicknameForContainer(
+        "Google.Api.Gax.PagedAsyncEnumerable", inputTypeName, outputTypeName, resourceTypeName);
+  }
+
+  @Override
   public String getAndSaveCallerPagedResponseTypeName(
-      ModelTypeTable typeTable, TypeRef... parameterizedTypes) {
-    String[] typeList = new String[parameterizedTypes.length - 1];
-    for (int i = 0; i < typeList.length; i++) {
-      typeList[i] = typeTable.getFullNameForElementType(parameterizedTypes[i + 1]);
-    }
-    return typeTable.getAndSaveNicknameForContainer("Google.Api.Gax.IPagedEnumerable", typeList);
-  }
-
-  @Override
-  public String getAndSaveAsyncPagedResponseTypeName(
-      ModelTypeTable typeTable, TypeRef... parameterizedTypes) {
-    String[] typeList = new String[parameterizedTypes.length];
-    for (int i = 0; i < typeList.length; i++) {
-      typeList[i] = typeTable.getFullNameForElementType(parameterizedTypes[i]);
-    }
-    return typeTable.getAndSaveNicknameForContainer(
-        "Google.Api.Gax.PagedAsyncEnumerable", typeList);
+      FeatureConfig featureConfig,
+      ModelTypeTable typeTable,
+      TypeRef inputType,
+      TypeRef outputType,
+      Field resourceField) {
+    String outputTypeName = typeTable.getAndSaveNicknameForElementType(outputType);
+    String resourceTypeName =
+        getAndSaveElementFieldTypeName(featureConfig, typeTable, resourceField);
+    return typeTable.getAndSaveNicknameForContainer(
+        "Google.Api.Gax.IPagedEnumerable", outputTypeName, resourceTypeName);
   }
 
   @Override
   public String getAndSaveCallerAsyncPagedResponseTypeName(
-      ModelTypeTable typeTable, TypeRef... parameterizedTypes) {
-    String[] typeList = new String[parameterizedTypes.length - 1];
-    for (int i = 0; i < typeList.length; i++) {
-      typeList[i] = typeTable.getFullNameForElementType(parameterizedTypes[i + 1]);
-    }
-    return typeTable.getAndSaveNicknameForContainer(
-        "Google.Api.Gax.IPagedAsyncEnumerable", typeList);
+      FeatureConfig featureConfig,
+      ModelTypeTable typeTable,
+      TypeRef inputType,
+      TypeRef outputType,
+      Field resourceField) {
+    String outputTypeName = typeTable.getAndSaveNicknameForElementType(outputType);
+    String resourceTypeName =
+        getAndSaveElementFieldTypeName(featureConfig, typeTable, resourceField);
+    return typeTable.getAndSaveNicknameForContainer(
+        "Google.Api.Gax.IPagedAsyncEnumerable", outputTypeName, resourceTypeName);
   }
 
   @Override
@@ -227,6 +227,11 @@
   }
 
   @Override
+  public String getApiWrapperVariableName(Interface interfaze) {
+    return localVarName(Name.upperCamel(interfaze.getSimpleName(), "Client"));
+  }
+
+  @Override
   public String getApiWrapperClassImplName(Interface interfaze) {
     return className(Name.upperCamel(interfaze.getSimpleName(), "ClientImpl"));
   }
@@ -251,6 +256,11 @@
   @Override
   public String getParamName(String var) {
     return localVarName(Name.from(var).join("id"));
+  }
+
+  @Override
+  public String getFieldSetFunctionName(TypeRef type, Name identifier) {
+    return publicMethodName(identifier);
   }
 
   @Override
@@ -280,9 +290,4 @@
     }
     throw new IllegalStateException("Invalid Synchronicity: " + synchronicity);
   }
-
-  @Override
-  public String getFieldSetFunctionName(TypeRef type, Name identifier) {
-    return methodName(identifier);
-  }
 }