/* Copyright 2016 Google Inc
 *
 * Licensed under the Apache License, Version 2.0 (the "License");
 * you may not use this file except in compliance with the License.
 * You may obtain a copy of the License at
 *
 *      http://www.apache.org/licenses/LICENSE-2.0
 *
 * Unless required by applicable law or agreed to in writing, software
 * distributed under the License is distributed on an "AS IS" BASIS,
 * WITHOUT WARRANTIES OR CONDITIONS OF ANY KIND, either express or implied.
 * See the License for the specific language governing permissions and
 * limitations under the License.
 */
package com.google.api.codegen.transformer.csharp;

import com.google.api.codegen.CollectionConfig;
import com.google.api.codegen.MethodConfig;
import com.google.api.codegen.ServiceMessages;
import com.google.api.codegen.transformer.FeatureConfig;
import com.google.api.codegen.transformer.ModelTypeFormatterImpl;
import com.google.api.codegen.transformer.ModelTypeTable;
import com.google.api.codegen.transformer.SurfaceNamer;
import com.google.api.codegen.transformer.SurfaceTransformerContext;
import com.google.api.codegen.transformer.Synchronicity;
import com.google.api.codegen.util.Name;
import com.google.api.codegen.util.csharp.CSharpNameFormatter;
import com.google.api.codegen.util.csharp.CSharpTypeTable;
import com.google.api.tools.framework.model.Field;
import com.google.api.tools.framework.model.Interface;
import com.google.api.tools.framework.model.Method;
import com.google.api.tools.framework.model.TypeRef;
import com.google.common.collect.ImmutableList;
import java.util.List;

public class CSharpSurfaceNamer extends SurfaceNamer {

  public CSharpSurfaceNamer(String implicitPackageName) {
    super(
        new CSharpNameFormatter(),
        new ModelTypeFormatterImpl(new CSharpModelTypeNameConverter(implicitPackageName)),
        new CSharpTypeTable(implicitPackageName));
  }

  @Override
  public String getFullyQualifiedApiWrapperClassName(Interface service, String packageName) {
    return packageName + "." + getApiWrapperClassName(service);
  }

  @Override
  public String getStaticLangReturnTypeName(Method method, MethodConfig methodConfig) {
    if (ServiceMessages.s_isEmptyType(method.getOutputType())) {
      return "void";
    }
    return getModelTypeFormatter().getFullNameFor(method.getOutputType());
  }

  @Override
  public String getStaticLangAsyncReturnTypeName(Method method, MethodConfig methodConfig) {
    if (ServiceMessages.s_isEmptyType(method.getOutputType())) {
      return "Task";
    }
    return "Task<" + getModelTypeFormatter().getFullNameFor(method.getOutputType()) + ">";
  }

  @Override
  public String getApiWrapperClassName(Interface interfaze) {
    return className(Name.upperCamel(interfaze.getSimpleName(), "Client"));
  }

  @Override
  public String getCallableName(Method method) {
    return privateFieldName(Name.upperCamel("Call", method.getSimpleName()));
  }

  @Override
  public String getPathTemplateName(Interface service, CollectionConfig collectionConfig) {
    return inittedConstantName(Name.from(collectionConfig.getEntityName(), "template"));
  }

  @Override
  public String getFieldGetFunctionName(TypeRef type, Name identifier) {
    return privateMethodName(identifier);
  }

  @Override
  public String getAndSavePagedResponseTypeName(
<<<<<<< HEAD
      FeatureConfig featureConfig,
      ModelTypeTable typeTable,
      TypeRef inputType,
      TypeRef outputType,
      Field resourceField) {

    String inputTypeName = typeTable.getAndSaveNicknameForElementType(inputType);
    String outputTypeName = typeTable.getAndSaveNicknameForElementType(outputType);

    String resourceTypeName =
        getAndSaveElementFieldTypeName(featureConfig, typeTable, resourceField);

    return typeTable.getAndSaveNicknameForContainer(
        "Google.Api.Gax.PagedEnumerable", inputTypeName, outputTypeName, resourceTypeName);
=======
      ModelTypeTable typeTable, TypeRef inputType, TypeRef outputType, TypeRef resourceType) {
    TypeRef[] parameterizedTypes = {inputType, outputType, resourceType};
    String[] typeList = new String[parameterizedTypes.length];
    for (int i = 0; i < typeList.length; i++) {
      typeList[i] = typeTable.getFullNameForElementType(parameterizedTypes[i]);
    }
    return typeTable.getAndSaveNicknameForContainer("Google.Api.Gax.PagedEnumerable", typeList);
>>>>>>> 79e55831
  }

  @Override
  public String getGrpcContainerTypeName(Interface service) {
    return className(Name.upperCamel(service.getSimpleName()));
  }

  @Override
  public String getGrpcServiceClassName(Interface service) {
    return className(Name.upperCamel(service.getSimpleName()))
        + "."
        + className(Name.upperCamel(service.getSimpleName(), "Client"));
  }

  @Override
  public String getApiWrapperClassImplName(Interface interfaze) {
    return className(Name.upperCamel(interfaze.getSimpleName(), "ClientImpl"));
  }

  @Override
  public String getAsyncApiMethodName(Method method) {
    return getApiMethodName(method) + "Async";
  }

  @Override
  public String getPageStreamingDescriptorConstName(Method method) {
    return inittedConstantName(Name.upperCamel(method.getSimpleName()));
  }

  @Override
  public String getParamName(String var) {
    return localVarName(Name.from(var).join("id"));
  }

  @Override
  public List<String> getReturnDocLines(
      SurfaceTransformerContext context, MethodConfig methodConfig, Synchronicity synchronicity) {
    if (methodConfig.isPageStreaming()) {
      TypeRef resourceType = methodConfig.getPageStreaming().getResourcesField().getType();
      String resourceTypeName =
          context.getTypeTable().getAndSaveNicknameForElementType(resourceType);
      switch (synchronicity) {
        case Sync:
          return ImmutableList.of(
              "A pageable sequence of <see cref=\"" + resourceTypeName + "\"/> resources.");
        case Async:
          return ImmutableList.of(
              "A pageable asynchronous sequence of <see cref=\""
                  + resourceTypeName
                  + "\"/> resources.");
      }
    } else {
      switch (synchronicity) {
        case Sync:
          return ImmutableList.of("The RPC response.");
        case Async:
          return ImmutableList.of("A Task containing the RPC response.");
      }
    }
    throw new IllegalStateException("Invalid Synchronicity: " + synchronicity);
  }
}<|MERGE_RESOLUTION|>--- conflicted
+++ resolved
@@ -85,7 +85,6 @@
 
   @Override
   public String getAndSavePagedResponseTypeName(
-<<<<<<< HEAD
       FeatureConfig featureConfig,
       ModelTypeTable typeTable,
       TypeRef inputType,
@@ -100,15 +99,6 @@
 
     return typeTable.getAndSaveNicknameForContainer(
         "Google.Api.Gax.PagedEnumerable", inputTypeName, outputTypeName, resourceTypeName);
-=======
-      ModelTypeTable typeTable, TypeRef inputType, TypeRef outputType, TypeRef resourceType) {
-    TypeRef[] parameterizedTypes = {inputType, outputType, resourceType};
-    String[] typeList = new String[parameterizedTypes.length];
-    for (int i = 0; i < typeList.length; i++) {
-      typeList[i] = typeTable.getFullNameForElementType(parameterizedTypes[i]);
-    }
-    return typeTable.getAndSaveNicknameForContainer("Google.Api.Gax.PagedEnumerable", typeList);
->>>>>>> 79e55831
   }
 
   @Override
