--- conflicted
+++ resolved
@@ -179,11 +179,6 @@
   }
 
   @Override
-<<<<<<< HEAD
-  public String getPathTemplateName(
-      Interface service, SingleResourceNameConfig resourceNameConfig) {
-    return inittedConstantName(Name.from(resourceNameConfig.getEntityName(), "template"));
-=======
   public String getModifyMethodName(Method method) {
     return "Modify_"
         + privateMethodName(
@@ -191,9 +186,9 @@
   }
 
   @Override
-  public String getPathTemplateName(Interface service, CollectionConfig collectionConfig) {
-    return inittedConstantName(Name.from(collectionConfig.getEntityName(), "template"));
->>>>>>> 480f152e
+  public String getPathTemplateName(
+      Interface service, SingleResourceNameConfig resourceNameConfig) {
+    return inittedConstantName(Name.from(resourceNameConfig.getEntityName(), "template"));
   }
 
   @Override
