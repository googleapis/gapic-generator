--- conflicted
+++ resolved
@@ -745,11 +745,7 @@
     String genericAwareResponseType =
         context.getTypeTable().getAndSaveNicknameFor(genericAwareResponseTypeFullName);
 
-<<<<<<< HEAD
     MethodConfig methodConfig = context.getMethodConfig();
-=======
-    GapicMethodConfig methodConfig = context.getMethodConfig();
->>>>>>> 6c28fb8c
     ApiCallableImplType callableImplType = ApiCallableImplType.SimpleApiCallable;
     if (methodConfig.isGrpcStreaming()) {
       callableImplType = ApiCallableImplType.of(methodConfig.getGrpcStreamingType());
@@ -778,7 +774,6 @@
 
   private void setStaticLangReturnTypeName(
       MethodContext context, StaticLangApiMethodView.Builder methodViewBuilder) {
-    MethodModel method = context.getMethodModel();
     SurfaceNamer namer = context.getNamer();
     String returnTypeFullName = namer.getStaticLangReturnTypeName(context);
     String returnTypeNickname = context.getTypeTable().getAndSaveNicknameFor(returnTypeFullName);
