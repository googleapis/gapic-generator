--- conflicted
+++ resolved
@@ -169,7 +169,7 @@
     setListMethodFields(context, Synchronicity.Sync, methodViewBuilder);
     setCallableMethodFields(context, namer.getCallableName(method), methodViewBuilder);
 
-<<<<<<< HEAD
+    //<<<<<<< HEAD
     FieldConfig resourceFieldConfig =
         context.getMethodConfig().getPageStreaming().getResourcesFieldConfig();
     ImmutableList.Builder<String> resourcesFieldGetFunctionList = new ImmutableList.Builder<>();
@@ -186,25 +186,25 @@
     UnpagedListCallableMethodDetailView unpagedListCallableDetails =
         UnpagedListCallableMethodDetailView.newBuilder()
             .resourceListGetFunction(resourcesFieldGetFunctionList.build())
-=======
-    String getResourceListCallName =
-        namer.getFieldGetFunctionName(
-            context.getFeatureConfig(),
-            context.getMethodConfig().getPageStreaming().getResourcesFieldConfig());
-
-    String resourceListParseFunction = "";
-    PageStreamingConfig pageStreaming = context.getMethodConfig().getPageStreaming();
-    FieldConfig resourceFieldConfig = pageStreaming.getResourcesFieldConfig();
-    if (context.getFeatureConfig().useResourceNameConverters(resourceFieldConfig)) {
-      resourceListParseFunction =
-          namer.getResourceTypeParseListMethodName(context.getTypeTable(), resourceFieldConfig);
-    }
-
-    UnpagedListCallableMethodDetailView unpagedListCallableDetails =
-        UnpagedListCallableMethodDetailView.newBuilder()
-            .resourceListGetFunction(getResourceListCallName)
-            .resourceListParseFunction(resourceListParseFunction)
->>>>>>> f832cae1
+            //=======
+            //    String getResourceListCallName =
+            //        namer.getFieldGetFunctionName(
+            //            context.getFeatureConfig(),
+            //            context.getMethodConfig().getPageStreaming().getResourcesFieldConfig());
+            //
+            //    String resourceListParseFunction = "";
+            //    PageStreamingConfig pageStreaming = context.getMethodConfig().getPageStreaming();
+            //    FieldConfig resourceFieldConfig = pageStreaming.getResourcesFieldConfig();
+            //    if (context.getFeatureConfig().useResourceNameConverters(resourceFieldConfig)) {
+            //      resourceListParseFunction =
+            //          namer.getResourceTypeParseListMethodName(context.getTypeTable(), resourceFieldConfig);
+            //    }
+            //
+            //    UnpagedListCallableMethodDetailView unpagedListCallableDetails =
+            //        UnpagedListCallableMethodDetailView.newBuilder()
+            //            .resourceListGetFunction(getResourceListCallName)
+            //            .resourceListParseFunction(resourceListParseFunction)
+            //>>>>>>> resource_names
             .build();
     methodViewBuilder.unpagedListCallableMethod(unpagedListCallableDetails);
 
