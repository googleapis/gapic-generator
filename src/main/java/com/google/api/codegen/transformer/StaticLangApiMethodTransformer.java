--- conflicted
+++ resolved
@@ -580,9 +580,9 @@
         namer.getVisiblityKeyword(context.getMethodConfig().getVisibility()));
     methodViewBuilder.releaseLevelAnnotation(
         namer.getReleaseAnnotation(context.getMethodConfig().getReleaseLevel()));
-<<<<<<< HEAD
-    methodViewBuilder.hasReturnValue(!context.getMethodConfig().displayOutputType());
-=======
+    // <<<<<<< HEAD
+    //     methodViewBuilder.hasReturnValue(!context.getMethodConfig().displayOutputType());
+    // =======
 
     if (context.isLongRunningMethodContext()) {
       methodViewBuilder.hasReturnValue(
@@ -590,7 +590,7 @@
     } else {
       methodViewBuilder.hasReturnValue(!method.isOutputTypeEmpty());
     }
->>>>>>> 1a0eecea
+    // >>>>>>> origin_lro
     methodViewBuilder.headerRequestParams(
         headerRequestParamTransformer.generateHeaderRequestParams(context));
   }
@@ -904,7 +904,7 @@
       paramDoc.paramName(context.getNamer().getVariableName(field));
       paramDoc.typeName(context.getTypeTable().getAndSaveNicknameFor(field));
 
-      List<String> docLines = null;
+      List<String> docLines;
       MethodConfig methodConfig = context.getMethodConfig();
       if (methodConfig.isPageStreaming()
           && methodConfig.getPageStreaming().hasPageSizeField()
