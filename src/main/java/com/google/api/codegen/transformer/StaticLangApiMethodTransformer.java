/* Copyright 2017 Google LLC
 *
 * Licensed under the Apache License, Version 2.0 (the "License");
 * you may not use this file except in compliance with the License.
 * You may obtain a copy of the License at
 *
 *      https://www.apache.org/licenses/LICENSE-2.0
 *
 * Unless required by applicable law or agreed to in writing, software
 * distributed under the License is distributed on an "AS IS" BASIS,
 * WITHOUT WARRANTIES OR CONDITIONS OF ANY KIND, either express or implied.
 * See the License for the specific language governing permissions and
 * limitations under the License.
 */
package com.google.api.codegen.transformer;

import com.google.api.codegen.ServiceMessages;
import com.google.api.codegen.config.FieldConfig;
import com.google.api.codegen.config.FieldModel;
import com.google.api.codegen.config.InterfaceConfig;
import com.google.api.codegen.config.MethodConfig;
import com.google.api.codegen.config.MethodModel;
import com.google.api.codegen.config.PageStreamingConfig;
import com.google.api.codegen.config.SingleResourceNameConfig;
import com.google.api.codegen.config.TypeModel;
import com.google.api.codegen.metacode.InitCodeContext;
import com.google.api.codegen.metacode.InitCodeContext.InitCodeOutputType;
import com.google.api.codegen.util.Name;
import com.google.api.codegen.viewmodel.ApiCallableImplType;
import com.google.api.codegen.viewmodel.ApiMethodDocView;
import com.google.api.codegen.viewmodel.CallableMethodDetailView;
import com.google.api.codegen.viewmodel.ClientMethodType;
import com.google.api.codegen.viewmodel.InitCodeView;
import com.google.api.codegen.viewmodel.ListMethodDetailView;
import com.google.api.codegen.viewmodel.ParamDocView;
import com.google.api.codegen.viewmodel.PathTemplateCheckView;
import com.google.api.codegen.viewmodel.RequestObjectMethodDetailView;
import com.google.api.codegen.viewmodel.RequestObjectParamView;
import com.google.api.codegen.viewmodel.SampleValueSetCollection;
import com.google.api.codegen.viewmodel.SimpleParamDocView;
import com.google.api.codegen.viewmodel.StaticLangApiMethodView;
import com.google.api.codegen.viewmodel.StaticLangApiMethodView.Builder;
import com.google.api.codegen.viewmodel.UnpagedListCallableMethodDetailView;
import com.google.common.collect.ImmutableList;
import com.google.common.collect.ImmutableMap;
import java.util.ArrayList;
import java.util.Arrays;
import java.util.Collections;
import java.util.List;

/**
 * StaticLangApiMethodTransformer generates view objects from method definitions for static
 * languages.
 */
public class StaticLangApiMethodTransformer {
  private final InitCodeTransformer initCodeTransformer = new InitCodeTransformer();
  private final LongRunningTransformer lroTransformer = new LongRunningTransformer();
  private final StaticLangResourceObjectTransformer resourceObjectTransformer =
      new StaticLangResourceObjectTransformer();
  private final HeaderRequestParamTransformer headerRequestParamTransformer =
      new HeaderRequestParamTransformer();

  public StaticLangApiMethodView generatePagedFlattenedMethod(MethodContext context) {
    return generatePagedFlattenedMethod(context, Collections.<ParamWithSimpleDoc>emptyList());
  }

  public StaticLangApiMethodView generatePagedFlattenedMethod(
      MethodContext context, List<ParamWithSimpleDoc> additionalParams) {
    SurfaceNamer namer = context.getNamer();
    StaticLangApiMethodView.Builder methodViewBuilder = StaticLangApiMethodView.newBuilder();

    setCommonFields(context, methodViewBuilder);
    methodViewBuilder.name(
        namer.getApiMethodName(
            context.getMethodModel(), context.getMethodConfig().getVisibility()));
    methodViewBuilder.exampleName(
        namer.getApiMethodExampleName(context.getInterfaceConfig(), context.getMethodModel()));
    setListMethodFields(context, Synchronicity.Sync, methodViewBuilder);
    setFlattenedMethodFields(context, additionalParams, Synchronicity.Sync, methodViewBuilder);

    return buildMethodForCallingForm(
        methodViewBuilder, context, ClientMethodType.PagedFlattenedMethod);
  }

  public StaticLangApiMethodView generatePagedFlattenedAsyncMethod(
      MethodContext context, List<ParamWithSimpleDoc> additionalParams) {
    MethodModel methodModel = context.getMethodModel();
    SurfaceNamer namer = context.getNamer();
    StaticLangApiMethodView.Builder methodViewBuilder = StaticLangApiMethodView.newBuilder();

    setCommonFields(context, methodViewBuilder);
    methodViewBuilder.name(
        namer.getAsyncApiMethodName(methodModel, context.getMethodConfig().getVisibility()));
    methodViewBuilder.exampleName(namer.getAsyncApiMethodExampleName(methodModel));
    setListMethodFields(context, Synchronicity.Async, methodViewBuilder);
    setFlattenedMethodFields(context, additionalParams, Synchronicity.Async, methodViewBuilder);

    return buildMethodForCallingForm(
        methodViewBuilder, context, ClientMethodType.PagedFlattenedAsyncMethod);
  }

  public StaticLangApiMethodView generatePagedRequestObjectMethod(MethodContext context) {
    return generatePagedRequestObjectMethod(context, Collections.<ParamWithSimpleDoc>emptyList());
  }

  public StaticLangApiMethodView generatePagedRequestObjectMethod(
      MethodContext context, List<ParamWithSimpleDoc> additionalParams) {
    MethodModel method = context.getMethodModel();
    SurfaceNamer namer = context.getNamer();
    StaticLangApiMethodView.Builder methodViewBuilder = StaticLangApiMethodView.newBuilder();

    setCommonFields(context, methodViewBuilder);
    methodViewBuilder.name(
        namer.getApiMethodName(method, context.getMethodConfig().getVisibility()));
    methodViewBuilder.exampleName(
        namer.getApiMethodExampleName(context.getInterfaceConfig(), method));
    setListMethodFields(context, Synchronicity.Sync, methodViewBuilder);
    setRequestObjectMethodFields(
        context,
        namer.getPagedCallableMethodName(method),
        Synchronicity.Sync,
        additionalParams,
        methodViewBuilder);

    return buildMethodForCallingForm(
        methodViewBuilder, context, ClientMethodType.PagedRequestObjectMethod);
  }

  public StaticLangApiMethodView generatePagedRequestObjectAsyncMethod(
      MethodContext context, List<ParamWithSimpleDoc> additionalParams) {
    MethodModel method = context.getMethodModel();
    SurfaceNamer namer = context.getNamer();
    StaticLangApiMethodView.Builder methodViewBuilder = StaticLangApiMethodView.newBuilder();

    setCommonFields(context, methodViewBuilder);
    methodViewBuilder.name(
        namer.getAsyncApiMethodName(
            context.getMethodModel(), context.getMethodConfig().getVisibility()));
    methodViewBuilder.exampleName(namer.getAsyncApiMethodExampleName(method));
    setListMethodFields(context, Synchronicity.Async, methodViewBuilder);
    setRequestObjectMethodFields(
        context,
        namer.getPagedCallableMethodName(method),
        Synchronicity.Async,
        additionalParams,
        methodViewBuilder);

    return buildMethodForCallingForm(
        methodViewBuilder, context, ClientMethodType.AsyncPagedRequestObjectMethod);
  }

  public StaticLangApiMethodView generatePagedCallableMethod(MethodContext context) {
    MethodModel method = context.getMethodModel();
    SurfaceNamer namer = context.getNamer();
    StaticLangApiMethodView.Builder methodViewBuilder = StaticLangApiMethodView.newBuilder();

    setCommonFields(context, methodViewBuilder);
    methodViewBuilder.name(namer.getPagedCallableMethodName(method));
    methodViewBuilder.exampleName(namer.getPagedCallableMethodExampleName(method));
    setListMethodFields(context, Synchronicity.Sync, methodViewBuilder);
    setCallableMethodFields(context, namer.getPagedCallableName(method), methodViewBuilder);

    return buildMethodForCallingForm(
        methodViewBuilder, context, ClientMethodType.PagedCallableMethod);
  }

  public StaticLangApiMethodView generateUnpagedListCallableMethod(MethodContext context) {
    MethodModel method = context.getMethodModel();
    SurfaceNamer namer = context.getNamer();
    StaticLangApiMethodView.Builder methodViewBuilder = StaticLangApiMethodView.newBuilder();

    setCommonFields(context, methodViewBuilder);
    methodViewBuilder.name(namer.getCallableMethodName(method));
    methodViewBuilder.exampleName(namer.getCallableMethodExampleName(method));
    setListMethodFields(context, Synchronicity.Sync, methodViewBuilder);
    setCallableMethodFields(context, namer.getCallableName(method), methodViewBuilder);

    String getResourceListCallName =
        namer.getFieldGetFunctionName(
            context.getFeatureConfig(),
            context.getMethodConfig().getPageStreaming().getResourcesFieldConfig());

    String resourceListParseFunction = "";
    PageStreamingConfig pageStreaming = context.getMethodConfig().getPageStreaming();
    FieldConfig resourceFieldConfig = pageStreaming.getResourcesFieldConfig();
    if (context.getFeatureConfig().useResourceNameConverters(resourceFieldConfig)) {
      resourceListParseFunction =
          namer.getResourceTypeParseListMethodName(context.getTypeTable(), resourceFieldConfig);
    }

    UnpagedListCallableMethodDetailView unpagedListCallableDetails =
        UnpagedListCallableMethodDetailView.newBuilder()
            .resourceListGetFunction(getResourceListCallName)
            .resourceListParseFunction(resourceListParseFunction)
            .build();
    methodViewBuilder.unpagedListCallableMethod(unpagedListCallableDetails);

    methodViewBuilder.responseTypeName(
        context
            .getMethodModel()
            .getAndSaveResponseTypeName(context.getTypeTable(), context.getNamer()));

    return buildMethodForCallingForm(
        methodViewBuilder, context, ClientMethodType.UnpagedListCallableMethod);
  }

  public StaticLangApiMethodView generateFlattenedAsyncMethod(
      MethodContext context, ClientMethodType type) {
    return generateFlattenedAsyncMethod(context, Collections.<ParamWithSimpleDoc>emptyList(), type);
  }

  public StaticLangApiMethodView generateFlattenedAsyncMethod(
      MethodContext context, List<ParamWithSimpleDoc> additionalParams, ClientMethodType type) {
    MethodModel method = context.getMethodModel();
    SurfaceNamer namer = context.getNamer();
    StaticLangApiMethodView.Builder methodViewBuilder = StaticLangApiMethodView.newBuilder();

    setCommonFields(context, methodViewBuilder);
    methodViewBuilder.name(
        namer.getAsyncApiMethodName(method, context.getMethodConfig().getVisibility()));
    methodViewBuilder.exampleName(namer.getCallableMethodExampleName(method));
    methodViewBuilder.callableName(namer.getCallableName(method));
    setFlattenedMethodFields(context, additionalParams, Synchronicity.Async, methodViewBuilder);
    setStaticLangAsyncReturnTypeName(context, methodViewBuilder);

    return buildMethodForCallingForm(methodViewBuilder, context, type);
  }

  public StaticLangApiMethodView generateFlattenedMethod(MethodContext context) {
    return generateFlattenedMethod(context, Collections.<ParamWithSimpleDoc>emptyList());
  }

  public StaticLangApiMethodView generateFlattenedMethod(
      MethodContext context, List<ParamWithSimpleDoc> additionalParams) {
    MethodModel method = context.getMethodModel();
    SurfaceNamer namer = context.getNamer();
    StaticLangApiMethodView.Builder methodViewBuilder = StaticLangApiMethodView.newBuilder();

    setCommonFields(context, methodViewBuilder);
    methodViewBuilder.name(
        namer.getApiMethodName(method, context.getMethodConfig().getVisibility()));
    methodViewBuilder.exampleName(
        namer.getApiMethodExampleName(context.getInterfaceConfig(), method));
    methodViewBuilder.callableName(namer.getCallableName(method));
    setFlattenedMethodFields(context, additionalParams, Synchronicity.Sync, methodViewBuilder);
    setStaticLangReturnTypeName(context, methodViewBuilder);

    return buildMethodForCallingForm(methodViewBuilder, context, ClientMethodType.FlattenedMethod);
  }

  public StaticLangApiMethodView generateRequestObjectMethod(MethodContext context) {
    return generateRequestObjectMethod(context, Collections.<ParamWithSimpleDoc>emptyList());
  }

  public StaticLangApiMethodView generateRequestObjectMethod(
      MethodContext context, List<ParamWithSimpleDoc> additionalParams) {
    MethodModel method = context.getMethodModel();
    SurfaceNamer namer = context.getNamer();
    StaticLangApiMethodView.Builder methodViewBuilder = StaticLangApiMethodView.newBuilder();

    setCommonFields(context, methodViewBuilder);
    methodViewBuilder.name(
        namer.getApiMethodName(method, context.getMethodConfig().getVisibility()));
    methodViewBuilder.exampleName(
        namer.getApiMethodExampleName(context.getInterfaceConfig(), method));
    setRequestObjectMethodFields(
        context,
        namer.getCallableMethodName(method),
        Synchronicity.Sync,
        additionalParams,
        methodViewBuilder);
    setStaticLangReturnTypeName(context, methodViewBuilder);

    return buildMethodForCallingForm(
        methodViewBuilder, context, ClientMethodType.RequestObjectMethod);
  }

  public StaticLangApiMethodView generateRequestObjectAsyncMethod(MethodContext context) {
    return generateRequestObjectAsyncMethod(
        context,
        Collections.<ParamWithSimpleDoc>emptyList(),
        ClientMethodType.AsyncRequestObjectCallSettingsMethod);
  }

  public StaticLangApiMethodView generateRequestObjectAsyncMethod(
      MethodContext context, List<ParamWithSimpleDoc> additionalParams, ClientMethodType type) {
    MethodModel method = context.getMethodModel();
    SurfaceNamer namer = context.getNamer();
    StaticLangApiMethodView.Builder methodViewBuilder = StaticLangApiMethodView.newBuilder();

    setCommonFields(context, methodViewBuilder);
    methodViewBuilder.name(
        namer.getAsyncApiMethodName(method, context.getMethodConfig().getVisibility()));
    methodViewBuilder.exampleName(namer.getAsyncApiMethodExampleName(method));
    setRequestObjectMethodFields(
        context,
        namer.getCallableAsyncMethodName(method),
        Synchronicity.Async,
        additionalParams,
        methodViewBuilder);
    setStaticLangAsyncReturnTypeName(context, methodViewBuilder);

<<<<<<< HEAD
    return buildMethodForCallingForm(
        methodViewBuilder, context, ClientMethodType.AsyncRequestObjectMethod);
=======
    return methodViewBuilder.type(type).build();
>>>>>>> 5fc4ff9a
  }

  public StaticLangApiMethodView generateCallableMethod(MethodContext context) {
    MethodModel method = context.getMethodModel();
    SurfaceNamer namer = context.getNamer();
    StaticLangApiMethodView.Builder methodViewBuilder = StaticLangApiMethodView.newBuilder();

    setCommonFields(context, methodViewBuilder);
    methodViewBuilder.name(namer.getCallableMethodName(method));
    methodViewBuilder.exampleName(context.getNamer().getCallableMethodExampleName(method));
    setCallableMethodFields(context, namer.getCallableName(method), methodViewBuilder);
    methodViewBuilder.responseTypeName(
        context
            .getMethodModel()
            .getAndSaveResponseTypeName(context.getTypeTable(), context.getNamer()));

    return buildMethodForCallingForm(methodViewBuilder, context, ClientMethodType.CallableMethod);
  }

  public StaticLangApiMethodView generateGrpcStreamingRequestObjectMethod(MethodContext context) {
    MethodModel method = context.getMethodModel();
    SurfaceNamer namer = context.getNamer();
    StaticLangApiMethodView.Builder methodViewBuilder = StaticLangApiMethodView.newBuilder();

    setCommonFields(context, methodViewBuilder);
    methodViewBuilder.name(
        namer.getGrpcStreamingApiMethodName(
            context.getMethodModel(), context.getMethodConfig().getVisibility()));
    methodViewBuilder.exampleName(
        context
            .getNamer()
            .getGrpcStreamingApiMethodExampleName(
                context.getInterfaceConfig(), context.getMethodModel()));
    setRequestObjectMethodFields(
        context, namer.getCallableMethodName(method), Synchronicity.Sync, methodViewBuilder);
    setStaticLangGrpcStreamingReturnTypeName(context, methodViewBuilder);

    return buildMethodForCallingForm(
        methodViewBuilder, context, ClientMethodType.RequestObjectMethod);
  }

  public StaticLangApiMethodView generateOperationRequestObjectMethod(MethodContext context) {
    return generateOperationRequestObjectMethod(
        context, Collections.<ParamWithSimpleDoc>emptyList());
  }

  public StaticLangApiMethodView generateOperationRequestObjectMethod(
      MethodContext context, List<ParamWithSimpleDoc> additionalParams) {
    MethodModel method = context.getMethodModel();
    SurfaceNamer namer = context.getNamer();
    StaticLangApiMethodView.Builder methodViewBuilder = StaticLangApiMethodView.newBuilder();

    setCommonFields(context, methodViewBuilder);
    methodViewBuilder.name(
        namer.getApiMethodName(method, context.getMethodConfig().getVisibility()));
    methodViewBuilder.exampleName(
        namer.getApiMethodExampleName(context.getInterfaceConfig(), method));
    setRequestObjectMethodFields(
        context,
        namer.getCallableMethodName(method),
        Synchronicity.Sync,
        additionalParams,
        methodViewBuilder);
    methodViewBuilder.operationMethod(lroTransformer.generateDetailView(context));
    TypeModel returnType = context.getMethodConfig().getLongRunningConfig().getReturnType();
    methodViewBuilder.responseTypeName(context.getTypeTable().getAndSaveNicknameFor(returnType));

    return buildMethodForCallingForm(
        methodViewBuilder, context, ClientMethodType.OperationRequestObjectMethod);
  }

  public StaticLangApiMethodView generateOperationFlattenedMethod(
      MethodContext context, List<ParamWithSimpleDoc> additionalParams) {
    MethodModel method = context.getMethodModel();
    SurfaceNamer namer = context.getNamer();
    StaticLangApiMethodView.Builder methodViewBuilder = StaticLangApiMethodView.newBuilder();

    setCommonFields(context, methodViewBuilder);
    methodViewBuilder.name(
        namer.getApiMethodName(method, context.getMethodConfig().getVisibility()));
    methodViewBuilder.exampleName(
        namer.getApiMethodExampleName(context.getInterfaceConfig(), method));
    methodViewBuilder.callableName(namer.getCallableName(method));
    setFlattenedMethodFields(context, additionalParams, Synchronicity.Sync, methodViewBuilder);
    methodViewBuilder.operationMethod(lroTransformer.generateDetailView(context));
    TypeModel returnType = context.getMethodConfig().getLongRunningConfig().getReturnType();
    methodViewBuilder.responseTypeName(context.getTypeTable().getAndSaveNicknameFor(returnType));
    return buildMethodForCallingForm(
        methodViewBuilder, context, ClientMethodType.OperationFlattenedMethod);
  }

  public StaticLangApiMethodView generateAsyncOperationFlattenedMethod(MethodContext context) {
    return generateAsyncOperationFlattenedMethod(
        context,
        Collections.<ParamWithSimpleDoc>emptyList(),
        ClientMethodType.AsyncOperationFlattenedMethod,
        false);
  }

  public StaticLangApiMethodView generateAsyncOperationFlattenedMethod(
      MethodContext context,
      List<ParamWithSimpleDoc> additionalParams,
      ClientMethodType type,
      boolean requiresOperationMethod) {
    MethodModel method = context.getMethodModel();
    SurfaceNamer namer = context.getNamer();
    StaticLangApiMethodView.Builder methodViewBuilder = StaticLangApiMethodView.newBuilder();

    setCommonFields(context, methodViewBuilder);
    methodViewBuilder.name(
        namer.getAsyncApiMethodName(
            context.getMethodModel(), context.getMethodConfig().getVisibility()));
    methodViewBuilder.exampleName(namer.getAsyncApiMethodExampleName(method));
    methodViewBuilder.callableName(namer.getCallableName(method));
    setFlattenedMethodFields(context, additionalParams, Synchronicity.Async, methodViewBuilder);
    if (requiresOperationMethod) {
      methodViewBuilder.operationMethod(lroTransformer.generateDetailView(context));
    }
    TypeModel returnType = context.getMethodConfig().getLongRunningConfig().getReturnType();
    methodViewBuilder.responseTypeName(context.getTypeTable().getAndSaveNicknameFor(returnType));
    methodViewBuilder.operationMethod(lroTransformer.generateDetailView(context));

    return buildMethodForCallingForm(methodViewBuilder, context, type);
  }

  public StaticLangApiMethodView generateAsyncOperationRequestObjectMethod(MethodContext context) {
    return generateAsyncOperationRequestObjectMethod(
        context, Collections.<ParamWithSimpleDoc>emptyList(), false);
  }

  public StaticLangApiMethodView generateAsyncOperationRequestObjectMethod(
      MethodContext context,
      List<ParamWithSimpleDoc> additionalParams,
      boolean requiresOperationMethod) {
    MethodModel method = context.getMethodModel();
    SurfaceNamer namer = context.getNamer();
    StaticLangApiMethodView.Builder methodViewBuilder = StaticLangApiMethodView.newBuilder();

    setCommonFields(context, methodViewBuilder);
    methodViewBuilder.name(
        namer.getAsyncApiMethodName(
            context.getMethodModel(), context.getMethodConfig().getVisibility()));
    methodViewBuilder.exampleName(namer.getAsyncApiMethodExampleName(method));
    setRequestObjectMethodFields(
        context,
        namer.getOperationCallableMethodName(method),
        Synchronicity.Async,
        additionalParams,
        methodViewBuilder);
    if (requiresOperationMethod) {
      // Only for protobuf-based APIs.
      methodViewBuilder.operationMethod(lroTransformer.generateDetailView(context));
    }
    if (context.getMethodConfig().isLongRunningOperation()) {
      // Only for protobuf-based APIs.
      TypeModel returnType = context.getMethodConfig().getLongRunningConfig().getReturnType();
      methodViewBuilder.responseTypeName(context.getTypeTable().getAndSaveNicknameFor(returnType));
      methodViewBuilder.operationMethod(lroTransformer.generateDetailView(context));
    } else {
      throw new IllegalArgumentException(
          "Discovery-based APIs do not have LongRunning operations.");
    }
    return buildMethodForCallingForm(
        methodViewBuilder, context, ClientMethodType.AsyncOperationRequestObjectMethod);
  }

  public StaticLangApiMethodView generateOperationCallableMethod(MethodContext context) {
    MethodModel method = context.getMethodModel();
    SurfaceNamer namer = context.getNamer();
    StaticLangApiMethodView.Builder methodViewBuilder = StaticLangApiMethodView.newBuilder();

    setCommonFields(context, methodViewBuilder);
    methodViewBuilder.name(namer.getOperationCallableMethodName(method));
    methodViewBuilder.exampleName(context.getNamer().getOperationCallableMethodExampleName(method));
    setCallableMethodFields(context, namer.getOperationCallableName(method), methodViewBuilder);
    TypeModel returnType = context.getMethodConfig().getLongRunningConfig().getReturnType();
    methodViewBuilder.responseTypeName(context.getTypeTable().getAndSaveNicknameFor(returnType));
    methodViewBuilder.operationMethod(lroTransformer.generateDetailView(context));

    return buildMethodForCallingForm(
        methodViewBuilder, context, ClientMethodType.OperationCallableMethod);
  }

  private void setCommonFields(
      MethodContext context, StaticLangApiMethodView.Builder methodViewBuilder) {
    MethodModel method = context.getMethodModel();
    SurfaceNamer namer = context.getNamer();
    InterfaceConfig interfaceConfig = context.getInterfaceConfig();

    String requestTypeName =
        method.getAndSaveRequestTypeName(context.getTypeTable(), context.getNamer());
    methodViewBuilder.serviceRequestTypeName(requestTypeName);
    methodViewBuilder.serviceRequestTypeConstructor(namer.getTypeConstructor(requestTypeName));
    methodViewBuilder.serviceConstructorName(
        namer.getApiWrapperClassConstructorName(context.getInterfaceConfig()));

    setServiceResponseTypeName(context, methodViewBuilder);

    methodViewBuilder.apiClassName(namer.getApiWrapperClassName(interfaceConfig));
    methodViewBuilder.apiVariableName(namer.getApiWrapperVariableName(interfaceConfig));
    methodViewBuilder.stubName(namer.getStubName(context.getTargetInterface()));
    methodViewBuilder.settingsGetterName(namer.getSettingsFunctionName(method));
    methodViewBuilder.callableName(context.getNamer().getCallableName(method));
    methodViewBuilder.modifyMethodName(namer.getModifyMethodName(context));
    methodViewBuilder.grpcStreamingType(context.getMethodConfig().getGrpcStreamingType());
    methodViewBuilder.visibility(
        namer.getVisiblityKeyword(context.getMethodConfig().getVisibility()));
    methodViewBuilder.releaseLevelAnnotation(
        namer.getReleaseAnnotation(context.getMethodConfig().getReleaseLevel()));

    ServiceMessages messages = new ServiceMessages();
    if (context.getMethodConfig().isLongRunningOperation()) {
      methodViewBuilder.hasReturnValue(
          !context.getMethodConfig().getLongRunningConfig().getReturnType().isEmptyType());
    } else {
      methodViewBuilder.hasReturnValue(!method.isOutputTypeEmpty());
    }
    methodViewBuilder.headerRequestParams(
        headerRequestParamTransformer.generateHeaderRequestParams(context));
  }

  protected void setServiceResponseTypeName(
      MethodContext context, StaticLangApiMethodView.Builder methodViewBuilder) {
    SurfaceNamer namer = context.getNamer();
    if (context.getMethodConfig().isGrpcStreaming()) {
      // Only applicable for protobuf APIs.
      String returnTypeFullName =
          namer.getGrpcStreamingApiReturnTypeName(context, context.getTypeTable());
      String returnTypeNickname = context.getTypeTable().getAndSaveNicknameFor(returnTypeFullName);
      methodViewBuilder.serviceResponseTypeName(returnTypeNickname);
    } else {
      String responseTypeName =
          context
              .getMethodModel()
              .getAndSaveResponseTypeName(context.getTypeTable(), context.getNamer());
      methodViewBuilder.serviceResponseTypeName(responseTypeName);
    }
  }

  private void setListMethodFields(
      MethodContext context,
      Synchronicity synchronicity,
      StaticLangApiMethodView.Builder methodViewBuilder) {
    MethodModel method = context.getMethodModel();
    ImportTypeTable typeTable = context.getTypeTable();
    SurfaceNamer namer = context.getNamer();
    PageStreamingConfig pageStreaming = context.getMethodConfig().getPageStreaming();
    String requestTypeName =
        method.getAndSaveRequestTypeName(context.getTypeTable(), context.getNamer());
    String responseTypeName =
        method.getAndSaveResponseTypeName(context.getTypeTable(), context.getNamer());

    FieldConfig resourceFieldConfig = pageStreaming.getResourcesFieldConfig();
    FieldModel resourceField = resourceFieldConfig.getField();

    String resourceTypeName;

    if (context.getFeatureConfig().useResourceNameFormatOption(resourceFieldConfig)) {
      resourceTypeName = namer.getAndSaveElementResourceTypeName(typeTable, resourceFieldConfig);
    } else {
      resourceTypeName = typeTable.getAndSaveNicknameForElementType(resourceField);
    }

    String iterateMethodName =
        context
            .getNamer()
            .getPagedResponseIterateMethod(context.getFeatureConfig(), resourceFieldConfig);

    String resourceFieldName = context.getNamer().getFieldName(resourceField);
    List<String> resourceFieldGetFunctionNames =
        resourceField.getPagedResponseResourceMethods(
            context.getFeatureConfig(), resourceFieldConfig, context.getNamer());

    methodViewBuilder.listMethod(
        ListMethodDetailView.newBuilder()
            .requestTypeName(requestTypeName)
            .responseTypeName(responseTypeName)
            .resourceTypeName(resourceTypeName)
            .iterateMethodName(iterateMethodName)
            .resourceFieldName(resourceFieldName)
            .resourcesFieldGetFunctions(resourceFieldGetFunctionNames)
            .build());

    switch (synchronicity) {
      case Sync:
        methodViewBuilder.responseTypeName(
            namer.getAndSavePagedResponseTypeName(context, resourceFieldConfig));
        break;
      case Async:
        methodViewBuilder.responseTypeName(
            namer.getAndSaveAsyncPagedResponseTypeName(context, resourceFieldConfig));
        break;
    }
  }

  private void setFlattenedMethodFields(
      MethodContext context,
      List<ParamWithSimpleDoc> additionalParams,
      Synchronicity synchronicity,
      StaticLangApiMethodView.Builder methodViewBuilder) {
    MethodModel method = context.getMethodModel();
    SurfaceNamer namer = context.getNamer();
    Iterable<FieldConfig> fieldConfigs =
        context.getFlatteningConfig().getFlattenedFieldConfigs().values();
    methodViewBuilder.initCode(
        initCodeTransformer.generateInitCode(
            context.cloneWithEmptyTypeTable(),
            createInitCodeContext(context, fieldConfigs, InitCodeOutputType.FieldList)));
    methodViewBuilder.doc(
        ApiMethodDocView.newBuilder()
            .mainDocLines(namer.getDocLines(method, context.getMethodConfig()))
            .paramDocs(getMethodParamDocs(context, fieldConfigs, additionalParams))
            .throwsDocLines(namer.getThrowsDocLines(context.getMethodConfig()))
            .returnsDocLines(
                namer.getReturnDocLines(
                    context.getSurfaceInterfaceContext(), context, synchronicity))
            .build());

    List<RequestObjectParamView> params = new ArrayList<>();
    for (FieldConfig fieldConfig : fieldConfigs) {
      params.add(resourceObjectTransformer.generateRequestObjectParam(context, fieldConfig));
    }
    methodViewBuilder.forwardingMethodParams(params);
    List<RequestObjectParamView> nonforwardingParams = new ArrayList<>(params);
    nonforwardingParams.addAll(ParamWithSimpleDoc.asRequestObjectParamViews(additionalParams));
    methodViewBuilder.methodParams(nonforwardingParams);
    methodViewBuilder.requestObjectParams(params);

    methodViewBuilder.pathTemplateChecks(generatePathTemplateChecks(context, fieldConfigs));
  }

  private void setRequestObjectMethodFields(
      MethodContext context,
      String callableMethodName,
      Synchronicity sync,
      StaticLangApiMethodView.Builder methodViewBuilder) {
    setRequestObjectMethodFields(
        context,
        callableMethodName,
        sync,
        Collections.<ParamWithSimpleDoc>emptyList(),
        methodViewBuilder);
  }

  private void setRequestObjectMethodFields(
      MethodContext context,
      String callableMethodName,
      Synchronicity sync,
      List<ParamWithSimpleDoc> additionalParams,
      StaticLangApiMethodView.Builder methodViewBuilder) {
    MethodModel method = context.getMethodModel();
    SurfaceNamer namer = context.getNamer();
    List<ParamDocView> paramDocs = new ArrayList<>();
    paramDocs.addAll(getRequestObjectParamDocs(context));
    paramDocs.addAll(ParamWithSimpleDoc.asParamDocViews(additionalParams));
    methodViewBuilder.doc(
        ApiMethodDocView.newBuilder()
            .mainDocLines(namer.getDocLines(method, context.getMethodConfig()))
            .paramDocs(paramDocs)
            .throwsDocLines(namer.getThrowsDocLines(context.getMethodConfig()))
            .returnsDocLines(
                namer.getReturnDocLines(context.getSurfaceInterfaceContext(), context, sync))
            .build());
    InitCodeView initCode =
        initCodeTransformer.generateInitCode(
            context.cloneWithEmptyTypeTable(),
            createInitCodeContext(
                context,
                context.getMethodConfig().getRequiredFieldConfigs(),
                InitCodeOutputType.SingleObject));
    methodViewBuilder.initCode(initCode);

    methodViewBuilder.methodParams(new ArrayList<RequestObjectParamView>());
    methodViewBuilder.requestObjectParams(new ArrayList<RequestObjectParamView>());
    methodViewBuilder.pathTemplateChecks(new ArrayList<PathTemplateCheckView>());

    RequestObjectMethodDetailView.Builder detailBuilder =
        RequestObjectMethodDetailView.newBuilder();
    if (context.getMethodConfig().hasRequestObjectMethod()) {
      detailBuilder.accessModifier(
          context.getNamer().getVisiblityKeyword(context.getMethodConfig().getVisibility()));
    } else {
      detailBuilder.accessModifier(context.getNamer().getPrivateAccessModifier());
    }
    detailBuilder.callableMethodName(callableMethodName);
    methodViewBuilder.requestObjectMethod(detailBuilder.build());
  }

  private void setCallableMethodFields(
      MethodContext context, String callableName, Builder methodViewBuilder) {
    MethodModel method = context.getMethodModel();
    methodViewBuilder.doc(
        ApiMethodDocView.newBuilder()
            .mainDocLines(context.getNamer().getDocLines(method, context.getMethodConfig()))
            .paramDocs(new ArrayList<ParamDocView>())
            .throwsDocLines(new ArrayList<String>())
            .build());
    methodViewBuilder.initCode(
        initCodeTransformer.generateInitCode(
            context.cloneWithEmptyTypeTable(),
            createInitCodeContext(
                context,
                context.getMethodConfig().getRequiredFieldConfigs(),
                InitCodeOutputType.SingleObject)));

    methodViewBuilder.methodParams(new ArrayList<RequestObjectParamView>());
    methodViewBuilder.requestObjectParams(new ArrayList<RequestObjectParamView>());
    methodViewBuilder.pathTemplateChecks(new ArrayList<PathTemplateCheckView>());

    String genericAwareResponseTypeFullName =
        context.getNamer().getGenericAwareResponseTypeName(context);
    String genericAwareResponseType =
        context.getTypeTable().getAndSaveNicknameFor(genericAwareResponseTypeFullName);

    MethodConfig methodConfig = context.getMethodConfig();
    ApiCallableImplType callableImplType = ApiCallableImplType.SimpleApiCallable;
    if (methodConfig.isGrpcStreaming()) {
      callableImplType = ApiCallableImplType.of(methodConfig.getGrpcStreamingType());
    } else if (methodConfig.isBatching()) {
      callableImplType = ApiCallableImplType.BatchingApiCallable;
    }

    methodViewBuilder.callableMethod(
        CallableMethodDetailView.newBuilder()
            .genericAwareResponseType(genericAwareResponseType)
            .callableName(callableName)
            .interfaceTypeName(
                context.getNamer().getApiCallableTypeName(callableImplType.serviceMethodType()))
            .build());
  }

  private void setStaticLangAsyncReturnTypeName(
      MethodContext context, StaticLangApiMethodView.Builder methodViewBuilder) {
    SurfaceNamer namer = context.getNamer();
    String returnTypeFullName = namer.getStaticLangAsyncReturnTypeName(context);
    String returnTypeNickname = context.getTypeTable().getAndSaveNicknameFor(returnTypeFullName);
    methodViewBuilder.responseTypeName(returnTypeNickname);
  }

  private void setStaticLangReturnTypeName(
      MethodContext context, StaticLangApiMethodView.Builder methodViewBuilder) {
    SurfaceNamer namer = context.getNamer();
    String returnTypeFullName = namer.getStaticLangReturnTypeName(context);
    String returnTypeNickname = context.getTypeTable().getAndSaveNicknameFor(returnTypeFullName);
    methodViewBuilder.responseTypeName(returnTypeNickname);
  }

  private void setStaticLangGrpcStreamingReturnTypeName(
      MethodContext context, StaticLangApiMethodView.Builder methodViewBuilder) {
    SurfaceNamer namer = context.getNamer();
    // use the api return type name as the surface return type name
    String returnTypeFullName =
        namer.getGrpcStreamingApiReturnTypeName(context, context.getTypeTable());
    String returnTypeNickname = context.getTypeTable().getAndSaveNicknameFor(returnTypeFullName);
    methodViewBuilder.responseTypeName(returnTypeNickname);
  }

  private List<PathTemplateCheckView> generatePathTemplateChecks(
      MethodContext context, Iterable<FieldConfig> fieldConfigs) {
    List<PathTemplateCheckView> pathTemplateChecks = new ArrayList<>();
    if (!context.getFeatureConfig().enableStringFormatFunctions()) {
      return pathTemplateChecks;
    }
    for (FieldConfig fieldConfig : fieldConfigs) {
      if (!fieldConfig.useValidation()) {
        // Don't generate a path template check if fieldConfig is not configured to use validation.
        continue;
      }
      FieldModel field = fieldConfig.getField();
      ImmutableMap<String, String> fieldNamePatterns =
          context.getMethodConfig().getFieldNamePatterns();
      String entityName = fieldNamePatterns.get(field.getSimpleName());
      if (entityName != null) {
        SingleResourceNameConfig resourceNameConfig =
            context.getSingleResourceNameConfig(entityName);
        if (resourceNameConfig == null) {
          String methodName = context.getMethodModel().getSimpleName();
          throw new IllegalStateException(
              "No collection config with id '"
                  + entityName
                  + "' required by configuration for method '"
                  + methodName
                  + "'");
        }
        PathTemplateCheckView.Builder check = PathTemplateCheckView.newBuilder();
        check.pathTemplateName(
            context
                .getNamer()
                .getPathTemplateName(context.getInterfaceConfig(), resourceNameConfig));
        check.paramName(context.getNamer().getVariableName(field));
        check.allowEmptyString(shouldAllowEmpty(context, field));
        check.validationMessageContext(
            context
                .getNamer()
                .getApiMethodName(
                    context.getMethodModel(), context.getMethodConfig().getVisibility()));
        pathTemplateChecks.add(check.build());
      }
    }
    return pathTemplateChecks;
  }

  private boolean shouldAllowEmpty(MethodContext context, FieldModel field) {
    for (FieldModel requiredField : context.getMethodConfig().getRequiredFields()) {
      if (requiredField.equals(field)) {
        return false;
      }
    }
    return true;
  }

  private List<ParamDocView> getMethodParamDocs(
      MethodContext context,
      Iterable<FieldConfig> fieldConfigs,
      List<ParamWithSimpleDoc> additionalParamDocs) {
    MethodModel method = context.getMethodModel();
    List<ParamDocView> allDocs = new ArrayList<>();
    if (method.getRequestStreaming()) {
      allDocs.addAll(ParamWithSimpleDoc.asParamDocViews(additionalParamDocs));
      return allDocs;
    }
    for (FieldConfig fieldConfig : fieldConfigs) {
      FieldModel field = fieldConfig.getField();
      SimpleParamDocView.Builder paramDoc = SimpleParamDocView.newBuilder();
      paramDoc.paramName(context.getNamer().getVariableName(field));
      paramDoc.typeName(context.getTypeTable().getAndSaveNicknameFor(field));

      List<String> docLines = null;
      MethodConfig methodConfig = context.getMethodConfig();
      if (methodConfig.isPageStreaming()
          && methodConfig.getPageStreaming().hasPageSizeField()
          && field.equals(methodConfig.getPageStreaming().getPageSizeField())) {
        docLines =
            Arrays.asList(
                new String[] {
                  "The maximum number of resources contained in the underlying API",
                  "response. The API may return fewer values in a page, even if",
                  "there are additional values to be retrieved."
                });
      } else if (methodConfig.isPageStreaming()
          && field.equals(methodConfig.getPageStreaming().getRequestTokenField())) {
        docLines =
            Arrays.asList(
                new String[] {
                  "A page token is used to specify a page of values to be returned.",
                  "If no page token is specified (the default), the first page",
                  "of values will be returned. Any page token used here must have",
                  "been generated by a previous call to the API."
                });
      } else {
        docLines = context.getNamer().getDocLines(field);
      }

      paramDoc.lines(docLines);

      allDocs.add(paramDoc.build());
    }
    allDocs.addAll(ParamWithSimpleDoc.asParamDocViews(additionalParamDocs));
    return allDocs;
  }

  public List<SimpleParamDocView> getRequestObjectParamDocs(MethodContext context) {
    MethodModel method = context.getMethodModel();
    SimpleParamDocView doc =
        SimpleParamDocView.newBuilder()
            .paramName("request")
            .typeName(method.getAndSaveRequestTypeName(context.getTypeTable(), context.getNamer()))
            .lines(
                Arrays.<String>asList(
                    "The request object containing all of the parameters for the API call."))
            .build();
    return ImmutableList.of(doc);
  }

  /** Builds the method view model after setting its type and sampleValueSetsCollection */
  private StaticLangApiMethodView buildMethodForCallingForm(
      // return a MethodAndSamples, one for each calling form
      StaticLangApiMethodView.Builder methodViewBuilder,
      MethodContext context,
      ClientMethodType callingForm) {
    return methodViewBuilder
        .type(callingForm)
        .sampleValueSetsCollection(
            new SampleValueSetCollection(context.getMethodConfig().getSampleSpec(), callingForm))
        .build();
  }

  private InitCodeContext createInitCodeContext(
      MethodContext context,
      Iterable<FieldConfig> fieldConfigs,
      InitCodeOutputType initCodeOutputType) {
    return InitCodeContext.newBuilder()
        .initObjectType(context.getMethodModel().getInputType())
        .suggestedName(Name.from("request"))
        .initFieldConfigStrings(context.getMethodConfig().getSampleCodeInitFields())
        .initValueConfigMap(InitCodeTransformer.createCollectionMap(context))
        .initFields(FieldConfig.toFieldTypeIterable(fieldConfigs))
        .outputType(initCodeOutputType)
        .fieldConfigMap(FieldConfig.toFieldConfigMap(fieldConfigs))
        .build();
  }
}<|MERGE_RESOLUTION|>--- conflicted
+++ resolved
@@ -300,12 +300,7 @@
         methodViewBuilder);
     setStaticLangAsyncReturnTypeName(context, methodViewBuilder);
 
-<<<<<<< HEAD
-    return buildMethodForCallingForm(
-        methodViewBuilder, context, ClientMethodType.AsyncRequestObjectMethod);
-=======
-    return methodViewBuilder.type(type).build();
->>>>>>> 5fc4ff9a
+    return buildMethodForCallingForm(methodViewBuilder, context, type);
   }
 
   public StaticLangApiMethodView generateCallableMethod(MethodContext context) {
