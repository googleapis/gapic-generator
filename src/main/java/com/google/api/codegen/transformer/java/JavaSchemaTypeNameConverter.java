/* Copyright 2017 Google LLC
 *
 * Licensed under the Apache License, Version 2.0 (the "License");
 * you may not use this file except in compliance with the License.
 * You may obtain a copy of the License at
 *
 *      https://www.apache.org/licenses/LICENSE-2.0
 *
 * Unless required by applicable law or agreed to in writing, software
 * distributed under the License is distributed on an "AS IS" BASIS,
 * WITHOUT WARRANTIES OR CONDITIONS OF ANY KIND, either express or implied.
 * See the License for the specific language governing permissions and
 * limitations under the License.
 */
package com.google.api.codegen.transformer.java;

import com.google.api.codegen.config.DiscoveryField;
import com.google.api.codegen.config.FieldConfig;
import com.google.api.codegen.config.FieldModel;
import com.google.api.codegen.config.TypeModel;
import com.google.api.codegen.discogapic.transformer.DiscoGapicNamer;
import com.google.api.codegen.discovery.Schema;
import com.google.api.codegen.discovery.Schema.Type;
import com.google.api.codegen.transformer.SchemaTypeNameConverter;
import com.google.api.codegen.transformer.SurfaceNamer;
import com.google.api.codegen.util.Name;
import com.google.api.codegen.util.TypeName;
import com.google.api.codegen.util.TypeNameConverter;
import com.google.api.codegen.util.TypedValue;
import com.google.api.codegen.util.java.JavaNameFormatter;
import com.google.api.codegen.util.java.JavaTypeTable;
import com.google.common.base.Strings;

/** The Schema TypeName converter for Java. */
public class JavaSchemaTypeNameConverter extends SchemaTypeNameConverter {

  /** The package prefix protoc uses if no java package option was provided. */
  private static final String DEFAULT_JAVA_PACKAGE_PREFIX = "com.google.discovery";

  private final TypeNameConverter typeNameConverter;
  private final JavaNameFormatter nameFormatter;
  private final String implicitPackageName;
  private final DiscoGapicNamer discoGapicNamer = new DiscoGapicNamer();
  private final JavaSurfaceNamer namer;

  public JavaSchemaTypeNameConverter(String implicitPackageName, JavaNameFormatter nameFormatter) {
    this.typeNameConverter = new JavaTypeTable(implicitPackageName);
    this.nameFormatter = nameFormatter;
    this.implicitPackageName = implicitPackageName;
    this.namer = new JavaSurfaceNamer(implicitPackageName, implicitPackageName);
  }

  private static String getPrimitiveTypeName(Schema schema) {
<<<<<<< HEAD
    if (schema == null) {
      return "com.google.api.gax.httpjson.EmptyMessage";
    }
=======
>>>>>>> d82406d3
    switch (schema.type()) {
      case INTEGER:
        return "int";
      case NUMBER:
        switch (schema.format()) {
          case FLOAT:
            return "float";
          case DOUBLE:
          default:
            return "double";
        }
      case BOOLEAN:
        return "boolean";
      case STRING:
        return "java.lang.String";
      default:
        return null;
    }
  }

  /**
   * A map from primitive types in proto to zero values in Java. Returns 'Void' if input is null.
   */
  private static String getPrimitiveZeroValue(Schema schema) {
    String primitiveType = getPrimitiveTypeName(schema);
    if (primitiveType == null) {
      return null;
    }
    if (primitiveType.equals("boolean")) {
      return "false";
    }
    if (primitiveType.equals("int")
        || primitiveType.equals("long")
        || primitiveType.equals("double")
        || primitiveType.equals("float")) {
      return "0";
    }
    if (primitiveType.equals("java.lang.String")) {
      return "\"\"";
    }
<<<<<<< HEAD
    if (primitiveType.equals("com.google.api.gax.httpjson.EmptyMessage")) {
      return "null";
    }
=======
>>>>>>> d82406d3
    throw new IllegalArgumentException("Schema is of unknown type.");
  }

  @Override
  public DiscoGapicNamer getDiscoGapicNamer() {
    return discoGapicNamer;
  }

  @Override
  public SurfaceNamer getNamer() {
    return namer;
  }

  @Override
  public TypeName getTypeNameInImplicitPackage(String shortName) {
    return typeNameConverter.getTypeNameInImplicitPackage(shortName);
  }

  @Override
  public TypeName getTypeName(DiscoveryField field) {
    return getTypeName(field, BoxingBehavior.NO_BOX_PRIMITIVES);
  }

  @Override
  public TypedValue getEnumValue(DiscoveryField field, String value) {
    return TypedValue.create(getTypeName(field), "%s." + value);
  }

  @Override
  public TypeName getTypeNameForElementType(TypeModel type) {
    if (type.isStringType()) {
      return typeNameConverter.getTypeName("java.lang.String");
    } else if (type.isEmptyType()) {
      return typeNameConverter.getTypeName("com.google.api.gax.httpjson.EmptyMessage");
    }

    return getTypeNameForElementType((DiscoveryField) type);
  }

  /**
   * Returns the Java representation of a type, without cardinality. If the type is a Java
   * primitive, basicTypeName returns it in unboxed form.
   *
   * @param fieldModel The Schema to generate a TypeName from.
   *     <p>This method will be recursively called on the given schema's children.
   */
  private TypeName getTypeNameForElementType(
      DiscoveryField fieldModel, BoxingBehavior boxingBehavior) {
    if (fieldModel == null) {
      return new TypeName("com.google.api.gax.httpjson.EmptyMessage", "EmptyMessage");
    }
    Schema schema = fieldModel.getOriginalDiscoveryField();
    String primitiveTypeName = getPrimitiveTypeName(schema);
    if (primitiveTypeName != null) {
      if (primitiveTypeName.contains(".")) {
        // Fully qualified type name, use regular type name resolver. Can skip boxing logic
        // because those types are already boxed.
        return typeNameConverter.getTypeName(primitiveTypeName);
      } else {
        switch (boxingBehavior) {
          case BOX_PRIMITIVES:
            return new TypeName(JavaTypeTable.getBoxedTypeName(primitiveTypeName));
          case NO_BOX_PRIMITIVES:
            return new TypeName(primitiveTypeName);
          default:
            throw new IllegalArgumentException(
                String.format("Unhandled boxing behavior: %s", boxingBehavior.name()));
        }
      }
    }
    if (schema.type().equals(Type.ARRAY)) {
      return getTypeName(
          DiscoveryField.create(schema.dereference().items(), fieldModel.getDiscoApiModel()),
          BoxingBehavior.BOX_PRIMITIVES);
    } else {
      String packageName =
          !implicitPackageName.isEmpty() ? implicitPackageName : DEFAULT_JAVA_PACKAGE_PREFIX;
      String shortName = "";
      if (schema.additionalProperties() != null
          && !Strings.isNullOrEmpty(schema.additionalProperties().reference())) {
        shortName = schema.additionalProperties().reference();
      } else {
        shortName = namer.publicClassName(Name.anyCamel(fieldModel.getSimpleName()));
      }
      String longName = packageName + "." + shortName;

      return new TypeName(longName, shortName);
    }
  }

  /**
   * Returns the Java representation of a type, with cardinality. If the type is a Java primitive,
   * basicTypeName returns it in unboxed form.
   *
   * @param field The Schema to generate a TypeName from.
   *     <p>This method will be recursively called on the given schema's children.
   */
  @Override
  public TypeName getTypeName(DiscoveryField field, BoxingBehavior boxingBehavior) {
    TypeName elementTypeName = getTypeNameForElementType(field, BoxingBehavior.BOX_PRIMITIVES);
    if (field == null) {
      return elementTypeName;
    }
    Schema schema = field.getDiscoveryField();

    if (schema.isMap()) {
      TypeName mapTypeName = typeNameConverter.getTypeName("java.util.Map");
      TypeName keyTypeName = typeNameConverter.getTypeName("java.lang.String");
      TypeName valueTypeName =
          getTypeNameForElementType(
              DiscoveryField.create(schema.additionalProperties(), field.getDiscoApiModel()),
              BoxingBehavior.BOX_PRIMITIVES);
      return new TypeName(
          mapTypeName.getFullName(),
          mapTypeName.getNickname(),
          "%s<%i, %i>",
          keyTypeName,
          valueTypeName);
    }
    if (schema.repeated() || schema.type().equals(Type.ARRAY)) {
      TypeName listTypeName = typeNameConverter.getTypeName("java.util.List");
      return new TypeName(
          listTypeName.getFullName(), listTypeName.getNickname(), "%s<%i>", elementTypeName);
    } else {
      return elementTypeName;
    }
  }

  @Override
  public TypeName getTypeNameForElementType(DiscoveryField type) {
    return getTypeNameForElementType(type, BoxingBehavior.BOX_PRIMITIVES);
  }

  @Override
  public String renderPrimitiveValue(Schema schema, String value) {
    String primitiveType = getPrimitiveTypeName(schema);
    if (primitiveType == null) {
      throw new IllegalArgumentException(
          "Initial values are only supported for primitive types, got type "
              + schema
              + ", with value "
              + value);
    }
    if (primitiveType.equals("boolean")) {
      return value.toLowerCase();
    } else if (primitiveType.equals("long")) {
      return value + "L";
    } else if (primitiveType.equals("float")) {
      return value + "F";
    }
    if (primitiveType.equals("int") || primitiveType.equals("double")) {
      return value;
    }
    if (primitiveType.equals("java.lang.String")) {
      return "\"" + value + "\"";
    }
    throw new IllegalArgumentException("Schema is of unknown type.");
  }

  @Override
  public String renderPrimitiveValue(TypeModel type, String value) {
    if (type.isStringType()) {
      return "\"" + value + "\"";
    }
    return renderPrimitiveValue(((DiscoveryField) type).getDiscoveryField(), value);
  }

  @Override
  public String renderValueAsString(String value) {
    return "\"" + value + "\"";
  }

  /**
   * Returns the Java representation of a zero value for that type, to be used in code sample doc.
   *
   * <p>Parametric types may use the diamond operator, since the return value will be used only in
   * initialization.
   */
  @Override
  public TypedValue getSnippetZeroValue(DiscoveryField field) {
    Schema schema = field.getDiscoveryField();
    if (getPrimitiveTypeName(schema) != null) {
      return TypedValue.create(getTypeName(field), getPrimitiveZeroValue(schema));
    }
    if (field.isMap()) {
      return TypedValue.create(typeNameConverter.getTypeName("java.util.HashMap"), "new %s<>()");
    }
    if (field.isRepeated()) {
      return TypedValue.create(typeNameConverter.getTypeName("java.util.ArrayList"), "new %s<>()");
    }
    if (schema.type() == Type.OBJECT) {
      return TypedValue.create(getTypeNameForElementType(field), "%s.newBuilder().build()");
    }
    return TypedValue.create(getTypeName(field), "null");
  }

  /**
   * Returns the Java representation of a zero value for that type, to be used in code sample doc.
   *
   * <p>Parametric types may use the diamond operator, since the return value will be used only in
   * initialization.
   */
  @Override
  public TypedValue getSnippetZeroValue(TypeModel typeModel) {
    if (typeModel.isEmptyType()) {
      return TypedValue.create(getTypeNameForElementType(typeModel), "%s.newBuilder().build()");
    }
    return getSnippetZeroValue((DiscoveryField) typeModel);
  }

  @Override
  public TypedValue getImplZeroValue(DiscoveryField type) {
    return getSnippetZeroValue(type);
  }

  private TypeName getTypeNameForTypedResourceName(FieldModel type, String typedResourceShortName) {
    String packageName = implicitPackageName;
    String longName = packageName + "." + typedResourceShortName;

    TypeName simpleTypeName = new TypeName(longName, typedResourceShortName);

    if (type.isMap()) {
      throw new IllegalArgumentException("Map type not supported for typed resource name");
    } else if (type.isRepeated()) {
      TypeName listTypeName = typeNameConverter.getTypeName("java.util.List");
      return new TypeName(
          listTypeName.getFullName(), listTypeName.getNickname(), "%s<%i>", simpleTypeName);
    } else {
      return simpleTypeName;
    }
  }

  @Override
  public TypeName getTypeNameForTypedResourceName(
      FieldConfig fieldConfig, String typedResourceShortName) {
    return getTypeNameForTypedResourceName(fieldConfig.getField(), typedResourceShortName);
  }

  @Override
  public TypeName getTypeNameForResourceNameElementType(
      FieldConfig fieldConfig, String typedResourceShortName) {
    return getTypeNameForTypedResourceName(fieldConfig.getField(), typedResourceShortName);
  }
}<|MERGE_RESOLUTION|>--- conflicted
+++ resolved
@@ -51,12 +51,6 @@
   }
 
   private static String getPrimitiveTypeName(Schema schema) {
-<<<<<<< HEAD
-    if (schema == null) {
-      return "com.google.api.gax.httpjson.EmptyMessage";
-    }
-=======
->>>>>>> d82406d3
     switch (schema.type()) {
       case INTEGER:
         return "int";
@@ -97,12 +91,6 @@
     if (primitiveType.equals("java.lang.String")) {
       return "\"\"";
     }
-<<<<<<< HEAD
-    if (primitiveType.equals("com.google.api.gax.httpjson.EmptyMessage")) {
-      return "null";
-    }
-=======
->>>>>>> d82406d3
     throw new IllegalArgumentException("Schema is of unknown type.");
   }
 
