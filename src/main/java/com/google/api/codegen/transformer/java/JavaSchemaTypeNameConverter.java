--- conflicted
+++ resolved
@@ -30,13 +30,17 @@
 
 /** The Schema TypeName converter for Java. */
 public class JavaSchemaTypeNameConverter implements SchemaTypeNameConverter {
+
+  /** The package prefix protoc uses if no java package option was provided. */
+  private static final String DEFAULT_JAVA_PACKAGE_PREFIX = "com.google.discovery";
+
   private TypeNameConverter typeNameConverter;
   private JavaNameFormatter nameFormatter;
 
-  /** The package prefix protoc uses if no java package option was provided. */
-  private static final String DEFAULT_JAVA_PACKAGE_PREFIX = "com.google.discovery";
-
-  private TypeNameConverter typeNameConverter;
+  public JavaSchemaTypeNameConverter(String implicitPackageName, JavaNameFormatter nameFormatter) {
+    this.typeNameConverter = new JavaTypeTable(implicitPackageName);
+    this.nameFormatter = nameFormatter;
+  }
 
   public JavaSchemaTypeNameConverter(String implicitPackageName) {
     this.typeNameConverter = new JavaTypeTable(implicitPackageName);
@@ -90,14 +94,6 @@
     throw new IllegalArgumentException("Schema is of unknown type.");
   }
 
-<<<<<<< HEAD
-  public JavaSchemaTypeNameConverter(String implicitPackageName, JavaNameFormatter nameFormatter) {
-    this.typeNameConverter = new JavaTypeTable(implicitPackageName);
-    this.nameFormatter = nameFormatter;
-  }
-
-=======
->>>>>>> ebcf325c
   @Override
   public TypeName getTypeNameInImplicitPackage(String shortName) {
     return typeNameConverter.getTypeNameInImplicitPackage(shortName);
@@ -134,14 +130,9 @@
    * @param parentName The TypeName of the parent Schema that encloses this Schema.
    *     <p>This method will be recursively called on the given schema's children.
    */
-<<<<<<< HEAD
   private TypeName getTypeNameForElementType(
       String key, Schema schema, String parentName, boolean shouldBoxPrimitives) {
-    String primitiveTypeName = getPrimitive(schema);
-=======
-  private TypeName getTypeNameForElementType(Schema schema, boolean shouldBoxPrimitives) {
     String primitiveTypeName = getPrimitiveTypeName(schema);
->>>>>>> ebcf325c
     if (primitiveTypeName != null) {
       if (primitiveTypeName.contains(".")) {
         // Fully qualified type name, use regular type name resolver. Can skip boxing logic
@@ -236,13 +227,8 @@
     if (schema.type() == Schema.Type.ARRAY) {
       return TypedValue.create(typeNameConverter.getTypeName("java.util.ArrayList"), "new %s<>()");
     }
-<<<<<<< HEAD
-    if (getPrimitive(schema) != null) {
+    if (getPrimitiveTypeName(schema) != null) {
       return TypedValue.create(getTypeName(null, schema), getPrimitiveZeroValue(schema));
-=======
-    if (getPrimitiveTypeName(schema) != null) {
-      return TypedValue.create(getTypeName(schema), getPrimitiveZeroValue(schema));
->>>>>>> ebcf325c
     }
     if (schema.type() == Type.OBJECT) {
       return TypedValue.create(getTypeName(null, schema), "%s.newBuilder().build()");
