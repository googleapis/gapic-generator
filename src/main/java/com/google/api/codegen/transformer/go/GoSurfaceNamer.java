--- conflicted
+++ resolved
@@ -216,17 +216,10 @@
 
   @Override
   public String getStaticLangStreamingReturnTypeName(Method method, MethodConfig methodConfig) {
-<<<<<<< HEAD
+    // Unsafe string manipulation: The name looks like "LibraryService_StreamShelvesClient",
+    // neither camel or underscore.
     return converter.getTypeName(method.getParent()).getNickname()
         + "_"
         + className(Name.upperCamel(method.getSimpleName()).join("client"));
-=======
-    // Unsafe string manipulation: The name looks like "LibraryService_StreamShelvesClient",
-    // neither camel or underscore.
-    return String.format(
-        "%s_%sClient",
-        converter.getTypeName(method.getParent()).getNickname(),
-        method.getSimpleName());
->>>>>>> 06a53448
   }
 }