/* Copyright 2016 Google Inc
 *
 * Licensed under the Apache License, Version 2.0 (the "License");
 * you may not use this file except in compliance with the License.
 * You may obtain a copy of the License at
 *
 *      http://www.apache.org/licenses/LICENSE-2.0
 *
 * Unless required by applicable law or agreed to in writing, software
 * distributed under the License is distributed on an "AS IS" BASIS,
 * WITHOUT WARRANTIES OR CONDITIONS OF ANY KIND, either express or implied.
 * See the License for the specific language governing permissions and
 * limitations under the License.
 */
package com.google.api.codegen.transformer.go;

import com.google.api.codegen.config.FieldConfig;
import com.google.api.codegen.config.GapicInterfaceConfig;
import com.google.api.codegen.config.GapicMethodConfig;
import com.google.api.codegen.config.InterfaceConfig;
import com.google.api.codegen.config.OneofConfig;
import com.google.api.codegen.config.SingleResourceNameConfig;
import com.google.api.codegen.config.VisibilityConfig;
import com.google.api.codegen.metacode.InitFieldConfig;
import com.google.api.codegen.transformer.ModelTypeFormatterImpl;
import com.google.api.codegen.transformer.ModelTypeTable;
import com.google.api.codegen.transformer.SurfaceNamer;
import com.google.api.codegen.util.Name;
import com.google.api.codegen.util.PassThroughCommentReformatter;
import com.google.api.codegen.util.SymbolTable;
import com.google.api.codegen.util.go.GoNameFormatter;
import com.google.api.codegen.util.go.GoTypeTable;
import com.google.api.tools.framework.aspects.documentation.model.DocumentationUtil;
import com.google.api.tools.framework.model.Field;
import com.google.api.tools.framework.model.Interface;
import com.google.api.tools.framework.model.Method;
import com.google.api.tools.framework.model.TypeRef;
import com.google.common.annotations.VisibleForTesting;
import io.grpc.Status;
import java.util.List;

public class GoSurfaceNamer extends SurfaceNamer {

  private final GoModelTypeNameConverter converter;

  public GoSurfaceNamer(String packageName) {
    this(new GoModelTypeNameConverter(), packageName);
  }

  private GoSurfaceNamer(GoModelTypeNameConverter converter, String packageName) {
    super(
        new GoNameFormatter(),
        new ModelTypeFormatterImpl(converter),
        new GoTypeTable(),
        new PassThroughCommentReformatter(),
        packageName);
    this.converter = converter;
  }

  @Override
  public String getPathTemplateName(
      Interface apiInterface, SingleResourceNameConfig resourceNameConfig) {
    return inittedConstantName(
        getReducedServiceName(apiInterface.getSimpleName())
            .join(resourceNameConfig.getEntityName())
            .join("path")
            .join("template"));
  }

  @Override
  public String getPathTemplateNameGetter(
      Interface apiInterface, SingleResourceNameConfig resourceNameConfig) {
    return getFormatFunctionName(apiInterface, resourceNameConfig);
  }

  @Override
  public String getFormatFunctionName(
      Interface apiInterface, SingleResourceNameConfig resourceNameConfig) {
    return publicMethodName(
<<<<<<< HEAD
        clientNamePrefix(apiInterface).join(resourceNameConfig.getEntityName()).join("path"));
=======
        getReducedServiceName(apiInterface.getSimpleName())
            .join(resourceNameConfig.getEntityName())
            .join("path"));
>>>>>>> c5e2eaff
  }

  @Override
  public String getStaticLangReturnTypeName(Method method, GapicMethodConfig methodConfig) {
    return converter.getTypeName(method.getOutputType()).getFullName();
  }

  @Override
  public String getLongRunningOperationTypeName(ModelTypeTable typeTable, TypeRef type) {
    return valueType(typeTable.getAndSaveNicknameFor(type));
  }

  @Override
  public List<String> getDocLines(Method method, GapicMethodConfig methodConfig) {
    String text = DocumentationUtil.getDescription(method);
    text = lowerFirstLetter(text);
    return super.getDocLines(getApiMethodName(method, methodConfig.getVisibility()) + " " + text);
  }

  private static String lowerFirstLetter(String s) {
    if (s.length() > 0) {
      s = Character.toLowerCase(s.charAt(0)) + s.substring(1);
    }
    return s;
  }

  @Override
  public String getAndSavePagedResponseTypeName(
      Method method, ModelTypeTable typeTable, FieldConfig resourcesFieldConfig) {
    String typeName =
        converter
            .getTypeNameForElementType(resourcesFieldConfig.getField().getType())
            .getNickname();
    int dotIndex = typeName.indexOf('.');
    if (dotIndex >= 0) {
      typeName = typeName.substring(dotIndex + 1);
    }
    return publicClassName(Name.anyCamel(typeName).join("iterator"));
  }

  @Override
  public String getAndSaveOperationResponseTypeName(
      Method method, ModelTypeTable typeTable, GapicMethodConfig methodConfig) {
    return publicClassName(Name.upperCamel(method.getSimpleName()).join("operation"));
  }

  @Override
  public String valueType(String type) {
    for (int i = 0; i < type.length(); i++) {
      if (type.charAt(i) != '*') {
        return type.substring(i);
      }
    }
    return "";
  }

  private String unqualifyTypeName(String typeName) {
    int dotIndex = typeName.indexOf('.');
    if (dotIndex >= 0) {
      typeName = typeName.substring(dotIndex + 1);
    }
    return typeName;
  }

  @Override
  public String getGrpcServerTypeName(Interface apiInterface) {
    return converter.getTypeName(apiInterface).getNickname() + "Server";
  }

  @Override
  public String getGrpcClientTypeName(Interface apiInterface) {
    return converter.getTypeName(apiInterface).getNickname() + "Client";
  }

  @Override
  public String getServerRegisterFunctionName(Interface apiInterface) {
    return converter.getTypeName(apiInterface).getNickname().replace(".", ".Register") + "Server";
  }

  @Override
  public String getCallSettingsTypeName(Interface apiInterface) {
    return publicClassName(
        clientNamePrefix(apiInterface.getSimpleName()).join("call").join("options"));
  }

  @Override
  public String getDefaultApiSettingsFunctionName(Interface apiInterface) {
    return privateMethodName(
        Name.from("default")
            .join(clientNamePrefix(apiInterface.getSimpleName()))
            .join("client")
            .join("options"));
  }

  @Override
  public String getDefaultCallSettingsFunctionName(Interface apiInterface) {
    return privateMethodName(
        Name.from("default")
            .join(clientNamePrefix(apiInterface.getSimpleName()))
            .join("call")
            .join("options"));
  }

  @Override
  public String getCallableName(Method method) {
    return publicMethodName(Name.upperCamel(method.getSimpleName()));
  }

  @Override
  public String getApiWrapperClassName(InterfaceConfig interfaceConfig) {
    // TODO support non-Gapic inputs
    GapicInterfaceConfig gapicInterfaceConfig = (GapicInterfaceConfig) interfaceConfig;
    return publicClassName(
        clientNamePrefix(gapicInterfaceConfig.getInterface().getSimpleName()).join("client"));
  }

  @Override
  public String getApiWrapperClassConstructorName(Interface apiInterface) {
    return publicMethodName(
        Name.from("new").join(clientNamePrefix(apiInterface.getSimpleName())).join("client"));
  }

  @Override
  public String getApiWrapperClassConstructorExampleName(Interface apiInterface) {
    return publicMethodName(
        Name.from("example")
            .join("new")
            .join(clientNamePrefix(apiInterface.getSimpleName()))
            .join("client"));
  }

  @Override
  public String getApiMethodExampleName(Interface apiInterface, Method method) {
    return exampleFunction(apiInterface, getApiMethodName(method, VisibilityConfig.PUBLIC));
  }

  @Override
  public String getGrpcStreamingApiMethodExampleName(Interface apiInterface, Method method) {
    return exampleFunction(apiInterface, getApiMethodName(method, VisibilityConfig.PUBLIC));
  }

  @Override
  public String getAsyncApiMethodName(Method method, VisibilityConfig visibility) {
    return getApiMethodName(method, visibility);
  }

  @Override
  public String getLocalPackageName() {
    // packagePath is in form "cloud.google.com/go/library/apiv1";
    // we want "library".
    String[] parts = getPackageName().split("/");
    return parts[parts.length - 2];
  }

  @Override
  public String getLocalExamplePackageName() {
    return getLocalPackageName() + "_test";
  }

  @VisibleForTesting
  Name clientNamePrefix(String interfaceSimpleName) {
    Name name = getReducedServiceName(interfaceSimpleName);
    // If the service name matches the package name, don't include the service name in the prefix.
    // Eg, instead of "library.NewLibraryClient", we want "library.NewClient".
    // The casing of the service name does not matter.
    // Elements of the package path are usually all lowercase, even if they are multi-worded.
    if (name.toLowerCamel().equalsIgnoreCase(getLocalPackageName())) {
      return Name.from();
    }
    return name;
  }

  @Override
  public String getStatusCodeName(Status.Code code) {
    String codeString = code.toString();
    if (code.equals(Status.Code.CANCELLED)) {
      codeString = "CANCELED";
    }
    return publicFieldName(Name.upperUnderscore(codeString));
  }

  @Override
  public String getTypeConstructor(String typeNickname) {
    if (!typeNickname.startsWith("*")) {
      return typeNickname;
    }
    return "&" + typeNickname.substring(1);
  }

  @Override
  public String getGrpcContainerTypeName(Interface apiInterface) {
    return "";
  }

  @Override
  public String getServiceFileName(GapicInterfaceConfig interfaceConfig) {
    return classFileNameBase(
        getReducedServiceName(interfaceConfig.getInterface().getSimpleName()).join("client"));
  }

  @Override
  public String getExampleFileName(Interface apiInterface) {
    return classFileNameBase(
        getReducedServiceName(apiInterface.getSimpleName())
            .join("client")
            .join("example")
            .join("test"));
  }

  @Override
  public String getStubName(Interface apiInterface) {
    return privateFieldName(clientNamePrefix(apiInterface.getSimpleName()).join("client"));
  }

  @Override
  public String getCreateStubFunctionName(Interface apiInterface) {
    return getGrpcClientTypeName(apiInterface).replace(".", ".New");
  }

  @Override
  public String getStreamingServerName(Method method) {
    // Unsafe string manipulation: The name looks like "LibraryService_StreamShelvesServer",
    // neither camel or underscore.
    return converter.getTypeName(method.getParent()).getNickname()
        + "_"
        + publicClassName(Name.upperCamel(method.getSimpleName()).join("server"));
  }

  @Override
  public String getGrpcStreamingApiReturnTypeName(Method method, ModelTypeTable typeTable) {
    // Unsafe string manipulation: The name looks like "LibraryService_StreamShelvesClient",
    // neither camel or underscore.
    return converter.getTypeName(method.getParent()).getNickname()
        + "_"
        + publicClassName(Name.upperCamel(method.getSimpleName()).join("client"));
  }

  @Override
  public String getIamResourceGetterFunctionName(Field field) {
    return Name.upperCamel(field.getParent().getSimpleName())
        .join(Name.upperCamelKeepUpperAcronyms("IAM"))
        .toUpperCamel();
  }

  @Override
  public String getIamResourceGetterFunctionExampleName(Interface apiInterface, Field field) {
    return exampleFunction(apiInterface, getIamResourceGetterFunctionName(field));
  }

  @Override
  public String getSettingsMemberName(Method method) {
    return publicFieldName(Name.upperCamel(method.getSimpleName()));
  }

  private String exampleFunction(Interface apiInterface, String functionName) {
    // We use "unsafe" string concatenation here.
    // Godoc expects the name to be in format "ExampleMyType_MyMethod";
    // it is the only place we have mixed camel and underscore names.
    return publicMethodName(
            Name.from("example")
                .join(clientNamePrefix(apiInterface.getSimpleName()))
                .join("client"))
        + "_"
        + functionName;
  }

  @Override
  public String getMockGrpcServiceImplName(Interface apiInterface) {
    return privateClassName(
        Name.from("mock").join(getReducedServiceName(apiInterface.getSimpleName())).join("server"));
  }

  @Override
  public String getMockServiceVarName(Interface apiInterface) {
    return localVarName(
        Name.from("mock").join(getReducedServiceName(apiInterface.getSimpleName())));
  }

  @Override
  public String getTestCaseName(SymbolTable symbolTable, Method method) {
    Name testCaseName =
        symbolTable.getNewSymbol(
            Name.upperCamel("Test", method.getParent().getSimpleName(), method.getSimpleName()));
    return publicMethodName(testCaseName);
  }

  @Override
  public String getExceptionTestCaseName(SymbolTable symbolTable, Method method) {
    Name testCaseName =
        symbolTable.getNewSymbol(
            Name.upperCamel(
                "Test", method.getParent().getSimpleName(), method.getSimpleName(), "Error"));
    return publicMethodName(testCaseName);
  }

  @Override
  public String getFieldGetFunctionName(TypeRef type, Name identifier) {
    return publicMethodName(identifier);
  }

  @Override
  public String getOneofVariantTypeName(OneofConfig oneof) {
    return String.format(
        "%s_%s",
        converter.getTypeName(oneof.parentType(), false).getNickname(),
        publicFieldName(Name.from(oneof.field().getSimpleName())));
  }

  @Override
  public String getSmokeTestClassName(GapicInterfaceConfig interfaceConfig) {
    // Go smoke test is a just a method; return method name instead.
    return publicMethodName(Name.upperCamel("Test", getInterfaceName(interfaceConfig), "Smoke"));
  }

  @Override
  public String injectRandomStringGeneratorCode(String randomString) {
    return randomString.replace(
        InitFieldConfig.RANDOM_TOKEN, "\" + strconv.FormatInt(time.Now().UnixNano(), 10) + \"");
  }
}<|MERGE_RESOLUTION|>--- conflicted
+++ resolved
@@ -77,13 +77,9 @@
   public String getFormatFunctionName(
       Interface apiInterface, SingleResourceNameConfig resourceNameConfig) {
     return publicMethodName(
-<<<<<<< HEAD
-        clientNamePrefix(apiInterface).join(resourceNameConfig.getEntityName()).join("path"));
-=======
-        getReducedServiceName(apiInterface.getSimpleName())
+        clientNamePrefix(apiInterface.getSimpleName())
             .join(resourceNameConfig.getEntityName())
             .join("path"));
->>>>>>> c5e2eaff
   }
 
   @Override
