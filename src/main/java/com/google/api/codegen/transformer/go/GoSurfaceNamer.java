/* Copyright 2016 Google Inc
 *
 * Licensed under the Apache License, Version 2.0 (the "License");
 * you may not use this file except in compliance with the License.
 * You may obtain a copy of the License at
 *
 *      http://www.apache.org/licenses/LICENSE-2.0
 *
 * Unless required by applicable law or agreed to in writing, software
 * distributed under the License is distributed on an "AS IS" BASIS,
 * WITHOUT WARRANTIES OR CONDITIONS OF ANY KIND, either express or implied.
 * See the License for the specific language governing permissions and
 * limitations under the License.
 */
package com.google.api.codegen.transformer.go;

import com.google.api.codegen.config.FieldConfig;
import com.google.api.codegen.config.FieldModel;
import com.google.api.codegen.config.InterfaceConfig;
import com.google.api.codegen.config.InterfaceModel;
import com.google.api.codegen.config.MethodConfig;
import com.google.api.codegen.config.MethodModel;
import com.google.api.codegen.config.OneofConfig;
import com.google.api.codegen.config.ProtoInterfaceModel;
import com.google.api.codegen.config.SingleResourceNameConfig;
import com.google.api.codegen.config.VisibilityConfig;
import com.google.api.codegen.metacode.InitFieldConfig;
import com.google.api.codegen.transformer.ImportTypeTable;
import com.google.api.codegen.transformer.MethodContext;
import com.google.api.codegen.transformer.ModelTypeFormatterImpl;
import com.google.api.codegen.transformer.ModelTypeTable;
import com.google.api.codegen.transformer.SurfaceNamer;
import com.google.api.codegen.util.Name;
import com.google.api.codegen.util.SymbolTable;
import com.google.api.codegen.util.go.GoCommentReformatter;
import com.google.api.codegen.util.go.GoNameFormatter;
import com.google.api.codegen.util.go.GoTypeTable;
import com.google.api.tools.framework.model.Interface;
import com.google.api.tools.framework.model.TypeRef;
import com.google.common.annotations.VisibleForTesting;
import java.util.List;

public class GoSurfaceNamer extends SurfaceNamer {

  private final GoModelTypeNameConverter converter;

  public GoSurfaceNamer(String packageName) {
    this(new GoModelTypeNameConverter(), packageName);
  }

  private GoSurfaceNamer(GoModelTypeNameConverter converter, String packageName) {
    super(
        new GoNameFormatter(),
        new ModelTypeFormatterImpl(converter),
        new GoTypeTable(),
        new GoCommentReformatter(),
        packageName,
        packageName);
    this.converter = converter;
  }

  @Override
  public SurfaceNamer cloneWithPackageName(String packageName) {
    return new GoSurfaceNamer(packageName);
  }

  @Override
  public String getPathTemplateName(
      InterfaceModel apiInterface, SingleResourceNameConfig resourceNameConfig) {
    return inittedConstantName(
        getReducedServiceName(apiInterface.getSimpleName())
            .join(resourceNameConfig.getEntityName())
            .join("path")
            .join("template"));
  }

  @Override
  public String getPathTemplateNameGetter(
      InterfaceModel apiInterface, SingleResourceNameConfig resourceNameConfig) {
    return getFormatFunctionName(apiInterface, resourceNameConfig);
  }

  @Override
  public String getFormatFunctionName(
      InterfaceModel apiInterface, SingleResourceNameConfig resourceNameConfig) {
    return publicMethodName(
        clientNamePrefix(apiInterface.getSimpleName())
            .join(resourceNameConfig.getEntityName())
            .join("path"));
  }

  @Override
  public String getStaticLangReturnTypeName(MethodContext methodContext) {
    return methodContext
        .getMethodModel()
        .getOutputTypeName(methodContext.getTypeTable())
        .getFullName();
  }

  @Override
  public String getLongRunningOperationTypeName(ImportTypeTable typeTable, TypeRef type) {
    return valueType(((ModelTypeTable) typeTable).getAndSaveNicknameFor(type));
  }

  @Override
<<<<<<< HEAD
  public List<String> getDocLines(MethodModel method, MethodConfig methodConfig) {
    return super.getDocLines(
        putDocMethodName(
            method.getSimpleName(), method.getDescription(), methodConfig.getVisibility()));
=======
  public List<String> getDocLines(Method method, GapicMethodConfig methodConfig) {
    return super.getDocLines(
        putDocMethodName(
            method.getSimpleName(),
            DocumentationUtil.getDescription(method),
            methodConfig.getVisibility()));
>>>>>>> 6c28fb8c
  }

  /**
   * Docs in Go usually start with the name of the method. Prepend the method name if the name isn't
   * already the first word.
   */
  @VisibleForTesting
  String putDocMethodName(String methodName, String doc, VisibilityConfig visibility) {
    doc = doc.trim();
    String firstWord = doc;
    for (int i = 0; i < firstWord.length(); i++) {
      if (Character.isWhitespace(firstWord.charAt(i))) {
        firstWord = firstWord.substring(0, i);
        break;
      }
    }
    if (firstWord.equalsIgnoreCase(methodName)) {
      doc = doc.substring(firstWord.length()).trim();
    }
    return getApiMethodName(Name.upperCamel(methodName), visibility) + " " + lowerFirstLetter(doc);
  }

  private static String lowerFirstLetter(String s) {
    if (s.length() > 0) {
      s = Character.toLowerCase(s.charAt(0)) + s.substring(1);
    }
    return s;
  }

  @Override
  public String getAndSavePagedResponseTypeName(
      MethodContext methodContext, FieldConfig resourcesFieldConfig) {
    String typeName =
        converter.getTypeNameForElementType(resourcesFieldConfig.getField()).getNickname();
    int dotIndex = typeName.indexOf('.');
    if (dotIndex >= 0) {
      typeName = typeName.substring(dotIndex + 1);
    }
    return publicClassName(Name.anyCamel(typeName).join("iterator"));
  }

  @Override
  public String getAndSaveOperationResponseTypeName(
      MethodModel method, ImportTypeTable typeTable, MethodConfig methodConfig) {
    return getAndSaveOperationResponseTypeName(method.getSimpleName());
  }

  @VisibleForTesting
  String getAndSaveOperationResponseTypeName(String methodName) {
    Name name = Name.upperCamel(methodName);
    if (methodName.endsWith("Operation")) {
      // Avoid creating funny names like "CreateStuffOperationOperation".
      name = name.join("handle");
    } else {
      name = name.join("operation");
    }
    return publicClassName(name);
  }

  @Override
  public String valueType(String type) {
    for (int i = 0; i < type.length(); i++) {
      if (type.charAt(i) != '*') {
        return type.substring(i);
      }
    }
    return "";
  }

  @Override
  public String getGrpcServerTypeName(InterfaceModel apiInterface) {
    return converter.getTypeName(apiInterface).getNickname() + "Server";
  }

  @Override
  public String getGrpcClientTypeName(Interface apiInterface) {
    return getGrpcClientTypeName(new ProtoInterfaceModel(apiInterface));
  }

  @Override
  public String getGrpcClientTypeName(InterfaceModel apiInterface) {
    return converter.getTypeName(apiInterface).getNickname() + "Client";
  }

  @Override
  public String getServerRegisterFunctionName(InterfaceModel apiInterface) {
    return converter.getTypeName(apiInterface).getNickname().replace(".", ".Register") + "Server";
  }

  @Override
  public String getCallSettingsTypeName(InterfaceModel apiInterface) {
    return publicClassName(
        clientNamePrefix(apiInterface.getSimpleName()).join("call").join("options"));
  }

  @Override
  public String getDefaultApiSettingsFunctionName(InterfaceModel apiInterface) {
    return privateMethodName(
        Name.from("default")
            .join(clientNamePrefix(apiInterface.getSimpleName()))
            .join("client")
            .join("options"));
  }

  @Override
  public String getDefaultCallSettingsFunctionName(InterfaceModel apiInterface) {
    return privateMethodName(
        Name.from("default")
            .join(clientNamePrefix(apiInterface.getSimpleName()))
            .join("call")
            .join("options"));
  }

  @Override
  public String getCallableName(MethodModel method) {
    return publicMethodName(Name.upperCamel(method.getSimpleName()));
  }

  @Override
  public String getApiWrapperClassName(InterfaceConfig interfaceConfig) {
    return publicClassName(clientNamePrefix(interfaceConfig.getRawName()).join("client"));
  }

  @Override
  public String getApiWrapperClassConstructorName(InterfaceModel apiInterface) {
    return publicMethodName(
        Name.from("new").join(clientNamePrefix(apiInterface.getSimpleName())).join("client"));
  }

  @Override
  public String getApiWrapperClassConstructorExampleName(InterfaceModel apiInterface) {
    return publicMethodName(
        Name.from("example")
            .join("new")
            .join(clientNamePrefix(apiInterface.getSimpleName()))
            .join("client"));
  }

  @Override
  public String getApiMethodExampleName(InterfaceModel apiInterface, MethodModel method) {
    return exampleFunction(apiInterface, getApiMethodName(method, VisibilityConfig.PUBLIC));
  }

  @Override
  public String getGrpcStreamingApiMethodExampleName(
      InterfaceModel apiInterface, MethodModel method) {
    return exampleFunction(apiInterface, getApiMethodName(method, VisibilityConfig.PUBLIC));
  }

  @Override
  public String getAsyncApiMethodName(MethodModel method, VisibilityConfig visibility) {
    return getApiMethodName(method, visibility);
  }

  @Override
  public String getLocalPackageName() {
    // packagePath is in form "cloud.google.com/go/library/apiv1";
    // we want "library".
    String[] parts = getPackageName().split("/");
    return parts[parts.length - 2];
  }

  @Override
  public String getLocalExamplePackageName() {
    return getLocalPackageName() + "_test";
  }

  @VisibleForTesting
  Name clientNamePrefix(String interfaceSimpleName) {
    Name name = getReducedServiceName(interfaceSimpleName);
    // If the service name matches the package name, don't include the service name in the prefix.
    // Eg, instead of "library.NewLibraryClient", we want "library.NewClient".
    // The casing of the service name does not matter.
    // Elements of the package path are usually all lowercase, even if they are multi-worded.
    if (name.toLowerCamel().equalsIgnoreCase(getLocalPackageName())) {
      return Name.from();
    }
    return name;
  }

  @Override
  public String getStatusCodeName(String codeString) {
    if (codeString.equals("CANCELLED")) {
      codeString = "CANCELED";
    }
    return publicFieldName(Name.upperUnderscore(codeString));
  }

  @Override
  public String getTypeConstructor(String typeNickname) {
    if (!typeNickname.startsWith("*")) {
      return typeNickname;
    }
    return "&" + typeNickname.substring(1);
  }

  @Override
  public String getGrpcContainerTypeName(InterfaceModel apiInterface) {
    return "";
  }

  @Override
  public String getServiceFileName(InterfaceConfig interfaceConfig) {
    return classFileNameBase(
        getReducedServiceName(interfaceConfig.getInterfaceModel().getSimpleName()).join("client"));
  }

  @Override
  public String getExampleFileName(InterfaceModel apiInterface) {
    return classFileNameBase(
        getReducedServiceName(apiInterface.getSimpleName())
            .join("client")
            .join("example")
            .join("test"));
  }

  @Override
  public String getStubName(InterfaceModel apiInterface) {
    return privateFieldName(clientNamePrefix(apiInterface.getSimpleName()).join("client"));
  }

  @Override
  public String getCreateStubFunctionName(InterfaceModel apiInterface) {
    return getGrpcClientTypeName(apiInterface).replace(".", ".New");
  }

  @Override
  public String getStreamingServerName(MethodModel method) {
    // Unsafe string manipulation: The name looks like "LibraryService_StreamShelvesServer",
    // neither camel or underscore.
    return method.getParentNickname(converter)
        + "_"
        + publicClassName(Name.upperCamel(method.getSimpleName()).join("server"));
  }

  @Override
  public String getGrpcStreamingApiReturnTypeName(
      MethodContext methodContext, ImportTypeTable typeTable) {
    // Unsafe string manipulation: The name looks like "LibraryService_StreamShelvesClient",
    // neither camel or underscore.
    MethodModel method = methodContext.getMethodModel();
    return method.getParentNickname(converter)
        + "_"
        + publicClassName(Name.upperCamel(method.getSimpleName()).join("client"));
  }

  @Override
  public String getIamResourceGetterFunctionName(FieldModel field) {
    return Name.upperCamel(field.getParentSimpleName())
        .join(Name.upperCamelKeepUpperAcronyms("IAM"))
        .toUpperCamel();
  }

  @Override
  public String getIamResourceGetterFunctionExampleName(
      InterfaceModel apiInterface, FieldModel field) {
    return exampleFunction(apiInterface, getIamResourceGetterFunctionName(field));
  }

  @Override
  public String getSettingsMemberName(MethodModel method) {
    return publicFieldName(Name.upperCamel(method.getSimpleName()));
  }

  private String exampleFunction(InterfaceModel apiInterface, String functionName) {
    // We use "unsafe" string concatenation here.
    // Godoc expects the name to be in format "ExampleMyType_MyMethod";
    // it is the only place we have mixed camel and underscore names.
    return publicMethodName(
            Name.from("example")
                .join(clientNamePrefix(apiInterface.getSimpleName()))
                .join("client"))
        + "_"
        + functionName;
  }

  @Override
  public String getMockGrpcServiceImplName(InterfaceModel apiInterface) {
    return privateClassName(
        Name.from("mock").join(getReducedServiceName(apiInterface.getSimpleName()).join("server")));
  }

  @Override
  public String getMockServiceVarName(InterfaceModel apiInterface) {
    return localVarName(
        Name.from("mock").join(getReducedServiceName(apiInterface.getSimpleName())));
  }

  @Override
  public String getTestCaseName(SymbolTable symbolTable, MethodModel method) {
    Name testCaseName =
        symbolTable.getNewSymbol(
            Name.upperCamel("Test", method.getParentSimpleName(), method.getSimpleName()));
    return publicMethodName(testCaseName);
  }

  @Override
  public String getExceptionTestCaseName(SymbolTable symbolTable, MethodModel method) {
    Name testCaseName =
        symbolTable.getNewSymbol(
            Name.upperCamel("Test", method.getParentSimpleName(), method.getSimpleName(), "Error"));
    return publicMethodName(testCaseName);
  }

  @Override
  public String getFieldGetFunctionName(FieldModel type, Name identifier) {
    return publicMethodName(identifier);
  }

  @Override
  public String getOneofVariantTypeName(OneofConfig oneof) {
    return String.format(
        "%s_%s",
        converter.getTypeName(oneof.parentType(), false).getNickname(),
        publicFieldName(Name.from(oneof.field().getSimpleName())));
  }

  @Override
  public String getSmokeTestClassName(InterfaceConfig interfaceConfig) {
    // Go smoke test is a just a method; return method name instead.
    return publicMethodName(Name.upperCamel("Test", getInterfaceName(interfaceConfig), "Smoke"));
  }

  @Override
  public String injectRandomStringGeneratorCode(String randomString) {
    return randomString.replace(
        InitFieldConfig.RANDOM_TOKEN, "\" + strconv.FormatInt(time.Now().UnixNano(), 10) + \"");
  }
}<|MERGE_RESOLUTION|>--- conflicted
+++ resolved
@@ -21,7 +21,6 @@
 import com.google.api.codegen.config.MethodConfig;
 import com.google.api.codegen.config.MethodModel;
 import com.google.api.codegen.config.OneofConfig;
-import com.google.api.codegen.config.ProtoInterfaceModel;
 import com.google.api.codegen.config.SingleResourceNameConfig;
 import com.google.api.codegen.config.VisibilityConfig;
 import com.google.api.codegen.metacode.InitFieldConfig;
@@ -35,7 +34,6 @@
 import com.google.api.codegen.util.go.GoCommentReformatter;
 import com.google.api.codegen.util.go.GoNameFormatter;
 import com.google.api.codegen.util.go.GoTypeTable;
-import com.google.api.tools.framework.model.Interface;
 import com.google.api.tools.framework.model.TypeRef;
 import com.google.common.annotations.VisibleForTesting;
 import java.util.List;
@@ -103,19 +101,10 @@
   }
 
   @Override
-<<<<<<< HEAD
   public List<String> getDocLines(MethodModel method, MethodConfig methodConfig) {
     return super.getDocLines(
         putDocMethodName(
             method.getSimpleName(), method.getDescription(), methodConfig.getVisibility()));
-=======
-  public List<String> getDocLines(Method method, GapicMethodConfig methodConfig) {
-    return super.getDocLines(
-        putDocMethodName(
-            method.getSimpleName(),
-            DocumentationUtil.getDescription(method),
-            methodConfig.getVisibility()));
->>>>>>> 6c28fb8c
   }
 
   /**
@@ -191,11 +180,6 @@
   }
 
   @Override
-  public String getGrpcClientTypeName(Interface apiInterface) {
-    return getGrpcClientTypeName(new ProtoInterfaceModel(apiInterface));
-  }
-
-  @Override
   public String getGrpcClientTypeName(InterfaceModel apiInterface) {
     return converter.getTypeName(apiInterface).getNickname() + "Client";
   }
