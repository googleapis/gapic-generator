--- conflicted
+++ resolved
@@ -16,12 +16,8 @@
 
 import com.google.api.codegen.ReleaseLevel;
 import com.google.api.codegen.ServiceMessages;
-<<<<<<< HEAD
 import com.google.api.codegen.config.FieldModel;
-=======
 import com.google.api.codegen.config.FieldConfig;
-import com.google.api.codegen.config.GapicInterfaceConfig;
->>>>>>> fac9db34
 import com.google.api.codegen.config.GapicMethodConfig;
 import com.google.api.codegen.config.InterfaceConfig;
 import com.google.api.codegen.config.InterfaceModel;
@@ -198,8 +194,8 @@
 
   @Override
   public String getAndSavePagedResponseTypeName(
-      Method method, ModelTypeTable typeTable, FieldConfig resourcesFieldConfig) {
-    return typeTable.getAndSaveNicknameFor(method.getOutputType());
+      MethodContext methodContext, FieldConfig resourcesFieldConfig) {
+    return methodContext.getMethodModel().getAndSaveResponseTypeName(methodContext.getTypeTable(), methodContext.getNamer());
   }
 
   private String getParamTypeNameForElementType(TypeRef type) {
@@ -259,19 +255,13 @@
   }
 
   @Override
-<<<<<<< HEAD
   public String getClientConfigPath(InterfaceModel apiInterface) {
-    return classFileNameBase(Name.upperCamel(apiInterface.getSimpleName()).join("client_config"))
-        + ".json";
-=======
-  public String getClientConfigPath(Interface apiInterface) {
     return String.format("%s.%s", getPackageName(), getClientConfigName(apiInterface));
   }
 
   @Override
-  public String getClientConfigName(Interface apiInterface) {
+  public String getClientConfigName(InterfaceModel apiInterface) {
     return classFileNameBase(Name.upperCamel(apiInterface.getSimpleName()).join("client_config"));
->>>>>>> fac9db34
   }
 
   @Override
@@ -310,13 +300,8 @@
     String classInfo =
         PythonDocstringUtil.napoleonType(returnTypeName, getVersionedDirectoryNamespace());
 
-<<<<<<< HEAD
     if (((GapicMethodConfig) methodConfig).getMethod().getResponseStreaming()) {
-      return ImmutableList.of("iterator[" + classInfo + "].");
-=======
-    if (methodConfig.getMethod().getResponseStreaming()) {
       return ImmutableList.of("Iterable[" + classInfo + "].");
->>>>>>> fac9db34
     }
 
     if (methodConfig.isPageStreaming()) {
