--- conflicted
+++ resolved
@@ -455,10 +455,10 @@
   }
 
   @Override
-<<<<<<< HEAD
   public String getGrpcTransportImportName(InterfaceConfig interfaceConfig) {
     return packageFilePathPiece(Name.anyCamel(getInterfaceName(interfaceConfig), "Grpc"));
-=======
+  }
+
   public String getPrintSpec(String spec) {
     // com.google.common.escape.Escaper doesn't work here. It only maps from characters to strings.
     StringBuilder sb = new StringBuilder();
@@ -479,6 +479,5 @@
       }
       cursor = p + 2;
     }
->>>>>>> 169f401c
   }
 }