--- conflicted
+++ resolved
@@ -20,19 +20,13 @@
 import com.google.api.codegen.config.GapicMethodConfig;
 import com.google.api.codegen.config.InterfaceConfig;
 import com.google.api.codegen.config.MethodConfig;
-<<<<<<< HEAD
 import com.google.api.codegen.config.MethodModel;
-import com.google.api.codegen.config.SingleResourceNameConfig;
-import com.google.api.codegen.config.VisibilityConfig;
-import com.google.api.codegen.transformer.ImportTypeTable;
-=======
 import com.google.api.codegen.config.SingleResourceNameConfig;
 import com.google.api.codegen.config.VisibilityConfig;
 import com.google.api.codegen.metacode.InitFieldConfig;
 import com.google.api.codegen.transformer.ImportTypeTable;
-import com.google.api.codegen.transformer.InterfaceContext;
->>>>>>> 4aded504
 import com.google.api.codegen.transformer.ModelTypeFormatterImpl;
+import com.google.api.codegen.transformer.ModelTypeTable;
 import com.google.api.codegen.transformer.SurfaceNamer;
 import com.google.api.codegen.transformer.Synchronicity;
 import com.google.api.codegen.transformer.TransformationContext;
@@ -44,12 +38,8 @@
 import com.google.api.codegen.util.py.PythonTypeTable;
 import com.google.api.tools.framework.model.EnumType;
 import com.google.api.tools.framework.model.Interface;
-<<<<<<< HEAD
-=======
 import com.google.api.tools.framework.model.MessageType;
-import com.google.api.tools.framework.model.Method;
 import com.google.api.tools.framework.model.ProtoFile;
->>>>>>> 4aded504
 import com.google.api.tools.framework.model.TypeRef;
 import com.google.common.base.Joiner;
 import com.google.common.collect.ImmutableList;
@@ -71,13 +61,13 @@
         packageName);
   }
 
-  @Override
-<<<<<<< HEAD
+  public SurfaceNamer cloneWithPackageName(String packageName) {
+    return new PythonSurfaceNamer(packageName);
+  }
+
+  @Override
   public String getApiWrapperClassConstructorName(String apiInterfaceSimpleName) {
     return getApiWrapperClassName(apiInterfaceSimpleName);
-=======
-  public SurfaceNamer cloneWithPackageName(String packageName) {
-    return new PythonSurfaceNamer(packageName);
   }
 
   @Override
@@ -86,18 +76,12 @@
   }
 
   @Override
-  public String getApiWrapperClassConstructorName(Interface apiInterface) {
-    return getApiWrapperClassName(apiInterface.getSimpleName());
->>>>>>> 4aded504
-  }
-
-  @Override
   public String getFormattedVariableName(Name identifier) {
     return localVarName(identifier);
   }
 
   @Override
-  public String getRequestVariableName(Method method) {
+  public String getRequestVariableName(MethodModel method) {
     return method.getRequestStreaming() ? "requests" : "request";
   }
 
@@ -120,8 +104,6 @@
   }
 
   @Override
-<<<<<<< HEAD
-=======
   public String getMessageTypeName(ImportTypeTable typeTable, MessageType message) {
     return publicClassName(Name.upperCamel(message.getSimpleName()));
   }
@@ -132,17 +114,16 @@
   }
 
   @Override
-  public String getRequestTypeName(ModelTypeTable typeTable, TypeRef type) {
-    return typeTable.getAndSaveNicknameFor(type);
-  }
-
-  @Override
-  public String getLongRunningOperationTypeName(ModelTypeTable typeTable, TypeRef type) {
-    return typeTable.getAndSaveNicknameFor(type);
-  }
-
-  @Override
->>>>>>> 4aded504
+  public String getRequestTypeName(ImportTypeTable typeTable, TypeRef type) {
+    return ((ModelTypeTable) typeTable).getAndSaveNicknameFor(type);
+  }
+
+  @Override
+  public String getLongRunningOperationTypeName(ImportTypeTable typeTable, TypeRef type) {
+    return ((ModelTypeTable) typeTable).getAndSaveNicknameFor(type);
+  }
+
+  @Override
   public String getParamTypeName(ImportTypeTable typeTable, TypeRef type) {
     if (type.isMap()) {
       TypeName mapTypeName = new TypeName("dict");
@@ -210,15 +191,12 @@
   }
 
   @Override
-<<<<<<< HEAD
-=======
   public String getClientConfigPath(Interface apiInterface) {
     return classFileNameBase(Name.upperCamel(apiInterface.getSimpleName()).join("client_config"))
         + ".json";
   }
 
   @Override
->>>>>>> 4aded504
   public List<String> getThrowsDocLines(MethodConfig methodConfig) {
     ImmutableList.Builder<String> lines = ImmutableList.builder();
     lines.add(":exc:`google.gax.errors.GaxError` if the RPC is aborted.");
@@ -240,11 +218,7 @@
 
   @Override
   public List<String> getReturnDocLines(
-<<<<<<< HEAD
       TransformationContext context, MethodConfig methodConfig, Synchronicity synchronicity) {
-=======
-      InterfaceContext context, MethodConfig methodConfig, Synchronicity synchronicity) {
->>>>>>> 4aded504
     TypeRef outputType = ((GapicMethodConfig) methodConfig).getMethod().getOutputType();
     if (ServiceMessages.s_isEmptyType(outputType)) {
       return ImmutableList.<String>of();
@@ -288,29 +262,27 @@
   }
 
   @Override
-<<<<<<< HEAD
   public String getFieldGetFunctionName(FieldType type, Name identifier) {
-=======
+    return publicFieldName(Name.from(type.getSimpleName()));
+  }
+
+  @Override
   public String getFieldGetFunctionName(FieldType field) {
     return publicFieldName(Name.from(field.getSimpleName()));
   }
 
   @Override
   public String getFieldGetFunctionName(TypeRef type, Name identifier) {
->>>>>>> 4aded504
     return publicFieldName(identifier);
   }
 
   @Override
-<<<<<<< HEAD
-=======
   public String getProtoFileName(ProtoFile file) {
     String protoFilename = file.getSimpleName();
     return protoFilename.substring(0, protoFilename.lastIndexOf('.')) + ".py";
   }
 
   @Override
->>>>>>> 4aded504
   public String getUnitTestClassName(InterfaceConfig interfaceConfig) {
     return publicClassName(
         Name.upperCamelKeepUpperAcronyms("Test", getInterfaceName(interfaceConfig), "Client"));
