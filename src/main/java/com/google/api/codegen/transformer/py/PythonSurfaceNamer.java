/* Copyright 2017 Google Inc
 *
 * Licensed under the Apache License, Version 2.0 (the "License");
 * you may not use this file except in compliance with the License.
 * You may obtain a copy of the License at
 *
 *      http://www.apache.org/licenses/LICENSE-2.0
 *
 * Unless required by applicable law or agreed to in writing, software
 * distributed under the License is distributed on an "AS IS" BASIS,
 * WITHOUT WARRANTIES OR CONDITIONS OF ANY KIND, either express or implied.
 * See the License for the specific language governing permissions and
 * limitations under the License.
 */
package com.google.api.codegen.transformer.py;

import com.google.api.codegen.ServiceMessages;
import com.google.api.codegen.config.GapicInterfaceConfig;
import com.google.api.codegen.config.GapicMethodConfig;
import com.google.api.codegen.config.InterfaceConfig;
import com.google.api.codegen.config.SingleResourceNameConfig;
import com.google.api.codegen.config.VisibilityConfig;
import com.google.api.codegen.transformer.GapicInterfaceContext;
import com.google.api.codegen.transformer.ModelTypeFormatterImpl;
import com.google.api.codegen.transformer.ModelTypeTable;
import com.google.api.codegen.transformer.SurfaceNamer;
import com.google.api.codegen.transformer.Synchronicity;
import com.google.api.codegen.util.Name;
import com.google.api.codegen.util.SymbolTable;
import com.google.api.codegen.util.TypeName;
import com.google.api.codegen.util.py.PythonCommentReformatter;
import com.google.api.codegen.util.py.PythonNameFormatter;
import com.google.api.codegen.util.py.PythonTypeTable;
import com.google.api.tools.framework.model.Interface;
import com.google.api.tools.framework.model.Method;
import com.google.api.tools.framework.model.TypeRef;
import com.google.common.base.Joiner;
import com.google.common.collect.ImmutableList;
import com.google.common.collect.Iterables;
import java.io.File;
import java.util.List;

/** The SurfaceNamer for Python. */
public class PythonSurfaceNamer extends SurfaceNamer {
  public PythonSurfaceNamer(String packageName) {
    super(
        new PythonNameFormatter(),
        new ModelTypeFormatterImpl(new PythonModelTypeNameConverter(packageName)),
        new PythonTypeTable(packageName),
        new PythonCommentReformatter(),
        packageName);
  }

  @Override
  public String getApiWrapperClassConstructorName(Interface apiInterface) {
    return getApiWrapperClassName(apiInterface.getSimpleName());
  }

  @Override
  public String getFormattedVariableName(Name identifier) {
    return localVarName(identifier);
  }

  @Override
  public String getApiWrapperClassName(InterfaceConfig interfaceConfig) {
    return getApiWrapperClassName(getInterfaceName(interfaceConfig));
  }

  private String getApiWrapperClassName(String interfaceName) {
    return publicClassName(Name.upperCamelKeepUpperAcronyms(interfaceName, "Client"));
  }

  @Override
  public String getFullyQualifiedApiWrapperClassName(GapicInterfaceConfig interfaceConfig) {
    return Joiner.on(".")
        .join(
            getPackageName(),
            getApiWrapperVariableName(interfaceConfig),
            getApiWrapperClassName(interfaceConfig));
  }

  @Override
  public String getParamTypeName(ModelTypeTable typeTable, TypeRef type) {
    if (type.isMap()) {
      TypeName mapTypeName = new TypeName("dict");
      TypeName keyTypeName =
          new TypeName(getParamTypeNameForElementType(type.getMapKeyField().getType()));
      TypeName valueTypeName =
          new TypeName(getParamTypeNameForElementType(type.getMapValueField().getType()));
      return new TypeName(
              mapTypeName.getFullName(),
              mapTypeName.getNickname(),
              "%s[%i -> %i]",
              keyTypeName,
              valueTypeName)
          .getFullName();
    }

    if (type.isRepeated()) {
      TypeName listTypeName = new TypeName("list");
      TypeName elementTypeName = new TypeName(getParamTypeNameForElementType(type));
      return new TypeName(
              listTypeName.getFullName(), listTypeName.getNickname(), "%s[%i]", elementTypeName)
          .getFullName();
    }

    return getParamTypeNameForElementType(type);
  }

  private String getParamTypeNameForElementType(TypeRef type) {
    String typeName = getModelTypeFormatter().getFullNameForElementType(type);

    if (type.isMessage()) {
      return ":class:`" + typeName + "`";
    }

    if (type.isEnum()) {
      return "enum :class:`" + typeName + "`";
    }

    return typeName;
  }

  @Override
  public String getPathTemplateName(
      Interface service, SingleResourceNameConfig resourceNameConfig) {
    return "_"
        + inittedConstantName(Name.from(resourceNameConfig.getEntityName(), "path", "template"));
  }

  @Override
  public String getFormatFunctionName(
      Interface apiInterface, SingleResourceNameConfig resourceNameConfig) {
    return staticFunctionName(Name.from(resourceNameConfig.getEntityName(), "path"));
  }

  @Override
<<<<<<< HEAD
  public String getParseFunctionName(String var, SingleResourceNameConfig resourceNameConfig) {
    return staticFunctionName(
        Name.from("match", var, "from", resourceNameConfig.getEntityName(), "name"));
  }

  @Override
  public String getCreateStubFunctionName(Interface service) {
    return getGrpcClientTypeName(service);
=======
  public String getCreateStubFunctionName(Interface apiInterface) {
    return getGrpcClientTypeName(apiInterface);
>>>>>>> 23046546
  }

  @Override
  public String getGrpcClientTypeName(Interface apiInterface) {
    String fullName = getModelTypeFormatter().getFullNameFor(apiInterface) + "Stub";
    return getTypeNameConverter().getTypeName(fullName).getNickname();
  }

  @Override
  public List<String> getThrowsDocLines(GapicMethodConfig methodConfig) {
    ImmutableList.Builder<String> lines = ImmutableList.builder();
    lines.add(":exc:`google.gax.errors.GaxError` if the RPC is aborted.");
    if (hasParams(methodConfig)) {
      lines.add(":exc:`ValueError` if the parameters are invalid.");
    }
    return lines.build();
  }

  private boolean hasParams(GapicMethodConfig methodConfig) {
    if (!Iterables.isEmpty(methodConfig.getRequiredFieldConfigs())) {
      return true;
    }

    int optionalParamCount = Iterables.size(methodConfig.getOptionalFieldConfigs());
    // Must have at least one parameter that is not the page token parameter.
    return optionalParamCount > (methodConfig.getPageStreaming() == null ? 0 : 1);
  }

  @Override
  public List<String> getReturnDocLines(
      GapicInterfaceContext context, GapicMethodConfig methodConfig, Synchronicity synchronicity) {
    TypeRef outputType = methodConfig.getMethod().getOutputType();
    if (ServiceMessages.s_isEmptyType(outputType)) {
      return ImmutableList.<String>of();
    }

    String returnTypeName =
        methodConfig.isLongRunningOperation()
            ? "google.gax._OperationFuture"
            : getModelTypeFormatter().getFullNameFor(outputType);
    String classInfo = ":class:`" + returnTypeName + "`";

    if (methodConfig.getMethod().getResponseStreaming()) {
      return ImmutableList.of("iterator[" + classInfo + "].");
    }

    if (methodConfig.isPageStreaming()) {
      TypeRef resourceType = methodConfig.getPageStreaming().getResourcesField().getType();
      return ImmutableList.of(
          "A :class:`google.gax.PageIterator` instance. By default, this",
          "is an iterable of " + getParamTypeNameForElementType(resourceType) + " instances.",
          "This object can also be configured to iterate over the pages",
          "of the response through the `CallOptions` parameter.");
    }

    return ImmutableList.of("A " + classInfo + " instance.");
  }

  @Override
  public String getSourceFilePath(String path, String publicClassName) {
    return path + File.separator + classFileNameBase(Name.upperCamel(publicClassName)) + ".py";
  }

  @Override
  public String getLroApiMethodName(Method method, VisibilityConfig visibility) {
    return getApiMethodName(method, visibility);
  }

  @Override
  public String getGrpcStubCallString(Interface apiInterface, Method method) {
    return getGrpcMethodName(method);
  }

  @Override
  public String getFieldGetFunctionName(TypeRef type, Name identifier) {
    return publicFieldName(identifier);
  }

  @Override
  public String getUnitTestClassName(GapicInterfaceConfig interfaceConfig) {
    return publicClassName(
        Name.upperCamelKeepUpperAcronyms("Test", getInterfaceName(interfaceConfig), "Client"));
  }

  @Override
  public String getTestPackageName() {
    return "test." + getPackageName();
  }

  @Override
  public String getTestCaseName(SymbolTable symbolTable, Method method) {
    Name testCaseName = symbolTable.getNewSymbol(Name.upperCamel("Test", method.getSimpleName()));
    return publicMethodName(testCaseName);
  }

  @Override
  public String getExceptionTestCaseName(SymbolTable symbolTable, Method method) {
    Name testCaseName =
        symbolTable.getNewSymbol(Name.upperCamel("Test", method.getSimpleName(), "Exception"));
    return publicMethodName(testCaseName);
  }

  @Override
  public String quoted(String text) {
    return "'" + text + "'";
  }
}<|MERGE_RESOLUTION|>--- conflicted
+++ resolved
@@ -135,19 +135,14 @@
   }
 
   @Override
-<<<<<<< HEAD
   public String getParseFunctionName(String var, SingleResourceNameConfig resourceNameConfig) {
     return staticFunctionName(
         Name.from("match", var, "from", resourceNameConfig.getEntityName(), "name"));
   }
 
   @Override
-  public String getCreateStubFunctionName(Interface service) {
-    return getGrpcClientTypeName(service);
-=======
   public String getCreateStubFunctionName(Interface apiInterface) {
     return getGrpcClientTypeName(apiInterface);
->>>>>>> 23046546
   }
 
   @Override
