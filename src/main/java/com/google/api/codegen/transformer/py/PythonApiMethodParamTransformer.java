/* Copyright 2017 Google Inc
 *
 * Licensed under the Apache License, Version 2.0 (the "License");
 * you may not use this file except in compliance with the License.
 * You may obtain a copy of the License at
 *
 *      http://www.apache.org/licenses/LICENSE-2.0
 *
 * Unless required by applicable law or agreed to in writing, software
 * distributed under the License is distributed on an "AS IS" BASIS,
 * WITHOUT WARRANTIES OR CONDITIONS OF ANY KIND, either express or implied.
 * See the License for the specific language governing permissions and
 * limitations under the License.
 */
package com.google.api.codegen.transformer.py;

import com.google.api.codegen.config.FieldModel;
import com.google.api.codegen.config.MethodConfig;
import com.google.api.codegen.transformer.ApiMethodParamTransformer;
import com.google.api.codegen.transformer.GapicMethodContext;
import com.google.api.codegen.transformer.SurfaceNamer;
import com.google.api.codegen.util.Name;
import com.google.api.codegen.util.py.PythonDocstringUtil;
import com.google.api.codegen.viewmodel.DynamicLangDefaultableParamView;
import com.google.api.codegen.viewmodel.ParamDocView;
import com.google.api.codegen.viewmodel.SimpleParamDocView;
import com.google.common.collect.ImmutableList;
import java.util.List;

public class PythonApiMethodParamTransformer implements ApiMethodParamTransformer {
  @Override
  public List<DynamicLangDefaultableParamView> generateMethodParams(GapicMethodContext context) {
    ImmutableList.Builder<DynamicLangDefaultableParamView> methodParams = ImmutableList.builder();
    methodParams.add(
        DynamicLangDefaultableParamView.newBuilder().name("self").defaultValue("").build());
    if (context.getMethod().getRequestStreaming()) {
      methodParams.add(
          DynamicLangDefaultableParamView.newBuilder()
              .name(context.getNamer().getRequestVariableName(context.getMethodModel()))
              .defaultValue("")
              .build());
    } else {
      for (FieldModel field : context.getMethodConfig().getRequiredFields()) {
        DynamicLangDefaultableParamView.Builder param =
            DynamicLangDefaultableParamView.newBuilder();
        param.name(context.getNamer().getVariableName(field));
        param.defaultValue("");
        methodParams.add(param.build());
      }
      for (FieldModel field : context.getMethodConfig().getOptionalFields()) {
        if (isRequestTokenParam(context.getMethodConfig(), field)) {
          continue;
        }
        DynamicLangDefaultableParamView.Builder param =
            DynamicLangDefaultableParamView.newBuilder();
        param.name(context.getNamer().getVariableName(field));
        if (field.isRepeated() || field.isMessage() || field.isEnum() || field.getOneof() != null) {
          param.defaultValue("None");
        } else {
          param.defaultValue(context.getTypeTable().getSnippetZeroValueAndSaveNicknameFor(field));
        }
        methodParams.add(param.build());
      }
    }
    methodParams.add(
        DynamicLangDefaultableParamView.newBuilder().name("options").defaultValue("None").build());
    return methodParams.build();
  }

  @Override
  public List<ParamDocView> generateParamDocs(GapicMethodContext context) {
    ImmutableList.Builder<ParamDocView> docs = ImmutableList.builder();
    if (context.getMethodModel().getRequestStreaming()) {
      docs.add(generateRequestStreamingParamDoc(context));
    } else {
      docs.addAll(generateMethodParamDocs(context, context.getMethodConfig().getRequiredFields()));
      docs.addAll(generateMethodParamDocs(context, context.getMethodConfig().getOptionalFields()));
    }
    docs.add(generateOptionsParamDoc());
    return docs.build();
  }

  private ParamDocView generateRequestStreamingParamDoc(GapicMethodContext context) {
    SimpleParamDocView.Builder paramDoc = SimpleParamDocView.newBuilder();
    paramDoc.paramName(context.getNamer().localVarName(Name.from("requests")));
<<<<<<< HEAD
    String requestTypeName =
        context.getMethodModel().getInputTypeName(context.getTypeTable()).getFullName();
=======
    TypeRef inputType = context.getMethod().getInputType();
    String requestTypeName = context.getTypeTable().getFullNameFor(inputType);
>>>>>>> 6c28fb8c
    paramDoc.lines(
        ImmutableList.of(
            "The input objects. If a dict is provided, it must be of the",
            String.format(
                "same form as the protobuf message :class:`%s`",
                PythonDocstringUtil.napoleonType(
                    requestTypeName, context.getNamer().getVersionedDirectoryNamespace()))));

    paramDoc.typeName("iterator[dict|" + requestTypeName + "]");
    return paramDoc.build();
  }

  private List<ParamDocView> generateMethodParamDocs(
      GapicMethodContext context, Iterable<FieldModel> fields) {
    SurfaceNamer namer = context.getNamer();
    MethodConfig methodConfig = context.getMethodConfig();
    ImmutableList.Builder<ParamDocView> docs = ImmutableList.builder();
    for (FieldModel field : fields) {
      if (isRequestTokenParam(methodConfig, field)) {
        continue;
      }

      SimpleParamDocView.Builder paramDoc = SimpleParamDocView.newBuilder();
      paramDoc.paramName(namer.getVariableName(field));
      paramDoc.typeName(namer.getParamTypeName(context.getTypeTable(), field));
      ImmutableList.Builder<String> docLines = ImmutableList.builder();
      if (isPageSizeParam(methodConfig, field)) {
        docLines.add(
            "The maximum number of resources contained in the",
            "underlying API response. If page streaming is performed per-",
            "resource, this parameter does not affect the return value. If page",
            "streaming is performed per-page, this determines the maximum number",
            "of resources in a page.");
      } else {
        docLines.addAll(namer.getDocLines(field));
<<<<<<< HEAD
        boolean isMessageField = field.isMessage() && !field.isMap();
        boolean isMapContainingMessage = field.isMap() && field.getMapValueField().isMessage();
=======
        boolean isMessageField = field.getType().isMessage() && !field.getType().isMap();
        boolean isMapContainingMessage =
            field.getType().isMap() && field.getType().getMapValueField().getType().isMessage();
>>>>>>> 6c28fb8c
        if (isMessageField || isMapContainingMessage) {
          String messageType;
          if (isMapContainingMessage) {
            messageType =
<<<<<<< HEAD
                context.getTypeTable().getFullNameForElementType(field.getMapValueField());
          } else {
            messageType = context.getTypeTable().getFullNameForElementType(field);
=======
                context
                    .getTypeTable()
                    .getFullNameForElementType(field.getType().getMapValueField().getType());
          } else {
            messageType = context.getTypeTable().getFullNameForElementType(field.getType());
>>>>>>> 6c28fb8c
          }
          docLines.add(
              "If a dict is provided, it must be of the same form as the protobuf",
              String.format(
                  "message :class:`%s`",
                  PythonDocstringUtil.napoleonType(
                      messageType, namer.getVersionedDirectoryNamespace())));
        }
      }
      paramDoc.lines(docLines.build());
      docs.add(paramDoc.build());
    }
    return docs.build();
  }

  private boolean isPageSizeParam(MethodConfig methodConfig, FieldModel field) {
    return methodConfig.isPageStreaming()
        && methodConfig.getPageStreaming().hasPageSizeField()
        && field.equals(methodConfig.getPageStreaming().getPageSizeField());
  }

  private boolean isRequestTokenParam(MethodConfig methodConfig, FieldModel field) {
    return methodConfig.isPageStreaming()
        && field.equals(methodConfig.getPageStreaming().getRequestTokenField());
  }

  private ParamDocView generateOptionsParamDoc() {
    SimpleParamDocView.Builder paramDoc = SimpleParamDocView.newBuilder();
    paramDoc.paramName("options");
    paramDoc.typeName("~google.gax.CallOptions");
    paramDoc.lines(
        ImmutableList.of(
            "Overrides the default", "settings for this call, e.g, timeout, retries etc."));
    return paramDoc.build();
  }
}<|MERGE_RESOLUTION|>--- conflicted
+++ resolved
@@ -83,13 +83,8 @@
   private ParamDocView generateRequestStreamingParamDoc(GapicMethodContext context) {
     SimpleParamDocView.Builder paramDoc = SimpleParamDocView.newBuilder();
     paramDoc.paramName(context.getNamer().localVarName(Name.from("requests")));
-<<<<<<< HEAD
     String requestTypeName =
         context.getMethodModel().getInputTypeName(context.getTypeTable()).getFullName();
-=======
-    TypeRef inputType = context.getMethod().getInputType();
-    String requestTypeName = context.getTypeTable().getFullNameFor(inputType);
->>>>>>> 6c28fb8c
     paramDoc.lines(
         ImmutableList.of(
             "The input objects. If a dict is provided, it must be of the",
@@ -125,29 +120,16 @@
             "of resources in a page.");
       } else {
         docLines.addAll(namer.getDocLines(field));
-<<<<<<< HEAD
         boolean isMessageField = field.isMessage() && !field.isMap();
         boolean isMapContainingMessage = field.isMap() && field.getMapValueField().isMessage();
-=======
-        boolean isMessageField = field.getType().isMessage() && !field.getType().isMap();
-        boolean isMapContainingMessage =
-            field.getType().isMap() && field.getType().getMapValueField().getType().isMessage();
->>>>>>> 6c28fb8c
+
         if (isMessageField || isMapContainingMessage) {
           String messageType;
           if (isMapContainingMessage) {
             messageType =
-<<<<<<< HEAD
                 context.getTypeTable().getFullNameForElementType(field.getMapValueField());
           } else {
             messageType = context.getTypeTable().getFullNameForElementType(field);
-=======
-                context
-                    .getTypeTable()
-                    .getFullNameForElementType(field.getType().getMapValueField().getType());
-          } else {
-            messageType = context.getTypeTable().getFullNameForElementType(field.getType());
->>>>>>> 6c28fb8c
           }
           docLines.add(
               "If a dict is provided, it must be of the same form as the protobuf",
