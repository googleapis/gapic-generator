/* Copyright 2017 Google LLC
 *
 * Licensed under the Apache License, Version 2.0 (the "License");
 * you may not use this file except in compliance with the License.
 * You may obtain a copy of the License at
 *
 *      https://www.apache.org/licenses/LICENSE-2.0
 *
 * Unless required by applicable law or agreed to in writing, software
 * distributed under the License is distributed on an "AS IS" BASIS,
 * WITHOUT WARRANTIES OR CONDITIONS OF ANY KIND, either express or implied.
 * See the License for the specific language governing permissions and
 * limitations under the License.
 */
package com.google.api.codegen.transformer.ruby;

import com.google.api.codegen.ProtoFileView;
import com.google.api.codegen.config.ApiModel;
import com.google.api.codegen.config.GapicProductConfig;
import com.google.api.codegen.config.InterfaceConfig;
import com.google.api.codegen.config.PackageMetadataConfig;
import com.google.api.codegen.config.ProductConfig;
import com.google.api.codegen.config.ProtoApiModel;
import com.google.api.codegen.config.ProtoInterfaceModel;
import com.google.api.codegen.gapic.GapicCodePathMapper;
import com.google.api.codegen.gapic.GapicParser;
import com.google.api.codegen.ruby.RubyUtil;
import com.google.api.codegen.transformer.FileHeaderTransformer;
import com.google.api.codegen.transformer.GrpcElementDocTransformer;
import com.google.api.codegen.transformer.ModelToViewTransformer;
import com.google.api.codegen.transformer.ModelTypeTable;
import com.google.api.codegen.transformer.SurfaceNamer;
import com.google.api.codegen.util.ruby.RubyTypeTable;
import com.google.api.codegen.viewmodel.GrpcDocView;
import com.google.api.codegen.viewmodel.GrpcElementDocView;
import com.google.api.codegen.viewmodel.ImportSectionView;
import com.google.api.codegen.viewmodel.ViewModel;
import com.google.api.codegen.viewmodel.metadata.ModuleView;
import com.google.api.codegen.viewmodel.metadata.SimpleModuleView;
import com.google.api.codegen.viewmodel.metadata.TocContentView;
import com.google.api.codegen.viewmodel.metadata.TocModuleView;
import com.google.api.tools.framework.model.Interface;
import com.google.api.tools.framework.model.ProtoFile;
import com.google.common.collect.ImmutableList;
import com.google.protobuf.Api;
import java.io.File;
import java.util.List;

public class RubyGapicSurfaceDocTransformer implements ModelToViewTransformer {
  private static final String DOC_TEMPLATE_FILENAME = "ruby/message.snip";

  private final GapicCodePathMapper pathMapper;
  private final PackageMetadataConfig packageConfig;
  private final FileHeaderTransformer fileHeaderTransformer = new FileHeaderTransformer(null);
  private final GrpcElementDocTransformer elementDocTransformer = new GrpcElementDocTransformer();

  public RubyGapicSurfaceDocTransformer(
      GapicCodePathMapper pathMapper, PackageMetadataConfig packageConfig) {
    this.pathMapper = pathMapper;
    this.packageConfig = packageConfig;
  }

  @Override
  public List<String> getTemplateFileNames() {
    return ImmutableList.of(DOC_TEMPLATE_FILENAME);
  }

  @Override
  public List<ViewModel> transform(ApiModel model, GapicProductConfig productConfig) {
    ImmutableList.Builder<ViewModel> surfaceDocs = ImmutableList.builder();
<<<<<<< HEAD
    for (ProtoFile file : new ProtoFileView().getProtoFiles(productConfig)) {
=======
    for (ProtoFile file :
        new ProtoFileView().getElementIterable(((ProtoApiModel) model).getProtoModel())) {
>>>>>>> e02e8d8a
      surfaceDocs.add(generateDoc(file, productConfig));
    }
    surfaceDocs.add(generateOverview(model, productConfig));
    return surfaceDocs.build();
  }

  private ViewModel generateDoc(ProtoFile file, GapicProductConfig productConfig) {
    ModelTypeTable typeTable =
        new ModelTypeTable(
            new RubyTypeTable(productConfig.getPackageName()),
            new RubyModelTypeNameConverter(productConfig.getPackageName()));
    // Use file path for package name to get file-specific package instead of package for the API.
    SurfaceNamer namer = new RubySurfaceNamer(typeTable.getFullNameFor(file));
    String subPath = pathMapper.getOutputPath(file.getFullName(), productConfig);
    String baseFilename = namer.getProtoFileName(file.getSimpleName());
    GrpcDocView.Builder doc = GrpcDocView.newBuilder();
    doc.templateFileName(DOC_TEMPLATE_FILENAME);
    doc.outputPath(subPath + "/doc/" + baseFilename);
    doc.fileHeader(
        fileHeaderTransformer.generateFileHeader(
            productConfig, ImportSectionView.newBuilder().build(), namer));
    doc.elementDocs(elementDocTransformer.generateElementDocs(typeTable, namer, file));
    doc.modules(
        generateModuleViews(
            new ProtoApiModel(file.getModel()),
            productConfig,
            namer,
            isSourceApiInterfaceFile(file) ? file : null,
            false));
    return doc.build();
  }

  private ViewModel generateOverview(ApiModel model, GapicProductConfig productConfig) {
    SurfaceNamer namer = new RubySurfaceNamer(productConfig.getPackageName());
    GrpcDocView.Builder doc = GrpcDocView.newBuilder();
    doc.templateFileName(DOC_TEMPLATE_FILENAME);
    doc.outputPath(pathMapper.getOutputPath(null, productConfig) + "/doc/overview.rb");
    doc.fileHeader(
        fileHeaderTransformer.generateFileHeader(
            productConfig, ImportSectionView.newBuilder().build(), namer));
    doc.elementDocs(ImmutableList.<GrpcElementDocView>of());
    doc.modules(generateModuleViews(model, productConfig, namer, null, true));
    return doc.build();
  }

  private boolean isSourceApiInterfaceFile(ProtoFile file) {
    List<Api> apis = file.getModel().getServiceConfig().getApisList();
    for (Interface apiInterface : file.getReachableInterfaces()) {
      for (Api api : apis) {
        if (api.getName().equals(apiInterface.getFullName())) {
          return true;
        }
      }
    }
    return false;
  }

  private List<ModuleView> generateModuleViews(
      ApiModel model,
      GapicProductConfig productConfig,
      SurfaceNamer namer,
      ProtoFile file,
      boolean hasOverview) {
    ImmutableList.Builder<ModuleView> moduleViews = ImmutableList.builder();
    for (String moduleName : namer.getApiModules()) {
      if (moduleName.equals(namer.getApiWrapperModuleVersion()) && file != null) {
        moduleViews.add(generateTocModuleView(model, file, productConfig, namer, moduleName));
      } else if (moduleName.equals(namer.getModuleServiceName()) && hasOverview) {
        moduleViews.add(generateOverviewView(model, productConfig));
      } else {
        moduleViews.add(SimpleModuleView.newBuilder().moduleName(moduleName).build());
      }
    }
    return moduleViews.build();
  }

  private TocModuleView generateTocModuleView(
      ApiModel model,
      ProtoFile file,
      ProductConfig productConfig,
      SurfaceNamer namer,
      String moduleName) {
    RubyPackageMetadataTransformer metadataTransformer =
        new RubyPackageMetadataTransformer(packageConfig);
    RubyPackageMetadataNamer packageNamer =
        new RubyPackageMetadataNamer(productConfig.getPackageName());
    String packageFilePath = file.getFullName().replace(".", File.separator);
    ImmutableList.Builder<TocContentView> tocContents = ImmutableList.builder();
    for (Interface apiInterface : file.getReachableInterfaces()) {
      String description =
          RubyUtil.getSentence(namer.getDocLines(GapicParser.getDocString(apiInterface)));
      InterfaceConfig interfaceConfig =
          productConfig.getInterfaceConfig(new ProtoInterfaceModel(apiInterface));
      tocContents.add(
          metadataTransformer.generateTocContent(
              description,
              packageNamer,
              packageFilePath,
              namer.getApiWrapperClassName(interfaceConfig)));
    }

    tocContents.add(
        metadataTransformer.generateTocContent(
            "Data types for " + productConfig.getPackageName(),
            packageNamer,
            packageFilePath,
            "Data Types"));

    return TocModuleView.newBuilder()
        .moduleName(moduleName)
        .fullName(model.getTitle())
        .contents(tocContents.build())
        .build();
  }

  private ModuleView generateOverviewView(ApiModel model, GapicProductConfig productConfig) {
    SurfaceNamer namer = new RubySurfaceNamer(productConfig.getPackageName());
    RubyPackageMetadataTransformer metadataTransformer =
        new RubyPackageMetadataTransformer(packageConfig);
    RubyPackageMetadataNamer packageNamer =
        new RubyPackageMetadataNamer(productConfig.getPackageName());
    return metadataTransformer
        .generateReadmeMetadataView(model, productConfig, packageNamer)
        .moduleName(namer.getModuleServiceName())
        .build();
  }
}<|MERGE_RESOLUTION|>--- conflicted
+++ resolved
@@ -68,12 +68,7 @@
   @Override
   public List<ViewModel> transform(ApiModel model, GapicProductConfig productConfig) {
     ImmutableList.Builder<ViewModel> surfaceDocs = ImmutableList.builder();
-<<<<<<< HEAD
     for (ProtoFile file : new ProtoFileView().getProtoFiles(productConfig)) {
-=======
-    for (ProtoFile file :
-        new ProtoFileView().getElementIterable(((ProtoApiModel) model).getProtoModel())) {
->>>>>>> e02e8d8a
       surfaceDocs.add(generateDoc(file, productConfig));
     }
     surfaceDocs.add(generateOverview(model, productConfig));
