/* Copyright 2017 Google Inc
 *
 * Licensed under the Apache License, Version 2.0 (the "License");
 * you may not use this file except in compliance with the License.
 * You may obtain a copy of the License at
 *
 *      http://www.apache.org/licenses/LICENSE-2.0
 *
 * Unless required by applicable law or agreed to in writing, software
 * distributed under the License is distributed on an "AS IS" BASIS,
 * WITHOUT WARRANTIES OR CONDITIONS OF ANY KIND, either express or implied.
 * See the License for the specific language governing permissions and
 * limitations under the License.
 */
package com.google.api.codegen.transformer.ruby;

import com.google.api.codegen.ProtoFileView;
import com.google.api.codegen.config.*;
import com.google.api.codegen.gapic.GapicCodePathMapper;
import com.google.api.codegen.transformer.FileHeaderTransformer;
import com.google.api.codegen.transformer.GrpcElementDocTransformer;
import com.google.api.codegen.transformer.ModelToViewTransformer;
import com.google.api.codegen.transformer.ModelTypeTable;
import com.google.api.codegen.transformer.SurfaceNamer;
import com.google.api.codegen.util.ruby.RubyTypeTable;
import com.google.api.codegen.viewmodel.GrpcDocView;
import com.google.api.codegen.viewmodel.GrpcElementDocView;
import com.google.api.codegen.viewmodel.ImportSectionView;
import com.google.api.codegen.viewmodel.ViewModel;
import com.google.api.codegen.viewmodel.metadata.ModuleView;
import com.google.api.codegen.viewmodel.metadata.SimpleModuleView;
import com.google.api.codegen.viewmodel.metadata.TocContentView;
import com.google.api.codegen.viewmodel.metadata.TocModuleView;
import com.google.api.tools.framework.model.Interface;
import com.google.api.tools.framework.model.Model;
import com.google.api.tools.framework.model.ProtoFile;
import com.google.common.collect.ImmutableList;
import com.google.protobuf.Api;
import java.io.File;
import java.util.List;

public class RubyGapicSurfaceDocTransformer implements ModelToViewTransformer {
  private static final String DOC_TEMPLATE_FILENAME = "ruby/message.snip";

  private final GapicCodePathMapper pathMapper;
  private final PackageMetadataConfig packageConfig;
  private final FileHeaderTransformer fileHeaderTransformer = new FileHeaderTransformer(null);
  private final GrpcElementDocTransformer elementDocTransformer = new GrpcElementDocTransformer();

  public RubyGapicSurfaceDocTransformer(
      GapicCodePathMapper pathMapper, PackageMetadataConfig packageConfig) {
    this.pathMapper = pathMapper;
    this.packageConfig = packageConfig;
  }

  @Override
  public List<String> getTemplateFileNames() {
    return ImmutableList.of(DOC_TEMPLATE_FILENAME);
  }

  @Override
  public List<ViewModel> transform(Model model, GapicProductConfig productConfig) {
    ImmutableList.Builder<ViewModel> surfaceDocs = ImmutableList.builder();
    for (ProtoFile file : new ProtoFileView().getElementIterable(model)) {
      surfaceDocs.add(generateDoc(file, productConfig));
    }
    surfaceDocs.add(generateOverview(new ProtoApiModel(model), productConfig));
    return surfaceDocs.build();
  }

  private ViewModel generateDoc(ProtoFile file, GapicProductConfig productConfig) {
    ModelTypeTable typeTable =
        new ModelTypeTable(
            new RubyTypeTable(productConfig.getPackageName()),
            new RubyModelTypeNameConverter(productConfig.getPackageName()));
    // Use file path for package name to get file-specific package instead of package for the API.
    SurfaceNamer namer = new RubySurfaceNamer(typeTable.getFullNameFor(file));
    String subPath = pathMapper.getOutputPath(file.getFullName(), productConfig);
    String baseFilename = namer.getProtoFileName(file);
    GrpcDocView.Builder doc = GrpcDocView.newBuilder();
    doc.templateFileName(DOC_TEMPLATE_FILENAME);
    doc.outputPath(subPath + "/doc/" + baseFilename);
    doc.fileHeader(
        fileHeaderTransformer.generateFileHeader(
            productConfig, ImportSectionView.newBuilder().build(), namer));
    doc.elementDocs(elementDocTransformer.generateElementDocs(typeTable, namer, file));
<<<<<<< HEAD
    doc.modules(generateModuleViews(file, productConfig, namer, isSourceApiInterfaceFile(file)));
=======
    doc.modules(
        generateModuleViews(
            new ProtoApiModel(file.getModel()),
            productConfig,
            namer,
            isSourceApiInterfaceFile(file),
            false));
    return doc.build();
  }

  private ViewModel generateOverview(ApiModel model, GapicProductConfig productConfig) {
    SurfaceNamer namer = new RubySurfaceNamer(productConfig.getPackageName());
    GrpcDocView.Builder doc = GrpcDocView.newBuilder();
    doc.templateFileName(DOC_TEMPLATE_FILENAME);
    doc.outputPath(pathMapper.getOutputPath(null, productConfig) + "/doc/overview.rb");
    doc.fileHeader(
        fileHeaderTransformer.generateFileHeader(
            productConfig, ImportSectionView.newBuilder().build(), namer));
    doc.elementDocs(ImmutableList.<GrpcElementDocView>of());
    doc.modules(generateModuleViews(model, productConfig, namer, false, true));
>>>>>>> 9bb4b95c
    return doc.build();
  }

  private boolean isSourceApiInterfaceFile(ProtoFile file) {
    List<Api> apis = file.getModel().getServiceConfig().getApisList();
    for (Interface apiInterface : file.getReachableInterfaces()) {
      for (Api api : apis) {
        if (api.getName().equals(apiInterface.getFullName())) {
          return true;
        }
      }
    }
    return false;
  }

  private List<ModuleView> generateModuleViews(
<<<<<<< HEAD
      ProtoFile file, GapicProductConfig productConfig, SurfaceNamer namer, boolean hasToc) {
    ImmutableList.Builder<ModuleView> moduleViews = ImmutableList.builder();
    for (String moduleName : namer.getApiModules()) {
      if (hasToc && moduleName.equals(namer.getModuleVersionName())) {
        moduleViews.add(generateTocModuleView(file, productConfig, namer, moduleName));
=======
      ApiModel model,
      GapicProductConfig productConfig,
      SurfaceNamer namer,
      boolean hasToc,
      boolean hasOverview) {
    ImmutableList.Builder<ModuleView> moduleViews = ImmutableList.builder();
    for (String moduleName : namer.getApiModules()) {
      if (moduleName.equals(namer.getModuleVersionName()) && hasToc) {
        moduleViews.add(generateTocModuleView(model, productConfig, namer, moduleName));
      } else if (moduleName.equals(namer.getModuleServiceName()) && hasOverview) {
        moduleViews.add(generateOverviewView(model, productConfig));
>>>>>>> 9bb4b95c
      } else {
        moduleViews.add(SimpleModuleView.newBuilder().moduleName(moduleName).build());
      }
    }
    return moduleViews.build();
  }

  private TocModuleView generateTocModuleView(
<<<<<<< HEAD
      ProtoFile file, GapicProductConfig productConfig, SurfaceNamer namer, String moduleName) {
    Model model = file.getModel();
=======
      ApiModel model, GapicProductConfig productConfig, SurfaceNamer namer, String moduleName) {
>>>>>>> 9bb4b95c
    RubyPackageMetadataTransformer metadataTransformer =
        new RubyPackageMetadataTransformer(packageConfig);
    RubyPackageMetadataNamer packageNamer =
        new RubyPackageMetadataNamer(productConfig.getPackageName());
    String packageFilePath = file.getFullName().replace(".", File.separator);
    ImmutableList.Builder<TocContentView> tocContents = ImmutableList.builder();
    for (InterfaceModel apiInterface : model.getInterfaces(productConfig)) {
      GapicInterfaceConfig interfaceConfig = productConfig.getInterfaceConfig(apiInterface);
      tocContents.add(
          metadataTransformer.generateTocContent(
              model, packageNamer, packageFilePath, namer.getApiWrapperClassName(interfaceConfig)));
    }

    tocContents.add(
        metadataTransformer.generateDataTypeTocContent(
            productConfig.getPackageName(), packageNamer, packageFilePath));

    return TocModuleView.newBuilder()
        .moduleName(moduleName)
        .fullName(model.getTitle())
        .contents(tocContents.build())
        .build();
  }

  private ModuleView generateOverviewView(ApiModel model, GapicProductConfig productConfig) {
    SurfaceNamer namer = new RubySurfaceNamer(productConfig.getPackageName());
    RubyPackageMetadataTransformer metadataTransformer =
        new RubyPackageMetadataTransformer(packageConfig);
    RubyPackageMetadataNamer packageNamer =
        new RubyPackageMetadataNamer(productConfig.getPackageName());
    return metadataTransformer
        .generateReadmeMetadataView(model, productConfig, packageNamer)
        .moduleName(namer.getModuleServiceName())
        .build();
  }
}<|MERGE_RESOLUTION|>--- conflicted
+++ resolved
@@ -84,15 +84,12 @@
         fileHeaderTransformer.generateFileHeader(
             productConfig, ImportSectionView.newBuilder().build(), namer));
     doc.elementDocs(elementDocTransformer.generateElementDocs(typeTable, namer, file));
-<<<<<<< HEAD
-    doc.modules(generateModuleViews(file, productConfig, namer, isSourceApiInterfaceFile(file)));
-=======
     doc.modules(
         generateModuleViews(
             new ProtoApiModel(file.getModel()),
             productConfig,
             namer,
-            isSourceApiInterfaceFile(file),
+            isSourceApiInterfaceFile(file) ? file : null,
             false));
     return doc.build();
   }
@@ -106,8 +103,7 @@
         fileHeaderTransformer.generateFileHeader(
             productConfig, ImportSectionView.newBuilder().build(), namer));
     doc.elementDocs(ImmutableList.<GrpcElementDocView>of());
-    doc.modules(generateModuleViews(model, productConfig, namer, false, true));
->>>>>>> 9bb4b95c
+    doc.modules(generateModuleViews(model, productConfig, namer, null, true));
     return doc.build();
   }
 
@@ -124,25 +120,17 @@
   }
 
   private List<ModuleView> generateModuleViews(
-<<<<<<< HEAD
-      ProtoFile file, GapicProductConfig productConfig, SurfaceNamer namer, boolean hasToc) {
-    ImmutableList.Builder<ModuleView> moduleViews = ImmutableList.builder();
-    for (String moduleName : namer.getApiModules()) {
-      if (hasToc && moduleName.equals(namer.getModuleVersionName())) {
-        moduleViews.add(generateTocModuleView(file, productConfig, namer, moduleName));
-=======
       ApiModel model,
       GapicProductConfig productConfig,
       SurfaceNamer namer,
-      boolean hasToc,
+      ProtoFile file,
       boolean hasOverview) {
     ImmutableList.Builder<ModuleView> moduleViews = ImmutableList.builder();
     for (String moduleName : namer.getApiModules()) {
-      if (moduleName.equals(namer.getModuleVersionName()) && hasToc) {
-        moduleViews.add(generateTocModuleView(model, productConfig, namer, moduleName));
+      if (moduleName.equals(namer.getModuleVersionName()) && file != null) {
+        moduleViews.add(generateTocModuleView(model, file, productConfig, namer, moduleName));
       } else if (moduleName.equals(namer.getModuleServiceName()) && hasOverview) {
         moduleViews.add(generateOverviewView(model, productConfig));
->>>>>>> 9bb4b95c
       } else {
         moduleViews.add(SimpleModuleView.newBuilder().moduleName(moduleName).build());
       }
@@ -151,12 +139,11 @@
   }
 
   private TocModuleView generateTocModuleView(
-<<<<<<< HEAD
-      ProtoFile file, GapicProductConfig productConfig, SurfaceNamer namer, String moduleName) {
-    Model model = file.getModel();
-=======
-      ApiModel model, GapicProductConfig productConfig, SurfaceNamer namer, String moduleName) {
->>>>>>> 9bb4b95c
+      ApiModel model,
+      ProtoFile file,
+      GapicProductConfig productConfig,
+      SurfaceNamer namer,
+      String moduleName) {
     RubyPackageMetadataTransformer metadataTransformer =
         new RubyPackageMetadataTransformer(packageConfig);
     RubyPackageMetadataNamer packageNamer =
