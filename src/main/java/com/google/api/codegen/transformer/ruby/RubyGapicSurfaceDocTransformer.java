--- conflicted
+++ resolved
@@ -156,11 +156,7 @@
         new RubyPackageMetadataNamer(productConfig.getPackageName());
     String packageFilePath = file.getFullName().replace(".", File.separator);
     ImmutableList.Builder<TocContentView> tocContents = ImmutableList.builder();
-<<<<<<< HEAD
-    for (InterfaceModel apiInterface : model.getInterfaces(productConfig)) {
-=======
     for (InterfaceModel apiInterface : model.getInterfaces()) {
->>>>>>> bde101fd
       InterfaceConfig interfaceConfig = productConfig.getInterfaceConfig(apiInterface);
       tocContents.add(
           metadataTransformer.generateTocContent(
