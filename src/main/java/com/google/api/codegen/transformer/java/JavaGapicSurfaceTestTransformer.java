/* Copyright 2016 Google Inc
 *
 * Licensed under the Apache License, Version 2.0 (the "License");
 * you may not use this file except in compliance with the License.
 * You may obtain a copy of the License at
 *
 *      http://www.apache.org/licenses/LICENSE-2.0
 *
 * Unless required by applicable law or agreed to in writing, software
 * distributed under the License is distributed on an "AS IS" BASIS,
 * WITHOUT WARRANTIES OR CONDITIONS OF ANY KIND, either express or implied.
 * See the License for the specific language governing permissions and
 * limitations under the License.
 */
package com.google.api.codegen.transformer.java;

import com.google.api.codegen.config.FlatteningConfig;
import com.google.api.codegen.config.GapicProductConfig;
import com.google.api.codegen.config.GrpcStreamingConfig.GrpcStreamingType;
import com.google.api.codegen.config.InterfaceModel;
import com.google.api.codegen.config.MethodConfig;
import com.google.api.codegen.config.MethodModel;
import com.google.api.codegen.config.ProtoApiModel;
import com.google.api.codegen.config.ProtoInterfaceModel;
import com.google.api.codegen.config.ProtoMethodModel;
import com.google.api.codegen.gapic.GapicCodePathMapper;
import com.google.api.codegen.metacode.InitCodeContext;
import com.google.api.codegen.metacode.InitCodeContext.InitCodeOutputType;
import com.google.api.codegen.transformer.FileHeaderTransformer;
import com.google.api.codegen.transformer.GapicInterfaceContext;
import com.google.api.codegen.transformer.GapicMethodContext;
import com.google.api.codegen.transformer.ImportTypeTable;
import com.google.api.codegen.transformer.InitCodeTransformer;
import com.google.api.codegen.transformer.InterfaceContext;
import com.google.api.codegen.transformer.MockServiceTransformer;
import com.google.api.codegen.transformer.ModelToViewTransformer;
import com.google.api.codegen.transformer.ModelTypeTable;
import com.google.api.codegen.transformer.StandardImportSectionTransformer;
import com.google.api.codegen.transformer.StaticLangApiMethodTransformer;
import com.google.api.codegen.transformer.SurfaceNamer;
import com.google.api.codegen.transformer.TestCaseTransformer;
import com.google.api.codegen.util.SymbolTable;
import com.google.api.codegen.util.java.JavaTypeTable;
import com.google.api.codegen.util.testing.StandardValueProducer;
import com.google.api.codegen.util.testing.TestValueGenerator;
import com.google.api.codegen.util.testing.ValueProducer;
import com.google.api.codegen.viewmodel.ClientMethodType;
import com.google.api.codegen.viewmodel.FileHeaderView;
import com.google.api.codegen.viewmodel.ViewModel;
import com.google.api.codegen.viewmodel.testing.ClientTestClassView;
import com.google.api.codegen.viewmodel.testing.ClientTestFileView;
import com.google.api.codegen.viewmodel.testing.MockServiceImplFileView;
import com.google.api.codegen.viewmodel.testing.MockServiceImplView;
import com.google.api.codegen.viewmodel.testing.MockServiceView;
import com.google.api.codegen.viewmodel.testing.SmokeTestClassView;
import com.google.api.codegen.viewmodel.testing.TestCaseView;
import com.google.api.tools.framework.model.Model;
import java.util.ArrayList;
import java.util.List;

/** A subclass of ModelToViewTransformer which translates model into API tests in Java. */
public class JavaGapicSurfaceTestTransformer implements ModelToViewTransformer {
  private static String UNIT_TEST_TEMPLATE_FILE = "java/test.snip";
  private static String SMOKE_TEST_TEMPLATE_FILE = "java/smoke_sample.snip";
  private static String MOCK_SERVICE_FILE = "java/mock_service.snip";
  private static String MOCK_SERVICE_IMPL_FILE = "java/mock_service_impl.snip";

  private final GapicCodePathMapper pathMapper;
  private final InitCodeTransformer initCodeTransformer = new InitCodeTransformer();
  private final FileHeaderTransformer fileHeaderTransformer =
      new FileHeaderTransformer(new StandardImportSectionTransformer());
  private final ValueProducer valueProducer = new StandardValueProducer();
  private final TestValueGenerator valueGenerator = new TestValueGenerator(valueProducer);
  private final MockServiceTransformer mockServiceTransformer = new MockServiceTransformer();
  private final TestCaseTransformer testCaseTransformer = new TestCaseTransformer(valueProducer);

  public JavaGapicSurfaceTestTransformer(GapicCodePathMapper javaPathMapper) {
    this.pathMapper = javaPathMapper;
  }

  @Override
  public List<String> getTemplateFileNames() {
    List<String> fileNames = new ArrayList<>();
    fileNames.add(UNIT_TEST_TEMPLATE_FILE);
    fileNames.add(SMOKE_TEST_TEMPLATE_FILE);
    fileNames.add(MOCK_SERVICE_IMPL_FILE);
    fileNames.add(MOCK_SERVICE_FILE);
    return fileNames;
  }

  @Override
  public List<ViewModel> transform(Model model, GapicProductConfig productConfig) {
    List<ViewModel> views = new ArrayList<>();
    ProtoApiModel apiModel = new ProtoApiModel(model);
    for (ProtoInterfaceModel apiInterface : apiModel.getInterfaces(productConfig)) {
      GapicInterfaceContext context = createContext(apiInterface, productConfig);
      views.add(createUnitTestFileView(context));
      if (context.getInterfaceConfig().getSmokeTestConfig() != null) {
        context = createContext(apiInterface, productConfig);
        views.add(createSmokeTestClassView(context));
      }
    }
    for (InterfaceModel apiInterface :
        mockServiceTransformer.getGrpcInterfacesToMock(apiModel, productConfig)) {
      GapicInterfaceContext context = createContext(apiInterface, productConfig);
      views.add(createMockServiceImplFileView(context));

      context = createContext(apiInterface, productConfig);
      views.add(createMockServiceView(context));
    }
    return views;
  }

  ///////////////////////////////////// Smoke Test ///////////////////////////////////////

  private SmokeTestClassView createSmokeTestClassView(GapicInterfaceContext context) {
    String outputPath =
        pathMapper.getOutputPath(
            context.getInterfaceModel().getFullName(), context.getProductConfig());
    SurfaceNamer namer = context.getNamer();
    String name = namer.getSmokeTestClassName(context.getInterfaceConfig());

    SmokeTestClassView.Builder testClass = createSmokeTestClassViewBuilder(context);
    testClass.name(name);
    testClass.outputPath(namer.getSourceFilePath(outputPath, name));
    return testClass.build();
  }

  /**
   * Package-private
   *
   * <p>A helper method that creates a partially initialized builder that can be customized and
   * build the smoke test class view later.
   */
  SmokeTestClassView.Builder createSmokeTestClassViewBuilder(GapicInterfaceContext context) {
    addSmokeTestImports(context);

    // TODO(andrealin): The SmokeTestConfig should return a MethodModel, instead of creating one here.
    MethodModel method =
        new ProtoMethodModel(context.getInterfaceConfig().getSmokeTestConfig().getMethod());
    SurfaceNamer namer = context.getNamer();

    FlatteningConfig flatteningGroup =
        testCaseTransformer.getSmokeTestFlatteningGroup(
            context.getMethodConfig(method), context.getInterfaceConfig().getSmokeTestConfig());
    GapicMethodContext methodContext = context.asFlattenedMethodContext(method, flatteningGroup);

    SmokeTestClassView.Builder testClass = SmokeTestClassView.newBuilder();
    // TODO: we need to remove testCaseView after we switch to use apiMethodView for smoke test
    TestCaseView testCaseView = testCaseTransformer.createSmokeTestCaseView(methodContext);

    testClass.apiSettingsClassName(namer.getApiSettingsClassName(context.getInterfaceConfig()));
    testClass.apiClassName(namer.getApiWrapperClassName(context.getInterfaceConfig()));
    testClass.templateFileName(SMOKE_TEST_TEMPLATE_FILE);
    // TODO: Java needs to be refactored to use ApiMethodView instead
    testClass.apiMethod(
        new StaticLangApiMethodTransformer().generateFlattenedMethod(methodContext));
    testClass.method(testCaseView);
    testClass.requireProjectId(
        testCaseTransformer.requireProjectIdInSmokeTest(
            testCaseView.initCode(), context.getNamer()));

    // Imports must be done as the last step to catch all imports.
    FileHeaderView fileHeader = fileHeaderTransformer.generateFileHeader(context);
    testClass.fileHeader(fileHeader);

    return testClass;
  }

  ///////////////////////////////////// Unit Test /////////////////////////////////////////

  private ClientTestFileView createUnitTestFileView(GapicInterfaceContext context) {
    addUnitTestImports(context);

    String outputPath =
        pathMapper.getOutputPath(context.getInterface().getFullName(), context.getProductConfig());
    SurfaceNamer namer = context.getNamer();
    String name = namer.getUnitTestClassName(context.getInterfaceConfig());

    ClientTestClassView.Builder testClass = ClientTestClassView.newBuilder();
    testClass.apiSettingsClassName(namer.getApiSettingsClassName(context.getInterfaceConfig()));
    testClass.apiClassName(namer.getApiWrapperClassName(context.getInterfaceConfig()));
    testClass.name(name);
    testClass.testCases(createTestCaseViews(context));
    testClass.apiHasLongRunningMethods(context.getInterfaceConfig().hasLongRunningOperations());
    testClass.mockServices(
        mockServiceTransformer.createMockServices(
            context.getNamer(), context.getApiModel(), context.getProductConfig()));

    testClass.missingDefaultServiceAddress(
        !context.getInterfaceConfig().hasDefaultServiceAddress());
    testClass.missingDefaultServiceScopes(!context.getInterfaceConfig().hasDefaultServiceScopes());

    ClientTestFileView.Builder testFile = ClientTestFileView.newBuilder();
    testFile.testClass(testClass.build());
    testFile.outputPath(namer.getSourceFilePath(outputPath, name));
    testFile.templateFileName(UNIT_TEST_TEMPLATE_FILE);

    // Imports must be done as the last step to catch all imports.
    FileHeaderView fileHeader = fileHeaderTransformer.generateFileHeader(context);
    testFile.fileHeader(fileHeader);

    return testFile.build();
  }

  private List<TestCaseView> createTestCaseViews(GapicInterfaceContext context) {
    ArrayList<TestCaseView> testCaseViews = new ArrayList<>();
    SymbolTable testNameTable = new SymbolTable();
    for (MethodModel method : context.getSupportedMethods()) {
      MethodConfig methodConfig = context.getMethodConfig(method);
      if (methodConfig.isGrpcStreaming()) {
        if (methodConfig.getGrpcStreamingType() == GrpcStreamingType.ClientStreaming) {
          //TODO: Add unit test generation for ClientStreaming methods
          // Issue: https://github.com/googleapis/toolkit/issues/946
          continue;
        }
        addGrpcStreamingTestImports(context, methodConfig.getGrpcStreamingType());
        GapicMethodContext methodContext = context.asRequestMethodContext(method);
        InitCodeContext initCodeContext =
            initCodeTransformer.createRequestInitCodeContext(
                methodContext,
                new SymbolTable(),
                methodConfig.getRequiredFieldConfigs(),
                InitCodeOutputType.SingleObject,
                valueGenerator);
        testCaseViews.add(
            testCaseTransformer.createTestCaseView(
                methodContext, testNameTable, initCodeContext, ClientMethodType.CallableMethod));
      } else if (methodConfig.isFlattening()) {
        ClientMethodType clientMethodType;
        if (methodConfig.isPageStreaming()) {
          clientMethodType = ClientMethodType.PagedFlattenedMethod;
        } else if (methodConfig.isLongRunningOperation()) {
          clientMethodType = ClientMethodType.AsyncOperationFlattenedMethod;
        } else {
          clientMethodType = ClientMethodType.FlattenedMethod;
        }
        for (FlatteningConfig flatteningGroup : methodConfig.getFlatteningConfigs()) {
          GapicMethodContext methodContext =
              context.asFlattenedMethodContext(method, flatteningGroup);
          InitCodeContext initCodeContext =
              initCodeTransformer.createRequestInitCodeContext(
                  methodContext,
                  new SymbolTable(),
                  flatteningGroup.getFlattenedFieldConfigs().values(),
                  InitCodeOutputType.FieldList,
                  valueGenerator);
          testCaseViews.add(
              testCaseTransformer.createTestCaseView(
                  methodContext, testNameTable, initCodeContext, clientMethodType));
        }
      } else {
        // TODO: Add support of non-flattening method
        // Github issue: https://github.com/googleapis/toolkit/issues/393
        System.err.println(
            "Non-flattening method test is not supported yet for " + method.getSimpleName());
      }
    }
    return testCaseViews;
  }

  ///////////////////////////////////// Mock Service /////////////////////////////////////////

  private MockServiceView createMockServiceView(InterfaceContext context) {
    addMockServiceImports(context);

    SurfaceNamer namer = context.getNamer();
    String outputPath =
        pathMapper.getOutputPath(
            context.getInterfaceModel().getFullName(), context.getProductConfig());
    String name = namer.getMockServiceClassName(context.getInterfaceModel());

    MockServiceView.Builder mockService = MockServiceView.newBuilder();

    mockService.name(name);
    mockService.serviceImplClassName(namer.getMockGrpcServiceImplName(context.getInterfaceModel()));
    mockService.outputPath(namer.getSourceFilePath(outputPath, name));
    mockService.templateFileName(MOCK_SERVICE_FILE);

    // Imports must be done as the last step to catch all imports.
    FileHeaderView fileHeader = fileHeaderTransformer.generateFileHeader(context);
    mockService.fileHeader(fileHeader);

    return mockService.build();
  }

  private MockServiceImplFileView createMockServiceImplFileView(InterfaceContext context) {
    addMockServiceImplImports(context);

    SurfaceNamer namer = context.getNamer();
    String outputPath =
        pathMapper.getOutputPath(
            context.getInterfaceModel().getFullName(), context.getProductConfig());
    String name = namer.getMockGrpcServiceImplName(context.getInterfaceModel());
    String grpcClassName =
        context
            .getImportTypeTable()
            .getAndSaveNicknameFor(namer.getGrpcServiceClassName(context.getInterfaceModel()));

    MockServiceImplFileView.Builder mockServiceImplFile = MockServiceImplFileView.newBuilder();

    mockServiceImplFile.serviceImpl(
        MockServiceImplView.newBuilder()
            .name(name)
            .grpcClassName(grpcClassName)
            .grpcMethods(mockServiceTransformer.createMockGrpcMethodViews(context))
            .build());

    mockServiceImplFile.outputPath(namer.getSourceFilePath(outputPath, name));
    mockServiceImplFile.templateFileName(MOCK_SERVICE_IMPL_FILE);

    // Imports must be done as the last step to catch all imports.
    FileHeaderView fileHeader = fileHeaderTransformer.generateFileHeader(context);
    mockServiceImplFile.fileHeader(fileHeader);

    return mockServiceImplFile.build();
  }

  /////////////////////////////////// General Helpers //////////////////////////////////////

  /** Package-private */
  GapicInterfaceContext createContext(
      InterfaceModel apiInterface, GapicProductConfig productConfig) {
    ModelTypeTable typeTable =
        new ModelTypeTable(
            new JavaTypeTable(productConfig.getPackageName()),
            new JavaModelTypeNameConverter(productConfig.getPackageName()));
    return GapicInterfaceContext.create(
        apiInterface,
        productConfig,
        typeTable,
        new JavaSurfaceNamer(productConfig.getPackageName(), productConfig.getPackageName()),
        JavaFeatureConfig.newBuilder()
            .enableStringFormatFunctions(productConfig.getResourceNameMessageConfigs().isEmpty())
            .build());
  }

  /////////////////////////////////// Imports //////////////////////////////////////

  private void addUnitTestImports(InterfaceContext context) {
    ImportTypeTable typeTable = context.getImportTypeTable();
    typeTable.saveNicknameFor("com.google.api.gax.core.NoCredentialsProvider");
    typeTable.saveNicknameFor("com.google.api.gax.rpc.InvalidArgumentException");
    typeTable.saveNicknameFor("com.google.api.gax.grpc.GrpcTransportProvider");
    typeTable.saveNicknameFor("com.google.api.gax.grpc.GrpcStatusCode");
    typeTable.saveNicknameFor("com.google.api.gax.grpc.testing.MockGrpcService");
    typeTable.saveNicknameFor("com.google.api.gax.grpc.testing.MockServiceHelper");
    typeTable.saveNicknameFor("com.google.common.collect.Lists");
    typeTable.saveNicknameFor("com.google.protobuf.GeneratedMessageV3");
    typeTable.saveNicknameFor("io.grpc.Status");
    typeTable.saveNicknameFor("io.grpc.StatusRuntimeException");
    typeTable.saveNicknameFor("java.io.IOException");
    typeTable.saveNicknameFor("java.util.ArrayList");
    typeTable.saveNicknameFor("java.util.Arrays");
    typeTable.saveNicknameFor("java.util.concurrent.ExecutionException");
    typeTable.saveNicknameFor("java.util.List");
    typeTable.saveNicknameFor("java.util.Objects");
    typeTable.saveNicknameFor("org.junit.After");
    typeTable.saveNicknameFor("org.junit.AfterClass");
    typeTable.saveNicknameFor("org.junit.Assert");
    typeTable.saveNicknameFor("org.junit.Before");
    typeTable.saveNicknameFor("org.junit.BeforeClass");
    typeTable.saveNicknameFor("org.junit.Test");
    if (context.getInterfaceConfig().hasPageStreamingMethods()) {
      typeTable.saveNicknameFor("com.google.api.gax.core.PagedListResponse");
    }
    if (context.getInterfaceConfig().hasLongRunningOperations()) {
      typeTable.saveNicknameFor("com.google.protobuf.Any");
    }
  }

  /** package-private */
  void addSmokeTestImports(InterfaceContext context) {
    ImportTypeTable typeTable = context.getImportTypeTable();
    typeTable.saveNicknameFor("java.util.logging.Level");
    typeTable.saveNicknameFor("java.util.logging.Logger");
    typeTable.saveNicknameFor("java.util.List");
    typeTable.saveNicknameFor("java.util.Arrays");
    typeTable.saveNicknameFor("com.google.common.collect.Lists");
    typeTable.saveNicknameFor("com.google.api.gax.core.PagedListResponse");
    typeTable.saveNicknameFor("org.apache.commons.lang.builder.ReflectionToStringBuilder");
    typeTable.saveNicknameFor("org.apache.commons.lang.builder.ToStringStyle");
    typeTable.saveNicknameFor("org.apache.commons.cli.CommandLine");
    typeTable.saveNicknameFor("org.apache.commons.cli.DefaultParser");
    typeTable.saveNicknameFor("org.apache.commons.cli.HelpFormatter");
    typeTable.saveNicknameFor("org.apache.commons.cli.Option");
    typeTable.saveNicknameFor("org.apache.commons.cli.Options");
  }

  private void addMockServiceImplImports(InterfaceContext context) {
    ImportTypeTable typeTable = context.getImportTypeTable();
    typeTable.saveNicknameFor("java.util.ArrayList");
    typeTable.saveNicknameFor("java.util.List");
    typeTable.saveNicknameFor("java.util.LinkedList");
    typeTable.saveNicknameFor("java.util.Queue");
    typeTable.saveNicknameFor("com.google.common.collect.Lists");
    typeTable.saveNicknameFor("com.google.protobuf.GeneratedMessageV3");
    typeTable.saveNicknameFor("io.grpc.stub.StreamObserver");
  }

  private void addMockServiceImports(InterfaceContext context) {
    ImportTypeTable typeTable = context.getImportTypeTable();
    typeTable.saveNicknameFor("java.util.List");
    typeTable.saveNicknameFor("com.google.api.gax.grpc.testing.MockGrpcService");
    typeTable.saveNicknameFor("com.google.protobuf.GeneratedMessageV3");
    typeTable.saveNicknameFor("io.grpc.ServerServiceDefinition");
  }

<<<<<<< HEAD
  private void addGrpcStreamingTestImports(GapicInterfaceContext context) {
    ModelTypeTable typeTable = context.getImportTypeTable();
=======
  private void addGrpcStreamingTestImports(
      GapicInterfaceContext context, GrpcStreamingType streamingType) {
    ModelTypeTable typeTable = context.getModelTypeTable();
>>>>>>> fac9db34
    typeTable.saveNicknameFor("com.google.api.gax.grpc.testing.MockStreamObserver");
    typeTable.saveNicknameFor("com.google.api.gax.rpc.ApiStreamObserver");
    switch (streamingType) {
      case BidiStreaming:
        typeTable.saveNicknameFor("com.google.api.gax.rpc.BidiStreamingCallable");
        break;
      case ClientStreaming:
        typeTable.saveNicknameFor("com.google.api.gax.rpc.ClientStreamingCallable");
        break;
      case ServerStreaming:
        typeTable.saveNicknameFor("com.google.api.gax.rpc.ServerStreamingCallable");
        break;
      default:
        throw new IllegalArgumentException("Invalid streaming type: " + streamingType);
    }
  }
}<|MERGE_RESOLUTION|>--- conflicted
+++ resolved
@@ -406,14 +406,9 @@
     typeTable.saveNicknameFor("io.grpc.ServerServiceDefinition");
   }
 
-<<<<<<< HEAD
-  private void addGrpcStreamingTestImports(GapicInterfaceContext context) {
-    ModelTypeTable typeTable = context.getImportTypeTable();
-=======
   private void addGrpcStreamingTestImports(
       GapicInterfaceContext context, GrpcStreamingType streamingType) {
     ModelTypeTable typeTable = context.getModelTypeTable();
->>>>>>> fac9db34
     typeTable.saveNicknameFor("com.google.api.gax.grpc.testing.MockStreamObserver");
     typeTable.saveNicknameFor("com.google.api.gax.rpc.ApiStreamObserver");
     switch (streamingType) {
