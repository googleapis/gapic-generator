--- conflicted
+++ resolved
@@ -56,11 +56,7 @@
 import com.google.api.codegen.viewmodel.testing.MockServiceImplView;
 import com.google.api.codegen.viewmodel.testing.MockServiceView;
 import com.google.api.codegen.viewmodel.testing.SmokeTestClassView;
-<<<<<<< HEAD
-import com.google.api.codegen.viewmodel.testing.TestMethodView;
-=======
 import com.google.api.codegen.viewmodel.testing.TestCaseView;
->>>>>>> 6cb3eb76
 import com.google.api.tools.framework.model.Interface;
 import com.google.api.tools.framework.model.Method;
 import com.google.api.tools.framework.model.Model;
@@ -159,14 +155,6 @@
     ClientMethodType methodType = ClientMethodType.FlattenedMethod;
     if (context.getMethodConfig().isPageStreaming()) {
       methodType = ClientMethodType.PagedFlattenedMethod;
-<<<<<<< HEAD
-      FieldConfig resourcesFieldConfig =
-          context.getMethodConfig().getPageStreaming().getResourcesFieldConfig();
-      responseTypeName =
-          namer.getAndSavePagedResponseTypeName(
-              method, context.getTypeTable(), resourcesFieldConfig);
-=======
->>>>>>> 6cb3eb76
     }
 
     return testCaseTransformer.createTestCaseView(
@@ -322,89 +310,6 @@
     return testCaseViews;
   }
 
-<<<<<<< HEAD
-  // TODO: Convert to use TestMethodView.
-  private ClientTestCaseView createTestCaseView(
-      MethodTransformerContext methodContext,
-      SymbolTable testNameTable,
-      Iterable<FieldConfig> paramFieldConfigs) {
-    MethodConfig methodConfig = methodContext.getMethodConfig();
-    SurfaceNamer namer = methodContext.getNamer();
-    Method method = methodContext.getMethod();
-
-    // This symbol table is used to produce unique variable names used in the initialization code.
-    // Shared by both request and response views.
-    SymbolTable initSymbolTable = new SymbolTable();
-    InitCodeOutputType outputType = InitCodeOutputType.FieldList;
-    if (methodConfig.isGrpcStreaming()) {
-      outputType = InitCodeOutputType.SingleObject;
-    }
-    InitCodeView initCodeView =
-        initCodeTransformer.generateInitCode(
-            methodContext,
-            initCodeTransformer.createRequestInitCodeContext(
-                methodContext, initSymbolTable, paramFieldConfigs, outputType, valueGenerator));
-
-    String requestTypeName =
-        methodContext.getTypeTable().getAndSaveNicknameFor(method.getInputType());
-    String responseTypeName =
-        methodContext.getTypeTable().getAndSaveNicknameFor(method.getOutputType());
-    String surfaceMethodName = namer.getApiMethodName(method, methodConfig.getVisibility());
-
-    ClientMethodType type = ClientMethodType.FlattenedMethod;
-    if (methodConfig.isPageStreaming()) {
-      FieldConfig resourcesFieldConfig = methodConfig.getPageStreaming().getResourcesFieldConfig();
-      responseTypeName =
-          namer.getAndSavePagedResponseTypeName(
-              method, methodContext.getTypeTable(), resourcesFieldConfig);
-      type = ClientMethodType.PagedFlattenedMethod;
-    } else if (methodConfig.isGrpcStreaming()) {
-      type = ClientMethodType.CallableMethod;
-      surfaceMethodName = namer.getCallableMethodName(method);
-      addGrpcStreamingTestImport(methodContext.getSurfaceTransformerContext());
-    } else if (methodConfig.isLongRunningOperation()) {
-      type = ClientMethodType.AsyncOperationFlattenedMethod;
-      surfaceMethodName = namer.getAsyncApiMethodName(method, VisibilityConfig.PUBLIC);
-      responseTypeName =
-          methodContext
-              .getTypeTable()
-              .getAndSaveNicknameFor(methodConfig.getLongRunningConfig().getReturnType());
-    }
-
-    ServiceMethodType serviceMethodType = ServiceMethodType.UnaryMethod;
-    if (methodConfig.isGrpcStreaming()) {
-      serviceMethodType = ServiceMethodType.GrpcStreamingMethod;
-    } else if (methodConfig.isLongRunningOperation()) {
-      serviceMethodType = ServiceMethodType.LongRunningMethod;
-    }
-
-    List<ClientTestAssertView> requestAssertViews =
-        initCodeTransformer.generateRequestAssertViews(methodContext, paramFieldConfigs);
-
-    return ClientTestCaseView.newBuilder()
-        .name(namer.getTestCaseName(testNameTable, method))
-        .nameWithException(namer.getExceptionTestCaseName(testNameTable, method))
-        .surfaceMethodName(surfaceMethodName)
-        .hasReturnValue(!ServiceMessages.s_isEmptyType(method.getOutputType()))
-        .requestTypeName(requestTypeName)
-        .responseTypeName(responseTypeName)
-        .initCode(initCodeView)
-        .clientMethodType(type)
-        .pageStreamingResponseViews(
-            mockServiceTransformer.createPageStreamingResponseViews(methodContext))
-        .asserts(requestAssertViews)
-        .mockResponse(mockServiceTransformer.createMockResponseView(methodContext, initSymbolTable))
-        .mockServiceVarName(namer.getMockServiceVarName(methodContext.getTargetInterface()))
-        .grpcStreamingType(methodConfig.getGrpcStreamingType())
-        .serviceMethodType(serviceMethodType)
-        .serviceConstructorName(
-            namer.getNotImplementedString(
-                "JavaGapicSurfaceTestTransformer.createTestCaseView - serviceConstructorName"))
-        .build();
-  }
-
-=======
->>>>>>> 6cb3eb76
   ///////////////////////////////////// Mock Service /////////////////////////////////////////
 
   private MockServiceView createMockServiceView(SurfaceTransformerContext context) {
