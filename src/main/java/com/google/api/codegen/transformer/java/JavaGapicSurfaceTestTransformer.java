--- conflicted
+++ resolved
@@ -408,11 +408,7 @@
 
   private void addGrpcStreamingTestImports(
       GapicInterfaceContext context, GrpcStreamingType streamingType) {
-<<<<<<< HEAD
     ModelTypeTable typeTable = context.getImportTypeTable();
-=======
-    ModelTypeTable typeTable = context.getModelTypeTable();
->>>>>>> 5c3c137c
     typeTable.saveNicknameFor("com.google.api.gax.grpc.testing.MockStreamObserver");
     typeTable.saveNicknameFor("com.google.api.gax.rpc.ApiStreamObserver");
     switch (streamingType) {
