/* Copyright 2016 Google Inc
 *
 * Licensed under the Apache License, Version 2.0 (the "License");
 * you may not use this file except in compliance with the License.
 * You may obtain a copy of the License at
 *
 *      http://www.apache.org/licenses/LICENSE-2.0
 *
 * Unless required by applicable law or agreed to in writing, software
 * distributed under the License is distributed on an "AS IS" BASIS,
 * WITHOUT WARRANTIES OR CONDITIONS OF ANY KIND, either express or implied.
 * See the License for the specific language governing permissions and
 * limitations under the License.
 */
package com.google.api.codegen.transformer.java;

import com.google.api.codegen.InterfaceView;
import com.google.api.codegen.ServiceMessages;
import com.google.api.codegen.config.ApiConfig;
import com.google.api.codegen.config.FieldConfig;
import com.google.api.codegen.config.FlatteningConfig;
import com.google.api.codegen.config.MethodConfig;
import com.google.api.codegen.config.SmokeTestConfig;
import com.google.api.codegen.config.VisibilityConfig;
import com.google.api.codegen.gapic.GapicCodePathMapper;
import com.google.api.codegen.metacode.InitCodeContext;
import com.google.api.codegen.metacode.InitCodeContext.InitCodeOutputType;
import com.google.api.codegen.metacode.InitCodeLineType;
import com.google.api.codegen.metacode.InitFieldConfig;
import com.google.api.codegen.transformer.FileHeaderTransformer;
import com.google.api.codegen.transformer.InitCodeTransformer;
import com.google.api.codegen.transformer.MethodTransformerContext;
import com.google.api.codegen.transformer.MockServiceTransformer;
import com.google.api.codegen.transformer.ModelToViewTransformer;
import com.google.api.codegen.transformer.ModelTypeTable;
import com.google.api.codegen.transformer.StandardImportTypeTransformer;
import com.google.api.codegen.transformer.SurfaceNamer;
import com.google.api.codegen.transformer.SurfaceTransformerContext;
import com.google.api.codegen.util.Name;
import com.google.api.codegen.util.SymbolTable;
import com.google.api.codegen.util.java.JavaTypeTable;
import com.google.api.codegen.util.testing.JavaValueProducer;
import com.google.api.codegen.util.testing.TestValueGenerator;
import com.google.api.codegen.viewmodel.ClientMethodType;
import com.google.api.codegen.viewmodel.FieldSettingView;
import com.google.api.codegen.viewmodel.FileHeaderView;
import com.google.api.codegen.viewmodel.FormattedInitValueView;
import com.google.api.codegen.viewmodel.InitCodeLineView;
import com.google.api.codegen.viewmodel.InitCodeView;
import com.google.api.codegen.viewmodel.ResourceNameInitValueView;
import com.google.api.codegen.viewmodel.ServiceMethodType;
import com.google.api.codegen.viewmodel.SimpleInitCodeLineView;
import com.google.api.codegen.viewmodel.SimpleInitValueView;
import com.google.api.codegen.viewmodel.ViewModel;
import com.google.api.codegen.viewmodel.testing.GapicSurfaceTestCaseView;
import com.google.api.codegen.viewmodel.testing.GapicSurfaceTestClassView;
import com.google.api.codegen.viewmodel.testing.GapicSurfaceTestFileView;
import com.google.api.codegen.viewmodel.testing.MockServiceImplFileView;
import com.google.api.codegen.viewmodel.testing.MockServiceImplView;
import com.google.api.codegen.viewmodel.testing.MockServiceView;
import com.google.api.codegen.viewmodel.testing.SmokeTestClassView;
import com.google.api.codegen.viewmodel.testing.TestMethodView;
import com.google.api.tools.framework.model.Field;
import com.google.api.tools.framework.model.Interface;
import com.google.api.tools.framework.model.Method;
import com.google.api.tools.framework.model.Model;
import com.google.api.tools.framework.model.TypeRef;
import com.google.common.collect.ImmutableMap;
import java.util.ArrayList;
import java.util.List;

/** A subclass of ModelToViewTransformer which translates model into API tests in Java. */
public class JavaGapicSurfaceTestTransformer implements ModelToViewTransformer {
  // Template files
  private static String UNIT_TEST_TEMPLATE_FILE = "java/test.snip";
  private static String SMOKE_TEST_TEMPLATE_FILE = "java/smoke_test.snip";
  private static String MOCK_SERVICE_FILE = "java/mock_service.snip";
  private static String MOCK_SERVICE_IMPL_FILE = "java/mock_service_impl.snip";

  private final GapicCodePathMapper pathMapper;
  private final InitCodeTransformer initCodeTransformer = new InitCodeTransformer();
  private final FileHeaderTransformer fileHeaderTransformer =
      new FileHeaderTransformer(new StandardImportTypeTransformer());
  private final TestValueGenerator valueGenerator = new TestValueGenerator(new JavaValueProducer());
  private final MockServiceTransformer mockServiceTransformer =
      new MockServiceTransformer(new JavaValueProducer());

  public JavaGapicSurfaceTestTransformer(GapicCodePathMapper javaPathMapper) {
    this.pathMapper = javaPathMapper;
  }

  @Override
  public List<String> getTemplateFileNames() {
    List<String> fileNames = new ArrayList<>();
    fileNames.add(UNIT_TEST_TEMPLATE_FILE);
    fileNames.add(SMOKE_TEST_TEMPLATE_FILE);
    fileNames.add(MOCK_SERVICE_IMPL_FILE);
    fileNames.add(MOCK_SERVICE_FILE);
    return fileNames;
  }

  @Override
  public List<ViewModel> transform(Model model, ApiConfig apiConfig) {
    List<ViewModel> views = new ArrayList<>();
    for (Interface service : new InterfaceView().getElementIterable(model)) {
      SurfaceTransformerContext context = createContext(service, apiConfig);
      views.add(createUnitTestFileView(context));
      if (context.getInterfaceConfig().getSmokeTestConfig() != null) {
        context = createContext(service, apiConfig);
        views.add(createSmokeTestClassView(context));
      }
    }
    for (Interface service : mockServiceTransformer.getGrpcInterfacesToMock(model, apiConfig)) {
      SurfaceTransformerContext context = createContext(service, apiConfig);
      views.add(createMockServiceImplFileView(context));

      context = createContext(service, apiConfig);
      views.add(createMockServiceView(context));
    }
    return views;
  }

  ///////////////////////////////////// Smoke Test ///////////////////////////////////////

  private SmokeTestClassView createSmokeTestClassView(SurfaceTransformerContext context) {
    addSmokeTestImports(context);

    Interface service = context.getInterface();
    String outputPath = pathMapper.getOutputPath(service, context.getApiConfig());
    SurfaceNamer namer = context.getNamer();
    String name = namer.getSmokeTestClassName(service);

    Method method = context.getInterfaceConfig().getSmokeTestConfig().getMethod();
    FlatteningConfig flatteningGroup =
        getFlatteningGroup(
            context.getMethodConfig(method), context.getInterfaceConfig().getSmokeTestConfig());
    MethodTransformerContext methodContext =
        context.asFlattenedMethodContext(method, flatteningGroup);

    SmokeTestClassView.Builder testClass = SmokeTestClassView.newBuilder();
    TestMethodView testMethodView = createSmokeTestMethodView(methodContext);

    testClass.apiSettingsClassName(namer.getApiSettingsClassName(service));
    testClass.apiClassName(namer.getApiWrapperClassName(service));
    testClass.name(name);
    testClass.outputPath(namer.getSourceFilePath(outputPath, name));
    testClass.templateFileName(SMOKE_TEST_TEMPLATE_FILE);
    testClass.method(testMethodView);
    testClass.requireProjectId(requireProjectId(testMethodView.initCode(), context.getNamer()));

    // Imports must be done as the last step to catch all imports.
    FileHeaderView fileHeader = fileHeaderTransformer.generateFileHeader(context);
    testClass.fileHeader(fileHeader);

    return testClass.build();
  }

  private TestMethodView createSmokeTestMethodView(MethodTransformerContext context) {
    Method method = context.getInterfaceConfig().getSmokeTestConfig().getMethod();
    SurfaceNamer namer = context.getNamer();

    ClientMethodType methodType = ClientMethodType.FlattenedMethod;
    String responseTypeName = context.getTypeTable().getAndSaveNicknameFor(method.getOutputType());
    if (context.getMethodConfig().isPageStreaming()) {
      methodType = ClientMethodType.PagedFlattenedMethod;
      Field resourcesField = context.getMethodConfig().getPageStreaming().getResourcesField();
      responseTypeName =
          namer.getAndSavePagedResponseTypeName(method, context.getTypeTable(), resourcesField);
    }
    InitCodeView initCodeView =
        initCodeTransformer.generateInitCode(context, createSmokeTestInitContext(context));

    return TestMethodView.newBuilder()
        .name(namer.getApiMethodName(method, context.getMethodConfig().getVisibility()))
        .responseTypeName(responseTypeName)
        .clientMethodType(methodType)
        .initCode(initCodeView)
        .hasReturnValue(!ServiceMessages.s_isEmptyType(method.getOutputType()))
        .build();
  }

  private boolean requireProjectId(InitCodeView initCodeView, SurfaceNamer namer) {
    for (FieldSettingView settingsView : initCodeView.fieldSettings()) {
      InitCodeLineView line = settingsView.initCodeLine();
      if (line.lineType() == InitCodeLineType.SimpleInitLine) {
        SimpleInitCodeLineView simpleLine = (SimpleInitCodeLineView) line;
        String projectVarName =
            namer.localVarName(Name.from(InitFieldConfig.PROJECT_ID_VARIABLE_NAME));
        if (simpleLine.initValue() instanceof ResourceNameInitValueView) {
          ResourceNameInitValueView initValue = (ResourceNameInitValueView) simpleLine.initValue();
          return initValue.formatArgs().contains(projectVarName);
        } else if (simpleLine.initValue() instanceof SimpleInitValueView) {
          SimpleInitValueView initValue = (SimpleInitValueView) simpleLine.initValue();
          return initValue.initialValue().equals(projectVarName);
        } else if (simpleLine.initValue() instanceof FormattedInitValueView) {
          FormattedInitValueView initValue = (FormattedInitValueView) simpleLine.initValue();
          return initValue.formatArgs().contains(projectVarName);
        }
      }
    }
    return false;
  }

  private InitCodeContext createSmokeTestInitContext(MethodTransformerContext context) {
    SmokeTestConfig testConfig = context.getInterfaceConfig().getSmokeTestConfig();
    InitCodeOutputType outputType;
    ImmutableMap<String, FieldConfig> fieldConfigMap;
    if (context.getMethodConfig().isFlattening()) {
      outputType = InitCodeOutputType.FieldList;
      fieldConfigMap =
          FieldConfig.toFieldConfigMap(
              context.getFlatteningConfig().getFlattenedFieldConfigs().values());
    } else {
      outputType = InitCodeOutputType.SingleObject;
      fieldConfigMap = null;
    }

    // Store project ID variable name into the symbol table since it is used by the execute method
    // as a parameter. For more information please see smoke_test.snip.
    SymbolTable table = new SymbolTable();
    table.getNewSymbol(Name.from(InitFieldConfig.PROJECT_ID_VARIABLE_NAME));

    InitCodeContext.Builder contextBuilder =
        InitCodeContext.newBuilder()
            .initObjectType(testConfig.getMethod().getInputType())
            .suggestedName(Name.from("request"))
            .outputType(outputType)
            .initValueConfigMap(InitCodeTransformer.createCollectionMap(context))
            .initFieldConfigStrings(testConfig.getInitFieldConfigStrings())
            .symbolTable(table)
            .fieldConfigMap(fieldConfigMap);
    if (context.getMethodConfig().isFlattening()) {
      contextBuilder.initFields(context.getFlatteningConfig().getFlattenedFields());
    }
    return contextBuilder.build();
  }

  private FlatteningConfig getFlatteningGroup(
      MethodConfig methodConfig, SmokeTestConfig smokeTestConfig) {
    for (FlatteningConfig flatteningGroup : methodConfig.getFlatteningConfigs()) {
      if (flatteningGroup.getFlatteningName().equals(smokeTestConfig.getFlatteningName())) {
        return flatteningGroup;
      }
    }
    throw new IllegalArgumentException(
        "Flattening name in smoke test config did not correspond to any flattened method.");
  }

  ///////////////////////////////////// Unit Test /////////////////////////////////////////

  private GapicSurfaceTestFileView createUnitTestFileView(SurfaceTransformerContext context) {
    addUnitTestImports(context);

    Interface service = context.getInterface();
    String outputPath = pathMapper.getOutputPath(service, context.getApiConfig());
    SurfaceNamer namer = context.getNamer();
    String name = namer.getUnitTestClassName(service);

    GapicSurfaceTestClassView.Builder testClass = GapicSurfaceTestClassView.newBuilder();
    testClass.apiSettingsClassName(namer.getApiSettingsClassName(service));
    testClass.apiClassName(namer.getApiWrapperClassName(service));
    testClass.name(name);
    testClass.testCases(createTestCaseViews(context));
    testClass.mockServices(
        mockServiceTransformer.createMockServices(
            context.getNamer(), context.getModel(), context.getApiConfig()));

    GapicSurfaceTestFileView.Builder testFile = GapicSurfaceTestFileView.newBuilder();
    testFile.test(testClass.build());
    testFile.outputPath(namer.getSourceFilePath(outputPath, name));
    testFile.templateFileName(UNIT_TEST_TEMPLATE_FILE);

    // Imports must be done as the last step to catch all imports.
    FileHeaderView fileHeader = fileHeaderTransformer.generateFileHeader(context);
    testFile.fileHeader(fileHeader);

    return testFile.build();
  }

  private List<GapicSurfaceTestCaseView> createTestCaseViews(SurfaceTransformerContext context) {
    ArrayList<GapicSurfaceTestCaseView> testCaseViews = new ArrayList<>();
    SymbolTable testNameTable = new SymbolTable();
    for (Method method : context.getSupportedMethods()) {
      MethodConfig methodConfig = context.getMethodConfig(method);
      if (MethodConfig.isGrpcStreamingMethod(method)) {
        addGrpcStreamingTestImport(context);
        MethodTransformerContext methodContext = context.asRequestMethodContext(method);
        testCaseViews.add(
            mockServiceTransformer.createTestCaseView(
                methodContext,
                testNameTable,
                methodConfig.getRequiredFieldConfigs(),
                ApiMethodType.CallableMethod,
                InitCodeOutputType.SingleObject));
      } else if (methodConfig.isFlattening()) {
        for (FlatteningConfig flatteningGroup : methodConfig.getFlatteningConfigs()) {
          MethodTransformerContext methodContext =
              context.asFlattenedMethodContext(method, flatteningGroup);
          testCaseViews.add(
              mockServiceTransformer.createTestCaseView(
                  methodContext,
                  testNameTable,
                  flatteningGroup.getFlattenedFieldConfigs().values(),
                  methodConfig.isPageStreaming()
                      ? ApiMethodType.PagedFlattenedMethod
                      : ApiMethodType.FlattenedMethod,
                  InitCodeOutputType.FieldList));
        }
      } else {
        // TODO: Add support of non-flattening method
        // Github issue: https://github.com/googleapis/toolkit/issues/393
        System.err.println(
            "Non-flattening method test is not supported yet for " + method.getSimpleName());
      }
    }
    return testCaseViews;
  }

<<<<<<< HEAD
=======
  // TODO: Convert to use TestMethodView.
  private GapicSurfaceTestCaseView createTestCaseView(
      MethodTransformerContext methodContext,
      SymbolTable testNameTable,
      Iterable<FieldConfig> paramFieldConfigs) {
    MethodConfig methodConfig = methodContext.getMethodConfig();
    SurfaceNamer namer = methodContext.getNamer();
    Method method = methodContext.getMethod();

    // This symbol table is used to produce unique variable names used in the initialization code.
    // Shared by both request and response views.
    SymbolTable initSymbolTable = new SymbolTable();
    InitCodeView initCodeView;
    if (methodConfig.isGrpcStreaming()) {
      initCodeView =
          initCodeTransformer.generateInitCode(
              methodContext,
              createRequestInitCodeContext(
                  methodContext,
                  initSymbolTable,
                  paramFieldConfigs,
                  InitCodeOutputType.SingleObject));
    } else {
      initCodeView =
          initCodeTransformer.generateInitCode(
              methodContext,
              createRequestInitCodeContext(
                  methodContext, initSymbolTable, paramFieldConfigs, InitCodeOutputType.FieldList));
    }

    String requestTypeName =
        methodContext.getTypeTable().getAndSaveNicknameFor(method.getInputType());
    String responseTypeName =
        methodContext.getTypeTable().getAndSaveNicknameFor(method.getOutputType());
    String surfaceMethodName = namer.getApiMethodName(method, methodConfig.getVisibility());

    ClientMethodType type = ClientMethodType.FlattenedMethod;
    if (methodConfig.isPageStreaming()) {
      Field resourcesField = methodConfig.getPageStreaming().getResourcesField();
      responseTypeName =
          namer.getAndSavePagedResponseTypeName(
              method, methodContext.getTypeTable(), resourcesField);
      type = ClientMethodType.PagedFlattenedMethod;
    } else if (methodConfig.isGrpcStreaming()) {
      type = ClientMethodType.CallableMethod;
      surfaceMethodName = namer.getCallableMethodName(method);
      addGrpcStreamingTestImport(methodContext.getSurfaceTransformerContext());
    } else if (methodConfig.isLongRunningOperation()) {
      type = ClientMethodType.AsyncOperationFlattenedMethod;
      surfaceMethodName = namer.getAsyncApiMethodName(method, VisibilityConfig.PUBLIC);
      responseTypeName =
          methodContext
              .getTypeTable()
              .getAndSaveNicknameFor(methodConfig.getLongRunningConfig().getReturnType());
    }

    ServiceMethodType serviceMethodType = ServiceMethodType.UnaryMethod;
    if (methodConfig.isGrpcStreaming()) {
      serviceMethodType = ServiceMethodType.GrpcStreamingMethod;
    } else if (methodConfig.isLongRunningOperation()) {
      serviceMethodType = ServiceMethodType.LongRunningMethod;
    }

    List<GapicSurfaceTestAssertView> requestAssertViews =
        initCodeTransformer.generateRequestAssertViews(methodContext, paramFieldConfigs);

    return GapicSurfaceTestCaseView.newBuilder()
        .name(namer.getTestCaseName(testNameTable, method))
        .nameWithException(namer.getExceptionTestCaseName(testNameTable, method))
        .surfaceMethodName(surfaceMethodName)
        .hasReturnValue(!ServiceMessages.s_isEmptyType(method.getOutputType()))
        .requestTypeName(requestTypeName)
        .responseTypeName(responseTypeName)
        .initCode(initCodeView)
        .clientMethodType(type)
        .pageStreamingResponseViews(createPageStreamingResponseViews(methodContext))
        .asserts(requestAssertViews)
        .mockResponse(createMockResponseView(methodContext, initSymbolTable))
        .mockServiceVarName(namer.getMockServiceVarName(methodContext.getTargetInterface()))
        .grpcStreamingType(methodConfig.getGrpcStreamingType())
        .serviceMethodType(serviceMethodType)
        .build();
  }

  private List<PageStreamingResponseView> createPageStreamingResponseViews(
      MethodTransformerContext methodContext) {
    MethodConfig methodConfig = methodContext.getMethodConfig();
    SurfaceNamer namer = methodContext.getNamer();

    List<PageStreamingResponseView> pageStreamingResponseViews =
        new ArrayList<PageStreamingResponseView>();

    if (!methodConfig.isPageStreaming()) {
      return pageStreamingResponseViews;
    }

    FieldConfig resourcesFieldConfig = methodConfig.getPageStreaming().getResourcesFieldConfig();
    Field resourcesField = resourcesFieldConfig.getField();
    String resourceTypeName =
        methodContext.getTypeTable().getAndSaveNicknameForElementType(resourcesField.getType());
    String resourcesFieldGetterName =
        namer.getFieldGetFunctionName(
            resourcesField.getType(), Name.from(resourcesField.getSimpleName()));

    pageStreamingResponseViews.add(
        PageStreamingResponseView.newBuilder()
            .resourceTypeName(resourceTypeName)
            .resourcesFieldGetterName(resourcesFieldGetterName)
            .resourcesIterateMethod(namer.getPagedResponseIterateMethod())
            .resourcesVarName(namer.localVarName(Name.from("resources")))
            .build());

    if (methodContext.getFeatureConfig().useResourceNameFormatOption(resourcesFieldConfig)) {
      resourceTypeName =
          methodContext
              .getNamer()
              .getAndSaveElementResourceTypeName(
                  methodContext.getTypeTable(), resourcesFieldConfig);

      resourcesFieldGetterName = namer.getResourceNameFieldGetFunctionName(resourcesFieldConfig);
      pageStreamingResponseViews.add(
          PageStreamingResponseView.newBuilder()
              .resourceTypeName(resourceTypeName)
              .resourcesFieldGetterName(resourcesFieldGetterName)
              .resourcesIterateMethod(
                  namer.getPagedResponseIterateMethod(
                      methodContext.getFeatureConfig(), resourcesFieldConfig))
              .resourcesVarName(namer.localVarName(Name.from("resource_names")))
              .build());
    }

    return pageStreamingResponseViews;
  }

  private MockGrpcResponseView createMockResponseView(
      MethodTransformerContext methodContext, SymbolTable symbolTable) {
    InitCodeView initCodeView =
        initCodeTransformer.generateInitCode(
            methodContext, createResponseInitCodeContext(methodContext, symbolTable));

    String typeName =
        methodContext
            .getTypeTable()
            .getAndSaveNicknameFor(methodContext.getMethod().getOutputType());
    return MockGrpcResponseView.newBuilder().typeName(typeName).initCode(initCodeView).build();
  }

  private InitCodeContext createRequestInitCodeContext(
      MethodTransformerContext context,
      SymbolTable symbolTable,
      Iterable<FieldConfig> fieldConfigs,
      InitCodeOutputType outputType) {
    return InitCodeContext.newBuilder()
        .initObjectType(context.getMethod().getInputType())
        .symbolTable(symbolTable)
        .suggestedName(Name.from("request"))
        .initFieldConfigStrings(context.getMethodConfig().getSampleCodeInitFields())
        .initValueConfigMap(InitCodeTransformer.createCollectionMap(context))
        .initFields(FieldConfig.toFieldIterable(fieldConfigs))
        .fieldConfigMap(FieldConfig.toFieldConfigMap(fieldConfigs))
        .outputType(outputType)
        .valueGenerator(valueGenerator)
        .build();
  }

  private InitCodeContext createResponseInitCodeContext(
      MethodTransformerContext context, SymbolTable symbolTable) {
    ArrayList<Field> primitiveFields = new ArrayList<>();
    TypeRef outputType = context.getMethod().getOutputType();
    if (context.getMethodConfig().isLongRunningOperation()) {
      outputType = context.getMethodConfig().getLongRunningConfig().getReturnType();
    }
    for (Field field : outputType.getMessageType().getFields()) {
      if (field.getType().isPrimitive() && !field.getType().isRepeated()) {
        primitiveFields.add(field);
      }
    }
    return InitCodeContext.newBuilder()
        .initObjectType(outputType)
        .symbolTable(symbolTable)
        .suggestedName(Name.from("expected_response"))
        .initFieldConfigStrings(context.getMethodConfig().getSampleCodeInitFields())
        .initValueConfigMap(InitCodeTransformer.createCollectionMap(context))
        .initFields(primitiveFields)
        .fieldConfigMap(createResponseFieldConfigMap(context))
        .valueGenerator(valueGenerator)
        .additionalInitCodeNodes(createMockResponseAdditionalSubTrees(context))
        .build();
  }

  private ImmutableMap<String, FieldConfig> createResponseFieldConfigMap(
      MethodTransformerContext context) {
    ApiConfig apiConfig = context.getApiConfig();
    ResourceNameMessageConfigs messageConfig = apiConfig.getResourceNameMessageConfigs();
    ImmutableMap<String, ResourceNameConfig> resourceNameConfigs =
        apiConfig.getResourceNameConfigs();
    ResourceNameTreatment treatment = context.getMethodConfig().getDefaultResourceNameTreatment();

    if (messageConfig == null || treatment == ResourceNameTreatment.NONE) {
      return ImmutableMap.of();
    }
    ImmutableMap.Builder<String, FieldConfig> builder = ImmutableMap.builder();
    for (Field field : context.getMethod().getOutputMessage().getFields()) {
      if (messageConfig.fieldHasResourceName(field)) {
        ResourceNameConfig resourceNameConfig =
            resourceNameConfigs.get(messageConfig.getFieldResourceName(field));
        builder.put(
            field.getFullName(),
            FieldConfig.createFieldConfig(field, treatment, resourceNameConfig));
      }
    }
    return builder.build();
  }

  private Iterable<InitCodeNode> createMockResponseAdditionalSubTrees(
      MethodTransformerContext context) {
    List<InitCodeNode> additionalSubTrees = new ArrayList<>();
    if (context.getMethodConfig().isPageStreaming()) {
      // Initialize one resource element if it is page-streaming.
      PageStreamingConfig config = context.getMethodConfig().getPageStreaming();
      String resourceFieldName = config.getResourcesFieldName();
      additionalSubTrees.add(InitCodeNode.createSingletonList(resourceFieldName));

      // Set the initial value of the page token to empty, in order to indicate that no more pages
      // are available
      String responseTokenName = config.getResponseTokenField().getSimpleName();
      additionalSubTrees.add(
          InitCodeNode.createWithValue(
              responseTokenName, InitValueConfig.createWithValue(InitValue.createLiteral(""))));
    }
    if (context.getMethodConfig().isBundling()) {
      // Initialize one bundling element if it is bundling.
      BundlingConfig config = context.getMethodConfig().getBundling();
      String subResponseFieldName = config.getSubresponseField().getSimpleName();
      additionalSubTrees.add(InitCodeNode.createSingletonList(subResponseFieldName));
    }
    return additionalSubTrees;
  }

>>>>>>> 3d59eb1f
  ///////////////////////////////////// Mock Service /////////////////////////////////////////

  private MockServiceView createMockServiceView(SurfaceTransformerContext context) {
    addMockServiceImports(context);

    Interface service = context.getInterface();
    SurfaceNamer namer = context.getNamer();
    String outputPath = pathMapper.getOutputPath(service, context.getApiConfig());
    String name = namer.getMockServiceClassName(context.getInterface());

    MockServiceView.Builder mockService = MockServiceView.newBuilder();

    mockService.name(name);
    mockService.serviceImplClassName(namer.getMockGrpcServiceImplName(context.getInterface()));
    mockService.outputPath(namer.getSourceFilePath(outputPath, name));
    mockService.templateFileName(MOCK_SERVICE_FILE);

    // Imports must be done as the last step to catch all imports.
    FileHeaderView fileHeader = fileHeaderTransformer.generateFileHeader(context);
    mockService.fileHeader(fileHeader);

    return mockService.build();
  }

  private MockServiceImplFileView createMockServiceImplFileView(SurfaceTransformerContext context) {
    addMockServiceImplImports(context);

    Interface service = context.getInterface();
    SurfaceNamer namer = context.getNamer();
    String outputPath = pathMapper.getOutputPath(service, context.getApiConfig());
    String name = namer.getMockGrpcServiceImplName(context.getInterface());
    String grpcClassName =
        context.getTypeTable().getAndSaveNicknameFor(namer.getGrpcServiceClassName(service));

    MockServiceImplFileView.Builder mockServiceImplFile = MockServiceImplFileView.newBuilder();

    mockServiceImplFile.serviceImpl(
        MockServiceImplView.newBuilder()
            .name(name)
            .grpcClassName(grpcClassName)
            .grpcMethods(mockServiceTransformer.createMockGrpcMethodViews(context))
            .build());

    mockServiceImplFile.outputPath(namer.getSourceFilePath(outputPath, name));
    mockServiceImplFile.templateFileName(MOCK_SERVICE_IMPL_FILE);

    // Imports must be done as the last step to catch all imports.
    FileHeaderView fileHeader = fileHeaderTransformer.generateFileHeader(context);
    mockServiceImplFile.fileHeader(fileHeader);

    return mockServiceImplFile.build();
  }

  /////////////////////////////////// General Helpers //////////////////////////////////////

  private SurfaceTransformerContext createContext(Interface service, ApiConfig apiConfig) {
    ModelTypeTable typeTable =
        new ModelTypeTable(
            new JavaTypeTable(apiConfig.getPackageName()),
            new JavaModelTypeNameConverter(apiConfig.getPackageName()));
    return SurfaceTransformerContext.create(
        service,
        apiConfig,
        typeTable,
        new JavaSurfaceNamer(apiConfig.getPackageName()),
        new JavaFeatureConfig());
  }

  /////////////////////////////////// Imports //////////////////////////////////////

  private void addUnitTestImports(SurfaceTransformerContext context) {
    ModelTypeTable typeTable = context.getTypeTable();
    typeTable.saveNicknameFor("org.junit.After");
    typeTable.saveNicknameFor("org.junit.AfterClass");
    typeTable.saveNicknameFor("org.junit.Assert");
    typeTable.saveNicknameFor("org.junit.Before");
    typeTable.saveNicknameFor("org.junit.BeforeClass");
    typeTable.saveNicknameFor("org.junit.Test");
    typeTable.saveNicknameFor("java.io.IOException");
    typeTable.saveNicknameFor("java.util.ArrayList");
    typeTable.saveNicknameFor("java.util.Arrays");
    typeTable.saveNicknameFor("java.util.List");
    typeTable.saveNicknameFor("com.google.api.gax.testing.MockServiceHelper");
    typeTable.saveNicknameFor("com.google.api.gax.testing.MockGrpcService");
    typeTable.saveNicknameFor("com.google.api.gax.grpc.ApiException");
    typeTable.saveNicknameFor("com.google.common.collect.Lists");
    typeTable.saveNicknameFor("com.google.protobuf.GeneratedMessageV3");
    typeTable.saveNicknameFor("io.grpc.Status");
    typeTable.saveNicknameFor("io.grpc.StatusRuntimeException");
    if (context.getInterfaceConfig().hasPageStreamingMethods()) {
      typeTable.saveNicknameFor("com.google.api.gax.core.PagedListResponse");
    }
    if (context.getInterfaceConfig().hasLongRunningOperations()) {
      typeTable.saveNicknameFor("com.google.protobuf.Any");
    }
  }

  private void addSmokeTestImports(SurfaceTransformerContext context) {
    ModelTypeTable typeTable = context.getTypeTable();
    typeTable.saveNicknameFor("java.util.logging.Level");
    typeTable.saveNicknameFor("java.util.logging.Logger");
    typeTable.saveNicknameFor("java.util.List");
    typeTable.saveNicknameFor("java.util.Arrays");
    typeTable.saveNicknameFor("com.google.common.collect.Lists");
    typeTable.saveNicknameFor("com.google.api.gax.core.PagedListResponse");
    typeTable.saveNicknameFor("org.apache.commons.lang.builder.ReflectionToStringBuilder");
    typeTable.saveNicknameFor("org.apache.commons.lang.builder.ToStringStyle");
    typeTable.saveNicknameFor("org.apache.commons.cli.CommandLine");
    typeTable.saveNicknameFor("org.apache.commons.cli.DefaultParser");
    typeTable.saveNicknameFor("org.apache.commons.cli.HelpFormatter");
    typeTable.saveNicknameFor("org.apache.commons.cli.Option");
    typeTable.saveNicknameFor("org.apache.commons.cli.Options");
  }

  private void addMockServiceImplImports(SurfaceTransformerContext context) {
    ModelTypeTable typeTable = context.getTypeTable();
    typeTable.saveNicknameFor("java.util.ArrayList");
    typeTable.saveNicknameFor("java.util.List");
    typeTable.saveNicknameFor("java.util.LinkedList");
    typeTable.saveNicknameFor("java.util.Queue");
    typeTable.saveNicknameFor("com.google.common.collect.Lists");
    typeTable.saveNicknameFor("com.google.protobuf.GeneratedMessageV3");
    typeTable.saveNicknameFor("io.grpc.stub.StreamObserver");
  }

  private void addMockServiceImports(SurfaceTransformerContext context) {
    ModelTypeTable typeTable = context.getTypeTable();
    typeTable.saveNicknameFor("java.util.List");
    typeTable.saveNicknameFor("com.google.api.gax.testing.MockGrpcService");
    typeTable.saveNicknameFor("com.google.protobuf.GeneratedMessageV3");
    typeTable.saveNicknameFor("io.grpc.ServerServiceDefinition");
  }

  private void addGrpcStreamingTestImport(SurfaceTransformerContext context) {
    ModelTypeTable typeTable = context.getTypeTable();
    typeTable.saveNicknameFor("com.google.api.gax.grpc.StreamingCallable");
    typeTable.saveNicknameFor("com.google.api.gax.testing.MockStreamObserver");
    typeTable.saveNicknameFor("io.grpc.stub.StreamObserver");
    typeTable.saveNicknameFor("java.util.concurrent.ExecutionException");
  }
}<|MERGE_RESOLUTION|>--- conflicted
+++ resolved
@@ -28,9 +28,9 @@
 import com.google.api.codegen.metacode.InitCodeLineType;
 import com.google.api.codegen.metacode.InitFieldConfig;
 import com.google.api.codegen.transformer.FileHeaderTransformer;
+import com.google.api.codegen.transformer.GapicTestTransformer;
 import com.google.api.codegen.transformer.InitCodeTransformer;
 import com.google.api.codegen.transformer.MethodTransformerContext;
-import com.google.api.codegen.transformer.MockServiceTransformer;
 import com.google.api.codegen.transformer.ModelToViewTransformer;
 import com.google.api.codegen.transformer.ModelTypeTable;
 import com.google.api.codegen.transformer.StandardImportTypeTransformer;
@@ -52,6 +52,7 @@
 import com.google.api.codegen.viewmodel.SimpleInitCodeLineView;
 import com.google.api.codegen.viewmodel.SimpleInitValueView;
 import com.google.api.codegen.viewmodel.ViewModel;
+import com.google.api.codegen.viewmodel.testing.GapicSurfaceTestAssertView;
 import com.google.api.codegen.viewmodel.testing.GapicSurfaceTestCaseView;
 import com.google.api.codegen.viewmodel.testing.GapicSurfaceTestClassView;
 import com.google.api.codegen.viewmodel.testing.GapicSurfaceTestFileView;
@@ -64,7 +65,6 @@
 import com.google.api.tools.framework.model.Interface;
 import com.google.api.tools.framework.model.Method;
 import com.google.api.tools.framework.model.Model;
-import com.google.api.tools.framework.model.TypeRef;
 import com.google.common.collect.ImmutableMap;
 import java.util.ArrayList;
 import java.util.List;
@@ -82,8 +82,8 @@
   private final FileHeaderTransformer fileHeaderTransformer =
       new FileHeaderTransformer(new StandardImportTypeTransformer());
   private final TestValueGenerator valueGenerator = new TestValueGenerator(new JavaValueProducer());
-  private final MockServiceTransformer mockServiceTransformer =
-      new MockServiceTransformer(new JavaValueProducer());
+  private final GapicTestTransformer mockServiceTransformer =
+      new GapicTestTransformer(new JavaValueProducer());
 
   public JavaGapicSurfaceTestTransformer(GapicCodePathMapper javaPathMapper) {
     this.pathMapper = javaPathMapper;
@@ -266,7 +266,7 @@
             context.getNamer(), context.getModel(), context.getApiConfig()));
 
     GapicSurfaceTestFileView.Builder testFile = GapicSurfaceTestFileView.newBuilder();
-    testFile.test(testClass.build());
+    testFile.testClass(testClass.build());
     testFile.outputPath(namer.getSourceFilePath(outputPath, name));
     testFile.templateFileName(UNIT_TEST_TEMPLATE_FILE);
 
@@ -286,25 +286,17 @@
         addGrpcStreamingTestImport(context);
         MethodTransformerContext methodContext = context.asRequestMethodContext(method);
         testCaseViews.add(
-            mockServiceTransformer.createTestCaseView(
-                methodContext,
-                testNameTable,
-                methodConfig.getRequiredFieldConfigs(),
-                ApiMethodType.CallableMethod,
-                InitCodeOutputType.SingleObject));
+            createTestCaseView(
+                methodContext, testNameTable, methodConfig.getRequiredFieldConfigs()));
       } else if (methodConfig.isFlattening()) {
         for (FlatteningConfig flatteningGroup : methodConfig.getFlatteningConfigs()) {
           MethodTransformerContext methodContext =
               context.asFlattenedMethodContext(method, flatteningGroup);
           testCaseViews.add(
-              mockServiceTransformer.createTestCaseView(
+              createTestCaseView(
                   methodContext,
                   testNameTable,
-                  flatteningGroup.getFlattenedFieldConfigs().values(),
-                  methodConfig.isPageStreaming()
-                      ? ApiMethodType.PagedFlattenedMethod
-                      : ApiMethodType.FlattenedMethod,
-                  InitCodeOutputType.FieldList));
+                  flatteningGroup.getFlattenedFieldConfigs().values()));
         }
       } else {
         // TODO: Add support of non-flattening method
@@ -316,8 +308,6 @@
     return testCaseViews;
   }
 
-<<<<<<< HEAD
-=======
   // TODO: Convert to use TestMethodView.
   private GapicSurfaceTestCaseView createTestCaseView(
       MethodTransformerContext methodContext,
@@ -330,23 +320,15 @@
     // This symbol table is used to produce unique variable names used in the initialization code.
     // Shared by both request and response views.
     SymbolTable initSymbolTable = new SymbolTable();
-    InitCodeView initCodeView;
+    InitCodeOutputType outputType = InitCodeOutputType.FieldList;
     if (methodConfig.isGrpcStreaming()) {
-      initCodeView =
-          initCodeTransformer.generateInitCode(
-              methodContext,
-              createRequestInitCodeContext(
-                  methodContext,
-                  initSymbolTable,
-                  paramFieldConfigs,
-                  InitCodeOutputType.SingleObject));
-    } else {
-      initCodeView =
-          initCodeTransformer.generateInitCode(
-              methodContext,
-              createRequestInitCodeContext(
-                  methodContext, initSymbolTable, paramFieldConfigs, InitCodeOutputType.FieldList));
-    }
+      outputType = InitCodeOutputType.SingleObject;
+    }
+    InitCodeView initCodeView =
+        initCodeTransformer.generateInitCode(
+            methodContext,
+            mockServiceTransformer.createRequestInitCodeContext(
+                methodContext, initSymbolTable, paramFieldConfigs, outputType));
 
     String requestTypeName =
         methodContext.getTypeTable().getAndSaveNicknameFor(method.getInputType());
@@ -393,171 +375,17 @@
         .responseTypeName(responseTypeName)
         .initCode(initCodeView)
         .clientMethodType(type)
-        .pageStreamingResponseViews(createPageStreamingResponseViews(methodContext))
+        .pageStreamingResponseViews(
+            mockServiceTransformer.createPageStreamingResponseViews(methodContext))
         .asserts(requestAssertViews)
-        .mockResponse(createMockResponseView(methodContext, initSymbolTable))
+        .mockResponse(mockServiceTransformer.createMockResponseView(methodContext, initSymbolTable))
         .mockServiceVarName(namer.getMockServiceVarName(methodContext.getTargetInterface()))
         .grpcStreamingType(methodConfig.getGrpcStreamingType())
         .serviceMethodType(serviceMethodType)
+        .serviceConstructorName("UNUSED")
         .build();
   }
 
-  private List<PageStreamingResponseView> createPageStreamingResponseViews(
-      MethodTransformerContext methodContext) {
-    MethodConfig methodConfig = methodContext.getMethodConfig();
-    SurfaceNamer namer = methodContext.getNamer();
-
-    List<PageStreamingResponseView> pageStreamingResponseViews =
-        new ArrayList<PageStreamingResponseView>();
-
-    if (!methodConfig.isPageStreaming()) {
-      return pageStreamingResponseViews;
-    }
-
-    FieldConfig resourcesFieldConfig = methodConfig.getPageStreaming().getResourcesFieldConfig();
-    Field resourcesField = resourcesFieldConfig.getField();
-    String resourceTypeName =
-        methodContext.getTypeTable().getAndSaveNicknameForElementType(resourcesField.getType());
-    String resourcesFieldGetterName =
-        namer.getFieldGetFunctionName(
-            resourcesField.getType(), Name.from(resourcesField.getSimpleName()));
-
-    pageStreamingResponseViews.add(
-        PageStreamingResponseView.newBuilder()
-            .resourceTypeName(resourceTypeName)
-            .resourcesFieldGetterName(resourcesFieldGetterName)
-            .resourcesIterateMethod(namer.getPagedResponseIterateMethod())
-            .resourcesVarName(namer.localVarName(Name.from("resources")))
-            .build());
-
-    if (methodContext.getFeatureConfig().useResourceNameFormatOption(resourcesFieldConfig)) {
-      resourceTypeName =
-          methodContext
-              .getNamer()
-              .getAndSaveElementResourceTypeName(
-                  methodContext.getTypeTable(), resourcesFieldConfig);
-
-      resourcesFieldGetterName = namer.getResourceNameFieldGetFunctionName(resourcesFieldConfig);
-      pageStreamingResponseViews.add(
-          PageStreamingResponseView.newBuilder()
-              .resourceTypeName(resourceTypeName)
-              .resourcesFieldGetterName(resourcesFieldGetterName)
-              .resourcesIterateMethod(
-                  namer.getPagedResponseIterateMethod(
-                      methodContext.getFeatureConfig(), resourcesFieldConfig))
-              .resourcesVarName(namer.localVarName(Name.from("resource_names")))
-              .build());
-    }
-
-    return pageStreamingResponseViews;
-  }
-
-  private MockGrpcResponseView createMockResponseView(
-      MethodTransformerContext methodContext, SymbolTable symbolTable) {
-    InitCodeView initCodeView =
-        initCodeTransformer.generateInitCode(
-            methodContext, createResponseInitCodeContext(methodContext, symbolTable));
-
-    String typeName =
-        methodContext
-            .getTypeTable()
-            .getAndSaveNicknameFor(methodContext.getMethod().getOutputType());
-    return MockGrpcResponseView.newBuilder().typeName(typeName).initCode(initCodeView).build();
-  }
-
-  private InitCodeContext createRequestInitCodeContext(
-      MethodTransformerContext context,
-      SymbolTable symbolTable,
-      Iterable<FieldConfig> fieldConfigs,
-      InitCodeOutputType outputType) {
-    return InitCodeContext.newBuilder()
-        .initObjectType(context.getMethod().getInputType())
-        .symbolTable(symbolTable)
-        .suggestedName(Name.from("request"))
-        .initFieldConfigStrings(context.getMethodConfig().getSampleCodeInitFields())
-        .initValueConfigMap(InitCodeTransformer.createCollectionMap(context))
-        .initFields(FieldConfig.toFieldIterable(fieldConfigs))
-        .fieldConfigMap(FieldConfig.toFieldConfigMap(fieldConfigs))
-        .outputType(outputType)
-        .valueGenerator(valueGenerator)
-        .build();
-  }
-
-  private InitCodeContext createResponseInitCodeContext(
-      MethodTransformerContext context, SymbolTable symbolTable) {
-    ArrayList<Field> primitiveFields = new ArrayList<>();
-    TypeRef outputType = context.getMethod().getOutputType();
-    if (context.getMethodConfig().isLongRunningOperation()) {
-      outputType = context.getMethodConfig().getLongRunningConfig().getReturnType();
-    }
-    for (Field field : outputType.getMessageType().getFields()) {
-      if (field.getType().isPrimitive() && !field.getType().isRepeated()) {
-        primitiveFields.add(field);
-      }
-    }
-    return InitCodeContext.newBuilder()
-        .initObjectType(outputType)
-        .symbolTable(symbolTable)
-        .suggestedName(Name.from("expected_response"))
-        .initFieldConfigStrings(context.getMethodConfig().getSampleCodeInitFields())
-        .initValueConfigMap(InitCodeTransformer.createCollectionMap(context))
-        .initFields(primitiveFields)
-        .fieldConfigMap(createResponseFieldConfigMap(context))
-        .valueGenerator(valueGenerator)
-        .additionalInitCodeNodes(createMockResponseAdditionalSubTrees(context))
-        .build();
-  }
-
-  private ImmutableMap<String, FieldConfig> createResponseFieldConfigMap(
-      MethodTransformerContext context) {
-    ApiConfig apiConfig = context.getApiConfig();
-    ResourceNameMessageConfigs messageConfig = apiConfig.getResourceNameMessageConfigs();
-    ImmutableMap<String, ResourceNameConfig> resourceNameConfigs =
-        apiConfig.getResourceNameConfigs();
-    ResourceNameTreatment treatment = context.getMethodConfig().getDefaultResourceNameTreatment();
-
-    if (messageConfig == null || treatment == ResourceNameTreatment.NONE) {
-      return ImmutableMap.of();
-    }
-    ImmutableMap.Builder<String, FieldConfig> builder = ImmutableMap.builder();
-    for (Field field : context.getMethod().getOutputMessage().getFields()) {
-      if (messageConfig.fieldHasResourceName(field)) {
-        ResourceNameConfig resourceNameConfig =
-            resourceNameConfigs.get(messageConfig.getFieldResourceName(field));
-        builder.put(
-            field.getFullName(),
-            FieldConfig.createFieldConfig(field, treatment, resourceNameConfig));
-      }
-    }
-    return builder.build();
-  }
-
-  private Iterable<InitCodeNode> createMockResponseAdditionalSubTrees(
-      MethodTransformerContext context) {
-    List<InitCodeNode> additionalSubTrees = new ArrayList<>();
-    if (context.getMethodConfig().isPageStreaming()) {
-      // Initialize one resource element if it is page-streaming.
-      PageStreamingConfig config = context.getMethodConfig().getPageStreaming();
-      String resourceFieldName = config.getResourcesFieldName();
-      additionalSubTrees.add(InitCodeNode.createSingletonList(resourceFieldName));
-
-      // Set the initial value of the page token to empty, in order to indicate that no more pages
-      // are available
-      String responseTokenName = config.getResponseTokenField().getSimpleName();
-      additionalSubTrees.add(
-          InitCodeNode.createWithValue(
-              responseTokenName, InitValueConfig.createWithValue(InitValue.createLiteral(""))));
-    }
-    if (context.getMethodConfig().isBundling()) {
-      // Initialize one bundling element if it is bundling.
-      BundlingConfig config = context.getMethodConfig().getBundling();
-      String subResponseFieldName = config.getSubresponseField().getSimpleName();
-      additionalSubTrees.add(InitCodeNode.createSingletonList(subResponseFieldName));
-    }
-    return additionalSubTrees;
-  }
-
->>>>>>> 3d59eb1f
   ///////////////////////////////////// Mock Service /////////////////////////////////////////
 
   private MockServiceView createMockServiceView(SurfaceTransformerContext context) {
