/* Copyright 2016 Google Inc
 *
 * Licensed under the Apache License, Version 2.0 (the "License");
 * you may not use this file except in compliance with the License.
 * You may obtain a copy of the License at
 *
 *      http://www.apache.org/licenses/LICENSE-2.0
 *
 * Unless required by applicable law or agreed to in writing, software
 * distributed under the License is distributed on an "AS IS" BASIS,
 * WITHOUT WARRANTIES OR CONDITIONS OF ANY KIND, either express or implied.
 * See the License for the specific language governing permissions and
 * limitations under the License.
 */
package com.google.api.codegen.transformer.java;

import com.google.api.codegen.InterfaceView;
import com.google.api.codegen.config.FlatteningConfig;
import com.google.api.codegen.config.GapicProductConfig;
import com.google.api.codegen.config.GrpcStreamingConfig.GrpcStreamingType;
import com.google.api.codegen.config.MethodConfig;
<<<<<<< HEAD
import com.google.api.codegen.config.MethodModel;
import com.google.api.codegen.config.ProtoMethodModel;
=======
>>>>>>> 4aded504
import com.google.api.codegen.gapic.GapicCodePathMapper;
import com.google.api.codegen.metacode.InitCodeContext;
import com.google.api.codegen.metacode.InitCodeContext.InitCodeOutputType;
import com.google.api.codegen.transformer.FileHeaderTransformer;
import com.google.api.codegen.transformer.GapicInterfaceContext;
import com.google.api.codegen.transformer.GapicMethodContext;
import com.google.api.codegen.transformer.InitCodeTransformer;
import com.google.api.codegen.transformer.MockServiceTransformer;
import com.google.api.codegen.transformer.ModelToViewTransformer;
import com.google.api.codegen.transformer.ModelTypeTable;
import com.google.api.codegen.transformer.StandardImportSectionTransformer;
import com.google.api.codegen.transformer.StaticLangApiMethodTransformer;
import com.google.api.codegen.transformer.SurfaceNamer;
import com.google.api.codegen.transformer.TestCaseTransformer;
import com.google.api.codegen.util.SymbolTable;
import com.google.api.codegen.util.java.JavaTypeTable;
import com.google.api.codegen.util.testing.StandardValueProducer;
import com.google.api.codegen.util.testing.TestValueGenerator;
import com.google.api.codegen.util.testing.ValueProducer;
import com.google.api.codegen.viewmodel.ClientMethodType;
import com.google.api.codegen.viewmodel.FileHeaderView;
import com.google.api.codegen.viewmodel.ViewModel;
import com.google.api.codegen.viewmodel.testing.ClientTestClassView;
import com.google.api.codegen.viewmodel.testing.ClientTestFileView;
import com.google.api.codegen.viewmodel.testing.MockServiceImplFileView;
import com.google.api.codegen.viewmodel.testing.MockServiceImplView;
import com.google.api.codegen.viewmodel.testing.MockServiceView;
import com.google.api.codegen.viewmodel.testing.SmokeTestClassView;
import com.google.api.codegen.viewmodel.testing.TestCaseView;
import com.google.api.tools.framework.model.Interface;
import com.google.api.tools.framework.model.Model;
import java.util.ArrayList;
import java.util.List;

/** A subclass of ModelToViewTransformer which translates model into API tests in Java. */
public class JavaGapicSurfaceTestTransformer implements ModelToViewTransformer {
  private static String UNIT_TEST_TEMPLATE_FILE = "java/test.snip";
  private static String SMOKE_TEST_TEMPLATE_FILE = "java/smoke_sample.snip";
  private static String MOCK_SERVICE_FILE = "java/mock_service.snip";
  private static String MOCK_SERVICE_IMPL_FILE = "java/mock_service_impl.snip";

  private final GapicCodePathMapper pathMapper;
  private final InitCodeTransformer initCodeTransformer = new InitCodeTransformer();
  private final FileHeaderTransformer fileHeaderTransformer =
      new FileHeaderTransformer(new StandardImportSectionTransformer());
  private final ValueProducer valueProducer = new StandardValueProducer();
  private final TestValueGenerator valueGenerator = new TestValueGenerator(valueProducer);
  private final MockServiceTransformer mockServiceTransformer = new MockServiceTransformer();
  private final TestCaseTransformer testCaseTransformer = new TestCaseTransformer(valueProducer);

  public JavaGapicSurfaceTestTransformer(GapicCodePathMapper javaPathMapper) {
    this.pathMapper = javaPathMapper;
  }

  @Override
  public List<String> getTemplateFileNames() {
    List<String> fileNames = new ArrayList<>();
    fileNames.add(UNIT_TEST_TEMPLATE_FILE);
    fileNames.add(SMOKE_TEST_TEMPLATE_FILE);
    fileNames.add(MOCK_SERVICE_IMPL_FILE);
    fileNames.add(MOCK_SERVICE_FILE);
    return fileNames;
  }

  @Override
  public List<ViewModel> transform(Model model, GapicProductConfig productConfig) {
    List<ViewModel> views = new ArrayList<>();
    for (Interface apiInterface : new InterfaceView().getElementIterable(model)) {
      GapicInterfaceContext context = createContext(apiInterface, productConfig);
      views.add(createUnitTestFileView(context));
      if (context.getInterfaceConfig().getSmokeTestConfig() != null) {
        context = createContext(apiInterface, productConfig);
        views.add(createSmokeTestClassView(context));
      }
    }
    for (Interface apiInterface :
        mockServiceTransformer.getGrpcInterfacesToMock(model, productConfig)) {
      GapicInterfaceContext context = createContext(apiInterface, productConfig);
      views.add(createMockServiceImplFileView(context));

      context = createContext(apiInterface, productConfig);
      views.add(createMockServiceView(context));
    }
    return views;
  }

  ///////////////////////////////////// Smoke Test ///////////////////////////////////////

  private SmokeTestClassView createSmokeTestClassView(GapicInterfaceContext context) {
    String outputPath =
        pathMapper.getOutputPath(context.getInterface(), context.getProductConfig());
    SurfaceNamer namer = context.getNamer();
    String name = namer.getSmokeTestClassName(context.getInterfaceConfig());

    SmokeTestClassView.Builder testClass = createSmokeTestClassViewBuilder(context);
    testClass.name(name);
    testClass.outputPath(namer.getSourceFilePath(outputPath, name));
    return testClass.build();
  }

  /**
   * Package-private
   *
   * <p>A helper method that creates a partially initialized builder that can be customized and
   * build the smoke test class view later.
   */
  SmokeTestClassView.Builder createSmokeTestClassViewBuilder(GapicInterfaceContext context) {
    addSmokeTestImports(context);

    // TODO(andrealin): The SmokeTestConfig should return a MethodModel, instead of creating one here.
    MethodModel method =
        new ProtoMethodModel(context.getInterfaceConfig().getSmokeTestConfig().getMethod());
    SurfaceNamer namer = context.getNamer();

    FlatteningConfig flatteningGroup =
        testCaseTransformer.getSmokeTestFlatteningGroup(
            context.getMethodConfig(method), context.getInterfaceConfig().getSmokeTestConfig());
    GapicMethodContext methodContext = context.asFlattenedMethodContext(method, flatteningGroup);

    SmokeTestClassView.Builder testClass = SmokeTestClassView.newBuilder();
    // TODO: we need to remove testCaseView after we switch to use apiMethodView for smoke test
    TestCaseView testCaseView = testCaseTransformer.createSmokeTestCaseView(methodContext);

    testClass.apiSettingsClassName(namer.getApiSettingsClassName(context.getInterfaceConfig()));
    testClass.apiClassName(namer.getApiWrapperClassName(context.getInterfaceConfig()));
    testClass.templateFileName(SMOKE_TEST_TEMPLATE_FILE);
    // TODO: Java needs to be refactored to use ApiMethodView instead
    testClass.apiMethod(
        new StaticLangApiMethodTransformer().generateFlattenedMethod(methodContext));
    testClass.method(testCaseView);
    testClass.requireProjectId(
        testCaseTransformer.requireProjectIdInSmokeTest(
            testCaseView.initCode(), context.getNamer()));

    // Imports must be done as the last step to catch all imports.
    FileHeaderView fileHeader = fileHeaderTransformer.generateFileHeader(context);
    testClass.fileHeader(fileHeader);

    return testClass;
  }

  ///////////////////////////////////// Unit Test /////////////////////////////////////////

  private ClientTestFileView createUnitTestFileView(GapicInterfaceContext context) {
    addUnitTestImports(context);

    String outputPath =
        pathMapper.getOutputPath(context.getInterface(), context.getProductConfig());
    SurfaceNamer namer = context.getNamer();
    String name = namer.getUnitTestClassName(context.getInterfaceConfig());

    ClientTestClassView.Builder testClass = ClientTestClassView.newBuilder();
    testClass.apiSettingsClassName(namer.getApiSettingsClassName(context.getInterfaceConfig()));
    testClass.apiClassName(namer.getApiWrapperClassName(context.getInterfaceConfig()));
    testClass.name(name);
    testClass.testCases(createTestCaseViews(context));
    testClass.apiHasLongRunningMethods(context.getInterfaceConfig().hasLongRunningOperations());
    testClass.mockServices(
        mockServiceTransformer.createMockServices(
            context.getNamer(), context.getModel(), context.getProductConfig()));

    testClass.missingDefaultServiceAddress(
        !context.getInterfaceConfig().hasDefaultServiceAddress());
    testClass.missingDefaultServiceScopes(!context.getInterfaceConfig().hasDefaultServiceScopes());

    ClientTestFileView.Builder testFile = ClientTestFileView.newBuilder();
    testFile.testClass(testClass.build());
    testFile.outputPath(namer.getSourceFilePath(outputPath, name));
    testFile.templateFileName(UNIT_TEST_TEMPLATE_FILE);

    // Imports must be done as the last step to catch all imports.
    FileHeaderView fileHeader = fileHeaderTransformer.generateFileHeader(context);
    testFile.fileHeader(fileHeader);

    return testFile.build();
  }

  private List<TestCaseView> createTestCaseViews(GapicInterfaceContext context) {
    ArrayList<TestCaseView> testCaseViews = new ArrayList<>();
    SymbolTable testNameTable = new SymbolTable();
<<<<<<< HEAD
    for (MethodModel method : context.getSupportedMethods()) {
=======
    for (Method method : context.getSupportedMethods()) {
>>>>>>> 4aded504
      MethodConfig methodConfig = context.getMethodConfig(method);
      if (methodConfig.isGrpcStreaming()) {
        if (methodConfig.getGrpcStreamingType() == GrpcStreamingType.ClientStreaming) {
          //TODO: Add unit test generation for ClientStreaming methods
          // Issue: https://github.com/googleapis/toolkit/issues/946
          continue;
        }
<<<<<<< HEAD
        addGrpcStreamingTestImport(context);
        GapicMethodContext methodContext =
            (GapicMethodContext) context.asRequestMethodContext(method);
=======
        addGrpcStreamingTestImports(context);
        GapicMethodContext methodContext = context.asRequestMethodContext(method);
>>>>>>> 4aded504
        InitCodeContext initCodeContext =
            initCodeTransformer.createRequestInitCodeContext(
                methodContext,
                new SymbolTable(),
                methodConfig.getRequiredFieldConfigs(),
                InitCodeOutputType.SingleObject,
                valueGenerator);
        testCaseViews.add(
            testCaseTransformer.createTestCaseView(
                methodContext, testNameTable, initCodeContext, ClientMethodType.CallableMethod));
      } else if (methodConfig.isFlattening()) {
        ClientMethodType clientMethodType;
        if (methodConfig.isPageStreaming()) {
          clientMethodType = ClientMethodType.PagedFlattenedMethod;
        } else if (methodConfig.isLongRunningOperation()) {
          clientMethodType = ClientMethodType.AsyncOperationFlattenedMethod;
        } else {
          clientMethodType = ClientMethodType.FlattenedMethod;
        }
        for (FlatteningConfig flatteningGroup : methodConfig.getFlatteningConfigs()) {
          GapicMethodContext methodContext =
              context.asFlattenedMethodContext(method, flatteningGroup);
          InitCodeContext initCodeContext =
              initCodeTransformer.createRequestInitCodeContext(
                  methodContext,
                  new SymbolTable(),
                  flatteningGroup.getFlattenedFieldConfigs().values(),
                  InitCodeOutputType.FieldList,
                  valueGenerator);
          testCaseViews.add(
              testCaseTransformer.createTestCaseView(
                  methodContext, testNameTable, initCodeContext, clientMethodType));
        }
      } else {
        // TODO: Add support of non-flattening method
        // Github issue: https://github.com/googleapis/toolkit/issues/393
        System.err.println(
            "Non-flattening method test is not supported yet for " + method.getSimpleName());
      }
    }
    return testCaseViews;
  }

  ///////////////////////////////////// Mock Service /////////////////////////////////////////

  private MockServiceView createMockServiceView(GapicInterfaceContext context) {
    addMockServiceImports(context);

    Interface apiInterface = context.getInterface();
    SurfaceNamer namer = context.getNamer();
    String outputPath = pathMapper.getOutputPath(apiInterface, context.getProductConfig());
    String name = namer.getMockServiceClassName(context.getInterface());

    MockServiceView.Builder mockService = MockServiceView.newBuilder();

    mockService.name(name);
    mockService.serviceImplClassName(namer.getMockGrpcServiceImplName(context.getInterface()));
    mockService.outputPath(namer.getSourceFilePath(outputPath, name));
    mockService.templateFileName(MOCK_SERVICE_FILE);

    // Imports must be done as the last step to catch all imports.
    FileHeaderView fileHeader = fileHeaderTransformer.generateFileHeader(context);
    mockService.fileHeader(fileHeader);

    return mockService.build();
  }

  private MockServiceImplFileView createMockServiceImplFileView(GapicInterfaceContext context) {
    addMockServiceImplImports(context);

    Interface apiInterface = context.getInterface();
    SurfaceNamer namer = context.getNamer();
    String outputPath = pathMapper.getOutputPath(apiInterface, context.getProductConfig());
    String name = namer.getMockGrpcServiceImplName(context.getInterface());
    String grpcClassName =
        context
            .getModelTypeTable()
            .getAndSaveNicknameFor(namer.getGrpcServiceClassName(apiInterface));

    MockServiceImplFileView.Builder mockServiceImplFile = MockServiceImplFileView.newBuilder();

    mockServiceImplFile.serviceImpl(
        MockServiceImplView.newBuilder()
            .name(name)
            .grpcClassName(grpcClassName)
            .grpcMethods(mockServiceTransformer.createMockGrpcMethodViews(context))
            .build());

    mockServiceImplFile.outputPath(namer.getSourceFilePath(outputPath, name));
    mockServiceImplFile.templateFileName(MOCK_SERVICE_IMPL_FILE);

    // Imports must be done as the last step to catch all imports.
    FileHeaderView fileHeader = fileHeaderTransformer.generateFileHeader(context);
    mockServiceImplFile.fileHeader(fileHeader);

    return mockServiceImplFile.build();
  }

  /////////////////////////////////// General Helpers //////////////////////////////////////

  /** Package-private */
  GapicInterfaceContext createContext(Interface apiInterface, GapicProductConfig productConfig) {
    ModelTypeTable typeTable =
        new ModelTypeTable(
            new JavaTypeTable(productConfig.getPackageName()),
            new JavaModelTypeNameConverter(productConfig.getPackageName()));
    return GapicInterfaceContext.create(
        apiInterface,
        productConfig,
        typeTable,
        new JavaSurfaceNamer(productConfig.getPackageName(), productConfig.getPackageName()),
        JavaFeatureConfig.newBuilder()
            .enableStringFormatFunctions(productConfig.getResourceNameMessageConfigs().isEmpty())
            .build());
  }

  /////////////////////////////////// Imports //////////////////////////////////////

  private void addUnitTestImports(GapicInterfaceContext context) {
    ModelTypeTable typeTable = context.getModelTypeTable();
    typeTable.saveNicknameFor("com.google.api.gax.core.NoCredentialsProvider");
    typeTable.saveNicknameFor("com.google.api.gax.grpc.GrpcApiException");
    typeTable.saveNicknameFor("com.google.api.gax.grpc.GrpcTransportProvider");
    typeTable.saveNicknameFor("com.google.api.gax.grpc.testing.MockGrpcService");
    typeTable.saveNicknameFor("com.google.api.gax.grpc.testing.MockServiceHelper");
    typeTable.saveNicknameFor("com.google.common.collect.Lists");
    typeTable.saveNicknameFor("com.google.protobuf.GeneratedMessageV3");
    typeTable.saveNicknameFor("io.grpc.Status");
    typeTable.saveNicknameFor("io.grpc.StatusRuntimeException");
    typeTable.saveNicknameFor("java.io.IOException");
    typeTable.saveNicknameFor("java.util.ArrayList");
    typeTable.saveNicknameFor("java.util.Arrays");
    typeTable.saveNicknameFor("java.util.concurrent.ExecutionException");
    typeTable.saveNicknameFor("java.util.List");
    typeTable.saveNicknameFor("java.util.Objects");
    typeTable.saveNicknameFor("org.junit.After");
    typeTable.saveNicknameFor("org.junit.AfterClass");
    typeTable.saveNicknameFor("org.junit.Assert");
    typeTable.saveNicknameFor("org.junit.Before");
    typeTable.saveNicknameFor("org.junit.BeforeClass");
    typeTable.saveNicknameFor("org.junit.Test");
    if (context.getInterfaceConfig().hasPageStreamingMethods()) {
      typeTable.saveNicknameFor("com.google.api.gax.core.PagedListResponse");
    }
    if (context.getInterfaceConfig().hasLongRunningOperations()) {
      typeTable.saveNicknameFor("com.google.protobuf.Any");
    }
  }

  /** package-private */
  void addSmokeTestImports(GapicInterfaceContext context) {
    ModelTypeTable typeTable = context.getModelTypeTable();
    typeTable.saveNicknameFor("java.util.logging.Level");
    typeTable.saveNicknameFor("java.util.logging.Logger");
    typeTable.saveNicknameFor("java.util.List");
    typeTable.saveNicknameFor("java.util.Arrays");
    typeTable.saveNicknameFor("com.google.common.collect.Lists");
    typeTable.saveNicknameFor("com.google.api.gax.core.PagedListResponse");
    typeTable.saveNicknameFor("org.apache.commons.lang.builder.ReflectionToStringBuilder");
    typeTable.saveNicknameFor("org.apache.commons.lang.builder.ToStringStyle");
    typeTable.saveNicknameFor("org.apache.commons.cli.CommandLine");
    typeTable.saveNicknameFor("org.apache.commons.cli.DefaultParser");
    typeTable.saveNicknameFor("org.apache.commons.cli.HelpFormatter");
    typeTable.saveNicknameFor("org.apache.commons.cli.Option");
    typeTable.saveNicknameFor("org.apache.commons.cli.Options");
  }

  private void addMockServiceImplImports(GapicInterfaceContext context) {
    ModelTypeTable typeTable = context.getModelTypeTable();
    typeTable.saveNicknameFor("java.util.ArrayList");
    typeTable.saveNicknameFor("java.util.List");
    typeTable.saveNicknameFor("java.util.LinkedList");
    typeTable.saveNicknameFor("java.util.Queue");
    typeTable.saveNicknameFor("com.google.common.collect.Lists");
    typeTable.saveNicknameFor("com.google.protobuf.GeneratedMessageV3");
    typeTable.saveNicknameFor("io.grpc.stub.StreamObserver");
  }

  private void addMockServiceImports(GapicInterfaceContext context) {
    ModelTypeTable typeTable = context.getModelTypeTable();
    typeTable.saveNicknameFor("java.util.List");
    typeTable.saveNicknameFor("com.google.api.gax.grpc.testing.MockGrpcService");
    typeTable.saveNicknameFor("com.google.protobuf.GeneratedMessageV3");
    typeTable.saveNicknameFor("io.grpc.ServerServiceDefinition");
  }

  private void addGrpcStreamingTestImports(GapicInterfaceContext context) {
    ModelTypeTable typeTable = context.getModelTypeTable();
    typeTable.saveNicknameFor("com.google.api.gax.grpc.testing.MockStreamObserver");
    typeTable.saveNicknameFor("com.google.api.gax.rpc.ApiStreamObserver");
    typeTable.saveNicknameFor("com.google.api.gax.rpc.StreamingCallable");
  }
}<|MERGE_RESOLUTION|>--- conflicted
+++ resolved
@@ -19,18 +19,17 @@
 import com.google.api.codegen.config.GapicProductConfig;
 import com.google.api.codegen.config.GrpcStreamingConfig.GrpcStreamingType;
 import com.google.api.codegen.config.MethodConfig;
-<<<<<<< HEAD
 import com.google.api.codegen.config.MethodModel;
 import com.google.api.codegen.config.ProtoMethodModel;
-=======
->>>>>>> 4aded504
 import com.google.api.codegen.gapic.GapicCodePathMapper;
 import com.google.api.codegen.metacode.InitCodeContext;
 import com.google.api.codegen.metacode.InitCodeContext.InitCodeOutputType;
 import com.google.api.codegen.transformer.FileHeaderTransformer;
 import com.google.api.codegen.transformer.GapicInterfaceContext;
 import com.google.api.codegen.transformer.GapicMethodContext;
+import com.google.api.codegen.transformer.ImportTypeTable;
 import com.google.api.codegen.transformer.InitCodeTransformer;
+import com.google.api.codegen.transformer.InterfaceContext;
 import com.google.api.codegen.transformer.MockServiceTransformer;
 import com.google.api.codegen.transformer.ModelToViewTransformer;
 import com.google.api.codegen.transformer.ModelTypeTable;
@@ -114,7 +113,7 @@
 
   private SmokeTestClassView createSmokeTestClassView(GapicInterfaceContext context) {
     String outputPath =
-        pathMapper.getOutputPath(context.getInterface(), context.getProductConfig());
+        pathMapper.getOutputPath(context.getInterfaceFullName(), context.getProductConfig());
     SurfaceNamer namer = context.getNamer();
     String name = namer.getSmokeTestClassName(context.getInterfaceConfig());
 
@@ -171,7 +170,7 @@
     addUnitTestImports(context);
 
     String outputPath =
-        pathMapper.getOutputPath(context.getInterface(), context.getProductConfig());
+        pathMapper.getOutputPath(context.getInterface().getFullName(), context.getProductConfig());
     SurfaceNamer namer = context.getNamer();
     String name = namer.getUnitTestClassName(context.getInterfaceConfig());
 
@@ -204,11 +203,7 @@
   private List<TestCaseView> createTestCaseViews(GapicInterfaceContext context) {
     ArrayList<TestCaseView> testCaseViews = new ArrayList<>();
     SymbolTable testNameTable = new SymbolTable();
-<<<<<<< HEAD
     for (MethodModel method : context.getSupportedMethods()) {
-=======
-    for (Method method : context.getSupportedMethods()) {
->>>>>>> 4aded504
       MethodConfig methodConfig = context.getMethodConfig(method);
       if (methodConfig.isGrpcStreaming()) {
         if (methodConfig.getGrpcStreamingType() == GrpcStreamingType.ClientStreaming) {
@@ -216,14 +211,8 @@
           // Issue: https://github.com/googleapis/toolkit/issues/946
           continue;
         }
-<<<<<<< HEAD
         addGrpcStreamingTestImport(context);
-        GapicMethodContext methodContext =
-            (GapicMethodContext) context.asRequestMethodContext(method);
-=======
-        addGrpcStreamingTestImports(context);
         GapicMethodContext methodContext = context.asRequestMethodContext(method);
->>>>>>> 4aded504
         InitCodeContext initCodeContext =
             initCodeTransformer.createRequestInitCodeContext(
                 methodContext,
@@ -269,18 +258,19 @@
 
   ///////////////////////////////////// Mock Service /////////////////////////////////////////
 
-  private MockServiceView createMockServiceView(GapicInterfaceContext context) {
+  private MockServiceView createMockServiceView(InterfaceContext context) {
     addMockServiceImports(context);
 
-    Interface apiInterface = context.getInterface();
     SurfaceNamer namer = context.getNamer();
-    String outputPath = pathMapper.getOutputPath(apiInterface, context.getProductConfig());
-    String name = namer.getMockServiceClassName(context.getInterface());
+    String outputPath =
+        pathMapper.getOutputPath(context.getInterfaceFullName(), context.getProductConfig());
+    String name = namer.getMockServiceClassName(context.getInterfaceSimpleName());
 
     MockServiceView.Builder mockService = MockServiceView.newBuilder();
 
     mockService.name(name);
-    mockService.serviceImplClassName(namer.getMockGrpcServiceImplName(context.getInterface()));
+    mockService.serviceImplClassName(
+        namer.getMockGrpcServiceImplName(context.getInterfaceSimpleName()));
     mockService.outputPath(namer.getSourceFilePath(outputPath, name));
     mockService.templateFileName(MOCK_SERVICE_FILE);
 
@@ -296,12 +286,10 @@
 
     Interface apiInterface = context.getInterface();
     SurfaceNamer namer = context.getNamer();
-    String outputPath = pathMapper.getOutputPath(apiInterface, context.getProductConfig());
-    String name = namer.getMockGrpcServiceImplName(context.getInterface());
-    String grpcClassName =
-        context
-            .getModelTypeTable()
-            .getAndSaveNicknameFor(namer.getGrpcServiceClassName(apiInterface));
+    String outputPath =
+        pathMapper.getOutputPath(context.getInterfaceFullName(), context.getProductConfig());
+    String name = namer.getMockGrpcServiceImplName(context.getInterfaceSimpleName());
+    String grpcClassName = namer.getGrpcServiceClassName(apiInterface);
 
     MockServiceImplFileView.Builder mockServiceImplFile = MockServiceImplFileView.newBuilder();
 
@@ -342,8 +330,8 @@
 
   /////////////////////////////////// Imports //////////////////////////////////////
 
-  private void addUnitTestImports(GapicInterfaceContext context) {
-    ModelTypeTable typeTable = context.getModelTypeTable();
+  private void addUnitTestImports(InterfaceContext context) {
+    ImportTypeTable typeTable = context.getImportTypeTable();
     typeTable.saveNicknameFor("com.google.api.gax.core.NoCredentialsProvider");
     typeTable.saveNicknameFor("com.google.api.gax.grpc.GrpcApiException");
     typeTable.saveNicknameFor("com.google.api.gax.grpc.GrpcTransportProvider");
@@ -374,8 +362,8 @@
   }
 
   /** package-private */
-  void addSmokeTestImports(GapicInterfaceContext context) {
-    ModelTypeTable typeTable = context.getModelTypeTable();
+  void addSmokeTestImports(InterfaceContext context) {
+    ImportTypeTable typeTable = context.getImportTypeTable();
     typeTable.saveNicknameFor("java.util.logging.Level");
     typeTable.saveNicknameFor("java.util.logging.Logger");
     typeTable.saveNicknameFor("java.util.List");
@@ -391,8 +379,8 @@
     typeTable.saveNicknameFor("org.apache.commons.cli.Options");
   }
 
-  private void addMockServiceImplImports(GapicInterfaceContext context) {
-    ModelTypeTable typeTable = context.getModelTypeTable();
+  private void addMockServiceImplImports(InterfaceContext context) {
+    ImportTypeTable typeTable = context.getImportTypeTable();
     typeTable.saveNicknameFor("java.util.ArrayList");
     typeTable.saveNicknameFor("java.util.List");
     typeTable.saveNicknameFor("java.util.LinkedList");
@@ -402,16 +390,16 @@
     typeTable.saveNicknameFor("io.grpc.stub.StreamObserver");
   }
 
-  private void addMockServiceImports(GapicInterfaceContext context) {
-    ModelTypeTable typeTable = context.getModelTypeTable();
+  private void addMockServiceImports(InterfaceContext context) {
+    ImportTypeTable typeTable = context.getImportTypeTable();
     typeTable.saveNicknameFor("java.util.List");
     typeTable.saveNicknameFor("com.google.api.gax.grpc.testing.MockGrpcService");
     typeTable.saveNicknameFor("com.google.protobuf.GeneratedMessageV3");
     typeTable.saveNicknameFor("io.grpc.ServerServiceDefinition");
   }
 
-  private void addGrpcStreamingTestImports(GapicInterfaceContext context) {
-    ModelTypeTable typeTable = context.getModelTypeTable();
+  private void addGrpcStreamingTestImport(InterfaceContext context) {
+    ImportTypeTable typeTable = context.getImportTypeTable();
     typeTable.saveNicknameFor("com.google.api.gax.grpc.testing.MockStreamObserver");
     typeTable.saveNicknameFor("com.google.api.gax.rpc.ApiStreamObserver");
     typeTable.saveNicknameFor("com.google.api.gax.rpc.StreamingCallable");
