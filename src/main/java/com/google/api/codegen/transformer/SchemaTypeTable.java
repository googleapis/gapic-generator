--- conflicted
+++ resolved
@@ -177,14 +177,9 @@
   }
 
   @Override
-<<<<<<< HEAD
-  public String getAndSaveNicknameForElementType(FieldType type) {
+  public String getAndSaveNicknameForElementType(FieldModel type) {
     return typeTable.getAndSaveNicknameFor(
         typeNameConverter.getTypeNameForElementType(type.getDiscoveryField()));
-=======
-  public String getAndSaveNicknameForElementType(FieldModel type) {
-    return getAndSaveNicknameFor(type.getDiscoveryField());
->>>>>>> 0b84d38c
   }
 
   @Override
