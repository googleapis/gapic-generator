/* Copyright 2016 Google Inc
 *
 * Licensed under the Apache License, Version 2.0 (the "License");
 * you may not use this file except in compliance with the License.
 * You may obtain a copy of the License at
 *
 *      http://www.apache.org/licenses/LICENSE-2.0
 *
 * Unless required by applicable law or agreed to in writing, software
 * distributed under the License is distributed on an "AS IS" BASIS,
 * WITHOUT WARRANTIES OR CONDITIONS OF ANY KIND, either express or implied.
 * See the License for the specific language governing permissions and
 * limitations under the License.
 */
package com.google.api.codegen.transformer;

import com.google.api.codegen.ServiceMessages;
import com.google.api.codegen.config.CollectionConfig;
import com.google.api.codegen.config.MethodConfig;
import com.google.api.codegen.config.PageStreamingConfig;
import com.google.api.codegen.util.Name;
import com.google.api.codegen.viewmodel.ApiMethodDocView;
import com.google.api.codegen.viewmodel.ApiMethodType;
import com.google.api.codegen.viewmodel.CallableMethodDetailView;
import com.google.api.codegen.viewmodel.DynamicLangDefaultableParamView;
import com.google.api.codegen.viewmodel.ListMethodDetailView;
import com.google.api.codegen.viewmodel.MapParamDocView;
import com.google.api.codegen.viewmodel.OptionalArrayMethodView;
import com.google.api.codegen.viewmodel.ParamDocView;
import com.google.api.codegen.viewmodel.PathTemplateCheckView;
import com.google.api.codegen.viewmodel.RequestObjectMethodDetailView;
import com.google.api.codegen.viewmodel.RequestObjectParamView;
import com.google.api.codegen.viewmodel.SimpleParamDocView;
import com.google.api.codegen.viewmodel.StaticLangApiMethodView;
import com.google.api.codegen.viewmodel.StaticLangApiMethodView.Builder;
import com.google.api.codegen.viewmodel.UnpagedListCallableMethodDetailView;
import com.google.api.tools.framework.model.Field;
import com.google.api.tools.framework.model.TypeRef;
import com.google.common.collect.ImmutableList;
import com.google.common.collect.ImmutableMap;
import com.google.protobuf.DescriptorProtos.FieldDescriptorProto.Type;
import java.util.ArrayList;
import java.util.Arrays;
import java.util.Collections;
import java.util.List;

/** ApiMethodTransformer generates view objects from method definitions. */
public class ApiMethodTransformer {
  private InitCodeTransformer initCodeTransformer;

  public ApiMethodTransformer() {
    this.initCodeTransformer = new InitCodeTransformer();
  }

  public StaticLangApiMethodView generatePagedFlattenedMethod(
      MethodTransformerContext context, ImmutableList<Field> fields) {
    return generatePagedFlattenedMethod(
        context, fields, Collections.<ParamWithSimpleDoc>emptyList());
  }

  public StaticLangApiMethodView generatePagedFlattenedMethod(
      MethodTransformerContext context,
      ImmutableList<Field> fields,
      List<ParamWithSimpleDoc> additionalParams) {
    SurfaceNamer namer = context.getNamer();
    StaticLangApiMethodView.Builder methodViewBuilder = StaticLangApiMethodView.newBuilder();

    setCommonFields(context, methodViewBuilder);
    methodViewBuilder.name(namer.getApiMethodName(context.getMethod()));
    methodViewBuilder.exampleName(
        namer.getApiMethodExampleName(context.getInterface(), context.getMethod()));
    setListMethodFields(context, Synchronicity.Sync, methodViewBuilder);
    methodViewBuilder.isPageStreaming(true);
    setFlattenedMethodFields(
        context, fields, additionalParams, Synchronicity.Sync, methodViewBuilder);

    return methodViewBuilder.type(ApiMethodType.PagedFlattenedMethod).build();
  }

  public StaticLangApiMethodView generatePagedFlattenedAsyncMethod(
      MethodTransformerContext context, ImmutableList<Field> fields) {
    return generatePagedFlattenedAsyncMethod(
        context, fields, Collections.<ParamWithSimpleDoc>emptyList());
  }

  public StaticLangApiMethodView generatePagedFlattenedAsyncMethod(
      MethodTransformerContext context,
      ImmutableList<Field> fields,
      List<ParamWithSimpleDoc> additionalParams) {
    SurfaceNamer namer = context.getNamer();
    StaticLangApiMethodView.Builder methodViewBuilder = StaticLangApiMethodView.newBuilder();

    setCommonFields(context, methodViewBuilder);
    methodViewBuilder.name(namer.getAsyncApiMethodName(context.getMethod()));
    methodViewBuilder.exampleName(namer.getAsyncApiMethodExampleName(context.getMethod()));
    setListMethodFields(context, Synchronicity.Async, methodViewBuilder);
    methodViewBuilder.isPageStreaming(true);
    setFlattenedMethodFields(
        context, fields, additionalParams, Synchronicity.Async, methodViewBuilder);

    return methodViewBuilder.type(ApiMethodType.PagedFlattenedAsyncMethod).build();
  }

  public StaticLangApiMethodView generatePagedRequestObjectMethod(
      MethodTransformerContext context) {
    SurfaceNamer namer = context.getNamer();
    StaticLangApiMethodView.Builder methodViewBuilder = StaticLangApiMethodView.newBuilder();

    setCommonFields(context, methodViewBuilder);
    methodViewBuilder.name(namer.getApiMethodName(context.getMethod()));
    methodViewBuilder.exampleName(
        namer.getApiMethodExampleName(context.getInterface(), context.getMethod()));
    setListMethodFields(context, Synchronicity.Sync, methodViewBuilder);
    setRequestObjectMethodFields(
        context, namer.getPagedCallableMethodName(context.getMethod()), methodViewBuilder);
    methodViewBuilder.isPageStreaming(true);

    return methodViewBuilder.type(ApiMethodType.PagedRequestObjectMethod).build();
  }

  public StaticLangApiMethodView generatePagedCallableMethod(MethodTransformerContext context) {
    SurfaceNamer namer = context.getNamer();
    StaticLangApiMethodView.Builder methodViewBuilder = StaticLangApiMethodView.newBuilder();

    setCommonFields(context, methodViewBuilder);
    methodViewBuilder.name(namer.getPagedCallableMethodName(context.getMethod()));
    methodViewBuilder.exampleName(
        namer.getPagedCallableMethodExampleName(context.getInterface(), context.getMethod()));
    setListMethodFields(context, Synchronicity.Sync, methodViewBuilder);
    setCallableMethodFields(
        context, namer.getPagedCallableName(context.getMethod()), methodViewBuilder);
    methodViewBuilder.isPageStreaming(true);

    return methodViewBuilder.type(ApiMethodType.PagedCallableMethod).build();
  }

  public StaticLangApiMethodView generateUnpagedListCallableMethod(
      MethodTransformerContext context) {
    SurfaceNamer namer = context.getNamer();
    StaticLangApiMethodView.Builder methodViewBuilder = StaticLangApiMethodView.newBuilder();

    setCommonFields(context, methodViewBuilder);
    methodViewBuilder.name(namer.getCallableMethodName(context.getMethod()));
    methodViewBuilder.exampleName(
        namer.getCallableMethodExampleName(context.getInterface(), context.getMethod()));
    setListMethodFields(context, Synchronicity.Sync, methodViewBuilder);
    setCallableMethodFields(context, namer.getCallableName(context.getMethod()), methodViewBuilder);

    String getResourceListCallName =
        namer.getGetResourceListCallName(
            context.getMethodConfig().getPageStreaming().getResourcesField());
    UnpagedListCallableMethodDetailView unpagedListCallableDetails =
        UnpagedListCallableMethodDetailView.newBuilder()
            .resourceListGetFunction(getResourceListCallName)
            .build();
    methodViewBuilder.unpagedListCallableMethod(unpagedListCallableDetails);

    methodViewBuilder.responseTypeName(
        context.getTypeTable().getAndSaveNicknameFor(context.getMethod().getOutputType()));
    methodViewBuilder.isPageStreaming(false);

    return methodViewBuilder.type(ApiMethodType.UnpagedListCallableMethod).build();
  }

  public StaticLangApiMethodView generateFlattenedAsyncMethod(
      MethodTransformerContext context, ImmutableList<Field> fields, ApiMethodType type) {
    return generateFlattenedAsyncMethod(
        context, fields, Collections.<ParamWithSimpleDoc>emptyList(), type);
  }

  public StaticLangApiMethodView generateFlattenedAsyncMethod(
      MethodTransformerContext context,
      ImmutableList<Field> fields,
      List<ParamWithSimpleDoc> additionalParams,
      ApiMethodType type) {
    SurfaceNamer namer = context.getNamer();
    StaticLangApiMethodView.Builder methodViewBuilder = StaticLangApiMethodView.newBuilder();

    setCommonFields(context, methodViewBuilder);
    methodViewBuilder.name(namer.getAsyncApiMethodName(context.getMethod()));
    methodViewBuilder.exampleName(
        namer.getCallableMethodExampleName(context.getInterface(), context.getMethod()));
    methodViewBuilder.callableName(namer.getCallableName(context.getMethod()));
    setFlattenedMethodFields(
        context, fields, additionalParams, Synchronicity.Async, methodViewBuilder);
    setStaticLangReturnFields(context, Synchronicity.Async, methodViewBuilder);
    methodViewBuilder.isPageStreaming(false);

    return methodViewBuilder.type(type).build();
  }

  public StaticLangApiMethodView generateFlattenedMethod(
      MethodTransformerContext context, ImmutableList<Field> fields) {
    return generateFlattenedMethod(context, fields, Collections.<ParamWithSimpleDoc>emptyList());
  }

  public StaticLangApiMethodView generateFlattenedMethod(
      MethodTransformerContext context,
      ImmutableList<Field> fields,
      List<ParamWithSimpleDoc> additionalParams) {
    SurfaceNamer namer = context.getNamer();
    StaticLangApiMethodView.Builder methodViewBuilder = StaticLangApiMethodView.newBuilder();

    setCommonFields(context, methodViewBuilder);
    methodViewBuilder.name(namer.getApiMethodName(context.getMethod()));
    methodViewBuilder.exampleName(
        namer.getApiMethodExampleName(context.getInterface(), context.getMethod()));
    methodViewBuilder.isPageStreaming(false);
    methodViewBuilder.callableName(namer.getCallableName(context.getMethod()));
    setFlattenedMethodFields(
        context, fields, additionalParams, Synchronicity.Sync, methodViewBuilder);
    setStaticLangReturnFields(context, Synchronicity.Sync, methodViewBuilder);

    return methodViewBuilder.type(ApiMethodType.FlattenedMethod).build();
  }

  public StaticLangApiMethodView generateRequestObjectMethod(MethodTransformerContext context) {
    SurfaceNamer namer = context.getNamer();
    StaticLangApiMethodView.Builder methodViewBuilder = StaticLangApiMethodView.newBuilder();

    setCommonFields(context, methodViewBuilder);
    methodViewBuilder.name(namer.getApiMethodName(context.getMethod()));
    methodViewBuilder.exampleName(
        context.getNamer().getApiMethodExampleName(context.getInterface(), context.getMethod()));
    setRequestObjectMethodFields(
        context, namer.getCallableMethodName(context.getMethod()), methodViewBuilder);
    methodViewBuilder.isPageStreaming(false);
    setStaticLangReturnFields(context, Synchronicity.Sync, methodViewBuilder);

    return methodViewBuilder.type(ApiMethodType.RequestObjectMethod).build();
  }

  public StaticLangApiMethodView generateCallableMethod(MethodTransformerContext context) {
    SurfaceNamer namer = context.getNamer();
    StaticLangApiMethodView.Builder methodViewBuilder = StaticLangApiMethodView.newBuilder();

    setCommonFields(context, methodViewBuilder);
    methodViewBuilder.name(namer.getCallableMethodName(context.getMethod()));
    methodViewBuilder.exampleName(
        context
            .getNamer()
            .getCallableMethodExampleName(context.getInterface(), context.getMethod()));
    setCallableMethodFields(context, namer.getCallableName(context.getMethod()), methodViewBuilder);
    methodViewBuilder.responseTypeName(
        context.getTypeTable().getAndSaveNicknameFor(context.getMethod().getOutputType()));
    methodViewBuilder.hasReturnValue(
        !ServiceMessages.s_isEmptyType(context.getMethod().getOutputType()));
    methodViewBuilder.isPageStreaming(false);
    methodViewBuilder.grpcStreamingType(context.getMethodConfig().getGrpcStreamingType());

    return methodViewBuilder.type(ApiMethodType.CallableMethod).build();
  }

  private void setCommonFields(
      MethodTransformerContext context, StaticLangApiMethodView.Builder methodViewBuilder) {
    SurfaceNamer namer = context.getNamer();

    String requestTypeName =
        context.getTypeTable().getAndSaveNicknameFor(context.getMethod().getInputType());
    methodViewBuilder.apiRequestTypeName(requestTypeName);
    methodViewBuilder.apiRequestTypeConstructor(namer.getTypeConstructor(requestTypeName));

    methodViewBuilder.apiClassName(namer.getApiWrapperClassName(context.getInterface()));
    methodViewBuilder.apiVariableName(namer.getApiWrapperVariableName(context.getInterface()));
    methodViewBuilder.stubName(namer.getStubName(context.getTargetInterface()));
    methodViewBuilder.settingsGetterName(namer.getSettingsFunctionName(context.getMethod()));
    methodViewBuilder.callableName(context.getNamer().getCallableName(context.getMethod()));
  }

  private void setListMethodFields(
      MethodTransformerContext context,
      Synchronicity synchronicity,
      StaticLangApiMethodView.Builder methodViewBuilder) {
    ModelTypeTable typeTable = context.getTypeTable();
    SurfaceNamer namer = context.getNamer();
    PageStreamingConfig pageStreaming = context.getMethodConfig().getPageStreaming();
    String requestTypeName = typeTable.getAndSaveNicknameFor(context.getMethod().getInputType());
    String responseTypeName = typeTable.getAndSaveNicknameFor(context.getMethod().getOutputType());

    Field resourceField = pageStreaming.getResourcesField();
    String resourceTypeName = typeTable.getAndSaveNicknameForElementType(resourceField.getType());
    String resourceFieldName = context.getNamer().getFieldName(pageStreaming.getResourcesField());
    String resourceFieldGetFunctionName =
        namer.getFieldGetFunctionName(context.getFeatureConfig(), resourceField);

    methodViewBuilder.listMethod(
        ListMethodDetailView.newBuilder()
            .requestTypeName(requestTypeName)
            .responseTypeName(responseTypeName)
            .resourceTypeName(resourceTypeName)
            .resourceFieldName(resourceFieldName)
            .resourcesFieldGetFunction(resourceFieldGetFunctionName)
            .responseObjectTypeName(
                context.getTypeTable().getAndSaveNicknameFor(context.getMethod().getOutputType()))
            .build());
<<<<<<< HEAD
    methodViewBuilder.responseTypeName(
        context
            .getNamer()
            .getAndSavePagedResponseTypeName(
                context.getMethod(), context.getTypeTable(), resourceField));
=======

    switch (synchronicity) {
      case Sync:
        methodViewBuilder.responseTypeName(
            namer.getAndSavePagedResponseTypeName(
                context.getFeatureConfig(),
                context.getTypeTable(),
                context.getMethod().getInputType(),
                context.getMethod().getOutputType(),
                resourceField));
        break;
      case Async:
        methodViewBuilder.responseTypeName(
            namer.getAndSaveAsyncPagedResponseTypeName(
                context.getFeatureConfig(),
                context.getTypeTable(),
                context.getMethod().getInputType(),
                context.getMethod().getOutputType(),
                resourceField));
        break;
    }
>>>>>>> 28a0dfa6
    methodViewBuilder.hasReturnValue(true);
  }

  private void setFlattenedMethodFields(
      MethodTransformerContext context,
      ImmutableList<Field> fields,
      List<ParamWithSimpleDoc> additionalParams,
      Synchronicity synchronicity,
      StaticLangApiMethodView.Builder methodViewBuilder) {
    SurfaceNamer namer = context.getNamer();
    methodViewBuilder.initCode(
        initCodeTransformer.generateInitCode(context.cloneWithEmptyTypeTable(), fields));
    methodViewBuilder.doc(
        ApiMethodDocView.newBuilder()
            .mainDocLines(namer.getDocLines(context.getMethod()))
            .paramDocs(getMethodParamDocs(context, fields, additionalParams))
            .throwsDocLines(namer.getThrowsDocLines())
            .returnsDocLines(
                namer.getReturnDocLines(
                    context.getSurfaceTransformerContext(),
                    context.getMethodConfig(),
                    synchronicity))
            .build());

    List<RequestObjectParamView> params = new ArrayList<>();
    for (Field field : fields) {
      params.add(generateRequestObjectParam(context, field));
    }
    methodViewBuilder.forwardingMethodParams(params);
    List<RequestObjectParamView> nonforwardingParams = new ArrayList<>(params);
    nonforwardingParams.addAll(ParamWithSimpleDoc.asRequestObjectParamViews(additionalParams));
    methodViewBuilder.methodParams(nonforwardingParams);
    methodViewBuilder.requestObjectParams(params);

    methodViewBuilder.pathTemplateChecks(generatePathTemplateChecks(context, fields));
  }

  private void setRequestObjectMethodFields(
      MethodTransformerContext context,
      String callableMethodName,
      StaticLangApiMethodView.Builder methodViewBuilder) {
    SurfaceNamer namer = context.getNamer();
    methodViewBuilder.doc(
        ApiMethodDocView.newBuilder()
            .mainDocLines(namer.getDocLines(context.getMethod()))
            .paramDocs(
                Arrays.<ParamDocView>asList(
                    getRequestObjectParamDoc(context, context.getMethod().getInputType())))
            .throwsDocLines(namer.getThrowsDocLines())
            .build());
    methodViewBuilder.initCode(
        initCodeTransformer.generateRequestObjectInitCode(context.cloneWithEmptyTypeTable()));

    methodViewBuilder.methodParams(new ArrayList<RequestObjectParamView>());
    methodViewBuilder.requestObjectParams(new ArrayList<RequestObjectParamView>());
    methodViewBuilder.pathTemplateChecks(new ArrayList<PathTemplateCheckView>());

    RequestObjectMethodDetailView.Builder detailBuilder =
        RequestObjectMethodDetailView.newBuilder();
    if (context.getMethodConfig().hasRequestObjectMethod()) {
      detailBuilder.accessModifier(context.getNamer().getPublicAccessModifier());
    } else {
      detailBuilder.accessModifier(context.getNamer().getPrivateAccessModifier());
    }
    detailBuilder.callableMethodName(callableMethodName);
    methodViewBuilder.requestObjectMethod(detailBuilder.build());
  }

  private void setCallableMethodFields(
      MethodTransformerContext context, String callableName, Builder methodViewBuilder) {
    methodViewBuilder.doc(
        ApiMethodDocView.newBuilder()
            .mainDocLines(context.getNamer().getDocLines(context.getMethod()))
            .paramDocs(new ArrayList<ParamDocView>())
            .throwsDocLines(new ArrayList<String>())
            .build());
    methodViewBuilder.initCode(
        initCodeTransformer.generateRequestObjectInitCode(context.cloneWithEmptyTypeTable()));

    methodViewBuilder.methodParams(new ArrayList<RequestObjectParamView>());
    methodViewBuilder.requestObjectParams(new ArrayList<RequestObjectParamView>());
    methodViewBuilder.pathTemplateChecks(new ArrayList<PathTemplateCheckView>());

    String genericAwareResponseTypeFullName =
        context.getNamer().getGenericAwareResponseTypeName(context.getMethod().getOutputType());
    String genericAwareResponseType =
        context.getTypeTable().getAndSaveNicknameFor(genericAwareResponseTypeFullName);
    methodViewBuilder.callableMethod(
        CallableMethodDetailView.newBuilder()
            .genericAwareResponseType(genericAwareResponseType)
            .callableName(callableName)
            .build());
  }

  private void setStaticLangReturnFields(
      MethodTransformerContext context,
      Synchronicity synchronicity,
      StaticLangApiMethodView.Builder methodViewBuilder) {
    SurfaceNamer namer = context.getNamer();
    String syncReturnTypeFullName =
        namer.getStaticLangReturnTypeName(context.getMethod(), context.getMethodConfig());
    String syncNickname = context.getTypeTable().getAndSaveNicknameFor(syncReturnTypeFullName);
    switch (synchronicity) {
      case Async:
        String asyncReturnTypeFullName =
            namer.getStaticLangAsyncReturnTypeName(context.getMethod(), context.getMethodConfig());
        String asyncNickname =
            context.getTypeTable().getAndSaveNicknameFor(asyncReturnTypeFullName);
        methodViewBuilder.responseTypeName(asyncNickname);
        break;
      case Sync:
        methodViewBuilder.responseTypeName(syncNickname);
        break;
    }
    methodViewBuilder.hasReturnValue(
        !ServiceMessages.s_isEmptyType(context.getMethod().getOutputType()));
  }

  private List<PathTemplateCheckView> generatePathTemplateChecks(
      MethodTransformerContext context, ImmutableList<Field> fields) {
    List<PathTemplateCheckView> pathTemplateChecks = new ArrayList<>();
    for (Field field : fields) {
      if (context.getFeatureConfig().useResourceNameFormatOption(field)) {
        // Don't generate a path template check when using a ResourceName type instead of a string
        continue;
      }
      ImmutableMap<String, String> fieldNamePatterns =
          context.getMethodConfig().getFieldNamePatterns();
      String entityName = fieldNamePatterns.get(field.getSimpleName());
      if (entityName != null) {
        CollectionConfig collectionConfig = context.getCollectionConfig(entityName);
        if (collectionConfig == null) {
          throw new IllegalStateException("No collection config with id '" + entityName + "'");
        }
        PathTemplateCheckView.Builder check = PathTemplateCheckView.newBuilder();
        check.pathTemplateName(
            context.getNamer().getPathTemplateName(context.getInterface(), collectionConfig));
        check.paramName(context.getNamer().getVariableName(field));
        check.allowEmptyString(shouldAllowEmpty(context, field));
        check.validationMessageContext(context.getNamer().getApiMethodName(context.getMethod()));
        pathTemplateChecks.add(check.build());
      }
    }
    return pathTemplateChecks;
  }

  private boolean shouldAllowEmpty(MethodTransformerContext context, Field field) {
    for (Field requiredField : context.getMethodConfig().getRequiredFields()) {
      if (requiredField.equals(field)) {
        return false;
      }
    }
    return true;
  }

  public OptionalArrayMethodView generateDynamicLangApiMethod(MethodTransformerContext context) {
    SurfaceNamer namer = context.getNamer();
    OptionalArrayMethodView.Builder apiMethod = OptionalArrayMethodView.newBuilder();

    if (context.getMethodConfig().isPageStreaming()) {
      apiMethod.type(ApiMethodType.PagedOptionalArrayMethod);
    } else {
      apiMethod.type(ApiMethodType.OptionalArrayMethod);
    }
    apiMethod.apiClassName(namer.getApiWrapperClassName(context.getInterface()));
    apiMethod.apiVariableName(namer.getApiWrapperVariableName(context.getInterface()));
    apiMethod.apiModuleName(namer.getApiWrapperModuleName(context.getInterface()));
    apiMethod.initCode(
        initCodeTransformer.generateInitCode(
            context.cloneWithEmptyTypeTable(), context.getMethodConfig().getRequiredFields()));

    apiMethod.doc(generateOptionalArrayMethodDoc(context));

    apiMethod.name(namer.getApiMethodName(context.getMethod()));
    apiMethod.requestTypeName(
        context.getTypeTable().getAndSaveNicknameFor(context.getMethod().getInputType()));
    apiMethod.hasReturnValue(!ServiceMessages.s_isEmptyType(context.getMethod().getOutputType()));
    apiMethod.key(namer.getMethodKey(context.getMethod()));
    apiMethod.grpcMethodName(namer.getGrpcMethodName(context.getMethod()));
    apiMethod.stubName(namer.getStubName(context.getTargetInterface()));

    apiMethod.methodParams(generateOptionalArrayMethodParams(context));

    apiMethod.requiredRequestObjectParams(
        generateRequestObjectParams(context, context.getMethodConfig().getRequiredFields()));
    apiMethod.optionalRequestObjectParams(
        generateRequestObjectParams(context, context.getMethodConfig().getOptionalFields()));

    return apiMethod.build();
  }

  private ApiMethodDocView generateOptionalArrayMethodDoc(MethodTransformerContext context) {
    ApiMethodDocView.Builder docBuilder = ApiMethodDocView.newBuilder();

    docBuilder.mainDocLines(context.getNamer().getDocLines(context.getMethod()));
    List<ParamDocView> paramDocs =
        getMethodParamDocs(
            context,
            context.getMethodConfig().getRequiredFields(),
            Collections.<ParamWithSimpleDoc>emptyList());
    paramDocs.add(getOptionalArrayParamDoc(context, context.getMethodConfig().getOptionalFields()));
    docBuilder.paramDocs(paramDocs);
    docBuilder.returnTypeName(
        context
            .getNamer()
            .getDynamicLangReturnTypeName(context.getMethod(), context.getMethodConfig()));
    docBuilder.throwsDocLines(new ArrayList<String>());

    return docBuilder.build();
  }

  private List<DynamicLangDefaultableParamView> generateOptionalArrayMethodParams(
      MethodTransformerContext context) {
    List<DynamicLangDefaultableParamView> methodParams =
        generateDefaultableParams(context, context.getMethodConfig().getRequiredFields());

    // TODO create a map TypeRef here instead of an array
    // (not done yet because array is sufficient for PHP, and maps are more complex to construct)
    TypeRef arrayType = TypeRef.fromPrimitiveName("string").makeRepeated();

    DynamicLangDefaultableParamView.Builder optionalArgs =
        DynamicLangDefaultableParamView.newBuilder();
    optionalArgs.name(context.getNamer().localVarName(Name.from("optional", "args")));
    optionalArgs.defaultValue(context.getTypeTable().getZeroValueAndSaveNicknameFor(arrayType));
    methodParams.add(optionalArgs.build());

    return methodParams;
  }

  private List<DynamicLangDefaultableParamView> generateDefaultableParams(
      MethodTransformerContext context, Iterable<Field> fields) {
    List<DynamicLangDefaultableParamView> methodParams = new ArrayList<>();
    for (Field field : context.getMethodConfig().getRequiredFields()) {
      DynamicLangDefaultableParamView param =
          DynamicLangDefaultableParamView.newBuilder()
              .name(context.getNamer().getVariableName(field))
              .defaultValue("")
              .build();
      methodParams.add(param);
    }
    return methodParams;
  }

  private List<RequestObjectParamView> generateRequestObjectParams(
      MethodTransformerContext context, Iterable<Field> fields) {
    List<RequestObjectParamView> params = new ArrayList<>();
    for (Field field : fields) {
      params.add(generateRequestObjectParam(context, field));
    }
    return params;
  }

  private RequestObjectParamView generateRequestObjectParam(
      MethodTransformerContext context, Field field) {
    SurfaceNamer namer = context.getNamer();
    FeatureConfig featureConfig = context.getFeatureConfig();
    ModelTypeTable typeTable = context.getTypeTable();

    String typeName =
        namer.getNotImplementedString("ApiMethodTransformer.generateRequestObjectParam - typeName");
    String elementTypeName =
        namer.getNotImplementedString(
            "ApiMethodTransformer.generateRequestObjectParam - elementTypeName");

    if (namer.shouldImportRequestObjectParamType(field)) {
      typeName = typeTable.getAndSaveNicknameFor(field.getType());
    }
    if (namer.shouldImportRequestObjectParamElementType(field)) {
      elementTypeName = typeTable.getAndSaveNicknameForElementType(field.getType());
    }

    String setCallName = namer.getFieldSetFunctionName(featureConfig, field);

    RequestObjectParamView.Builder param = RequestObjectParamView.newBuilder();
    param.name(namer.getVariableName(field));
    param.nameAsMethodName(namer.getFieldAsMethodName(field));
    param.typeName(typeName);
    param.elementTypeName(elementTypeName);
    param.setCallName(setCallName);
    param.isMap(field.getType().isMap());
    param.isArray(!field.getType().isMap() && field.getType().isRepeated());
    return param.build();
  }

  private List<ParamDocView> getMethodParamDocs(
      MethodTransformerContext context,
      Iterable<Field> fields,
      List<ParamWithSimpleDoc> additionalParamDocs) {
    List<ParamDocView> allDocs = new ArrayList<>();
    for (Field field : fields) {
      SimpleParamDocView.Builder paramDoc = SimpleParamDocView.newBuilder();
      paramDoc.paramName(context.getNamer().getVariableName(field));
      paramDoc.typeName(context.getTypeTable().getAndSaveNicknameFor(field.getType()));

      List<String> docLines = null;
      MethodConfig methodConfig = context.getMethodConfig();
      if (methodConfig.isPageStreaming()
          && methodConfig.getPageStreaming().hasPageSizeField()
          && field.equals(methodConfig.getPageStreaming().getPageSizeField())) {
        docLines =
            Arrays.asList(
                new String[] {
                  "The maximum number of resources contained in the underlying API",
                  "response. The API may return fewer values in a page, even if",
                  "there are additional values to be retrieved."
                });
      } else if (methodConfig.isPageStreaming()
          && field.equals(methodConfig.getPageStreaming().getRequestTokenField())) {
        docLines =
            Arrays.asList(
                new String[] {
                  "A page token is used to specify a page of values to be returned.",
                  "If no page token is specified (the default), the first page",
                  "of values will be returned. Any page token used here must have",
                  "been generated by a previous call to the API."
                });
      } else {
        docLines = context.getNamer().getDocLines(field);
      }

      paramDoc.lines(docLines);
      paramDoc.firstLine(docLines.get(0));
      paramDoc.remainingLines(docLines.subList(1, docLines.size()));

      allDocs.add(paramDoc.build());
    }
    allDocs.addAll(ParamWithSimpleDoc.asParamDocViews(additionalParamDocs));
    return allDocs;
  }

  public SimpleParamDocView getRequestObjectParamDoc(
      MethodTransformerContext context, TypeRef typeRef) {
    return SimpleParamDocView.newBuilder()
        .paramName("request")
        .typeName(context.getTypeTable().getAndSaveNicknameFor(typeRef))
        .firstLine("The request object containing all of the parameters for the API call.")
        .remainingLines(Arrays.<String>asList())
        .build();
  }

  private ParamDocView getOptionalArrayParamDoc(
      MethodTransformerContext context, Iterable<Field> fields) {
    MapParamDocView.Builder paramDoc = MapParamDocView.newBuilder();

    Name optionalArgsName = Name.from("optional", "args");

    paramDoc.paramName(context.getNamer().localVarName(optionalArgsName));
    paramDoc.typeName(context.getNamer().getOptionalArrayTypeName());

    List<String> docLines = Arrays.asList("Optional.");

    paramDoc.firstLine(docLines.get(0));
    paramDoc.remainingLines(docLines.subList(1, docLines.size()));

    paramDoc.arrayKeyDocs(
        ImmutableList.<ParamDocView>builder()
            .addAll(
                getMethodParamDocs(context, fields, Collections.<ParamWithSimpleDoc>emptyList()))
            .addAll(getCallSettingsParamDocList(context))
            .build());

    return paramDoc.build();
  }

  private List<ParamDocView> getCallSettingsParamDocList(MethodTransformerContext context) {
    List<ParamDocView> arrayKeyDocs = new ArrayList<>();
    SimpleParamDocView.Builder retrySettingsDoc = SimpleParamDocView.newBuilder();
    retrySettingsDoc.typeName(context.getNamer().getRetrySettingsTypeName());

    Name retrySettingsName = Name.from("retry", "settings");
    Name timeoutMillisName = Name.from("timeout", "millis");

    retrySettingsDoc.paramName(context.getNamer().localVarName(retrySettingsName));
    // TODO figure out a reliable way to line-wrap comments across all languages
    // instead of encoding it in the transformer
    String retrySettingsDocText =
        String.format(
            "Retry settings to use for this call. If present, then\n%s is ignored.",
            context.getNamer().varReference(timeoutMillisName));
    List<String> retrySettingsDocLines = context.getNamer().getDocLines(retrySettingsDocText);
    retrySettingsDoc.firstLine(retrySettingsDocLines.get(0));
    retrySettingsDoc.remainingLines(retrySettingsDocLines.subList(1, retrySettingsDocLines.size()));
    arrayKeyDocs.add(retrySettingsDoc.build());

    SimpleParamDocView.Builder timeoutDoc = SimpleParamDocView.newBuilder();
    timeoutDoc.typeName(context.getTypeTable().getAndSaveNicknameFor(TypeRef.of(Type.TYPE_INT32)));
    timeoutDoc.paramName(context.getNamer().localVarName(timeoutMillisName));
    // TODO figure out a reliable way to line-wrap comments across all languages
    // instead of encoding it in the transformer
    String timeoutMillisDocText =
        String.format(
            "Timeout to use for this call. Only used if %s\nis not set.",
            context.getNamer().varReference(retrySettingsName));
    List<String> timeoutMillisDocLines = context.getNamer().getDocLines(timeoutMillisDocText);
    timeoutDoc.firstLine(timeoutMillisDocLines.get(0));
    timeoutDoc.remainingLines(timeoutMillisDocLines.subList(1, timeoutMillisDocLines.size()));
    arrayKeyDocs.add(timeoutDoc.build());

    return arrayKeyDocs;
  }
}<|MERGE_RESOLUTION|>--- conflicted
+++ resolved
@@ -293,35 +293,19 @@
             .responseObjectTypeName(
                 context.getTypeTable().getAndSaveNicknameFor(context.getMethod().getOutputType()))
             .build());
-<<<<<<< HEAD
-    methodViewBuilder.responseTypeName(
-        context
-            .getNamer()
-            .getAndSavePagedResponseTypeName(
-                context.getMethod(), context.getTypeTable(), resourceField));
-=======
 
     switch (synchronicity) {
       case Sync:
         methodViewBuilder.responseTypeName(
             namer.getAndSavePagedResponseTypeName(
-                context.getFeatureConfig(),
-                context.getTypeTable(),
-                context.getMethod().getInputType(),
-                context.getMethod().getOutputType(),
-                resourceField));
+                context.getMethod(), context.getTypeTable(), resourceField));
         break;
       case Async:
         methodViewBuilder.responseTypeName(
             namer.getAndSaveAsyncPagedResponseTypeName(
-                context.getFeatureConfig(),
-                context.getTypeTable(),
-                context.getMethod().getInputType(),
-                context.getMethod().getOutputType(),
-                resourceField));
+                context.getMethod(), context.getTypeTable(), resourceField));
         break;
     }
->>>>>>> 28a0dfa6
     methodViewBuilder.hasReturnValue(true);
   }
 
