--- conflicted
+++ resolved
@@ -504,21 +504,15 @@
     apiMethod.apiClassName(namer.getApiWrapperClassName(context.getInterface()));
     apiMethod.apiVariableName(namer.getApiWrapperVariableName(context.getInterface()));
     apiMethod.apiModuleName(namer.getApiWrapperModuleName(context.getInterface()));
-    Iterable<Field> fields =
+    InitCodeOutputType initCodeOutputType =
         context.getMethod().getRequestStreaming()
-            ? null
-            : context.getMethodConfig().getRequiredFields();
+            ? InitCodeOutputType.SingleObject
+            : InitCodeOutputType.FieldList;
     apiMethod.initCode(
         initCodeTransformer.generateInitCode(
-<<<<<<< HEAD
-            context.cloneWithEmptyTypeTable(), createInitCodeContext(context, fields)));
-=======
             context.cloneWithEmptyTypeTable(),
             createInitCodeContext(
-                context,
-                context.getMethodConfig().getRequiredFieldConfigs(),
-                InitCodeOutputType.FieldList)));
->>>>>>> 7cc4dffb
+                context, context.getMethodConfig().getRequiredFieldConfigs(), initCodeOutputType)));
 
     apiMethod.doc(generateOptionalArrayMethodDoc(context));
 
@@ -540,12 +534,8 @@
     Iterable<FieldConfig> filteredFieldConfigs =
         removePageTokenFieldConfig(context, context.getMethodConfig().getOptionalFieldConfigs());
     apiMethod.optionalRequestObjectParamsNoPageToken(
-<<<<<<< HEAD
-        generateRequestObjectParams(context, filteredFields));
+        generateRequestObjectParams(context, filteredFieldConfigs));
     apiMethod.grpcStreamingType(context.getMethodConfig().getGrpcStreamingType());
-=======
-        generateRequestObjectParams(context, filteredFieldConfigs));
->>>>>>> 7cc4dffb
 
     return apiMethod.build();
   }
