--- conflicted
+++ resolved
@@ -532,12 +532,8 @@
     Iterable<FieldConfig> filteredFieldConfigs =
         removePageTokenFieldConfig(context, context.getMethodConfig().getOptionalFieldConfigs());
     apiMethod.optionalRequestObjectParamsNoPageToken(
-<<<<<<< HEAD
-        generateRequestObjectParams(context, filteredFields));
+        generateRequestObjectParams(context, filteredFieldConfigs));
     apiMethod.grpcStreamingType(context.getMethodConfig().getGrpcStreamingType());
-=======
-        generateRequestObjectParams(context, filteredFieldConfigs));
->>>>>>> 579df0ba
 
     return apiMethod.build();
   }
