/* Copyright 2016 Google Inc
 *
 * Licensed under the Apache License, Version 2.0 (the "License");
 * you may not use this file except in compliance with the License.
 * You may obtain a copy of the License at
 *
 *      http://www.apache.org/licenses/LICENSE-2.0
 *
 * Unless required by applicable law or agreed to in writing, software
 * distributed under the License is distributed on an "AS IS" BASIS,
 * WITHOUT WARRANTIES OR CONDITIONS OF ANY KIND, either express or implied.
 * See the License for the specific language governing permissions and
 * limitations under the License.
 */
package com.google.api.codegen.transformer;

import com.google.api.codegen.CollectionConfig;
import com.google.api.codegen.MethodConfig;
import com.google.api.codegen.PageStreamingConfig;
import com.google.api.codegen.ServiceMessages;
import com.google.api.codegen.util.Name;
import com.google.api.codegen.viewmodel.ApiMethodDocView;
import com.google.api.codegen.viewmodel.ApiMethodType;
import com.google.api.codegen.viewmodel.CallableMethodDetailView;
import com.google.api.codegen.viewmodel.DynamicLangDefaultableParamView;
import com.google.api.codegen.viewmodel.ListMethodDetailView;
import com.google.api.codegen.viewmodel.MapParamDocView;
import com.google.api.codegen.viewmodel.OptionalArrayMethodView;
import com.google.api.codegen.viewmodel.ParamDocView;
import com.google.api.codegen.viewmodel.PathTemplateCheckView;
import com.google.api.codegen.viewmodel.RequestObjectMethodDetailView;
import com.google.api.codegen.viewmodel.RequestObjectParamView;
import com.google.api.codegen.viewmodel.SimpleParamDocView;
import com.google.api.codegen.viewmodel.StaticLangApiMethodView;
import com.google.api.codegen.viewmodel.StaticLangApiMethodView.Builder;
import com.google.api.codegen.viewmodel.UnpagedListCallableMethodDetailView;
import com.google.api.tools.framework.model.Field;
import com.google.api.tools.framework.model.TypeRef;
import com.google.common.collect.ImmutableList;
import com.google.common.collect.ImmutableMap;
import com.google.protobuf.DescriptorProtos.FieldDescriptorProto.Type;
import java.util.ArrayList;
import java.util.Arrays;
import java.util.Collections;
import java.util.List;

/** ApiMethodTransformer generates view objects from method definitions. */
public class ApiMethodTransformer {
  private InitCodeTransformer initCodeTransformer;

  public ApiMethodTransformer() {
    this.initCodeTransformer = new InitCodeTransformer();
  }

  public StaticLangApiMethodView generatePagedFlattenedMethod(
      MethodTransformerContext context, ImmutableList<Field> fields) {
    return generatePagedFlattenedMethod(
        context, fields, Collections.<ParamWithSimpleDoc>emptyList());
  }

  public StaticLangApiMethodView generatePagedFlattenedMethod(
      MethodTransformerContext context,
      ImmutableList<Field> fields,
      List<ParamWithSimpleDoc> additionalParams) {
    StaticLangApiMethodView.Builder methodViewBuilder = StaticLangApiMethodView.newBuilder();

    setCommonFields(context, methodViewBuilder);
    methodViewBuilder.name(context.getNamer().getApiMethodName(context.getMethod()));
    setListMethodFields(context, methodViewBuilder);
    setFlattenedMethodFields(
        context, fields, additionalParams, Synchronicity.Sync, methodViewBuilder);

    return methodViewBuilder.type(ApiMethodType.PagedFlattenedMethod).build();
  }

  public StaticLangApiMethodView generatePagedFlattenedAsyncMethod(
      MethodTransformerContext context,
      ImmutableList<Field> fields,
      List<ParamWithSimpleDoc> additionalParams) {
    StaticLangApiMethodView.Builder methodViewBuilder = StaticLangApiMethodView.newBuilder();

    setCommonFields(context, methodViewBuilder);
    methodViewBuilder.name(context.getNamer().getAsyncApiMethodName(context.getMethod()));
    setListMethodFields(context, methodViewBuilder);
    setFlattenedMethodFields(
        context, fields, additionalParams, Synchronicity.Async, methodViewBuilder);

    return methodViewBuilder.type(ApiMethodType.PagedFlattenedAsyncMethod).build();
  }

  public StaticLangApiMethodView generatePagedRequestObjectMethod(
      MethodTransformerContext context) {
    SurfaceNamer namer = context.getNamer();
    StaticLangApiMethodView.Builder methodViewBuilder = StaticLangApiMethodView.newBuilder();

    setCommonFields(context, methodViewBuilder);
    methodViewBuilder.name(namer.getApiMethodName(context.getMethod()));
    setListMethodFields(context, methodViewBuilder);
    setRequestObjectMethodFields(
        context, namer.getPagedCallableMethodName(context.getMethod()), methodViewBuilder);

    return methodViewBuilder.type(ApiMethodType.PagedRequestObjectMethod).build();
  }

  public StaticLangApiMethodView generatePagedCallableMethod(MethodTransformerContext context) {
    SurfaceNamer namer = context.getNamer();
    StaticLangApiMethodView.Builder methodViewBuilder = StaticLangApiMethodView.newBuilder();

    setCommonFields(context, methodViewBuilder);
    methodViewBuilder.name(namer.getPagedCallableMethodName(context.getMethod()));
    setListMethodFields(context, methodViewBuilder);
    setCallableMethodFields(
        context, namer.getPagedCallableName(context.getMethod()), methodViewBuilder);

    return methodViewBuilder.type(ApiMethodType.PagedCallableMethod).build();
  }

  public StaticLangApiMethodView generateUnpagedListCallableMethod(
      MethodTransformerContext context) {
    SurfaceNamer namer = context.getNamer();
    StaticLangApiMethodView.Builder methodViewBuilder = StaticLangApiMethodView.newBuilder();

    setCommonFields(context, methodViewBuilder);
    methodViewBuilder.name(namer.getCallableMethodName(context.getMethod()));
    setListMethodFields(context, methodViewBuilder);
    setCallableMethodFields(context, namer.getCallableName(context.getMethod()), methodViewBuilder);

    String getResourceListCallName =
        namer.getGetResourceListCallName(
            context.getMethodConfig().getPageStreaming().getResourcesField());
    UnpagedListCallableMethodDetailView unpagedListCallableDetails =
        UnpagedListCallableMethodDetailView.newBuilder()
            .resourceListGetFunction(getResourceListCallName)
            .build();
    methodViewBuilder.unpagedListCallableMethod(unpagedListCallableDetails);

    methodViewBuilder.responseTypeName(
        context.getTypeTable().getAndSaveNicknameFor(context.getMethod().getOutputType()));

    return methodViewBuilder.type(ApiMethodType.UnpagedListCallableMethod).build();
  }

  public StaticLangApiMethodView generateFlattenedAsyncMethod(
      MethodTransformerContext context,
      ImmutableList<Field> fields,
      List<ParamWithSimpleDoc> additionalParams,
      ApiMethodType type) {
    StaticLangApiMethodView.Builder methodViewBuilder = StaticLangApiMethodView.newBuilder();

    setCommonFields(context, methodViewBuilder);
    methodViewBuilder.name(context.getNamer().getAsyncApiMethodName(context.getMethod()));
    methodViewBuilder.callableName(context.getNamer().getCallableName(context.getMethod()));
    setFlattenedMethodFields(
        context, fields, additionalParams, Synchronicity.Async, methodViewBuilder);
    setStaticLangReturnFields(context, Synchronicity.Async, methodViewBuilder);

    return methodViewBuilder.type(type).build();
  }

  public StaticLangApiMethodView generateFlattenedMethod(
      MethodTransformerContext context, ImmutableList<Field> fields) {
    return generateFlattenedMethod(context, fields, Collections.<ParamWithSimpleDoc>emptyList());
  }

  public StaticLangApiMethodView generateFlattenedMethod(
      MethodTransformerContext context,
      ImmutableList<Field> fields,
      List<ParamWithSimpleDoc> additionalParams) {
    StaticLangApiMethodView.Builder methodViewBuilder = StaticLangApiMethodView.newBuilder();

    setCommonFields(context, methodViewBuilder);
    methodViewBuilder.name(context.getNamer().getApiMethodName(context.getMethod()));
    methodViewBuilder.callableName(context.getNamer().getCallableName(context.getMethod()));
    setFlattenedMethodFields(
        context, fields, additionalParams, Synchronicity.Sync, methodViewBuilder);
    setStaticLangReturnFields(context, Synchronicity.Sync, methodViewBuilder);

    return methodViewBuilder.type(ApiMethodType.FlattenedMethod).build();
  }

  public StaticLangApiMethodView generateRequestObjectMethod(MethodTransformerContext context) {
    SurfaceNamer namer = context.getNamer();
    StaticLangApiMethodView.Builder methodViewBuilder = StaticLangApiMethodView.newBuilder();

    setCommonFields(context, methodViewBuilder);
    methodViewBuilder.name(namer.getApiMethodName(context.getMethod()));
    setRequestObjectMethodFields(
        context, namer.getCallableMethodName(context.getMethod()), methodViewBuilder);
    setStaticLangReturnFields(context, Synchronicity.Sync, methodViewBuilder);

    return methodViewBuilder.type(ApiMethodType.RequestObjectMethod).build();
  }

  public StaticLangApiMethodView generateCallableMethod(MethodTransformerContext context) {
    SurfaceNamer namer = context.getNamer();
    StaticLangApiMethodView.Builder methodViewBuilder = StaticLangApiMethodView.newBuilder();

    setCommonFields(context, methodViewBuilder);
    methodViewBuilder.name(namer.getCallableMethodName(context.getMethod()));
    setCallableMethodFields(context, namer.getCallableName(context.getMethod()), methodViewBuilder);
    methodViewBuilder.responseTypeName(
        context.getTypeTable().getAndSaveNicknameFor(context.getMethod().getOutputType()));
    methodViewBuilder.hasReturnValue(
        !ServiceMessages.s_isEmptyType(context.getMethod().getOutputType()));

    return methodViewBuilder.type(ApiMethodType.CallableMethod).build();
  }

  private void setCommonFields(
      MethodTransformerContext context, StaticLangApiMethodView.Builder methodViewBuilder) {
    SurfaceNamer namer = context.getNamer();
    methodViewBuilder.apiRequestTypeName(
        context.getTypeTable().getAndSaveNicknameFor(context.getMethod().getInputType()));
    methodViewBuilder.apiClassName(namer.getApiWrapperClassName(context.getInterface()));
    methodViewBuilder.apiVariableName(namer.getApiWrapperVariableName(context.getInterface()));
    methodViewBuilder.settingsGetterName(namer.getSettingsFunctionName(context.getMethod()));
    methodViewBuilder.callableName(context.getNamer().getCallableName(context.getMethod()));
  }

  private void setListMethodFields(
      MethodTransformerContext context, StaticLangApiMethodView.Builder methodViewBuilder) {
    ModelTypeTable typeTable = context.getTypeTable();
    SurfaceNamer namer = context.getNamer();
    PageStreamingConfig pageStreaming = context.getMethodConfig().getPageStreaming();
<<<<<<< HEAD
    Field resourceField = pageStreaming.getResourcesField();
    String resourceTypeName =
        context
            .getNamer()
            .getAndSaveElementFieldTypeName(
                context.getFeatureConfig(), context.getTypeTable(), resourceField);
    methodViewBuilder.listMethod(
        ListMethodDetailView.newBuilder().resourceTypeName(resourceTypeName).build());

=======
    String requestTypeName = typeTable.getAndSaveNicknameFor(context.getMethod().getInputType());
    String responseTypeName = typeTable.getAndSaveNicknameFor(context.getMethod().getOutputType());
    TypeRef resourceType = pageStreaming.getResourcesField().getType();
    String resourceTypeName = typeTable.getAndSaveNicknameForElementType(resourceType);
    methodViewBuilder.listMethod(
        ListMethodDetailView.newBuilder()
            .requestTypeName(requestTypeName)
            .responseTypeName(responseTypeName)
            .resourceTypeName(resourceTypeName)
            .resourcesFieldGetFunction(
                namer.getFieldGetFunctionName(pageStreaming.getResourcesField()))
            .build());
>>>>>>> 0e696762
    methodViewBuilder.responseTypeName(
        context
            .getNamer()
            .getAndSavePagedResponseTypeName(
                context.getFeatureConfig(),
                context.getTypeTable(),
                context.getMethod().getInputType(),
                context.getMethod().getOutputType(),
                resourceField));
    methodViewBuilder.hasReturnValue(true);
  }

  private void setFlattenedMethodFields(
      MethodTransformerContext context,
      ImmutableList<Field> fields,
      List<ParamWithSimpleDoc> additionalParams,
      Synchronicity synchronicity,
      StaticLangApiMethodView.Builder methodViewBuilder) {
    SurfaceNamer namer = context.getNamer();
    methodViewBuilder.initCode(
        initCodeTransformer.generateInitCode(context.cloneWithEmptyTypeTable(), fields));
    methodViewBuilder.doc(
        ApiMethodDocView.newBuilder()
            .mainDocLines(namer.getDocLines(context.getMethod()))
            .paramDocs(getMethodParamDocs(context, fields, additionalParams))
            .throwsDocLines(namer.getThrowsDocLines())
            .returnsDocLines(
                namer.getReturnDocLines(
                    context.getSurfaceTransformerContext(),
                    context.getMethodConfig(),
                    synchronicity))
            .build());

    List<RequestObjectParamView> params = new ArrayList<>();
    for (Field field : fields) {
      params.add(generateRequestObjectParam(context, field));
    }
    methodViewBuilder.forwardingMethodParams(params);
    List<RequestObjectParamView> nonforwardingParams = new ArrayList<>(params);
    nonforwardingParams.addAll(ParamWithSimpleDoc.asRequestObjectParamViews(additionalParams));
    methodViewBuilder.methodParams(nonforwardingParams);
    methodViewBuilder.requestObjectParams(params);

    methodViewBuilder.pathTemplateChecks(generatePathTemplateChecks(context, fields));
  }

  private void setRequestObjectMethodFields(
      MethodTransformerContext context,
      String callableMethodName,
      StaticLangApiMethodView.Builder methodViewBuilder) {
    SurfaceNamer namer = context.getNamer();
    methodViewBuilder.doc(
        ApiMethodDocView.newBuilder()
            .mainDocLines(namer.getDocLines(context.getMethod()))
            .paramDocs(
                Arrays.<ParamDocView>asList(
                    getRequestObjectParamDoc(context, context.getMethod().getInputType())))
            .throwsDocLines(namer.getThrowsDocLines())
            .build());
    methodViewBuilder.initCode(
        initCodeTransformer.generateRequestObjectInitCode(context.cloneWithEmptyTypeTable()));

    methodViewBuilder.methodParams(new ArrayList<RequestObjectParamView>());
    methodViewBuilder.requestObjectParams(new ArrayList<RequestObjectParamView>());
    methodViewBuilder.pathTemplateChecks(new ArrayList<PathTemplateCheckView>());

    RequestObjectMethodDetailView.Builder detailBuilder =
        RequestObjectMethodDetailView.newBuilder();
    if (context.getMethodConfig().hasRequestObjectMethod()) {
      detailBuilder.accessModifier(context.getNamer().getPublicAccessModifier());
    } else {
      detailBuilder.accessModifier(context.getNamer().getPrivateAccessModifier());
    }
    detailBuilder.callableMethodName(callableMethodName);
    methodViewBuilder.requestObjectMethod(detailBuilder.build());
  }

  private void setCallableMethodFields(
      MethodTransformerContext context, String callableName, Builder methodViewBuilder) {
    methodViewBuilder.doc(
        ApiMethodDocView.newBuilder()
            .mainDocLines(context.getNamer().getDocLines(context.getMethod()))
            .paramDocs(new ArrayList<ParamDocView>())
            .throwsDocLines(new ArrayList<String>())
            .build());
    methodViewBuilder.initCode(
        initCodeTransformer.generateRequestObjectInitCode(context.cloneWithEmptyTypeTable()));

    methodViewBuilder.methodParams(new ArrayList<RequestObjectParamView>());
    methodViewBuilder.requestObjectParams(new ArrayList<RequestObjectParamView>());
    methodViewBuilder.pathTemplateChecks(new ArrayList<PathTemplateCheckView>());

    String genericAwareResponseTypeFullName =
        context.getNamer().getGenericAwareResponseTypeName(context.getMethod().getOutputType());
    String genericAwareResponseType =
        context.getTypeTable().getAndSaveNicknameFor(genericAwareResponseTypeFullName);
    methodViewBuilder.callableMethod(
        CallableMethodDetailView.newBuilder()
            .genericAwareResponseType(genericAwareResponseType)
            .callableName(callableName)
            .build());
  }

  private void setStaticLangReturnFields(
      MethodTransformerContext context,
      Synchronicity synchronicity,
      StaticLangApiMethodView.Builder methodViewBuilder) {
    SurfaceNamer namer = context.getNamer();
    String syncReturnTypeFullName =
        namer.getStaticLangReturnTypeName(context.getMethod(), context.getMethodConfig());
    String syncNickname = context.getTypeTable().getAndSaveNicknameFor(syncReturnTypeFullName);
    switch (synchronicity) {
      case Async:
        String asyncReturnTypeFullName =
            namer.getStaticLangAsyncReturnTypeName(context.getMethod(), context.getMethodConfig());
        String asyncNickname =
            context.getTypeTable().getAndSaveNicknameFor(asyncReturnTypeFullName);
        methodViewBuilder.responseTypeName(asyncNickname);
        break;
      case Sync:
        methodViewBuilder.responseTypeName(syncNickname);
        break;
    }
    methodViewBuilder.hasReturnValue(
        !ServiceMessages.s_isEmptyType(context.getMethod().getOutputType()));
  }

  private List<PathTemplateCheckView> generatePathTemplateChecks(
      MethodTransformerContext context, ImmutableList<Field> fields) {
    List<PathTemplateCheckView> pathTemplateChecks = new ArrayList<>();
    for (Field field : fields) {
      if (context.getFeatureConfig().useResourceNameFormatOption(field)) {
        // Don't generate a path template check when using a ResourceName type instead of a string
        continue;
      }
      ImmutableMap<String, String> fieldNamePatterns =
          context.getMethodConfig().getFieldNamePatterns();
      String entityName = fieldNamePatterns.get(field.getSimpleName());
      if (entityName != null) {
        CollectionConfig collectionConfig = context.getCollectionConfig(entityName);
        if (collectionConfig == null) {
          throw new IllegalStateException("No collection config with id '" + entityName + "'");
        }
        PathTemplateCheckView.Builder check = PathTemplateCheckView.newBuilder();
        check.pathTemplateName(context.getNamer().getPathTemplateName(collectionConfig));
        check.paramName(context.getNamer().getVariableName(field));
        check.allowEmptyString(shouldAllowEmpty(context, field));
        check.validationMessageContext(context.getNamer().getApiMethodName(context.getMethod()));
        pathTemplateChecks.add(check.build());
      }
    }
    return pathTemplateChecks;
  }

  private boolean shouldAllowEmpty(MethodTransformerContext context, Field field) {
    for (Field requiredField : context.getMethodConfig().getRequiredFields()) {
      if (requiredField.equals(field)) {
        return false;
      }
    }
    return true;
  }

  public OptionalArrayMethodView generateDynamicLangApiMethod(MethodTransformerContext context) {
    SurfaceNamer namer = context.getNamer();
    OptionalArrayMethodView.Builder apiMethod = OptionalArrayMethodView.newBuilder();

    if (context.getMethodConfig().isPageStreaming()) {
      apiMethod.type(ApiMethodType.PagedOptionalArrayMethod);
    } else {
      apiMethod.type(ApiMethodType.OptionalArrayMethod);
    }
    apiMethod.apiClassName(namer.getApiWrapperClassName(context.getInterface()));
    apiMethod.apiVariableName(namer.getApiWrapperVariableName(context.getInterface()));
    apiMethod.apiModuleName(namer.getApiWrapperModuleName(context.getInterface()));
    apiMethod.initCode(
        initCodeTransformer.generateInitCode(
            context.cloneWithEmptyTypeTable(), context.getMethodConfig().getRequiredFields()));

    apiMethod.doc(generateOptionalArrayMethodDoc(context));

    apiMethod.name(namer.getApiMethodName(context.getMethod()));
    apiMethod.requestTypeName(
        context.getTypeTable().getAndSaveNicknameFor(context.getMethod().getInputType()));
    apiMethod.hasReturnValue(!ServiceMessages.s_isEmptyType(context.getMethod().getOutputType()));
    apiMethod.key(namer.getMethodKey(context.getMethod()));
    apiMethod.grpcMethodName(namer.getGrpcMethodName(context.getMethod()));
    apiMethod.stubName(namer.getStubName(context.getTargetInterface()));

    apiMethod.methodParams(generateOptionalArrayMethodParams(context));

    apiMethod.requiredRequestObjectParams(
        generateRequestObjectParams(context, context.getMethodConfig().getRequiredFields()));
    apiMethod.optionalRequestObjectParams(
        generateRequestObjectParams(context, context.getMethodConfig().getOptionalFields()));

    return apiMethod.build();
  }

  private ApiMethodDocView generateOptionalArrayMethodDoc(MethodTransformerContext context) {
    ApiMethodDocView.Builder docBuilder = ApiMethodDocView.newBuilder();

    docBuilder.mainDocLines(context.getNamer().getDocLines(context.getMethod()));
    List<ParamDocView> paramDocs =
        getMethodParamDocs(
            context,
            context.getMethodConfig().getRequiredFields(),
            Collections.<ParamWithSimpleDoc>emptyList());
    paramDocs.add(getOptionalArrayParamDoc(context, context.getMethodConfig().getOptionalFields()));
    docBuilder.paramDocs(paramDocs);
    docBuilder.returnTypeName(
        context
            .getNamer()
            .getDynamicLangReturnTypeName(context.getMethod(), context.getMethodConfig()));
    docBuilder.throwsDocLines(new ArrayList<String>());

    return docBuilder.build();
  }

  private List<DynamicLangDefaultableParamView> generateOptionalArrayMethodParams(
      MethodTransformerContext context) {
    List<DynamicLangDefaultableParamView> methodParams =
        generateDefaultableParams(context, context.getMethodConfig().getRequiredFields());

    // TODO create a map TypeRef here instead of an array
    // (not done yet because array is sufficient for PHP, and maps are more complex to construct)
    TypeRef arrayType = TypeRef.fromPrimitiveName("string").makeRepeated();

    DynamicLangDefaultableParamView.Builder optionalArgs =
        DynamicLangDefaultableParamView.newBuilder();
    optionalArgs.name(context.getNamer().varName(Name.from("optional", "args")));
    optionalArgs.defaultValue(context.getTypeTable().getZeroValueAndSaveNicknameFor(arrayType));
    methodParams.add(optionalArgs.build());

    return methodParams;
  }

  private List<DynamicLangDefaultableParamView> generateDefaultableParams(
      MethodTransformerContext context, Iterable<Field> fields) {
    List<DynamicLangDefaultableParamView> methodParams = new ArrayList<>();
    for (Field field : context.getMethodConfig().getRequiredFields()) {
      DynamicLangDefaultableParamView param =
          DynamicLangDefaultableParamView.newBuilder()
              .name(context.getNamer().getVariableName(field))
              .defaultValue("")
              .build();
      methodParams.add(param);
    }
    return methodParams;
  }

  private List<RequestObjectParamView> generateRequestObjectParams(
      MethodTransformerContext context, Iterable<Field> fields) {
    List<RequestObjectParamView> params = new ArrayList<>();
    for (Field field : fields) {
      params.add(generateRequestObjectParam(context, field));
    }
    return params;
  }

  private RequestObjectParamView generateRequestObjectParam(
      MethodTransformerContext context, Field field) {
    SurfaceNamer namer = context.getNamer();
<<<<<<< HEAD
    FeatureConfig featureConfig = context.getFeatureConfig();
    ModelTypeTable typeTable = context.getTypeTable();

    String typeName =
        namer.getNotImplementedString("ApiMethodTransformer.generateRequestObjectParam - typeName");
    String elementTypeName =
        namer.getNotImplementedString(
            "ApiMethodTransformer.generateRequestObjectParam - elementTypeName");
=======
    RequestObjectParamView.Builder param = RequestObjectParamView.newBuilder();
    param.name(namer.getVariableName(field));
    param.nameAsMethodName(namer.getFieldAsMethodName(field));
>>>>>>> 0e696762

    if (namer.shouldImportRequestObjectParamType(field)) {
      typeName = namer.getAndSaveFieldTypeName(featureConfig, typeTable, field);
    }
    if (namer.shouldImportRequestObjectParamElementType(field)) {
      elementTypeName = namer.getAndSaveElementFieldTypeName(featureConfig, typeTable, field);
    }

    String setCallName;
    if (featureConfig.useResourceNameFormatOption(field)) {
      setCallName =
          namer.getResourceNameFieldSetFunctionName(
              field.getType(), Name.from(field.getSimpleName()));
    } else {
      setCallName = namer.getFieldSetFunctionName(field);
    }

    RequestObjectParamView.Builder param = RequestObjectParamView.newBuilder();
    param.name(namer.getVariableName(field));
    param.typeName(typeName);
    param.elementTypeName(elementTypeName);
    param.setCallName(setCallName);
    param.isMap(field.getType().isMap());
    param.isArray(!field.getType().isMap() && field.getType().isRepeated());
    return param.build();
  }

  private List<ParamDocView> getMethodParamDocs(
      MethodTransformerContext context,
      Iterable<Field> fields,
      List<ParamWithSimpleDoc> additionalParamDocs) {
    List<ParamDocView> allDocs = new ArrayList<>();
    for (Field field : fields) {
      SimpleParamDocView.Builder paramDoc = SimpleParamDocView.newBuilder();
      paramDoc.paramName(context.getNamer().getVariableName(field));
      paramDoc.typeName(context.getTypeTable().getAndSaveNicknameFor(field.getType()));

      List<String> docLines = null;
      MethodConfig methodConfig = context.getMethodConfig();
      if (methodConfig.isPageStreaming()
          && methodConfig.getPageStreaming().hasPageSizeField()
          && field.equals(methodConfig.getPageStreaming().getPageSizeField())) {
        docLines =
            Arrays.asList(
                new String[] {
                  "The maximum number of resources contained in the underlying API",
                  "response. The API may return fewer values in a page, even if",
                  "there are additional values to be retrieved."
                });
      } else if (methodConfig.isPageStreaming()
          && field.equals(methodConfig.getPageStreaming().getRequestTokenField())) {
        docLines =
            Arrays.asList(
                new String[] {
                  "A page token is used to specify a page of values to be returned.",
                  "If no page token is specified (the default), the first page",
                  "of values will be returned. Any page token used here must have",
                  "been generated by a previous call to the API."
                });
      } else {
        docLines = context.getNamer().getDocLines(field);
      }

      paramDoc.lines(docLines);
      paramDoc.firstLine(docLines.get(0));
      paramDoc.remainingLines(docLines.subList(1, docLines.size()));

      allDocs.add(paramDoc.build());
    }
    allDocs.addAll(ParamWithSimpleDoc.asParamDocViews(additionalParamDocs));
    return allDocs;
  }

  public SimpleParamDocView getRequestObjectParamDoc(
      MethodTransformerContext context, TypeRef typeRef) {
    return SimpleParamDocView.newBuilder()
        .paramName("request")
        .typeName(context.getTypeTable().getAndSaveNicknameFor(typeRef))
        .firstLine("The request object containing all of the parameters for the API call.")
        .remainingLines(Arrays.<String>asList())
        .build();
  }

  private ParamDocView getOptionalArrayParamDoc(
      MethodTransformerContext context, Iterable<Field> fields) {
    MapParamDocView.Builder paramDoc = MapParamDocView.newBuilder();

    Name optionalArgsName = Name.from("optional", "args");

    paramDoc.paramName(context.getNamer().varName(optionalArgsName));
    paramDoc.typeName(context.getNamer().getOptionalArrayTypeName());

    List<String> docLines = Arrays.asList("Optional.");

    paramDoc.firstLine(docLines.get(0));
    paramDoc.remainingLines(docLines.subList(1, docLines.size()));

    paramDoc.arrayKeyDocs(
        ImmutableList.<ParamDocView>builder()
            .addAll(
                getMethodParamDocs(context, fields, Collections.<ParamWithSimpleDoc>emptyList()))
            .addAll(getCallSettingsParamDocList(context))
            .build());

    return paramDoc.build();
  }

  private List<ParamDocView> getCallSettingsParamDocList(MethodTransformerContext context) {
    List<ParamDocView> arrayKeyDocs = new ArrayList<>();
    SimpleParamDocView.Builder retrySettingsDoc = SimpleParamDocView.newBuilder();
    retrySettingsDoc.typeName(context.getNamer().getRetrySettingsTypeName());

    Name retrySettingsName = Name.from("retry", "settings");
    Name timeoutMillisName = Name.from("timeout", "millis");

    retrySettingsDoc.paramName(context.getNamer().varName(retrySettingsName));
    // TODO figure out a reliable way to line-wrap comments across all languages
    // instead of encoding it in the transformer
    String retrySettingsDocText =
        String.format(
            "Retry settings to use for this call. If present, then\n%s is ignored.",
            context.getNamer().varReference(timeoutMillisName));
    List<String> retrySettingsDocLines = context.getNamer().getDocLines(retrySettingsDocText);
    retrySettingsDoc.firstLine(retrySettingsDocLines.get(0));
    retrySettingsDoc.remainingLines(retrySettingsDocLines.subList(1, retrySettingsDocLines.size()));
    arrayKeyDocs.add(retrySettingsDoc.build());

    SimpleParamDocView.Builder timeoutDoc = SimpleParamDocView.newBuilder();
    timeoutDoc.typeName(context.getTypeTable().getAndSaveNicknameFor(TypeRef.of(Type.TYPE_INT32)));
    timeoutDoc.paramName(context.getNamer().varName(timeoutMillisName));
    // TODO figure out a reliable way to line-wrap comments across all languages
    // instead of encoding it in the transformer
    String timeoutMillisDocText =
        String.format(
            "Timeout to use for this call. Only used if %s\nis not set.",
            context.getNamer().varReference(retrySettingsName));
    List<String> timeoutMillisDocLines = context.getNamer().getDocLines(timeoutMillisDocText);
    timeoutDoc.firstLine(timeoutMillisDocLines.get(0));
    timeoutDoc.remainingLines(timeoutMillisDocLines.subList(1, timeoutMillisDocLines.size()));
    arrayKeyDocs.add(timeoutDoc.build());

    return arrayKeyDocs;
  }
}<|MERGE_RESOLUTION|>--- conflicted
+++ resolved
@@ -222,30 +222,29 @@
     ModelTypeTable typeTable = context.getTypeTable();
     SurfaceNamer namer = context.getNamer();
     PageStreamingConfig pageStreaming = context.getMethodConfig().getPageStreaming();
-<<<<<<< HEAD
+    String requestTypeName = typeTable.getAndSaveNicknameFor(context.getMethod().getInputType());
+    String responseTypeName = typeTable.getAndSaveNicknameFor(context.getMethod().getOutputType());
     Field resourceField = pageStreaming.getResourcesField();
     String resourceTypeName =
         context
             .getNamer()
             .getAndSaveElementFieldTypeName(
                 context.getFeatureConfig(), context.getTypeTable(), resourceField);
-    methodViewBuilder.listMethod(
-        ListMethodDetailView.newBuilder().resourceTypeName(resourceTypeName).build());
-
-=======
-    String requestTypeName = typeTable.getAndSaveNicknameFor(context.getMethod().getInputType());
-    String responseTypeName = typeTable.getAndSaveNicknameFor(context.getMethod().getOutputType());
-    TypeRef resourceType = pageStreaming.getResourcesField().getType();
-    String resourceTypeName = typeTable.getAndSaveNicknameForElementType(resourceType);
+    String resourceFieldGetFunctionName;
+    if (context.getFeatureConfig().useResourceNameFormatOption(resourceField)) {
+      resourceFieldGetFunctionName =
+          namer.getResourceNameFieldGetFunctionName(
+              resourceField.getType(), Name.from(resourceField.getSimpleName()));
+    } else {
+      resourceFieldGetFunctionName = namer.getFieldGetFunctionName(resourceField);
+    }
     methodViewBuilder.listMethod(
         ListMethodDetailView.newBuilder()
             .requestTypeName(requestTypeName)
             .responseTypeName(responseTypeName)
             .resourceTypeName(resourceTypeName)
-            .resourcesFieldGetFunction(
-                namer.getFieldGetFunctionName(pageStreaming.getResourcesField()))
+            .resourcesFieldGetFunction(resourceFieldGetFunctionName)
             .build());
->>>>>>> 0e696762
     methodViewBuilder.responseTypeName(
         context
             .getNamer()
@@ -509,7 +508,6 @@
   private RequestObjectParamView generateRequestObjectParam(
       MethodTransformerContext context, Field field) {
     SurfaceNamer namer = context.getNamer();
-<<<<<<< HEAD
     FeatureConfig featureConfig = context.getFeatureConfig();
     ModelTypeTable typeTable = context.getTypeTable();
 
@@ -518,11 +516,6 @@
     String elementTypeName =
         namer.getNotImplementedString(
             "ApiMethodTransformer.generateRequestObjectParam - elementTypeName");
-=======
-    RequestObjectParamView.Builder param = RequestObjectParamView.newBuilder();
-    param.name(namer.getVariableName(field));
-    param.nameAsMethodName(namer.getFieldAsMethodName(field));
->>>>>>> 0e696762
 
     if (namer.shouldImportRequestObjectParamType(field)) {
       typeName = namer.getAndSaveFieldTypeName(featureConfig, typeTable, field);
@@ -542,6 +535,7 @@
 
     RequestObjectParamView.Builder param = RequestObjectParamView.newBuilder();
     param.name(namer.getVariableName(field));
+    param.nameAsMethodName(namer.getFieldAsMethodName(field));
     param.typeName(typeName);
     param.elementTypeName(elementTypeName);
     param.setCallName(setCallName);
