--- conflicted
+++ resolved
@@ -19,14 +19,13 @@
 import com.google.api.codegen.PageStreamingConfig;
 import com.google.api.codegen.ServiceMessages;
 import com.google.api.codegen.util.Name;
-<<<<<<< HEAD
-import com.google.api.codegen.viewmodel.*;
-=======
 import com.google.api.codegen.util.SymbolTable;
 import com.google.api.codegen.viewmodel.ApiMethodDocView;
 import com.google.api.codegen.viewmodel.ApiMethodType;
 import com.google.api.codegen.viewmodel.CallableMethodDetailView;
+import com.google.api.codegen.viewmodel.DynamicLangApiMethodView;
 import com.google.api.codegen.viewmodel.DynamicLangDefaultableParamView;
+import com.google.api.codegen.viewmodel.InitCodeView;
 import com.google.api.codegen.viewmodel.ListMethodDetailView;
 import com.google.api.codegen.viewmodel.MapParamDocView;
 import com.google.api.codegen.viewmodel.OptionalArrayMethodView;
@@ -36,17 +35,17 @@
 import com.google.api.codegen.viewmodel.RequestObjectParamView;
 import com.google.api.codegen.viewmodel.SimpleParamDocView;
 import com.google.api.codegen.viewmodel.StaticLangApiMethodView;
->>>>>>> ceacde3e
 import com.google.api.codegen.viewmodel.StaticLangApiMethodView.Builder;
+import com.google.api.codegen.viewmodel.UnpagedListCallableMethodDetailView;
 import com.google.api.tools.framework.model.Field;
-import com.google.api.tools.framework.model.Interface;
 import com.google.api.tools.framework.model.TypeRef;
-import com.google.common.base.Joiner;
 import com.google.common.collect.ImmutableList;
 import com.google.common.collect.ImmutableMap;
 import com.google.protobuf.DescriptorProtos.FieldDescriptorProto.Type;
 
-import java.util.*;
+import java.util.ArrayList;
+import java.util.Arrays;
+import java.util.List;
 
 /** ApiMethodTransformer generates view objects from method definitions. */
 public class ApiMethodTransformer {
@@ -318,24 +317,13 @@
     }
     apiMethod.apiClassName(namer.getApiWrapperClassName(context.getInterface()));
     apiMethod.apiVariableName(namer.getApiWrapperVariableName(context.getInterface()));
-    InitCodeView initCode =
+    apiMethod.initCode(
         initCodeTransformer.generateInitCode(
-            context, context.getMethodConfig().getRequiredFields());
-    apiMethod.initCode(initCode);
+            context, context.getMethodConfig().getRequiredFields(), new SymbolTable(), null));
 
     apiMethod.name(namer.getApiMethodName(context.getMethod()));
-    apiMethod.requestTypeName(
-        context.getTypeTable().getAndSaveNicknameFor(context.getMethod().getInputType()));
     apiMethod.hasReturnValue(!ServiceMessages.s_isEmptyType(context.getMethod().getOutputType()));
-    apiMethod.key(namer.getMethodKey(context.getMethod()));
-    apiMethod.methodParams(generateOptionalArrayMethodParams(context));
-
-    List<RequestObjectParamView> requiredParams =
-        generateRequestObjectParams(context, context.getMethodConfig().getRequiredFields());
-    apiMethod.requiredRequestObjectParams(requiredParams);
-    List<RequestObjectParamView> optionalParams =
-        generateRequestObjectParams(context, context.getMethodConfig().getOptionalFields());
-    apiMethod.optionalRequestObjectParams(optionalParams);
+
     return apiMethod.build();
   }
 
@@ -362,37 +350,15 @@
     apiMethod.hasReturnValue(!ServiceMessages.s_isEmptyType(context.getMethod().getOutputType()));
     apiMethod.key(namer.getMethodKey(context.getMethod()));
     apiMethod.grpcMethodName(namer.getGrpcMethodName(context.getMethod()));
+
     apiMethod.methodParams(generateOptionalArrayMethodParams(context));
+
     apiMethod.requiredRequestObjectParams(
         generateRequestObjectParams(context, context.getMethodConfig().getRequiredFields()));
     apiMethod.optionalRequestObjectParams(
         generateRequestObjectParams(context, context.getMethodConfig().getOptionalFields()));
+
     return apiMethod.build();
-  }
-
-  private List<String> generateSampleImports(
-      Interface anInterface, Iterable<Field> requiredFields) {
-    List<String> imports = new ArrayList<>();
-    imports.add(anInterface.getFullName());
-    for (Field field : requiredFields) {
-      imports.add(field.getFullName());
-    }
-    return imports;
-  }
-
-  private List<String> generateSampleTypeAliasingLines(
-      List<RequestObjectParamView> requiredParams,
-      String apiClassName,
-      String qualifiedApiClassName) {
-    List<String> lines = new ArrayList<>();
-    for (RequestObjectParamView param : requiredParams) {
-      if (param.isMessage() && !param.isArray() && !param.isMap()) {
-        lines.add(String.format("%s = %s", param.typeName(), param.qualifiedTypeName()));
-      }
-    }
-    lines.add(String.format("%s = %s", apiClassName, qualifiedApiClassName));
-    Collections.sort(lines);
-    return lines;
   }
 
   private ApiMethodDocView generateOptionalArrayMethodDoc(MethodTransformerContext context) {
@@ -461,14 +427,10 @@
 
     if (namer.shouldImportRequestObjectParamType(field)) {
       param.typeName(context.getTypeTable().getAndSaveNicknameFor(field.getType()));
-      param.qualifiedTypeName(context.getTypeTable().getFullNameForElementType(field.getType()));
     } else {
       param.typeName(
           namer.getNotImplementedString(
               "ApiMethodTransformer.generateRequestObjectParam - typeName"));
-      param.qualifiedTypeName(
-          namer.getNotImplementedString(
-              "ApiMethodTransformer.generateRequestObjectParam - qualifiedTypeName"));
     }
 
     if (namer.shouldImportRequestObjectParamElementType(field)) {
@@ -483,7 +445,6 @@
     param.setCallName(namer.getFieldSetFunctionName(field));
     param.isMap(field.getType().isMap());
     param.isArray(!field.getType().isMap() && field.getType().isRepeated());
-    param.isMessage(field.getType().isMessage());
     return param.build();
   }
 
