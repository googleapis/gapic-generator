/* Copyright 2017 Google Inc
 *
 * Licensed under the Apache License, Version 2.0 (the "License");
 * you may not use this file except in compliance with the License.
 * You may obtain a copy of the License at
 *
 *      http://www.apache.org/licenses/LICENSE-2.0
 *
 * Unless required by applicable law or agreed to in writing, software
 * distributed under the License is distributed on an "AS IS" BASIS,
 * WITHOUT WARRANTIES OR CONDITIONS OF ANY KIND, either express or implied.
 * See the License for the specific language governing permissions and
 * limitations under the License.
 */
package com.google.api.codegen.transformer;

<<<<<<< HEAD
import com.google.api.codegen.config.FlatteningConfig;
import com.google.api.codegen.config.InterfaceConfig;
import com.google.api.codegen.config.MethodConfig;
import com.google.api.codegen.config.MethodModel;
import com.google.api.codegen.config.ProductConfig;
import java.util.List;
=======
import com.google.api.codegen.config.InterfaceConfig;
import com.google.api.codegen.config.ProductConfig;
import javax.annotation.Nullable;
>>>>>>> 4aded504

/**
 * The context for transforming an API interface, in an input-agnostic way, into a view model to use
 * for client library generation.
 */
public interface InterfaceContext extends TransformationContext {

  InterfaceConfig getInterfaceConfig();

  FeatureConfig getFeatureConfig();

  Iterable<MethodModel> getSupportedMethods();

  Iterable<MethodModel> getPageStreamingMethods();

  Iterable<MethodModel> getBatchingMethods();

  MethodConfig getMethodConfig(MethodModel method);

  MethodContext asRequestMethodContext(MethodModel method);

  MethodContext asDynamicMethodContext(MethodModel method);

<<<<<<< HEAD
  String getInterfaceFileName();

  String getInterfaceSimpleName();

  InterfaceContext withNewTypeTable();

  MethodContext asFlattenedMethodContext(MethodModel method, FlatteningConfig flatteningConfig);

  List<MethodModel> getInterfaceMethods();

  Iterable<MethodModel> getLongRunningMethods();

  @Override
  ProductConfig getProductConfig();

  @Override
  SurfaceNamer getNamer();

  @Override
  ImportTypeTable getImportTypeTable();
=======
  SurfaceNamer getNamer();

  ImportTypeTable getImportTypeTable();

  @Nullable
  InterfaceConfig getInterfaceConfig();
>>>>>>> 4aded504
}<|MERGE_RESOLUTION|>--- conflicted
+++ resolved
@@ -14,18 +14,12 @@
  */
 package com.google.api.codegen.transformer;
 
-<<<<<<< HEAD
 import com.google.api.codegen.config.FlatteningConfig;
 import com.google.api.codegen.config.InterfaceConfig;
 import com.google.api.codegen.config.MethodConfig;
 import com.google.api.codegen.config.MethodModel;
 import com.google.api.codegen.config.ProductConfig;
 import java.util.List;
-=======
-import com.google.api.codegen.config.InterfaceConfig;
-import com.google.api.codegen.config.ProductConfig;
-import javax.annotation.Nullable;
->>>>>>> 4aded504
 
 /**
  * The context for transforming an API interface, in an input-agnostic way, into a view model to use
@@ -49,8 +43,11 @@
 
   MethodContext asDynamicMethodContext(MethodModel method);
 
-<<<<<<< HEAD
   String getInterfaceFileName();
+
+  String getInterfaceFullName();
+
+  String getInterfaceDescription();
 
   String getInterfaceSimpleName();
 
@@ -70,12 +67,4 @@
 
   @Override
   ImportTypeTable getImportTypeTable();
-=======
-  SurfaceNamer getNamer();
-
-  ImportTypeTable getImportTypeTable();
-
-  @Nullable
-  InterfaceConfig getInterfaceConfig();
->>>>>>> 4aded504
 }