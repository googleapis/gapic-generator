--- conflicted
+++ resolved
@@ -276,7 +276,7 @@
     for (MethodModel method : interfaceContext.getSupportedMethods()) {
       MethodContext methodContext = interfaceContext.asRequestMethodContext(method);
       methodContextsToGenerate.add(methodContext);
-      if (methodContext.getMethodConfig().isLongRunningOperation()
+      if (methodContext.isLongRunningMethodContext()
           && interfaceContext
               .getProductConfig()
               .getTransportProtocol()
@@ -285,7 +285,8 @@
         // This prevents us from breaking clients when we turn on the LRO toggle for a method.
         // TODO(andrealin): replace this check with a check for Discovery LRO config in configproto
         methodContextsToGenerate.add(
-            interfaceContext.asNonLroMethodContext(method, methodContext.getFlatteningConfig()));
+            interfaceContext.asNonLroMethodContext(
+                methodContext, methodContext.getFlatteningConfig()));
       }
     }
 
@@ -312,22 +313,17 @@
             testCaseTransformer.createTestCaseView(
                 methodContext, testNameTable, initCodeContext, ClientMethodType.CallableMethod));
       } else if (methodConfig.isFlattening()) {
-        MethodContext defaultMethodContext = context.asRequestMethodContext(method);
         ClientMethodType clientMethodType;
         if (methodConfig.isPageStreaming()) {
           clientMethodType = ClientMethodType.PagedFlattenedMethod;
-        } else if (defaultMethodContext.isLongRunningMethodContext()) {
+        } else if (context.isLongRunningMethodContext()) {
           clientMethodType = ClientMethodType.AsyncOperationFlattenedMethod;
         } else {
           clientMethodType = ClientMethodType.FlattenedMethod;
         }
         for (FlatteningConfig flatteningGroup : methodConfig.getFlatteningConfigs()) {
           MethodContext methodContext =
-<<<<<<< HEAD
-              interfaceContext.asFlattenedMethodContext(methodConfig, flatteningGroup);
-=======
-              context.asFlattenedMethodContext(defaultMethodContext, flatteningGroup);
->>>>>>> 1a0eecea
+              interfaceContext.asFlattenedMethodContext(context, flatteningGroup);
           if (FlatteningConfig.hasAnyRepeatedResourceNameParameter(flatteningGroup)) {
             methodContext = methodContext.withResourceNamesInSamplesOnly();
             flatteningGroup = methodContext.getFlatteningConfig();
