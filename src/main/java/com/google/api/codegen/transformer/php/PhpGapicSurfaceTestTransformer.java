/* Copyright 2016 Google Inc
 *
 * Licensed under the Apache License, Version 2.0 (the "License");
 * you may not use this file except in compliance with the License.
 * You may obtain a copy of the License at
 *
 *      http://www.apache.org/licenses/LICENSE-2.0
 *
 * Unless required by applicable law or agreed to in writing, software
 * distributed under the License is distributed on an "AS IS" BASIS,
 * WITHOUT WARRANTIES OR CONDITIONS OF ANY KIND, either express or implied.
 * See the License for the specific language governing permissions and
 * limitations under the License.
 */
package com.google.api.codegen.transformer.php;

import com.google.api.codegen.config.ApiModel;
import com.google.api.codegen.config.FieldConfig;
import com.google.api.codegen.config.FlatteningConfig;
import com.google.api.codegen.config.GapicProductConfig;
import com.google.api.codegen.config.GrpcStreamingConfig.GrpcStreamingType;
import com.google.api.codegen.config.InterfaceModel;
import com.google.api.codegen.config.MethodModel;
import com.google.api.codegen.config.ProtoApiModel;
import com.google.api.codegen.metacode.InitCodeContext;
import com.google.api.codegen.metacode.InitCodeContext.InitCodeOutputType;
import com.google.api.codegen.php.PhpGapicCodePathMapper;
import com.google.api.codegen.transformer.DynamicLangApiMethodTransformer;
import com.google.api.codegen.transformer.FileHeaderTransformer;
import com.google.api.codegen.transformer.GapicInterfaceContext;
import com.google.api.codegen.transformer.GapicMethodContext;
import com.google.api.codegen.transformer.InitCodeTransformer;
import com.google.api.codegen.transformer.MockServiceTransformer;
import com.google.api.codegen.transformer.ModelToViewTransformer;
import com.google.api.codegen.transformer.ModelTypeTable;
import com.google.api.codegen.transformer.SurfaceNamer;
import com.google.api.codegen.transformer.TestCaseTransformer;
import com.google.api.codegen.util.Name;
import com.google.api.codegen.util.SymbolTable;
import com.google.api.codegen.util.php.PhpTypeTable;
import com.google.api.codegen.util.testing.StandardValueProducer;
import com.google.api.codegen.util.testing.TestValueGenerator;
import com.google.api.codegen.util.testing.ValueProducer;
import com.google.api.codegen.viewmodel.ClientMethodType;
import com.google.api.codegen.viewmodel.FileHeaderView;
import com.google.api.codegen.viewmodel.ImportSectionView;
import com.google.api.codegen.viewmodel.InitCodeView;
import com.google.api.codegen.viewmodel.OptionalArrayMethodView;
import com.google.api.codegen.viewmodel.ViewModel;
import com.google.api.codegen.viewmodel.testing.ClientTestClassView;
import com.google.api.codegen.viewmodel.testing.ClientTestFileView;
import com.google.api.codegen.viewmodel.testing.MockGrpcMethodView;
import com.google.api.codegen.viewmodel.testing.MockServiceImplFileView;
import com.google.api.codegen.viewmodel.testing.MockServiceImplView;
import com.google.api.codegen.viewmodel.testing.SmokeTestClassView;
import com.google.api.codegen.viewmodel.testing.TestCaseView;
import com.google.api.tools.framework.model.Model;
import com.google.common.collect.ImmutableList;
import java.util.ArrayList;
import java.util.List;

/** Responsible for producing testing related views for PHP. */
public class PhpGapicSurfaceTestTransformer implements ModelToViewTransformer {
  private static final String MOCK_SERVICE_IMPL_TEMPLATE_FILE = "php/mock_service.snip";
  private static final String SMOKE_TEST_TEMPLATE_FILE = "php/smoke_test.snip";
  private static final String UNIT_TEST_TEMPLATE_FILE = "php/test.snip";

  private final PhpImportSectionTransformer importSectionTransformer =
      new PhpImportSectionTransformer();
  private final FileHeaderTransformer fileHeaderTransformer =
      new FileHeaderTransformer(importSectionTransformer);

  private final ValueProducer valueProducer = new StandardValueProducer();
  private final TestCaseTransformer testCaseTransformer = new TestCaseTransformer(valueProducer);
  private final TestValueGenerator valueGenerator = new TestValueGenerator(valueProducer);

  private final PhpFeatureConfig featureConfig = new PhpFeatureConfig();
  private final MockServiceTransformer mockServiceTransformer = new MockServiceTransformer();

  @Override
  public List<String> getTemplateFileNames() {
    return ImmutableList.of(
        MOCK_SERVICE_IMPL_TEMPLATE_FILE, SMOKE_TEST_TEMPLATE_FILE, UNIT_TEST_TEMPLATE_FILE);
  }

  @Override
  public List<ViewModel> transform(Model model, GapicProductConfig productConfig) {
<<<<<<< HEAD
    ProtoApiModel apiModel = new ProtoApiModel(model);
    List<ViewModel> models = new ArrayList<ViewModel>();
    PhpSurfaceNamer surfacePackageNamer = new PhpSurfaceNamer(productConfig.getPackageName());
    PhpSurfaceNamer testPackageNamer =
        new PhpSurfaceNamer(surfacePackageNamer.getTestPackageName());
    models.addAll(
        generateTestViews(apiModel, productConfig, surfacePackageNamer, testPackageNamer));
    models.addAll(
        generateMockServiceViews(apiModel, productConfig, surfacePackageNamer, testPackageNamer));
    return models;
=======
    List<ViewModel> views = new ArrayList<>();
    for (Interface apiInterface : new InterfaceView().getElementIterable(model)) {
      GapicInterfaceContext context =
          createContext(apiInterface, productConfig, PhpSurfaceNamer.TestKind.UNIT);
      views.add(createUnitTestFileView(context));
      if (context.getInterfaceConfig().getSmokeTestConfig() != null) {
        context = createContext(apiInterface, productConfig, PhpSurfaceNamer.TestKind.SYSTEM);
        views.add(createSmokeTestClassView(context));
      }
    }
    for (Interface apiInterface :
        mockServiceTransformer.getGrpcInterfacesToMock(model, productConfig)) {
      GapicInterfaceContext context =
          createContext(apiInterface, productConfig, PhpSurfaceNamer.TestKind.UNIT);
      views.add(createMockServiceImplView(context));
    }
    return views;
>>>>>>> 5c3c137c
  }

  private GapicInterfaceContext createContext(
      Interface apiInterface, GapicProductConfig productConfig, PhpSurfaceNamer.TestKind testKind) {
    PhpSurfaceNamer surfacePackageNamer = new PhpSurfaceNamer(productConfig.getPackageName());
    String testPackageName = surfacePackageNamer.getTestPackageName(testKind);
    ModelTypeTable typeTable =
        new ModelTypeTable(
            new PhpTypeTable(testPackageName), new PhpModelTypeNameConverter(testPackageName));
    return GapicInterfaceContext.create(
        apiInterface, productConfig, typeTable, surfacePackageNamer, featureConfig);
  }

<<<<<<< HEAD
  private List<MockServiceImplFileView> generateMockServiceViews(
      ApiModel model,
      GapicProductConfig productConfig,
      SurfaceNamer surfacePackageNamer,
      SurfaceNamer testPackageNamer) {
    List<MockServiceImplFileView> mockFiles = new ArrayList<>();

    for (InterfaceModel grpcInterface :
        mockServiceTransformer.getGrpcInterfacesToMock(model, productConfig)) {
      ModelTypeTable typeTable = createTypeTable(surfacePackageNamer.getTestPackageName());
      String name = surfacePackageNamer.getMockGrpcServiceImplName(grpcInterface);
      String grpcClassName =
          typeTable.getAndSaveNicknameFor(surfacePackageNamer.getGrpcClientTypeName(grpcInterface));
      MockServiceImplView mockImpl =
          MockServiceImplView.newBuilder()
              .name(name)
              .grpcClassName(grpcClassName)
              .grpcMethods(new ArrayList<MockGrpcMethodView>())
              .build();
      String outputPath = pathMapper.getOutputPath(grpcInterface.getFullName(), productConfig);

      addUnitTestImports(typeTable);

      ImportSectionView importSection =
          importSectionTransformer.generateImportSection(typeTable.getImports());
      mockFiles.add(
          MockServiceImplFileView.newBuilder()
              .outputPath(outputPath + File.separator + name + ".php")
              .templateFileName(MOCK_SERVICE_TEMPLATE_FILE)
              .fileHeader(
                  fileHeaderTransformer.generateFileHeader(
                      productConfig, importSection, testPackageNamer))
              .serviceImpl(mockImpl)
              .build());
=======
  private ClientTestFileView createUnitTestFileView(GapicInterfaceContext context) {
    addUnitTestImports(context.getModelTypeTable());

    String outputPath =
        PhpGapicCodePathMapper.newBuilder()
            .setPrefix("tests/unit")
            .build()
            .getOutputPath(context.getInterface(), context.getProductConfig());
    SurfaceNamer namer = context.getNamer();
    String name = namer.getUnitTestClassName(context.getInterfaceConfig());

    ClientTestClassView.Builder testClass = ClientTestClassView.newBuilder();
    testClass.apiSettingsClassName(
        namer.getNotImplementedString(
            "PhpGapicSurfaceTestTransformer.generateTestView - apiSettingsClassName"));
    testClass.apiClassName(namer.getApiWrapperClassName(context.getInterfaceConfig()));
    testClass.name(name);
    testClass.apiName(
        PhpPackageMetadataNamer.getApiNameFromPackageName(namer.getPackageName())
            .toLowerUnderscore());
    testClass.testCases(createTestCaseViews(context));
    testClass.apiHasLongRunningMethods(context.getInterfaceConfig().hasLongRunningOperations());
    // Add gRPC client imports.
    for (Interface grpcInterface :
        mockServiceTransformer
            .getGrpcInterfacesForService(
                context.getModel(), context.getProductConfig(), context.getInterface())
            .values()) {
      context.getModelTypeTable().getAndSaveNicknameFor(namer.getGrpcClientTypeName(grpcInterface));
>>>>>>> 5c3c137c
    }
    testClass.mockServices(
        mockServiceTransformer.createMockServices(
            context.getNamer(), context.getModel(), context.getProductConfig()));
    testClass.missingDefaultServiceAddress(
        !context.getInterfaceConfig().hasDefaultServiceAddress());
    testClass.missingDefaultServiceScopes(!context.getInterfaceConfig().hasDefaultServiceScopes());

<<<<<<< HEAD
  private List<ClientTestFileView> generateTestViews(
      ApiModel model,
      GapicProductConfig productConfig,
      SurfaceNamer surfacePackageNamer,
      SurfaceNamer testPackageNamer) {
    List<ClientTestFileView> testViews = new ArrayList<>();

    for (InterfaceModel apiInterface : model.getInterfaces(productConfig)) {
      ModelTypeTable typeTable = createTypeTable(surfacePackageNamer.getTestPackageName());
      List<MockServiceImplView> impls = new ArrayList<>();
      GapicInterfaceContext context =
          GapicInterfaceContext.create(
              apiInterface, productConfig, typeTable, surfacePackageNamer, featureConfig);
      List<MockServiceUsageView> mockServiceList = new ArrayList<>();

      for (InterfaceModel grpcInterface :
          mockServiceTransformer
              .getGrpcInterfacesForService(model, productConfig, apiInterface)
              .values()) {
        String name = surfacePackageNamer.getMockGrpcServiceImplName(grpcInterface);
        String varName = surfacePackageNamer.getMockServiceVarName(grpcInterface);
        String grpcClassName =
            typeTable.getAndSaveNicknameFor(
                surfacePackageNamer.getGrpcClientTypeName(grpcInterface));
        mockServiceList.add(
            MockServiceUsageView.newBuilder()
                .className(name)
                .varName(varName)
                .implName(name)
                .build());
        impls.add(
            MockServiceImplView.newBuilder()
                .name(name)
                .grpcClassName(grpcClassName)
                .grpcMethods(new ArrayList<MockGrpcMethodView>())
                .build());
      }

      String testClassName = surfacePackageNamer.getUnitTestClassName(context.getInterfaceConfig());
      ClientTestClassView testClassView =
          ClientTestClassView.newBuilder()
              .apiSettingsClassName(
                  surfacePackageNamer.getNotImplementedString(
                      "PhpGapicSurfaceTestTransformer.generateTestView - apiSettingsClassName"))
              .apiClassName(
                  surfacePackageNamer.getApiWrapperClassName(context.getInterfaceConfig()))
              .name(testClassName)
              .apiName(
                  PhpPackageMetadataNamer.getApiNameFromPackageName(
                          surfacePackageNamer.getPackageName())
                      .toLowerUnderscore())
              .testCases(createTestCaseViews(context))
              .apiHasLongRunningMethods(context.getInterfaceConfig().hasLongRunningOperations())
              .missingDefaultServiceAddress(
                  !context.getInterfaceConfig().hasDefaultServiceAddress())
              .missingDefaultServiceScopes(!context.getInterfaceConfig().hasDefaultServiceScopes())
              .mockServices(mockServiceList)
              .build();

      addUnitTestImports(typeTable);

      String outputPath =
          pathMapper.getOutputPath(context.getInterfaceModel().getFullName(), productConfig);
      ImportSectionView importSection =
          importSectionTransformer.generateImportSection(typeTable.getImports());
      testViews.add(
          ClientTestFileView.newBuilder()
              .outputPath(outputPath + File.separator + testClassName + ".php")
              .testClass(testClassView)
              .templateFileName(TEST_TEMPLATE_FILE)
              .fileHeader(
                  fileHeaderTransformer.generateFileHeader(
                      productConfig, importSection, testPackageNamer))
              .build());
    }
=======
    ClientTestFileView.Builder testFile = ClientTestFileView.newBuilder();
    testFile.testClass(testClass.build());
    testFile.outputPath(namer.getSourceFilePath(outputPath, name));
    testFile.templateFileName(UNIT_TEST_TEMPLATE_FILE);

    ImportSectionView importSection =
        importSectionTransformer.generateImportSection(context.getModelTypeTable().getImports());
    SurfaceNamer testPackageNamer =
        namer.cloneWithPackageName(namer.getTestPackageName(SurfaceNamer.TestKind.UNIT));
    FileHeaderView fileHeader =
        fileHeaderTransformer.generateFileHeader(
            context.getProductConfig(), importSection, testPackageNamer);
    testFile.fileHeader(fileHeader);
>>>>>>> 5c3c137c

    return testFile.build();
  }

  private List<TestCaseView> createTestCaseViews(GapicInterfaceContext context) {
    ArrayList<TestCaseView> testCaseViews = new ArrayList<>();
    SymbolTable testNameTable = new SymbolTable();
    for (MethodModel method : context.getSupportedMethods()) {
      GapicMethodContext methodContext = context.asRequestMethodContext(method);

      if (methodContext.getMethodConfig().getGrpcStreamingType()
          == GrpcStreamingType.ClientStreaming) {
        // TODO: Add unit test generation for ClientStreaming methods
        // Issue: https://github.com/googleapis/toolkit/issues/946
        continue;
      }

      InitCodeOutputType initCodeOutputType = InitCodeOutputType.FieldList;
      if (methodContext.getMethodConfig().getGrpcStreamingType()
          == GrpcStreamingType.BidiStreaming) {
        initCodeOutputType = InitCodeOutputType.SingleObject;
      }

      ClientMethodType clientMethodType = ClientMethodType.OptionalArrayMethod;
      if (methodContext.getMethodConfig().isLongRunningOperation()) {
        clientMethodType = ClientMethodType.OperationOptionalArrayMethod;
      } else if (methodContext.getMethodConfig().isPageStreaming()) {
        clientMethodType = ClientMethodType.PagedOptionalArrayMethod;
      }

      Iterable<FieldConfig> fieldConfigs =
          methodContext.getMethodConfig().getRequiredFieldConfigs();
      InitCodeContext initCodeContext =
          InitCodeContext.newBuilder()
              .initObjectType(methodContext.getMethod().getInputType())
              .suggestedName(Name.from("request"))
              .initFieldConfigStrings(methodContext.getMethodConfig().getSampleCodeInitFields())
              .initValueConfigMap(InitCodeTransformer.createCollectionMap(methodContext))
              .initFields(FieldConfig.toFieldTypeIterable(fieldConfigs))
              .outputType(initCodeOutputType)
              .fieldConfigMap(FieldConfig.toFieldConfigMap(fieldConfigs))
              .valueGenerator(valueGenerator)
              .build();

      testCaseViews.add(
          testCaseTransformer.createTestCaseView(
              methodContext, testNameTable, initCodeContext, clientMethodType));
    }
    return testCaseViews;
  }

  private MockServiceImplFileView createMockServiceImplView(GapicInterfaceContext context) {
    addUnitTestImports(context.getModelTypeTable());

    Interface apiInterface = context.getInterface();
    SurfaceNamer namer = context.getNamer();
    String outputPath =
        PhpGapicCodePathMapper.newBuilder()
            .setPrefix("tests/unit")
            .build()
            .getOutputPath(context.getInterface(), context.getProductConfig());
    String name = namer.getMockGrpcServiceImplName(context.getInterface());
    String grpcClassName =
        context
            .getModelTypeTable()
            .getAndSaveNicknameFor(namer.getGrpcClientTypeName(apiInterface));

    MockServiceImplFileView.Builder mockServiceImplFile = MockServiceImplFileView.newBuilder();

    mockServiceImplFile.serviceImpl(
        MockServiceImplView.newBuilder()
            .name(name)
            .grpcClassName(grpcClassName)
            .grpcMethods(new ArrayList<MockGrpcMethodView>())
            .build());

    mockServiceImplFile.outputPath(namer.getSourceFilePath(outputPath, name));
    mockServiceImplFile.templateFileName(MOCK_SERVICE_IMPL_TEMPLATE_FILE);

    ImportSectionView importSection =
        importSectionTransformer.generateImportSection(context.getModelTypeTable().getImports());
    SurfaceNamer testPackageNamer =
        namer.cloneWithPackageName(namer.getTestPackageName(SurfaceNamer.TestKind.UNIT));
    FileHeaderView fileHeader =
        fileHeaderTransformer.generateFileHeader(
            context.getProductConfig(), importSection, testPackageNamer);
    mockServiceImplFile.fileHeader(fileHeader);

    return mockServiceImplFile.build();
  }

  private SmokeTestClassView createSmokeTestClassView(GapicInterfaceContext context) {
    String outputPath =
        PhpGapicCodePathMapper.newBuilder()
            .setPrefix("tests/system")
            .build()
            .getOutputPath(context.getInterface(), context.getProductConfig());
    SurfaceNamer namer = context.getNamer();
    String name = namer.getSmokeTestClassName(context.getInterfaceConfig());

    SmokeTestClassView.Builder testClass = createSmokeTestClassViewBuilder(context);
    testClass.name(name);
    testClass.outputPath(namer.getSourceFilePath(outputPath, name));
    return testClass.build();
  }

  private SmokeTestClassView.Builder createSmokeTestClassViewBuilder(
      GapicInterfaceContext context) {
    addSmokeTestImports(context.getModelTypeTable());

    SurfaceNamer namer = context.getNamer();
    Method method = context.getInterfaceConfig().getSmokeTestConfig().getMethod();
    FlatteningConfig flatteningGroup =
        testCaseTransformer.getSmokeTestFlatteningGroup(
            context.getMethodConfig(method), context.getInterfaceConfig().getSmokeTestConfig());
    GapicMethodContext flattenedMethodContext =
        context.asFlattenedMethodContext(method, flatteningGroup);

    SmokeTestClassView.Builder testClass = SmokeTestClassView.newBuilder();
    // TODO: we need to remove testCase after we switch to use apiMethod for smoke test
    TestCaseView testCase = testCaseTransformer.createSmokeTestCaseView(flattenedMethodContext);
    // apiMethod is cloned with an empty type table so types used only by method documentation (ex: an optional
    // FieldMask type) aren't included in the TypeTable by default.
    OptionalArrayMethodView apiMethod =
        createSmokeTestCaseApiMethodView(flattenedMethodContext.cloneWithEmptyTypeTable());

    testClass.apiSettingsClassName(
        context.getNamer().getApiSettingsClassName(context.getInterfaceConfig()));
    testClass.apiClassName(context.getNamer().getApiWrapperClassName(context.getInterfaceConfig()));
    testClass.apiName(
        PhpPackageMetadataNamer.getApiNameFromPackageName(context.getNamer().getPackageName())
            .toLowerUnderscore());
    testClass.templateFileName(SMOKE_TEST_TEMPLATE_FILE);
    testClass.apiMethod(apiMethod);
    testClass.method(testCase);
    testClass.requireProjectId(
        testCaseTransformer.requireProjectIdInSmokeTest(testCase.initCode(), context.getNamer()));

    ImportSectionView importSection =
        importSectionTransformer.generateImportSection(context.getModelTypeTable().getImports());
    SurfaceNamer testPackageNamer =
        namer.cloneWithPackageName(namer.getTestPackageName(SurfaceNamer.TestKind.SYSTEM));
    FileHeaderView fileHeader =
        fileHeaderTransformer.generateFileHeader(
            context.getProductConfig(), importSection, testPackageNamer);
    testClass.fileHeader(fileHeader);

    return testClass;
  }

  private OptionalArrayMethodView createSmokeTestCaseApiMethodView(GapicMethodContext context) {
    OptionalArrayMethodView initialApiMethodView =
        new DynamicLangApiMethodTransformer(new PhpApiMethodParamTransformer())
            .generateMethod(context);

    OptionalArrayMethodView.Builder apiMethodView = initialApiMethodView.toBuilder();

    InitCodeTransformer initCodeTransformer = new InitCodeTransformer();
    InitCodeView initCodeView =
        initCodeTransformer.generateInitCode(
            context, testCaseTransformer.createSmokeTestInitContext(context));
    apiMethodView.initCode(initCodeView);

    return apiMethodView.build();
  }

  private void addUnitTestImports(ModelTypeTable typeTable) {
    typeTable.saveNicknameFor("\\Google\\GAX\\ApiException");
    typeTable.saveNicknameFor("\\Google\\GAX\\BidiStream");
    typeTable.saveNicknameFor("\\Google\\GAX\\ServerStream");
    typeTable.saveNicknameFor("\\Google\\GAX\\GrpcCredentialsHelper");
    typeTable.saveNicknameFor("\\Google\\GAX\\LongRunning\\OperationsClient");
    typeTable.saveNicknameFor("\\Google\\GAX\\Testing\\MockStubTrait");
    typeTable.saveNicknameFor("\\Google\\GAX\\Testing\\LongRunning\\MockOperationsImpl");
    typeTable.saveNicknameFor("\\Google\\GAX\\Testing\\GeneratedTest");
    typeTable.saveNicknameFor("\\PHPUnit_Framework_TestCase");
    typeTable.saveNicknameFor("\\Google\\Protobuf\\Any");
    typeTable.saveNicknameFor("\\Google\\Protobuf\\GPBEmpty");
    typeTable.saveNicknameFor("\\Google\\Longrunning\\GetOperationRequest");
    typeTable.saveNicknameFor("\\Grpc");
    typeTable.saveNicknameFor("\\stdClass");
  }

  private void addSmokeTestImports(ModelTypeTable typeTable) {
    typeTable.saveNicknameFor("\\Google\\GAX\\Testing\\GeneratedTest");
  }
}<|MERGE_RESOLUTION|>--- conflicted
+++ resolved
@@ -14,14 +14,8 @@
  */
 package com.google.api.codegen.transformer.php;
 
-import com.google.api.codegen.config.ApiModel;
-import com.google.api.codegen.config.FieldConfig;
-import com.google.api.codegen.config.FlatteningConfig;
-import com.google.api.codegen.config.GapicProductConfig;
+import com.google.api.codegen.config.*;
 import com.google.api.codegen.config.GrpcStreamingConfig.GrpcStreamingType;
-import com.google.api.codegen.config.InterfaceModel;
-import com.google.api.codegen.config.MethodModel;
-import com.google.api.codegen.config.ProtoApiModel;
 import com.google.api.codegen.metacode.InitCodeContext;
 import com.google.api.codegen.metacode.InitCodeContext.InitCodeOutputType;
 import com.google.api.codegen.php.PhpGapicCodePathMapper;
@@ -85,20 +79,9 @@
 
   @Override
   public List<ViewModel> transform(Model model, GapicProductConfig productConfig) {
-<<<<<<< HEAD
     ProtoApiModel apiModel = new ProtoApiModel(model);
-    List<ViewModel> models = new ArrayList<ViewModel>();
-    PhpSurfaceNamer surfacePackageNamer = new PhpSurfaceNamer(productConfig.getPackageName());
-    PhpSurfaceNamer testPackageNamer =
-        new PhpSurfaceNamer(surfacePackageNamer.getTestPackageName());
-    models.addAll(
-        generateTestViews(apiModel, productConfig, surfacePackageNamer, testPackageNamer));
-    models.addAll(
-        generateMockServiceViews(apiModel, productConfig, surfacePackageNamer, testPackageNamer));
-    return models;
-=======
     List<ViewModel> views = new ArrayList<>();
-    for (Interface apiInterface : new InterfaceView().getElementIterable(model)) {
+    for (InterfaceModel apiInterface : apiModel.getInterfaces(productConfig)) {
       GapicInterfaceContext context =
           createContext(apiInterface, productConfig, PhpSurfaceNamer.TestKind.UNIT);
       views.add(createUnitTestFileView(context));
@@ -107,18 +90,19 @@
         views.add(createSmokeTestClassView(context));
       }
     }
-    for (Interface apiInterface :
-        mockServiceTransformer.getGrpcInterfacesToMock(model, productConfig)) {
+    for (InterfaceModel apiInterface :
+        mockServiceTransformer.getGrpcInterfacesToMock(apiModel, productConfig)) {
       GapicInterfaceContext context =
           createContext(apiInterface, productConfig, PhpSurfaceNamer.TestKind.UNIT);
       views.add(createMockServiceImplView(context));
     }
     return views;
->>>>>>> 5c3c137c
   }
 
   private GapicInterfaceContext createContext(
-      Interface apiInterface, GapicProductConfig productConfig, PhpSurfaceNamer.TestKind testKind) {
+      InterfaceModel apiInterface,
+      GapicProductConfig productConfig,
+      PhpSurfaceNamer.TestKind testKind) {
     PhpSurfaceNamer surfacePackageNamer = new PhpSurfaceNamer(productConfig.getPackageName());
     String testPackageName = surfacePackageNamer.getTestPackageName(testKind);
     ModelTypeTable typeTable =
@@ -128,50 +112,14 @@
         apiInterface, productConfig, typeTable, surfacePackageNamer, featureConfig);
   }
 
-<<<<<<< HEAD
-  private List<MockServiceImplFileView> generateMockServiceViews(
-      ApiModel model,
-      GapicProductConfig productConfig,
-      SurfaceNamer surfacePackageNamer,
-      SurfaceNamer testPackageNamer) {
-    List<MockServiceImplFileView> mockFiles = new ArrayList<>();
-
-    for (InterfaceModel grpcInterface :
-        mockServiceTransformer.getGrpcInterfacesToMock(model, productConfig)) {
-      ModelTypeTable typeTable = createTypeTable(surfacePackageNamer.getTestPackageName());
-      String name = surfacePackageNamer.getMockGrpcServiceImplName(grpcInterface);
-      String grpcClassName =
-          typeTable.getAndSaveNicknameFor(surfacePackageNamer.getGrpcClientTypeName(grpcInterface));
-      MockServiceImplView mockImpl =
-          MockServiceImplView.newBuilder()
-              .name(name)
-              .grpcClassName(grpcClassName)
-              .grpcMethods(new ArrayList<MockGrpcMethodView>())
-              .build();
-      String outputPath = pathMapper.getOutputPath(grpcInterface.getFullName(), productConfig);
-
-      addUnitTestImports(typeTable);
-
-      ImportSectionView importSection =
-          importSectionTransformer.generateImportSection(typeTable.getImports());
-      mockFiles.add(
-          MockServiceImplFileView.newBuilder()
-              .outputPath(outputPath + File.separator + name + ".php")
-              .templateFileName(MOCK_SERVICE_TEMPLATE_FILE)
-              .fileHeader(
-                  fileHeaderTransformer.generateFileHeader(
-                      productConfig, importSection, testPackageNamer))
-              .serviceImpl(mockImpl)
-              .build());
-=======
   private ClientTestFileView createUnitTestFileView(GapicInterfaceContext context) {
-    addUnitTestImports(context.getModelTypeTable());
+    addUnitTestImports(context.getImportTypeTable());
 
     String outputPath =
         PhpGapicCodePathMapper.newBuilder()
             .setPrefix("tests/unit")
             .build()
-            .getOutputPath(context.getInterface(), context.getProductConfig());
+            .getOutputPath(context.getInterfaceModel().getFullName(), context.getProductConfig());
     SurfaceNamer namer = context.getNamer();
     String name = namer.getUnitTestClassName(context.getInterfaceConfig());
 
@@ -187,112 +135,35 @@
     testClass.testCases(createTestCaseViews(context));
     testClass.apiHasLongRunningMethods(context.getInterfaceConfig().hasLongRunningOperations());
     // Add gRPC client imports.
-    for (Interface grpcInterface :
+    for (InterfaceModel grpcInterface :
         mockServiceTransformer
             .getGrpcInterfacesForService(
-                context.getModel(), context.getProductConfig(), context.getInterface())
+                context.getApiModel(), context.getProductConfig(), context.getInterfaceModel())
             .values()) {
-      context.getModelTypeTable().getAndSaveNicknameFor(namer.getGrpcClientTypeName(grpcInterface));
->>>>>>> 5c3c137c
+      context
+          .getImportTypeTable()
+          .getAndSaveNicknameFor(namer.getGrpcClientTypeName(grpcInterface));
     }
     testClass.mockServices(
         mockServiceTransformer.createMockServices(
-            context.getNamer(), context.getModel(), context.getProductConfig()));
+            context.getNamer(), context.getApiModel(), context.getProductConfig()));
     testClass.missingDefaultServiceAddress(
         !context.getInterfaceConfig().hasDefaultServiceAddress());
     testClass.missingDefaultServiceScopes(!context.getInterfaceConfig().hasDefaultServiceScopes());
 
-<<<<<<< HEAD
-  private List<ClientTestFileView> generateTestViews(
-      ApiModel model,
-      GapicProductConfig productConfig,
-      SurfaceNamer surfacePackageNamer,
-      SurfaceNamer testPackageNamer) {
-    List<ClientTestFileView> testViews = new ArrayList<>();
-
-    for (InterfaceModel apiInterface : model.getInterfaces(productConfig)) {
-      ModelTypeTable typeTable = createTypeTable(surfacePackageNamer.getTestPackageName());
-      List<MockServiceImplView> impls = new ArrayList<>();
-      GapicInterfaceContext context =
-          GapicInterfaceContext.create(
-              apiInterface, productConfig, typeTable, surfacePackageNamer, featureConfig);
-      List<MockServiceUsageView> mockServiceList = new ArrayList<>();
-
-      for (InterfaceModel grpcInterface :
-          mockServiceTransformer
-              .getGrpcInterfacesForService(model, productConfig, apiInterface)
-              .values()) {
-        String name = surfacePackageNamer.getMockGrpcServiceImplName(grpcInterface);
-        String varName = surfacePackageNamer.getMockServiceVarName(grpcInterface);
-        String grpcClassName =
-            typeTable.getAndSaveNicknameFor(
-                surfacePackageNamer.getGrpcClientTypeName(grpcInterface));
-        mockServiceList.add(
-            MockServiceUsageView.newBuilder()
-                .className(name)
-                .varName(varName)
-                .implName(name)
-                .build());
-        impls.add(
-            MockServiceImplView.newBuilder()
-                .name(name)
-                .grpcClassName(grpcClassName)
-                .grpcMethods(new ArrayList<MockGrpcMethodView>())
-                .build());
-      }
-
-      String testClassName = surfacePackageNamer.getUnitTestClassName(context.getInterfaceConfig());
-      ClientTestClassView testClassView =
-          ClientTestClassView.newBuilder()
-              .apiSettingsClassName(
-                  surfacePackageNamer.getNotImplementedString(
-                      "PhpGapicSurfaceTestTransformer.generateTestView - apiSettingsClassName"))
-              .apiClassName(
-                  surfacePackageNamer.getApiWrapperClassName(context.getInterfaceConfig()))
-              .name(testClassName)
-              .apiName(
-                  PhpPackageMetadataNamer.getApiNameFromPackageName(
-                          surfacePackageNamer.getPackageName())
-                      .toLowerUnderscore())
-              .testCases(createTestCaseViews(context))
-              .apiHasLongRunningMethods(context.getInterfaceConfig().hasLongRunningOperations())
-              .missingDefaultServiceAddress(
-                  !context.getInterfaceConfig().hasDefaultServiceAddress())
-              .missingDefaultServiceScopes(!context.getInterfaceConfig().hasDefaultServiceScopes())
-              .mockServices(mockServiceList)
-              .build();
-
-      addUnitTestImports(typeTable);
-
-      String outputPath =
-          pathMapper.getOutputPath(context.getInterfaceModel().getFullName(), productConfig);
-      ImportSectionView importSection =
-          importSectionTransformer.generateImportSection(typeTable.getImports());
-      testViews.add(
-          ClientTestFileView.newBuilder()
-              .outputPath(outputPath + File.separator + testClassName + ".php")
-              .testClass(testClassView)
-              .templateFileName(TEST_TEMPLATE_FILE)
-              .fileHeader(
-                  fileHeaderTransformer.generateFileHeader(
-                      productConfig, importSection, testPackageNamer))
-              .build());
-    }
-=======
     ClientTestFileView.Builder testFile = ClientTestFileView.newBuilder();
     testFile.testClass(testClass.build());
     testFile.outputPath(namer.getSourceFilePath(outputPath, name));
     testFile.templateFileName(UNIT_TEST_TEMPLATE_FILE);
 
     ImportSectionView importSection =
-        importSectionTransformer.generateImportSection(context.getModelTypeTable().getImports());
+        importSectionTransformer.generateImportSection(context.getImportTypeTable().getImports());
     SurfaceNamer testPackageNamer =
         namer.cloneWithPackageName(namer.getTestPackageName(SurfaceNamer.TestKind.UNIT));
     FileHeaderView fileHeader =
         fileHeaderTransformer.generateFileHeader(
             context.getProductConfig(), importSection, testPackageNamer);
     testFile.fileHeader(fileHeader);
->>>>>>> 5c3c137c
 
     return testFile.build();
   }
@@ -345,19 +216,19 @@
   }
 
   private MockServiceImplFileView createMockServiceImplView(GapicInterfaceContext context) {
-    addUnitTestImports(context.getModelTypeTable());
-
-    Interface apiInterface = context.getInterface();
+    addUnitTestImports(context.getImportTypeTable());
+
+    InterfaceModel apiInterface = context.getInterfaceModel();
     SurfaceNamer namer = context.getNamer();
     String outputPath =
         PhpGapicCodePathMapper.newBuilder()
             .setPrefix("tests/unit")
             .build()
-            .getOutputPath(context.getInterface(), context.getProductConfig());
-    String name = namer.getMockGrpcServiceImplName(context.getInterface());
+            .getOutputPath(context.getInterfaceModel().getFullName(), context.getProductConfig());
+    String name = namer.getMockGrpcServiceImplName(context.getInterfaceModel());
     String grpcClassName =
         context
-            .getModelTypeTable()
+            .getImportTypeTable()
             .getAndSaveNicknameFor(namer.getGrpcClientTypeName(apiInterface));
 
     MockServiceImplFileView.Builder mockServiceImplFile = MockServiceImplFileView.newBuilder();
@@ -373,7 +244,7 @@
     mockServiceImplFile.templateFileName(MOCK_SERVICE_IMPL_TEMPLATE_FILE);
 
     ImportSectionView importSection =
-        importSectionTransformer.generateImportSection(context.getModelTypeTable().getImports());
+        importSectionTransformer.generateImportSection(context.getImportTypeTable().getImports());
     SurfaceNamer testPackageNamer =
         namer.cloneWithPackageName(namer.getTestPackageName(SurfaceNamer.TestKind.UNIT));
     FileHeaderView fileHeader =
@@ -389,7 +260,7 @@
         PhpGapicCodePathMapper.newBuilder()
             .setPrefix("tests/system")
             .build()
-            .getOutputPath(context.getInterface(), context.getProductConfig());
+            .getOutputPath(context.getInterfaceModel().getFullName(), context.getProductConfig());
     SurfaceNamer namer = context.getNamer();
     String name = namer.getSmokeTestClassName(context.getInterfaceConfig());
 
@@ -401,10 +272,11 @@
 
   private SmokeTestClassView.Builder createSmokeTestClassViewBuilder(
       GapicInterfaceContext context) {
-    addSmokeTestImports(context.getModelTypeTable());
+    addSmokeTestImports(context.getImportTypeTable());
 
     SurfaceNamer namer = context.getNamer();
-    Method method = context.getInterfaceConfig().getSmokeTestConfig().getMethod();
+    ProtoMethodModel method =
+        new ProtoMethodModel(context.getInterfaceConfig().getSmokeTestConfig().getMethod());
     FlatteningConfig flatteningGroup =
         testCaseTransformer.getSmokeTestFlatteningGroup(
             context.getMethodConfig(method), context.getInterfaceConfig().getSmokeTestConfig());
@@ -432,7 +304,7 @@
         testCaseTransformer.requireProjectIdInSmokeTest(testCase.initCode(), context.getNamer()));
 
     ImportSectionView importSection =
-        importSectionTransformer.generateImportSection(context.getModelTypeTable().getImports());
+        importSectionTransformer.generateImportSection(context.getImportTypeTable().getImports());
     SurfaceNamer testPackageNamer =
         namer.cloneWithPackageName(namer.getTestPackageName(SurfaceNamer.TestKind.SYSTEM));
     FileHeaderView fileHeader =
