/* Copyright 2016 Google LLC
 *
 * Licensed under the Apache License, Version 2.0 (the "License");
 * you may not use this file except in compliance with the License.
 * You may obtain a copy of the License at
 *
 *      http://www.apache.org/licenses/LICENSE-2.0
 *
 * Unless required by applicable law or agreed to in writing, software
 * distributed under the License is distributed on an "AS IS" BASIS,
 * WITHOUT WARRANTIES OR CONDITIONS OF ANY KIND, either express or implied.
 * See the License for the specific language governing permissions and
 * limitations under the License.
 */
package com.google.api.codegen.transformer.php;

import com.google.api.codegen.config.ApiModel;
import com.google.api.codegen.config.FieldConfig;
import com.google.api.codegen.config.FlatteningConfig;
import com.google.api.codegen.config.GapicProductConfig;
import com.google.api.codegen.config.GrpcStreamingConfig.GrpcStreamingType;
import com.google.api.codegen.config.InterfaceModel;
import com.google.api.codegen.config.MethodModel;
import com.google.api.codegen.metacode.InitCodeContext;
import com.google.api.codegen.metacode.InitCodeContext.InitCodeOutputType;
import com.google.api.codegen.php.PhpGapicCodePathMapper;
import com.google.api.codegen.transformer.DynamicLangApiMethodTransformer;
import com.google.api.codegen.transformer.FileHeaderTransformer;
import com.google.api.codegen.transformer.GapicInterfaceContext;
import com.google.api.codegen.transformer.GapicMethodContext;
import com.google.api.codegen.transformer.InitCodeTransformer;
import com.google.api.codegen.transformer.MockServiceTransformer;
import com.google.api.codegen.transformer.ModelToViewTransformer;
import com.google.api.codegen.transformer.ModelTypeTable;
import com.google.api.codegen.transformer.SurfaceNamer;
import com.google.api.codegen.transformer.TestCaseTransformer;
import com.google.api.codegen.util.Name;
import com.google.api.codegen.util.SymbolTable;
import com.google.api.codegen.util.php.PhpTypeTable;
import com.google.api.codegen.util.testing.StandardValueProducer;
import com.google.api.codegen.util.testing.TestValueGenerator;
import com.google.api.codegen.util.testing.ValueProducer;
import com.google.api.codegen.viewmodel.ClientMethodType;
import com.google.api.codegen.viewmodel.FileHeaderView;
import com.google.api.codegen.viewmodel.ImportSectionView;
import com.google.api.codegen.viewmodel.InitCodeView;
import com.google.api.codegen.viewmodel.OptionalArrayMethodView;
import com.google.api.codegen.viewmodel.ViewModel;
import com.google.api.codegen.viewmodel.testing.ClientTestClassView;
import com.google.api.codegen.viewmodel.testing.ClientTestFileView;
import com.google.api.codegen.viewmodel.testing.MockGrpcMethodView;
import com.google.api.codegen.viewmodel.testing.MockServiceImplFileView;
import com.google.api.codegen.viewmodel.testing.MockServiceImplView;
import com.google.api.codegen.viewmodel.testing.SmokeTestClassView;
import com.google.api.codegen.viewmodel.testing.TestCaseView;
import com.google.common.collect.ImmutableList;
import java.util.ArrayList;
import java.util.List;

/** Responsible for producing testing related views for PHP. */
public class PhpGapicSurfaceTestTransformer implements ModelToViewTransformer {
  private static final String MOCK_SERVICE_IMPL_TEMPLATE_FILE = "php/mock_service.snip";
  private static final String SMOKE_TEST_TEMPLATE_FILE = "php/smoke_test.snip";
  private static final String UNIT_TEST_TEMPLATE_FILE = "php/test.snip";

  private final PhpImportSectionTransformer importSectionTransformer =
      new PhpImportSectionTransformer();
  private final FileHeaderTransformer fileHeaderTransformer =
      new FileHeaderTransformer(importSectionTransformer);

  private final ValueProducer valueProducer = new StandardValueProducer();
  private final TestCaseTransformer testCaseTransformer = new TestCaseTransformer(valueProducer);
  private final TestValueGenerator valueGenerator = new TestValueGenerator(valueProducer);

  private final PhpFeatureConfig featureConfig = new PhpFeatureConfig();
  private final MockServiceTransformer mockServiceTransformer = new MockServiceTransformer();

  @Override
  public List<String> getTemplateFileNames() {
    return ImmutableList.of(
        MOCK_SERVICE_IMPL_TEMPLATE_FILE, SMOKE_TEST_TEMPLATE_FILE, UNIT_TEST_TEMPLATE_FILE);
  }

  @Override
  public List<ViewModel> transform(ApiModel model, GapicProductConfig productConfig) {
    List<ViewModel> views = new ArrayList<>();
<<<<<<< HEAD
    for (InterfaceModel apiInterface : model.getInterfaces(productConfig)) {
=======
    for (InterfaceModel apiInterface : apiModel.getInterfaces()) {
>>>>>>> bde101fd
      GapicInterfaceContext context =
          createContext(apiInterface, productConfig, PhpSurfaceNamer.TestKind.UNIT);
      views.add(createUnitTestFileView(context));
      if (context.getInterfaceConfig().getSmokeTestConfig() != null) {
        context = createContext(apiInterface, productConfig, PhpSurfaceNamer.TestKind.SYSTEM);
        views.add(createSmokeTestClassView(context));
      }
    }
    boolean hasLongRunningOperations = false;
    for (InterfaceModel apiInterface :
        mockServiceTransformer.getGrpcInterfacesToMock(model, productConfig)) {
      GapicInterfaceContext context =
          createContext(apiInterface, productConfig, PhpSurfaceNamer.TestKind.UNIT);
      views.add(createMockServiceImplView(context));
      if (context.getInterfaceConfig() != null
          && context.getInterfaceConfig().hasLongRunningOperations()) {
        hasLongRunningOperations = true;
      }
    }
    if (hasLongRunningOperations) {
      InterfaceModel apiInterface = apiModel.getInterface("google.longrunning.Operations");
      GapicInterfaceContext context =
          createContext(apiInterface, productConfig, PhpSurfaceNamer.TestKind.UNIT);
      views.add(createMockServiceImplView(context));
    }
    return views;
  }

  private GapicInterfaceContext createContext(
      InterfaceModel apiInterface,
      GapicProductConfig productConfig,
      PhpSurfaceNamer.TestKind testKind) {
    PhpSurfaceNamer surfacePackageNamer = new PhpSurfaceNamer(productConfig.getPackageName());
    String testPackageName = surfacePackageNamer.getTestPackageName(testKind);
    ModelTypeTable typeTable =
        new ModelTypeTable(
            new PhpTypeTable(testPackageName), new PhpModelTypeNameConverter(testPackageName));
    return GapicInterfaceContext.create(
        apiInterface, productConfig, typeTable, surfacePackageNamer, featureConfig);
  }

  private ClientTestFileView createUnitTestFileView(GapicInterfaceContext context) {
    addUnitTestImports(context.getImportTypeTable());

    String outputPath =
        PhpGapicCodePathMapper.newBuilder()
            .setPrefix("tests/unit")
            .build()
            .getOutputPath(context.getInterfaceModel().getFullName(), context.getProductConfig());
    SurfaceNamer namer = context.getNamer();
    String name = namer.getUnitTestClassName(context.getInterfaceConfig());

    ClientTestClassView.Builder testClass = ClientTestClassView.newBuilder();
    testClass.apiSettingsClassName(
        namer.getNotImplementedString(
            "PhpGapicSurfaceTestTransformer.generateTestView - apiSettingsClassName"));
    testClass.apiClassName(namer.getApiWrapperClassName(context.getInterfaceConfig()));
    testClass.name(name);
    testClass.apiName(
        PhpPackageMetadataNamer.getApiNameFromPackageName(namer.getPackageName())
            .toLowerUnderscore());
    testClass.testCases(createTestCaseViews(context));
    testClass.apiHasLongRunningMethods(context.getInterfaceConfig().hasLongRunningOperations());
    // Add gRPC client imports.
    for (InterfaceModel grpcInterface :
        mockServiceTransformer
            .getGrpcInterfacesForService(
                context.getApiModel(), context.getProductConfig(), context.getInterfaceModel())
            .values()) {
      context
          .getImportTypeTable()
          .getAndSaveNicknameFor(namer.getGrpcClientTypeName(grpcInterface));
    }
    testClass.mockServices(
        mockServiceTransformer.createMockServices(
            context.getNamer(), context.getApiModel(), context.getProductConfig()));
    testClass.missingDefaultServiceAddress(
        !context.getInterfaceConfig().hasDefaultServiceAddress());
    testClass.missingDefaultServiceScopes(!context.getInterfaceConfig().hasDefaultServiceScopes());

    ClientTestFileView.Builder testFile = ClientTestFileView.newBuilder();
    testFile.testClass(testClass.build());
    testFile.outputPath(namer.getSourceFilePath(outputPath, name));
    testFile.templateFileName(UNIT_TEST_TEMPLATE_FILE);

    ImportSectionView importSection =
        importSectionTransformer.generateImportSection(context.getImportTypeTable().getImports());
    SurfaceNamer testPackageNamer =
        namer.cloneWithPackageName(namer.getTestPackageName(SurfaceNamer.TestKind.UNIT));
    FileHeaderView fileHeader =
        fileHeaderTransformer.generateFileHeader(
            context.getProductConfig(), importSection, testPackageNamer);
    testFile.fileHeader(fileHeader);

    return testFile.build();
  }

  private List<TestCaseView> createTestCaseViews(GapicInterfaceContext context) {
    ArrayList<TestCaseView> testCaseViews = new ArrayList<>();
    SymbolTable testNameTable = new SymbolTable();
    for (MethodModel method : context.getSupportedMethods()) {
      GapicMethodContext methodContext = context.asRequestMethodContext(method);

      if (methodContext.getMethodConfig().getGrpcStreamingType()
          == GrpcStreamingType.ClientStreaming) {
        // TODO: Add unit test generation for ClientStreaming methods
        // Issue: https://github.com/googleapis/toolkit/issues/946
        continue;
      }

      InitCodeOutputType initCodeOutputType = InitCodeOutputType.FieldList;
      if (methodContext.getMethodConfig().getGrpcStreamingType()
          == GrpcStreamingType.BidiStreaming) {
        initCodeOutputType = InitCodeOutputType.SingleObject;
      }

      ClientMethodType clientMethodType = ClientMethodType.OptionalArrayMethod;
      if (methodContext.getMethodConfig().isLongRunningOperation()) {
        clientMethodType = ClientMethodType.OperationOptionalArrayMethod;
      } else if (methodContext.getMethodConfig().isPageStreaming()) {
        clientMethodType = ClientMethodType.PagedOptionalArrayMethod;
      }

      Iterable<FieldConfig> fieldConfigs =
          methodContext.getMethodConfig().getRequiredFieldConfigs();
      InitCodeContext initCodeContext =
          InitCodeContext.newBuilder()
              .initObjectType(methodContext.getMethodModel().getInputType())
              .suggestedName(Name.from("request"))
              .initFieldConfigStrings(methodContext.getMethodConfig().getSampleCodeInitFields())
              .initValueConfigMap(InitCodeTransformer.createCollectionMap(methodContext))
              .initFields(FieldConfig.toFieldTypeIterable(fieldConfigs))
              .outputType(initCodeOutputType)
              .fieldConfigMap(FieldConfig.toFieldConfigMap(fieldConfigs))
              .valueGenerator(valueGenerator)
              .build();

      testCaseViews.add(
          testCaseTransformer.createTestCaseView(
              methodContext, testNameTable, initCodeContext, clientMethodType));
    }
    return testCaseViews;
  }

  private MockServiceImplFileView createMockServiceImplView(GapicInterfaceContext context) {
    addUnitTestImports(context.getImportTypeTable());

    InterfaceModel apiInterface = context.getInterfaceModel();
    SurfaceNamer namer = context.getNamer();
    String outputPath =
        PhpGapicCodePathMapper.newBuilder()
            .setPrefix("tests/unit")
            .build()
            .getOutputPath(context.getInterfaceModel().getFullName(), context.getProductConfig());
    String name = namer.getMockGrpcServiceImplName(context.getInterfaceModel());
    String grpcClassName =
        context
            .getImportTypeTable()
            .getAndSaveNicknameFor(namer.getGrpcClientTypeName(apiInterface));

    MockServiceImplFileView.Builder mockServiceImplFile = MockServiceImplFileView.newBuilder();

    mockServiceImplFile.serviceImpl(
        MockServiceImplView.newBuilder()
            .name(name)
            .grpcClassName(grpcClassName)
            .grpcMethods(new ArrayList<MockGrpcMethodView>())
            .build());

    mockServiceImplFile.outputPath(namer.getSourceFilePath(outputPath, name));
    mockServiceImplFile.templateFileName(MOCK_SERVICE_IMPL_TEMPLATE_FILE);

    ImportSectionView importSection =
        importSectionTransformer.generateImportSection(context.getImportTypeTable().getImports());
    SurfaceNamer testPackageNamer =
        namer.cloneWithPackageName(namer.getTestPackageName(SurfaceNamer.TestKind.UNIT));
    FileHeaderView fileHeader =
        fileHeaderTransformer.generateFileHeader(
            context.getProductConfig(), importSection, testPackageNamer);
    mockServiceImplFile.fileHeader(fileHeader);

    return mockServiceImplFile.build();
  }

  private SmokeTestClassView createSmokeTestClassView(GapicInterfaceContext context) {
    String outputPath =
        PhpGapicCodePathMapper.newBuilder()
            .setPrefix("tests/system")
            .build()
            .getOutputPath(context.getInterfaceModel().getFullName(), context.getProductConfig());
    SurfaceNamer namer = context.getNamer();
    String name = namer.getSmokeTestClassName(context.getInterfaceConfig());

    SmokeTestClassView.Builder testClass = createSmokeTestClassViewBuilder(context);
    testClass.name(name);
    testClass.outputPath(namer.getSourceFilePath(outputPath, name));
    return testClass.build();
  }

  private SmokeTestClassView.Builder createSmokeTestClassViewBuilder(
      GapicInterfaceContext context) {
    addSmokeTestImports(context.getImportTypeTable());

    SurfaceNamer namer = context.getNamer();
    MethodModel method = context.getInterfaceConfig().getSmokeTestConfig().getMethod();
    FlatteningConfig flatteningGroup =
        testCaseTransformer.getSmokeTestFlatteningGroup(
            context.getMethodConfig(method), context.getInterfaceConfig().getSmokeTestConfig());
    GapicMethodContext flattenedMethodContext =
        context.asFlattenedMethodContext(method, flatteningGroup);

    SmokeTestClassView.Builder testClass = SmokeTestClassView.newBuilder();
    // TODO: we need to remove testCase after we switch to use apiMethod for smoke test
    TestCaseView testCase = testCaseTransformer.createSmokeTestCaseView(flattenedMethodContext);
    // apiMethod is cloned with an empty type table so types used only by method documentation (ex: an optional
    // FieldMask type) aren't included in the TypeTable by default.
    OptionalArrayMethodView apiMethod =
        createSmokeTestCaseApiMethodView(flattenedMethodContext.cloneWithEmptyTypeTable());

    testClass.apiSettingsClassName(
        context.getNamer().getApiSettingsClassName(context.getInterfaceConfig()));
    testClass.apiClassName(context.getNamer().getApiWrapperClassName(context.getInterfaceConfig()));
    testClass.apiName(
        PhpPackageMetadataNamer.getApiNameFromPackageName(context.getNamer().getPackageName())
            .toLowerUnderscore());
    testClass.templateFileName(SMOKE_TEST_TEMPLATE_FILE);
    testClass.apiMethod(apiMethod);
    testClass.method(testCase);
    testClass.requireProjectId(
        testCaseTransformer.requireProjectIdInSmokeTest(testCase.initCode(), context.getNamer()));

    ImportSectionView importSection =
        importSectionTransformer.generateImportSection(context.getImportTypeTable().getImports());
    SurfaceNamer testPackageNamer =
        namer.cloneWithPackageName(namer.getTestPackageName(SurfaceNamer.TestKind.SYSTEM));
    FileHeaderView fileHeader =
        fileHeaderTransformer.generateFileHeader(
            context.getProductConfig(), importSection, testPackageNamer);
    testClass.fileHeader(fileHeader);

    return testClass;
  }

  private OptionalArrayMethodView createSmokeTestCaseApiMethodView(GapicMethodContext context) {
    OptionalArrayMethodView initialApiMethodView =
        new DynamicLangApiMethodTransformer(new PhpApiMethodParamTransformer())
            .generateMethod(context);

    OptionalArrayMethodView.Builder apiMethodView = initialApiMethodView.toBuilder();

    InitCodeTransformer initCodeTransformer = new InitCodeTransformer();
    InitCodeView initCodeView =
        initCodeTransformer.generateInitCode(
            context, testCaseTransformer.createSmokeTestInitContext(context));
    apiMethodView.initCode(initCodeView);

    return apiMethodView.build();
  }

  private void addUnitTestImports(ModelTypeTable typeTable) {
    typeTable.saveNicknameFor("\\Google\\ApiCore\\ApiException");
    typeTable.saveNicknameFor("\\Google\\ApiCore\\BidiStream");
    typeTable.saveNicknameFor("\\Google\\ApiCore\\ServerStream");
    typeTable.saveNicknameFor("\\Google\\ApiCore\\GrpcCredentialsHelper");
    typeTable.saveNicknameFor("\\Google\\ApiCore\\LongRunning\\OperationsClient");
    typeTable.saveNicknameFor("\\Google\\ApiCore\\Testing\\MockStubTrait");
    typeTable.saveNicknameFor("\\Google\\ApiCore\\Testing\\GeneratedTest");
    typeTable.saveNicknameFor("\\PHPUnit\\Framework\\TestCase");
    typeTable.saveNicknameFor("\\Google\\Protobuf\\Any");
    typeTable.saveNicknameFor("\\Google\\Protobuf\\GPBEmpty");
    typeTable.saveNicknameFor("\\Google\\LongRunning\\GetOperationRequest");
    typeTable.saveNicknameFor("\\Grpc");
    typeTable.saveNicknameFor("\\stdClass");
  }

  private void addSmokeTestImports(ModelTypeTable typeTable) {
    typeTable.saveNicknameFor("\\Google\\ApiCore\\Testing\\GeneratedTest");
  }
}<|MERGE_RESOLUTION|>--- conflicted
+++ resolved
@@ -84,11 +84,7 @@
   @Override
   public List<ViewModel> transform(ApiModel model, GapicProductConfig productConfig) {
     List<ViewModel> views = new ArrayList<>();
-<<<<<<< HEAD
-    for (InterfaceModel apiInterface : model.getInterfaces(productConfig)) {
-=======
-    for (InterfaceModel apiInterface : apiModel.getInterfaces()) {
->>>>>>> bde101fd
+    for (InterfaceModel apiInterface : model.getInterfaces()) {
       GapicInterfaceContext context =
           createContext(apiInterface, productConfig, PhpSurfaceNamer.TestKind.UNIT);
       views.add(createUnitTestFileView(context));
@@ -109,7 +105,7 @@
       }
     }
     if (hasLongRunningOperations) {
-      InterfaceModel apiInterface = apiModel.getInterface("google.longrunning.Operations");
+      InterfaceModel apiInterface = model.getInterface("google.longrunning.Operations");
       GapicInterfaceContext context =
           createContext(apiInterface, productConfig, PhpSurfaceNamer.TestKind.UNIT);
       views.add(createMockServiceImplView(context));
