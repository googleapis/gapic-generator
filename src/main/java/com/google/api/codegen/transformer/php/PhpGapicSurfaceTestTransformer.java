--- conflicted
+++ resolved
@@ -17,11 +17,8 @@
 import com.google.api.codegen.InterfaceView;
 import com.google.api.codegen.config.FieldConfig;
 import com.google.api.codegen.config.GapicProductConfig;
-<<<<<<< HEAD
+import com.google.api.codegen.config.GrpcStreamingConfig.GrpcStreamingType;
 import com.google.api.codegen.config.MethodModel;
-=======
-import com.google.api.codegen.config.GrpcStreamingConfig.GrpcStreamingType;
->>>>>>> 4aded504
 import com.google.api.codegen.metacode.InitCodeContext;
 import com.google.api.codegen.metacode.InitCodeContext.InitCodeOutputType;
 import com.google.api.codegen.php.PhpGapicCodePathMapper;
@@ -106,7 +103,7 @@
     for (Interface grpcInterface :
         mockServiceTransformer.getGrpcInterfacesToMock(model, productConfig)) {
       ModelTypeTable typeTable = createTypeTable(surfacePackageNamer.getTestPackageName());
-      String name = surfacePackageNamer.getMockGrpcServiceImplName(grpcInterface);
+      String name = surfacePackageNamer.getMockGrpcServiceImplName(grpcInterface.getSimpleName());
       String grpcClassName =
           typeTable.getAndSaveNicknameFor(surfacePackageNamer.getGrpcClientTypeName(grpcInterface));
       MockServiceImplView mockImpl =
@@ -115,7 +112,7 @@
               .grpcClassName(grpcClassName)
               .grpcMethods(new ArrayList<MockGrpcMethodView>())
               .build();
-      String outputPath = pathMapper.getOutputPath(grpcInterface, productConfig);
+      String outputPath = pathMapper.getOutputPath(grpcInterface.getFullName(), productConfig);
 
       addUnitTestImports(typeTable);
 
@@ -153,8 +150,8 @@
           mockServiceTransformer
               .getGrpcInterfacesForService(model, productConfig, apiInterface)
               .values()) {
-        String name = surfacePackageNamer.getMockGrpcServiceImplName(grpcInterface);
-        String varName = surfacePackageNamer.getMockServiceVarName(grpcInterface);
+        String name = surfacePackageNamer.getMockGrpcServiceImplName(grpcInterface.getSimpleName());
+        String varName = surfacePackageNamer.getMockServiceVarName(grpcInterface.getSimpleName());
         String grpcClassName =
             typeTable.getAndSaveNicknameFor(
                 surfacePackageNamer.getGrpcClientTypeName(grpcInterface));
@@ -195,7 +192,7 @@
 
       addUnitTestImports(typeTable);
 
-      String outputPath = pathMapper.getOutputPath(context.getInterface(), productConfig);
+      String outputPath = pathMapper.getOutputPath(context.getInterfaceFullName(), productConfig);
       ImportSectionView importSection =
           importSectionTransformer.generateImportSection(typeTable.getImports());
       testViews.add(
@@ -247,11 +244,7 @@
               .initFieldConfigStrings(methodContext.getMethodConfig().getSampleCodeInitFields())
               .initValueConfigMap(InitCodeTransformer.createCollectionMap(methodContext))
               .initFields(FieldConfig.toFieldTypeIterable(fieldConfigs))
-<<<<<<< HEAD
-              .outputType(InitCodeOutputType.FieldList)
-=======
               .outputType(initCodeOutputType)
->>>>>>> 4aded504
               .fieldConfigMap(FieldConfig.toFieldConfigMap(fieldConfigs))
               .valueGenerator(valueGenerator)
               .build();
