/* Copyright 2016 Google LLC
 *
 * Licensed under the Apache License, Version 2.0 (the "License");
 * you may not use this file except in compliance with the License.
 * You may obtain a copy of the License at
 *
 *      https://www.apache.org/licenses/LICENSE-2.0
 *
 * Unless required by applicable law or agreed to in writing, software
 * distributed under the License is distributed on an "AS IS" BASIS,
 * WITHOUT WARRANTIES OR CONDITIONS OF ANY KIND, either express or implied.
 * See the License for the specific language governing permissions and
 * limitations under the License.
 */
package com.google.api.codegen.transformer.php;

import com.google.api.codegen.config.ApiModel;
import com.google.api.codegen.config.FieldConfig;
import com.google.api.codegen.config.FlatteningConfig;
import com.google.api.codegen.config.GapicProductConfig;
import com.google.api.codegen.config.GrpcStreamingConfig.GrpcStreamingType;
import com.google.api.codegen.config.InterfaceModel;
import com.google.api.codegen.config.MethodModel;
import com.google.api.codegen.metacode.InitCodeContext;
import com.google.api.codegen.metacode.InitCodeContext.InitCodeOutputType;
import com.google.api.codegen.php.PhpGapicCodePathMapper;
import com.google.api.codegen.transformer.DynamicLangApiMethodTransformer;
import com.google.api.codegen.transformer.FileHeaderTransformer;
import com.google.api.codegen.transformer.GapicInterfaceContext;
import com.google.api.codegen.transformer.GapicMethodContext;
import com.google.api.codegen.transformer.InitCodeTransformer;
import com.google.api.codegen.transformer.MockServiceTransformer;
import com.google.api.codegen.transformer.ModelToViewTransformer;
import com.google.api.codegen.transformer.ModelTypeTable;
import com.google.api.codegen.transformer.SurfaceNamer;
import com.google.api.codegen.transformer.TestCaseTransformer;
import com.google.api.codegen.util.Name;
import com.google.api.codegen.util.SymbolTable;
import com.google.api.codegen.util.php.PhpTypeTable;
import com.google.api.codegen.util.testing.StandardValueProducer;
import com.google.api.codegen.util.testing.TestValueGenerator;
import com.google.api.codegen.util.testing.ValueProducer;
import com.google.api.codegen.viewmodel.ClientMethodType;
import com.google.api.codegen.viewmodel.FileHeaderView;
import com.google.api.codegen.viewmodel.ImportSectionView;
import com.google.api.codegen.viewmodel.InitCodeView;
import com.google.api.codegen.viewmodel.OptionalArrayMethodView;
import com.google.api.codegen.viewmodel.ViewModel;
import com.google.api.codegen.viewmodel.testing.ClientTestClassView;
import com.google.api.codegen.viewmodel.testing.ClientTestFileView;
import com.google.api.codegen.viewmodel.testing.SmokeTestClassView;
import com.google.api.codegen.viewmodel.testing.TestCaseView;
import com.google.common.collect.ImmutableList;
import java.util.ArrayList;
import java.util.List;

/** Responsible for producing testing related views for PHP. */
public class PhpGapicSurfaceTestTransformer implements ModelToViewTransformer {
  private static final String SMOKE_TEST_TEMPLATE_FILE = "php/smoke_test.snip";
  private static final String UNIT_TEST_TEMPLATE_FILE = "php/test.snip";

  private final PhpImportSectionTransformer importSectionTransformer =
      new PhpImportSectionTransformer();
  private final FileHeaderTransformer fileHeaderTransformer =
      new FileHeaderTransformer(importSectionTransformer);

  private final ValueProducer valueProducer = new StandardValueProducer();
  private final TestCaseTransformer testCaseTransformer = new TestCaseTransformer(valueProducer);
  private final TestValueGenerator valueGenerator = new TestValueGenerator(valueProducer);

  private final PhpFeatureConfig featureConfig = new PhpFeatureConfig();
  private final MockServiceTransformer mockServiceTransformer = new MockServiceTransformer();

  @Override
  public List<String> getTemplateFileNames() {
    return ImmutableList.of(SMOKE_TEST_TEMPLATE_FILE, UNIT_TEST_TEMPLATE_FILE);
  }

  @Override
  public List<ViewModel> transform(ApiModel model, GapicProductConfig productConfig) {
    List<ViewModel> views = new ArrayList<>();
    for (InterfaceModel apiInterface : model.getInterfaces()) {
      GapicInterfaceContext context =
          createContext(apiInterface, productConfig, PhpSurfaceNamer.TestKind.UNIT);
      views.add(createUnitTestFileView(context));
      if (context.getInterfaceConfig().getSmokeTestConfig() != null) {
        context = createContext(apiInterface, productConfig, PhpSurfaceNamer.TestKind.SYSTEM);
        views.add(createSmokeTestClassView(context));
      }
    }
<<<<<<< HEAD
    boolean hasLongRunningOperations = false;
    for (InterfaceModel apiInterface :
        mockServiceTransformer.getGrpcInterfacesToMock(model, productConfig)) {
      GapicInterfaceContext context =
          createContext(apiInterface, productConfig, PhpSurfaceNamer.TestKind.UNIT);
      views.add(createMockServiceImplView(context));
      if (context.getInterfaceConfig() != null
          && context.getInterfaceConfig().hasLongRunningOperations()) {
        hasLongRunningOperations = true;
      }
    }
    if (hasLongRunningOperations) {
      InterfaceModel apiInterface = model.getInterface("google.longrunning.Operations");
      GapicInterfaceContext context =
          createContext(apiInterface, productConfig, PhpSurfaceNamer.TestKind.UNIT);
      views.add(createMockServiceImplView(context));
    }
=======
>>>>>>> f832cae1
    return views;
  }

  private GapicInterfaceContext createContext(
      InterfaceModel apiInterface,
      GapicProductConfig productConfig,
      PhpSurfaceNamer.TestKind testKind) {
    PhpSurfaceNamer surfacePackageNamer = new PhpSurfaceNamer(productConfig.getPackageName());
    String testPackageName = surfacePackageNamer.getTestPackageName(testKind);
    ModelTypeTable typeTable =
        new ModelTypeTable(
            new PhpTypeTable(testPackageName), new PhpModelTypeNameConverter(testPackageName));
    return GapicInterfaceContext.create(
        apiInterface, productConfig, typeTable, surfacePackageNamer, featureConfig);
  }

  private ClientTestFileView createUnitTestFileView(GapicInterfaceContext context) {
    addUnitTestImports(context.getImportTypeTable());

    String outputPath =
        PhpGapicCodePathMapper.newBuilder()
            .setPrefix("tests/unit")
            .build()
            .getOutputPath(context.getInterfaceModel().getFullName(), context.getProductConfig());
    SurfaceNamer namer = context.getNamer();
    String name = namer.getUnitTestClassName(context.getInterfaceConfig());

    ClientTestClassView.Builder testClass = ClientTestClassView.newBuilder();
    testClass.apiSettingsClassName(
        namer.getNotImplementedString(
            "PhpGapicSurfaceTestTransformer.generateTestView - apiSettingsClassName"));
    testClass.apiClassName(namer.getApiWrapperClassName(context.getInterfaceConfig()));
    testClass.name(name);
    testClass.apiName(
        PhpPackageMetadataNamer.getApiNameFromPackageName(namer.getPackageName())
            .toLowerUnderscore());
    testClass.testCases(createTestCaseViews(context));
    testClass.apiHasLongRunningMethods(context.getInterfaceConfig().hasLongRunningOperations());
    // Add gRPC client imports.
    for (InterfaceModel grpcInterface :
        mockServiceTransformer
            .getGrpcInterfacesForService(
                context.getApiModel(), context.getProductConfig(), context.getInterfaceModel())
            .values()) {
      context
          .getImportTypeTable()
          .getAndSaveNicknameFor(namer.getGrpcClientTypeName(grpcInterface));
    }
    testClass.mockServices(
        mockServiceTransformer.createMockServices(
            context.getNamer(), context.getApiModel(), context.getProductConfig()));
    testClass.missingDefaultServiceAddress(
        !context.getInterfaceConfig().hasDefaultServiceAddress());
    testClass.missingDefaultServiceScopes(!context.getInterfaceConfig().hasDefaultServiceScopes());

    ClientTestFileView.Builder testFile = ClientTestFileView.newBuilder();
    testFile.testClass(testClass.build());
    testFile.outputPath(namer.getSourceFilePath(outputPath, name));
    testFile.templateFileName(UNIT_TEST_TEMPLATE_FILE);

    ImportSectionView importSection =
        importSectionTransformer.generateImportSection(context.getImportTypeTable().getImports());
    SurfaceNamer testPackageNamer =
        namer.cloneWithPackageName(namer.getTestPackageName(SurfaceNamer.TestKind.UNIT));
    FileHeaderView fileHeader =
        fileHeaderTransformer.generateFileHeader(
            context.getProductConfig(), importSection, testPackageNamer);
    testFile.fileHeader(fileHeader);

    return testFile.build();
  }

  private List<TestCaseView> createTestCaseViews(GapicInterfaceContext context) {
    ArrayList<TestCaseView> testCaseViews = new ArrayList<>();
    SymbolTable testNameTable = new SymbolTable();
    for (MethodModel method : context.getSupportedMethods()) {
      GapicMethodContext methodContext = context.asRequestMethodContext(method);

      if (methodContext.getMethodConfig().getGrpcStreamingType()
          == GrpcStreamingType.ClientStreaming) {
        // TODO: Add unit test generation for ClientStreaming methods
        // Issue: https://github.com/googleapis/toolkit/issues/946
        continue;
      }

      InitCodeOutputType initCodeOutputType = InitCodeOutputType.FieldList;
      if (methodContext.getMethodConfig().getGrpcStreamingType()
          == GrpcStreamingType.BidiStreaming) {
        initCodeOutputType = InitCodeOutputType.SingleObject;
      }

      ClientMethodType clientMethodType = ClientMethodType.OptionalArrayMethod;
      if (methodContext.getMethodConfig().isLongRunningOperation()) {
        clientMethodType = ClientMethodType.OperationOptionalArrayMethod;
      } else if (methodContext.getMethodConfig().isPageStreaming()) {
        clientMethodType = ClientMethodType.PagedOptionalArrayMethod;
      }

      Iterable<FieldConfig> fieldConfigs =
          methodContext.getMethodConfig().getRequiredFieldConfigs();
      InitCodeContext initCodeContext =
          InitCodeContext.newBuilder()
              .initObjectType(methodContext.getMethodModel().getInputType())
              .suggestedName(Name.from("request"))
              .initFieldConfigStrings(methodContext.getMethodConfig().getSampleCodeInitFields())
              .initValueConfigMap(InitCodeTransformer.createCollectionMap(methodContext))
              .initFields(FieldConfig.toFieldTypeIterable(fieldConfigs))
              .outputType(initCodeOutputType)
              .fieldConfigMap(FieldConfig.toFieldConfigMap(fieldConfigs))
              .valueGenerator(valueGenerator)
              .build();

      testCaseViews.add(
          testCaseTransformer.createTestCaseView(
              methodContext, testNameTable, initCodeContext, clientMethodType));
    }
    return testCaseViews;
  }

<<<<<<< HEAD
  private MockServiceImplFileView createMockServiceImplView(GapicInterfaceContext context) {
    addUnitTestImports(context.getImportTypeTable());

    InterfaceModel apiInterface = context.getInterfaceModel();
    SurfaceNamer namer = context.getNamer();
    String outputPath =
        PhpGapicCodePathMapper.newBuilder()
            .setPrefix("tests/unit")
            .build()
            .getOutputPath(context.getInterfaceModel().getFullName(), context.getProductConfig());
    String name = namer.getMockGrpcServiceImplName(context.getInterfaceModel());
    String grpcClassName =
        context
            .getImportTypeTable()
            .getAndSaveNicknameFor(namer.getGrpcClientTypeName(apiInterface));

    MockServiceImplFileView.Builder mockServiceImplFile = MockServiceImplFileView.newBuilder();

    mockServiceImplFile.serviceImpl(
        MockServiceImplView.newBuilder()
            .name(name)
            .mockRpcClassName(grpcClassName)
            .grpcMethods(new ArrayList<MockGrpcMethodView>())
            .build());

    mockServiceImplFile.outputPath(namer.getSourceFilePath(outputPath, name));
    mockServiceImplFile.templateFileName(MOCK_SERVICE_IMPL_TEMPLATE_FILE);

    ImportSectionView importSection =
        importSectionTransformer.generateImportSection(context.getImportTypeTable().getImports());
    SurfaceNamer testPackageNamer =
        namer.cloneWithPackageName(namer.getTestPackageName(SurfaceNamer.TestKind.UNIT));
    FileHeaderView fileHeader =
        fileHeaderTransformer.generateFileHeader(
            context.getProductConfig(), importSection, testPackageNamer);
    mockServiceImplFile.fileHeader(fileHeader);

    return mockServiceImplFile.build();
  }

=======
>>>>>>> f832cae1
  private SmokeTestClassView createSmokeTestClassView(GapicInterfaceContext context) {
    String outputPath =
        PhpGapicCodePathMapper.newBuilder()
            .setPrefix("tests/system")
            .build()
            .getOutputPath(context.getInterfaceModel().getFullName(), context.getProductConfig());
    SurfaceNamer namer = context.getNamer();
    String name = namer.getSmokeTestClassName(context.getInterfaceConfig());

    SmokeTestClassView.Builder testClass = createSmokeTestClassViewBuilder(context);
    testClass.name(name);
    testClass.outputPath(namer.getSourceFilePath(outputPath, name));
    return testClass.build();
  }

  private SmokeTestClassView.Builder createSmokeTestClassViewBuilder(
      GapicInterfaceContext context) {
    addSmokeTestImports(context.getImportTypeTable());

    SurfaceNamer namer = context.getNamer();
    MethodModel method = context.getInterfaceConfig().getSmokeTestConfig().getMethod();
    FlatteningConfig flatteningGroup =
        testCaseTransformer.getSmokeTestFlatteningGroup(
            context.getMethodConfig(method), context.getInterfaceConfig().getSmokeTestConfig());
    GapicMethodContext flattenedMethodContext =
        context.asFlattenedMethodContext(method, flatteningGroup);

    SmokeTestClassView.Builder testClass = SmokeTestClassView.newBuilder();
    OptionalArrayMethodView apiMethod = createSmokeTestCaseApiMethodView(flattenedMethodContext);

    testClass.apiSettingsClassName(
        context.getNamer().getApiSettingsClassName(context.getInterfaceConfig()));
    testClass.apiClassName(context.getNamer().getApiWrapperClassName(context.getInterfaceConfig()));
    testClass.apiName(
        PhpPackageMetadataNamer.getApiNameFromPackageName(context.getNamer().getPackageName())
            .toLowerUnderscore());
    testClass.templateFileName(SMOKE_TEST_TEMPLATE_FILE);
    testClass.apiMethod(apiMethod);
    testClass.requireProjectId(
        testCaseTransformer.requireProjectIdInSmokeTest(apiMethod.initCode(), context.getNamer()));
    testClass.methodName(namer.getTestCaseName(new SymbolTable(), method));

    ImportSectionView importSection =
        importSectionTransformer.generateImportSection(context.getImportTypeTable().getImports());
    SurfaceNamer testPackageNamer =
        namer.cloneWithPackageName(namer.getTestPackageName(SurfaceNamer.TestKind.SYSTEM));
    FileHeaderView fileHeader =
        fileHeaderTransformer.generateFileHeader(
            context.getProductConfig(), importSection, testPackageNamer);
    testClass.fileHeader(fileHeader);

    return testClass;
  }

  private OptionalArrayMethodView createSmokeTestCaseApiMethodView(GapicMethodContext context) {
    OptionalArrayMethodView initialApiMethodView =
        new DynamicLangApiMethodTransformer(new PhpApiMethodParamTransformer())
            .generateMethod(context);

    OptionalArrayMethodView.Builder apiMethodView = initialApiMethodView.toBuilder();

    InitCodeTransformer initCodeTransformer = new InitCodeTransformer();
    InitCodeView initCodeView =
        initCodeTransformer.generateInitCode(
            context, testCaseTransformer.createSmokeTestInitContext(context));
    apiMethodView.initCode(initCodeView);

    return apiMethodView.build();
  }

  private void addUnitTestImports(ModelTypeTable typeTable) {
    typeTable.saveNicknameFor("\\Google\\ApiCore\\ApiException");
    typeTable.saveNicknameFor("\\Google\\ApiCore\\BidiStream");
    typeTable.saveNicknameFor("\\Google\\ApiCore\\ServerStream");
    typeTable.saveNicknameFor("\\Google\\ApiCore\\LongRunning\\OperationsClient");
    typeTable.saveNicknameFor("\\Google\\ApiCore\\Testing\\GeneratedTest");
    typeTable.saveNicknameFor("\\Google\\ApiCore\\Testing\\MockTransport");
    typeTable.saveNicknameFor("\\PHPUnit\\Framework\\TestCase");
    typeTable.saveNicknameFor("\\Google\\Protobuf\\Any");
    typeTable.saveNicknameFor("\\Google\\Protobuf\\GPBEmpty");
    typeTable.saveNicknameFor("\\Google\\LongRunning\\GetOperationRequest");
    typeTable.saveNicknameFor("\\Grpc");
    typeTable.saveNicknameFor("\\stdClass");
  }

  private void addSmokeTestImports(ModelTypeTable typeTable) {
    typeTable.saveNicknameFor("\\Google\\ApiCore\\Testing\\GeneratedTest");
  }
}<|MERGE_RESOLUTION|>--- conflicted
+++ resolved
@@ -88,26 +88,6 @@
         views.add(createSmokeTestClassView(context));
       }
     }
-<<<<<<< HEAD
-    boolean hasLongRunningOperations = false;
-    for (InterfaceModel apiInterface :
-        mockServiceTransformer.getGrpcInterfacesToMock(model, productConfig)) {
-      GapicInterfaceContext context =
-          createContext(apiInterface, productConfig, PhpSurfaceNamer.TestKind.UNIT);
-      views.add(createMockServiceImplView(context));
-      if (context.getInterfaceConfig() != null
-          && context.getInterfaceConfig().hasLongRunningOperations()) {
-        hasLongRunningOperations = true;
-      }
-    }
-    if (hasLongRunningOperations) {
-      InterfaceModel apiInterface = model.getInterface("google.longrunning.Operations");
-      GapicInterfaceContext context =
-          createContext(apiInterface, productConfig, PhpSurfaceNamer.TestKind.UNIT);
-      views.add(createMockServiceImplView(context));
-    }
-=======
->>>>>>> f832cae1
     return views;
   }
 
@@ -227,49 +207,6 @@
     return testCaseViews;
   }
 
-<<<<<<< HEAD
-  private MockServiceImplFileView createMockServiceImplView(GapicInterfaceContext context) {
-    addUnitTestImports(context.getImportTypeTable());
-
-    InterfaceModel apiInterface = context.getInterfaceModel();
-    SurfaceNamer namer = context.getNamer();
-    String outputPath =
-        PhpGapicCodePathMapper.newBuilder()
-            .setPrefix("tests/unit")
-            .build()
-            .getOutputPath(context.getInterfaceModel().getFullName(), context.getProductConfig());
-    String name = namer.getMockGrpcServiceImplName(context.getInterfaceModel());
-    String grpcClassName =
-        context
-            .getImportTypeTable()
-            .getAndSaveNicknameFor(namer.getGrpcClientTypeName(apiInterface));
-
-    MockServiceImplFileView.Builder mockServiceImplFile = MockServiceImplFileView.newBuilder();
-
-    mockServiceImplFile.serviceImpl(
-        MockServiceImplView.newBuilder()
-            .name(name)
-            .mockRpcClassName(grpcClassName)
-            .grpcMethods(new ArrayList<MockGrpcMethodView>())
-            .build());
-
-    mockServiceImplFile.outputPath(namer.getSourceFilePath(outputPath, name));
-    mockServiceImplFile.templateFileName(MOCK_SERVICE_IMPL_TEMPLATE_FILE);
-
-    ImportSectionView importSection =
-        importSectionTransformer.generateImportSection(context.getImportTypeTable().getImports());
-    SurfaceNamer testPackageNamer =
-        namer.cloneWithPackageName(namer.getTestPackageName(SurfaceNamer.TestKind.UNIT));
-    FileHeaderView fileHeader =
-        fileHeaderTransformer.generateFileHeader(
-            context.getProductConfig(), importSection, testPackageNamer);
-    mockServiceImplFile.fileHeader(fileHeader);
-
-    return mockServiceImplFile.build();
-  }
-
-=======
->>>>>>> f832cae1
   private SmokeTestClassView createSmokeTestClassView(GapicInterfaceContext context) {
     String outputPath =
         PhpGapicCodePathMapper.newBuilder()
