/* Copyright 2016 Google Inc
 *
 * Licensed under the Apache License, Version 2.0 (the "License");
 * you may not use this file except in compliance with the License.
 * You may obtain a copy of the License at
 *
 *      http://www.apache.org/licenses/LICENSE-2.0
 *
 * Unless required by applicable law or agreed to in writing, software
 * distributed under the License is distributed on an "AS IS" BASIS,
 * WITHOUT WARRANTIES OR CONDITIONS OF ANY KIND, either express or implied.
 * See the License for the specific language governing permissions and
 * limitations under the License.
 */
package com.google.api.codegen.transformer;

import com.google.api.codegen.ServiceMessages;
import com.google.api.codegen.config.*;
import com.google.api.codegen.metacode.*;
import com.google.api.codegen.util.Name;
import com.google.api.codegen.util.SymbolTable;
import com.google.api.codegen.util.testing.TestValueGenerator;
import com.google.api.codegen.util.testing.ValueProducer;
import com.google.api.codegen.viewmodel.ClientMethodType;
import com.google.api.codegen.viewmodel.FieldSettingView;
import com.google.api.codegen.viewmodel.FormattedInitValueView;
import com.google.api.codegen.viewmodel.InitCodeLineView;
import com.google.api.codegen.viewmodel.InitCodeView;
import com.google.api.codegen.viewmodel.ResourceNameInitValueView;
import com.google.api.codegen.viewmodel.ResourceNameOneofInitValueView;
import com.google.api.codegen.viewmodel.SimpleInitCodeLineView;
import com.google.api.codegen.viewmodel.SimpleInitValueView;
import com.google.api.codegen.viewmodel.testing.GrpcStreamingView;
import com.google.api.codegen.viewmodel.testing.MockGrpcResponseView;
import com.google.api.codegen.viewmodel.testing.PageStreamingResponseView;
import com.google.api.codegen.viewmodel.testing.TestCaseView;
import com.google.api.tools.framework.model.Field;
import com.google.api.tools.framework.model.TypeRef;
import com.google.common.collect.ImmutableMap;
import java.util.ArrayList;
import java.util.List;

/** TestCaseTransformer contains helper methods useful for creating test views. */
public class TestCaseTransformer {
  private final InitCodeTransformer initCodeTransformer = new InitCodeTransformer();
  private final TestValueGenerator valueGenerator;
  private boolean packageHasMultipleServices;

  public TestCaseTransformer(ValueProducer valueProducer) {
    this(valueProducer, false);
  }

  public TestCaseTransformer(ValueProducer valueProducer, boolean packageHasMultipleServices) {
    this.valueGenerator = new TestValueGenerator(valueProducer);
    this.packageHasMultipleServices = packageHasMultipleServices;
  }

  public TestCaseView createTestCaseView(
      GapicMethodContext methodContext,
      SymbolTable testNameTable,
      InitCodeContext initCodeContext,
      ClientMethodType clientMethodType) {
<<<<<<< HEAD
    MethodModel method = methodContext.getMethodModel();
=======
    Method method = methodContext.getMethod();
>>>>>>> 4aded504
    MethodConfig methodConfig = methodContext.getMethodConfig();
    SurfaceNamer namer = methodContext.getNamer();
    TypeRef outputType = methodContext.getMethod().getOutputType();
    TypeRef inputType = methodContext.getMethod().getInputType();

    String clientMethodName;
    String responseTypeName;
    String fullyQualifiedResponseTypeName = methodContext.getTypeTable().getFullNameFor(outputType);
    if (methodConfig.isPageStreaming()) {
      clientMethodName = namer.getApiMethodName(method, methodConfig.getVisibility());
      responseTypeName =
          namer.getAndSavePagedResponseTypeName(
              methodContext, methodConfig.getPageStreaming().getResourcesFieldConfig());
    } else if (methodConfig.isLongRunningOperation()) {
      clientMethodName = namer.getLroApiMethodName(method, methodConfig.getVisibility());
      responseTypeName =
          methodContext
              .getTypeTable()
              .getAndSaveNicknameFor(methodConfig.getLongRunningConfig().getReturnType());
      fullyQualifiedResponseTypeName =
          methodContext
              .getTypeTable()
              .getFullNameFor(methodConfig.getLongRunningConfig().getReturnType());
    } else if (clientMethodType == ClientMethodType.CallableMethod) {
      clientMethodName = namer.getCallableMethodName(method);
      responseTypeName = methodContext.getTypeTable().getAndSaveNicknameFor(outputType);
    } else {
      clientMethodName = namer.getApiMethodName(method, methodConfig.getVisibility());
      responseTypeName = methodContext.getTypeTable().getAndSaveNicknameFor(outputType);
    }

    InitCodeView initCode = initCodeTransformer.generateInitCode(methodContext, initCodeContext);

    boolean hasRequestParameters = initCode.lines().size() > 0;
    boolean hasReturnValue = !ServiceMessages.s_isEmptyType(outputType);
    if (methodConfig.isLongRunningOperation()) {
      hasReturnValue =
          !ServiceMessages.s_isEmptyType(methodConfig.getLongRunningConfig().getReturnType());
    }

    InitCodeContext responseInitCodeContext =
        createResponseInitCodeContext(methodContext, initCodeContext.symbolTable());
    MockGrpcResponseView mockGrpcResponseView =
        createMockResponseView(methodContext, responseInitCodeContext);

    GrpcStreamingView grpcStreamingView = null;
    if (methodConfig.isGrpcStreaming()) {
      String resourceTypeName = null;
      String resourcesFieldGetterName = null;
      if (methodConfig.getGrpcStreaming().hasResourceField()) {
        Field resourcesField = methodConfig.getGrpcStreaming().getResourcesField();
        resourceTypeName =
            methodContext.getTypeTable().getAndSaveNicknameForElementType(resourcesField.getType());
        resourcesFieldGetterName =
            namer.getFieldGetFunctionName(
                resourcesField.getType(), Name.from(resourcesField.getSimpleName()));
      }

      grpcStreamingView =
          GrpcStreamingView.newBuilder()
              .resourceTypeName(resourceTypeName)
              .resourcesFieldGetterName(resourcesFieldGetterName)
              .requestInitCodeList(
                  createGrpcStreamingInitCodeViews(methodContext, initCodeContext, initCode))
              .responseInitCodeList(
                  createGrpcStreamingInitCodeViews(
                      methodContext, responseInitCodeContext, mockGrpcResponseView.initCode()))
              .build();
    }

    return TestCaseView.newBuilder()
        .asserts(initCodeTransformer.generateRequestAssertViews(methodContext, initCodeContext))
        .clientMethodType(clientMethodType)
        .grpcStreamingType(methodConfig.getGrpcStreamingType())
        .hasRequestParameters(hasRequestParameters)
        .hasReturnValue(hasReturnValue)
        .initCode(initCode)
        .mockResponse(mockGrpcResponseView)
        .mockServiceVarName(namer.getMockServiceVarName(methodContext.getTargetInterface()))
        .name(namer.getTestCaseName(testNameTable, method))
        .nameWithException(namer.getExceptionTestCaseName(testNameTable, method))
        .pageStreamingResponseViews(createPageStreamingResponseViews(methodContext))
<<<<<<< HEAD
        .requestTypeName(methodContext.getTypeTable().getAndSaveNicknameFor(inputType))
=======
        .grpcStreamingView(grpcStreamingView)
        .requestTypeName(methodContext.getTypeTable().getAndSaveNicknameFor(method.getInputType()))
>>>>>>> 4aded504
        .responseTypeName(responseTypeName)
        .fullyQualifiedRequestTypeName(methodContext.getTypeTable().getFullNameFor(inputType))
        .fullyQualifiedResponseTypeName(fullyQualifiedResponseTypeName)
        .serviceConstructorName(
            namer.getApiWrapperClassConstructorName(methodContext.getInterfaceSimpleName()))
        .fullyQualifiedServiceClassName(
            namer.getFullyQualifiedApiWrapperClassName(methodContext.getInterfaceConfig()))
        .fullyQualifiedAliasedServiceClassName(
            namer.getTopLevelAliasedApiClassName(
                (methodContext.getInterfaceConfig()), packageHasMultipleServices))
        .clientMethodName(clientMethodName)
        .mockGrpcStubTypeName(namer.getMockGrpcServiceImplName(methodContext.getTargetInterface()))
        .createStubFunctionName(namer.getCreateStubFunctionName(methodContext.getTargetInterface()))
        .grpcStubCallString(namer.getGrpcStubCallString(methodContext.getTargetInterface(), method))
        .build();
  }

  private List<PageStreamingResponseView> createPageStreamingResponseViews(
      GapicMethodContext methodContext) {
    MethodConfig methodConfig = methodContext.getMethodConfig();
    SurfaceNamer namer = methodContext.getNamer();

    List<PageStreamingResponseView> pageStreamingResponseViews =
        new ArrayList<PageStreamingResponseView>();

    if (!methodConfig.isPageStreaming()) {
      return pageStreamingResponseViews;
    }

    FieldConfig resourcesFieldConfig = methodConfig.getPageStreaming().getResourcesFieldConfig();
    FieldType resourcesField = resourcesFieldConfig.getField();
    String resourceTypeName =
        methodContext.getTypeTable().getAndSaveNicknameForElementType(resourcesField);
    String resourcesFieldGetterName = namer.getFieldGetFunctionName(resourcesField);
    pageStreamingResponseViews.add(
        PageStreamingResponseView.newBuilder()
            .resourceTypeName(resourceTypeName)
            .resourcesFieldGetterName(resourcesFieldGetterName)
            .resourcesIterateMethod(namer.getPagedResponseIterateMethod())
            .resourcesVarName(namer.localVarName(Name.from("resources")))
            .build());

    if (methodContext.getFeatureConfig().useResourceNameFormatOption(resourcesFieldConfig)) {
      resourceTypeName =
          methodContext
              .getNamer()
              .getAndSaveElementResourceTypeName(
                  methodContext.getTypeTable(), resourcesFieldConfig);

      resourcesFieldGetterName = namer.getResourceNameFieldGetFunctionName(resourcesFieldConfig);
      pageStreamingResponseViews.add(
          PageStreamingResponseView.newBuilder()
              .resourceTypeName(resourceTypeName)
              .resourcesFieldGetterName(resourcesFieldGetterName)
              .resourcesIterateMethod(
                  namer.getPagedResponseIterateMethod(
                      methodContext.getFeatureConfig(), resourcesFieldConfig))
              .resourcesVarName(namer.localVarName(Name.from("resource_names")))
              .build());
    }
    return pageStreamingResponseViews;
  }

  /**
   * Return a list of three InitCodeView objects, including simpleInitCodeView and generating two
   * additional objects, which will be initialized with different initial values.
   */
  private List<InitCodeView> createGrpcStreamingInitCodeViews(
      GapicMethodContext methodContext,
      InitCodeContext initCodeContext,
      InitCodeView simpleInitCodeView) {
    List<InitCodeView> requestInitCodeList = new ArrayList<>();
    requestInitCodeList.add(simpleInitCodeView);
    requestInitCodeList.add(initCodeTransformer.generateInitCode(methodContext, initCodeContext));
    requestInitCodeList.add(initCodeTransformer.generateInitCode(methodContext, initCodeContext));
    return requestInitCodeList;
  }

  private MockGrpcResponseView createMockResponseView(
      GapicMethodContext methodContext, InitCodeContext responseInitCodeContext) {

    InitCodeView initCodeView =
        initCodeTransformer.generateInitCode(methodContext, responseInitCodeContext);
    String typeName =
        methodContext
            .getTypeTable()
            .getAndSaveNicknameFor(methodContext.getMethod().getOutputType());
    return MockGrpcResponseView.newBuilder().typeName(typeName).initCode(initCodeView).build();
  }

  private InitCodeContext createResponseInitCodeContext(
      GapicMethodContext context, SymbolTable symbolTable) {
    ArrayList<FieldType> primitiveFields = new ArrayList<>();
    TypeRef outputType = context.getMethod().getOutputType();
    if (context.getMethodConfig().isLongRunningOperation()) {
      outputType = context.getMethodConfig().getLongRunningConfig().getReturnType();
    }
    for (Field field : outputType.getMessageType().getFields()) {
      if (field.getType().isPrimitive() && !field.getType().isRepeated()) {
        primitiveFields.add(new ProtoField(field));
      }
    }
    return InitCodeContext.newBuilder()
        .initObjectType(outputType)
        .symbolTable(symbolTable)
        .suggestedName(Name.from("expected_response"))
        .initFieldConfigStrings(context.getMethodConfig().getSampleCodeInitFields())
        .initValueConfigMap(ImmutableMap.<String, InitValueConfig>of())
        .initFields((primitiveFields))
        .fieldConfigMap(context.getProductConfig().getDefaultResourceNameFieldConfigMap())
        .valueGenerator(valueGenerator)
        .additionalInitCodeNodes(createMockResponseAdditionalSubTrees(context))
        .build();
  }

  private Iterable<InitCodeNode> createMockResponseAdditionalSubTrees(GapicMethodContext context) {
    List<InitCodeNode> additionalSubTrees = new ArrayList<>();
    if (context.getMethodConfig().isPageStreaming()) {
      // Initialize one resource element if it is page-streaming.
      PageStreamingConfig config = context.getMethodConfig().getPageStreaming();
      String resourceFieldName = config.getResourcesFieldName();
      additionalSubTrees.add(InitCodeNode.createSingletonList(resourceFieldName));

      // Set the initial value of the page token to empty, in order to indicate that no more pages
      // are available
      String responseTokenName = config.getResponseTokenField().getSimpleName();
      additionalSubTrees.add(
          InitCodeNode.createWithValue(
              responseTokenName, InitValueConfig.createWithValue(InitValue.createLiteral(""))));
    }
    if (context.getMethodConfig().isBatching()) {
      // Initialize one batching element if it is batching.
      BatchingConfig config = context.getMethodConfig().getBatching();
      if (config.getSubresponseField() != null) {
        String subResponseFieldName = config.getSubresponseField().getSimpleName();
        additionalSubTrees.add(InitCodeNode.createSingletonList(subResponseFieldName));
      }
    }
    if (context.getMethodConfig().isGrpcStreaming()) {
      GrpcStreamingConfig streamingConfig = context.getMethodConfig().getGrpcStreaming();
      if (streamingConfig.hasResourceField()) {
        String resourceFieldName = streamingConfig.getResourcesField().getSimpleName();
        additionalSubTrees.add(InitCodeNode.createSingletonList(resourceFieldName));
      }
    }
    return additionalSubTrees;
  }

  public TestCaseView createSmokeTestCaseView(GapicMethodContext context) {
    MethodConfig methodConfig = context.getMethodConfig();
    ClientMethodType methodType;

    if (methodConfig.isPageStreaming()) {
      if (context.isFlattenedMethodContext()) {
        methodType = ClientMethodType.PagedFlattenedMethod;
      } else {
        methodType = ClientMethodType.PagedRequestObjectMethod;
      }
    } else {
      if (context.isFlattenedMethodContext()) {
        methodType = ClientMethodType.FlattenedMethod;
      } else {
        methodType = ClientMethodType.RequestObjectMethod;
      }
    }

    return createTestCaseView(
        context, new SymbolTable(), createSmokeTestInitContext(context), methodType);
  }

  public boolean requireProjectIdInSmokeTest(InitCodeView initCodeView, SurfaceNamer namer) {
    for (FieldSettingView settingsView : initCodeView.fieldSettings()) {
      InitCodeLineView line = settingsView.initCodeLine();
      if (line.lineType() == InitCodeLineType.SimpleInitLine) {
        SimpleInitCodeLineView simpleLine = (SimpleInitCodeLineView) line;
        String projectVarName =
            namer.localVarName(Name.from(InitFieldConfig.PROJECT_ID_VARIABLE_NAME));
        if (simpleLine.initValue() instanceof ResourceNameInitValueView) {
          ResourceNameInitValueView initValue = (ResourceNameInitValueView) simpleLine.initValue();
          return initValue.formatArgs().contains(projectVarName);
        } else if (simpleLine.initValue() instanceof ResourceNameOneofInitValueView) {
          ResourceNameOneofInitValueView initValue =
              (ResourceNameOneofInitValueView) simpleLine.initValue();
          ResourceNameInitValueView subValue = initValue.specificResourceNameView();
          return subValue.formatArgs().contains(projectVarName);
        } else if (simpleLine.initValue() instanceof SimpleInitValueView) {
          SimpleInitValueView initValue = (SimpleInitValueView) simpleLine.initValue();
          return initValue.initialValue().equals(projectVarName);
        } else if (simpleLine.initValue() instanceof FormattedInitValueView) {
          FormattedInitValueView initValue = (FormattedInitValueView) simpleLine.initValue();
          return initValue.formatArgs().contains(projectVarName);
        }
      }
    }
    return false;
  }

  public InitCodeContext createSmokeTestInitContext(GapicMethodContext context) {
    SmokeTestConfig testConfig = context.getInterfaceConfig().getSmokeTestConfig();
    InitCodeContext.InitCodeOutputType outputType;
    ImmutableMap<String, FieldConfig> fieldConfigMap;
    if (context.isFlattenedMethodContext()) {
      outputType = InitCodeContext.InitCodeOutputType.FieldList;
      fieldConfigMap =
          FieldConfig.toFieldConfigMap(
              context.getFlatteningConfig().getFlattenedFieldConfigs().values());
    } else {
      outputType = InitCodeContext.InitCodeOutputType.SingleObject;
      fieldConfigMap =
          FieldConfig.toFieldConfigMap(context.getMethodConfig().getRequiredFieldConfigs());
    }

    // Store project ID variable name into the symbol table since it is used
    // by the execute method as a parameter.
    SymbolTable table = new SymbolTable();
    table.getNewSymbol(Name.from(InitFieldConfig.PROJECT_ID_VARIABLE_NAME));

    InitCodeContext.Builder contextBuilder =
        InitCodeContext.newBuilder()
            .initObjectType(testConfig.getMethod().getInputType())
            .suggestedName(Name.from("request"))
            .outputType(outputType)
            .initValueConfigMap(InitCodeTransformer.createCollectionMap(context))
            .initFieldConfigStrings(testConfig.getInitFieldConfigStrings())
            .symbolTable(table)
            .fieldConfigMap(fieldConfigMap);
    if (context.isFlattenedMethodContext()) {
      contextBuilder.initFields(context.getFlatteningConfig().getFlattenedFields());
    }
    return contextBuilder.build();
  }

  public FlatteningConfig getSmokeTestFlatteningGroup(
      MethodConfig methodConfig, SmokeTestConfig smokeTestConfig) {
    for (FlatteningConfig flatteningGroup : methodConfig.getFlatteningConfigs()) {
      if (flatteningGroup.getFlatteningName().equals(smokeTestConfig.getFlatteningName())) {
        return flatteningGroup;
      }
    }
    throw new IllegalArgumentException(
        "Flattening name in smoke test config did not correspond to any flattened method.");
  }
}<|MERGE_RESOLUTION|>--- conflicted
+++ resolved
@@ -60,19 +60,16 @@
       SymbolTable testNameTable,
       InitCodeContext initCodeContext,
       ClientMethodType clientMethodType) {
-<<<<<<< HEAD
     MethodModel method = methodContext.getMethodModel();
-=======
-    Method method = methodContext.getMethod();
->>>>>>> 4aded504
     MethodConfig methodConfig = methodContext.getMethodConfig();
     SurfaceNamer namer = methodContext.getNamer();
-    TypeRef outputType = methodContext.getMethod().getOutputType();
-    TypeRef inputType = methodContext.getMethod().getInputType();
+    ImportTypeTable typeTable = methodContext.getTypeTable();
 
     String clientMethodName;
     String responseTypeName;
-    String fullyQualifiedResponseTypeName = methodContext.getTypeTable().getFullNameFor(outputType);
+    String fullyQualifiedResponseTypeName =
+        methodContext.getMethodModel().getOutputTypeFullName(typeTable);
+
     if (methodConfig.isPageStreaming()) {
       clientMethodName = namer.getApiMethodName(method, methodConfig.getVisibility());
       responseTypeName =
@@ -81,25 +78,21 @@
     } else if (methodConfig.isLongRunningOperation()) {
       clientMethodName = namer.getLroApiMethodName(method, methodConfig.getVisibility());
       responseTypeName =
-          methodContext
-              .getTypeTable()
-              .getAndSaveNicknameFor(methodConfig.getLongRunningConfig().getReturnType());
+          methodConfig.getLongRunningConfig().getLongRunningOperationReturnTypeName(typeTable);
       fullyQualifiedResponseTypeName =
-          methodContext
-              .getTypeTable()
-              .getFullNameFor(methodConfig.getLongRunningConfig().getReturnType());
+          methodConfig.getLongRunningConfig().getLongRunningOperationReturnTypeFullName(typeTable);
     } else if (clientMethodType == ClientMethodType.CallableMethod) {
       clientMethodName = namer.getCallableMethodName(method);
-      responseTypeName = methodContext.getTypeTable().getAndSaveNicknameFor(outputType);
+      responseTypeName = method.getAndSaveResponseTypeName(typeTable, namer);
     } else {
       clientMethodName = namer.getApiMethodName(method, methodConfig.getVisibility());
-      responseTypeName = methodContext.getTypeTable().getAndSaveNicknameFor(outputType);
+      responseTypeName = method.getAndSaveResponseTypeName(typeTable, namer);
     }
 
     InitCodeView initCode = initCodeTransformer.generateInitCode(methodContext, initCodeContext);
 
     boolean hasRequestParameters = initCode.lines().size() > 0;
-    boolean hasReturnValue = !ServiceMessages.s_isEmptyType(outputType);
+    boolean hasReturnValue = method.isOutputTypeEmpty();
     if (methodConfig.isLongRunningOperation()) {
       hasReturnValue =
           !ServiceMessages.s_isEmptyType(methodConfig.getLongRunningConfig().getReturnType());
@@ -115,12 +108,12 @@
       String resourceTypeName = null;
       String resourcesFieldGetterName = null;
       if (methodConfig.getGrpcStreaming().hasResourceField()) {
-        Field resourcesField = methodConfig.getGrpcStreaming().getResourcesField();
+        FieldType resourcesField = methodConfig.getGrpcStreaming().getResourcesField();
         resourceTypeName =
-            methodContext.getTypeTable().getAndSaveNicknameForElementType(resourcesField.getType());
+            methodContext.getTypeTable().getAndSaveNicknameForElementType(resourcesField);
         resourcesFieldGetterName =
             namer.getFieldGetFunctionName(
-                resourcesField.getType(), Name.from(resourcesField.getSimpleName()));
+                resourcesField, Name.from(resourcesField.getSimpleName()));
       }
 
       grpcStreamingView =
@@ -143,18 +136,15 @@
         .hasReturnValue(hasReturnValue)
         .initCode(initCode)
         .mockResponse(mockGrpcResponseView)
-        .mockServiceVarName(namer.getMockServiceVarName(methodContext.getTargetInterface()))
+        .mockServiceVarName(
+            namer.getMockServiceVarName(methodContext.getTargetInterface().getSimpleName()))
         .name(namer.getTestCaseName(testNameTable, method))
         .nameWithException(namer.getExceptionTestCaseName(testNameTable, method))
         .pageStreamingResponseViews(createPageStreamingResponseViews(methodContext))
-<<<<<<< HEAD
-        .requestTypeName(methodContext.getTypeTable().getAndSaveNicknameFor(inputType))
-=======
         .grpcStreamingView(grpcStreamingView)
-        .requestTypeName(methodContext.getTypeTable().getAndSaveNicknameFor(method.getInputType()))
->>>>>>> 4aded504
+        .requestTypeName(method.getAndSaveRequestTypeName(typeTable, namer))
         .responseTypeName(responseTypeName)
-        .fullyQualifiedRequestTypeName(methodContext.getTypeTable().getFullNameFor(inputType))
+        .fullyQualifiedRequestTypeName(method.getInputTypeFullName(typeTable))
         .fullyQualifiedResponseTypeName(fullyQualifiedResponseTypeName)
         .serviceConstructorName(
             namer.getApiWrapperClassConstructorName(methodContext.getInterfaceSimpleName()))
@@ -164,7 +154,8 @@
             namer.getTopLevelAliasedApiClassName(
                 (methodContext.getInterfaceConfig()), packageHasMultipleServices))
         .clientMethodName(clientMethodName)
-        .mockGrpcStubTypeName(namer.getMockGrpcServiceImplName(methodContext.getTargetInterface()))
+        .mockGrpcStubTypeName(
+            namer.getMockGrpcServiceImplName(methodContext.getTargetInterface().getSimpleName()))
         .createStubFunctionName(namer.getCreateStubFunctionName(methodContext.getTargetInterface()))
         .grpcStubCallString(namer.getGrpcStubCallString(methodContext.getTargetInterface(), method))
         .build();
@@ -232,14 +223,14 @@
   }
 
   private MockGrpcResponseView createMockResponseView(
-      GapicMethodContext methodContext, InitCodeContext responseInitCodeContext) {
+      MethodContext methodContext, InitCodeContext responseInitCodeContext) {
 
     InitCodeView initCodeView =
         initCodeTransformer.generateInitCode(methodContext, responseInitCodeContext);
     String typeName =
         methodContext
-            .getTypeTable()
-            .getAndSaveNicknameFor(methodContext.getMethod().getOutputType());
+            .getMethodModel()
+            .getAndSaveResponseTypeName(methodContext.getTypeTable(), methodContext.getNamer());
     return MockGrpcResponseView.newBuilder().typeName(typeName).initCode(initCodeView).build();
   }
 
@@ -350,7 +341,7 @@
     return false;
   }
 
-  public InitCodeContext createSmokeTestInitContext(GapicMethodContext context) {
+  public InitCodeContext createSmokeTestInitContext(MethodContext context) {
     SmokeTestConfig testConfig = context.getInterfaceConfig().getSmokeTestConfig();
     InitCodeContext.InitCodeOutputType outputType;
     ImmutableMap<String, FieldConfig> fieldConfigMap;
