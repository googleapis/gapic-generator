/* Copyright 2016 Google Inc
 *
 * Licensed under the Apache License, Version 2.0 (the "License");
 * you may not use this file except in compliance with the License.
 * You may obtain a copy of the License at
 *
 *      http://www.apache.org/licenses/LICENSE-2.0
 *
 * Unless required by applicable law or agreed to in writing, software
 * distributed under the License is distributed on an "AS IS" BASIS,
 * WITHOUT WARRANTIES OR CONDITIONS OF ANY KIND, either express or implied.
 * See the License for the specific language governing permissions and
 * limitations under the License.
 */
package com.google.api.codegen.transformer;

import com.google.api.codegen.config.BatchingConfig;
import com.google.api.codegen.config.FieldConfig;
import com.google.api.codegen.config.FieldModel;
import com.google.api.codegen.config.FlatteningConfig;
import com.google.api.codegen.config.GrpcStreamingConfig;
import com.google.api.codegen.config.MethodConfig;
import com.google.api.codegen.config.MethodModel;
import com.google.api.codegen.config.PageStreamingConfig;
import com.google.api.codegen.config.SmokeTestConfig;
import com.google.api.codegen.config.TypeModel;
import com.google.api.codegen.metacode.InitCodeContext;
import com.google.api.codegen.metacode.InitCodeLineType;
import com.google.api.codegen.metacode.InitCodeNode;
import com.google.api.codegen.metacode.InitFieldConfig;
import com.google.api.codegen.metacode.InitValue;
import com.google.api.codegen.metacode.InitValueConfig;
import com.google.api.codegen.util.Name;
import com.google.api.codegen.util.SymbolTable;
import com.google.api.codegen.util.testing.TestValueGenerator;
import com.google.api.codegen.util.testing.ValueProducer;
import com.google.api.codegen.viewmodel.ClientMethodType;
import com.google.api.codegen.viewmodel.FieldSettingView;
import com.google.api.codegen.viewmodel.FormattedInitValueView;
import com.google.api.codegen.viewmodel.InitCodeLineView;
import com.google.api.codegen.viewmodel.InitCodeView;
import com.google.api.codegen.viewmodel.ResourceNameInitValueView;
import com.google.api.codegen.viewmodel.ResourceNameOneofInitValueView;
import com.google.api.codegen.viewmodel.SimpleInitCodeLineView;
import com.google.api.codegen.viewmodel.SimpleInitValueView;
import com.google.api.codegen.viewmodel.testing.GrpcStreamingView;
import com.google.api.codegen.viewmodel.testing.MockGrpcResponseView;
import com.google.api.codegen.viewmodel.testing.PageStreamingResponseView;
import com.google.api.codegen.viewmodel.testing.TestCaseView;
import com.google.common.collect.ImmutableMap;
import java.util.ArrayList;
import java.util.List;

/** TestCaseTransformer contains helper methods useful for creating test views. */
public class TestCaseTransformer {
  private final InitCodeTransformer initCodeTransformer = new InitCodeTransformer();
  private final TestValueGenerator valueGenerator;
  private boolean packageHasMultipleServices;

  public TestCaseTransformer(ValueProducer valueProducer) {
    this(valueProducer, false);
  }

  public TestCaseTransformer(ValueProducer valueProducer, boolean packageHasMultipleServices) {
    this.valueGenerator = new TestValueGenerator(valueProducer);
    this.packageHasMultipleServices = packageHasMultipleServices;
  }

  public TestCaseView createTestCaseView(
      MethodContext methodContext,
      SymbolTable testNameTable,
      InitCodeContext initCodeContext,
      ClientMethodType clientMethodType) {
    MethodModel method = methodContext.getMethodModel();
    MethodConfig methodConfig = methodContext.getMethodConfig();
    SurfaceNamer namer = methodContext.getNamer();
    ImportTypeTable typeTable = methodContext.getTypeTable();

    String clientMethodName;
    String responseTypeName;
    String callerResponseTypeName;
    String fullyQualifiedResponseTypeName =
        methodContext.getMethodModel().getOutputTypeName(typeTable).getFullName();

    if (methodConfig.isPageStreaming()) {
      clientMethodName = namer.getApiMethodName(method, methodConfig.getVisibility());
      responseTypeName =
          namer.getAndSavePagedResponseTypeName(
              methodContext, methodConfig.getPageStreaming().getResourcesFieldConfig());
      callerResponseTypeName =
          namer.getAndSaveCallerPagedResponseTypeName(
              methodContext, methodConfig.getPageStreaming().getResourcesFieldConfig());
    } else if (methodConfig.isLongRunningOperation()) {
      clientMethodName = namer.getLroApiMethodName(method, methodConfig.getVisibility());
      responseTypeName =
<<<<<<< HEAD
          methodContext
              .getTypeTable()
              .getAndSaveNicknameFor(methodConfig.getLongRunningConfig().getReturnType());
=======
          methodConfig.getLongRunningConfig().getLongRunningOperationReturnTypeName(typeTable);
      callerResponseTypeName = responseTypeName;
>>>>>>> 9bb4b95c
      fullyQualifiedResponseTypeName =
          methodContext
              .getTypeTable()
              .getFullNameFor(methodConfig.getLongRunningConfig().getReturnType());
    } else if (clientMethodType == ClientMethodType.CallableMethod) {
      clientMethodName = namer.getCallableMethodName(method);
      responseTypeName = method.getAndSaveResponseTypeName(typeTable, namer);
      callerResponseTypeName = responseTypeName;
    } else {
      clientMethodName = namer.getApiMethodName(method, methodConfig.getVisibility());
      responseTypeName = method.getAndSaveResponseTypeName(typeTable, namer);
      callerResponseTypeName = responseTypeName;
    }

    InitCodeView initCode = initCodeTransformer.generateInitCode(methodContext, initCodeContext);

    boolean hasRequestParameters = initCode.lines().size() > 0;
    boolean hasReturnValue = !method.isOutputTypeEmpty();
    if (methodConfig.isLongRunningOperation()) {
      hasReturnValue = !methodConfig.getLongRunningConfig().getReturnType().isEmptyType();
    }

    InitCodeContext responseInitCodeContext =
        createResponseInitCodeContext(methodContext, initCodeContext.symbolTable());
    MockGrpcResponseView mockGrpcResponseView =
        createMockResponseView(methodContext, responseInitCodeContext);

    GrpcStreamingView grpcStreamingView = null;
    if (methodConfig.isGrpcStreaming()) {
      String resourceTypeName = null;
      String resourcesFieldGetterName = null;
      if (methodConfig.getGrpcStreaming().hasResourceField()) {
        FieldModel resourcesField = methodConfig.getGrpcStreaming().getResourcesField();
        resourceTypeName =
            methodContext.getTypeTable().getAndSaveNicknameForElementType(resourcesField);
        resourcesFieldGetterName =
            namer.getFieldGetFunctionName(
                resourcesField, Name.from(resourcesField.getSimpleName()));
      }

      grpcStreamingView =
          GrpcStreamingView.newBuilder()
              .resourceTypeName(resourceTypeName)
              .resourcesFieldGetterName(resourcesFieldGetterName)
              .requestInitCodeList(
                  createGrpcStreamingInitCodeViews(methodContext, initCodeContext, initCode))
              .responseInitCodeList(
                  createGrpcStreamingInitCodeViews(
                      methodContext, responseInitCodeContext, mockGrpcResponseView.initCode()))
              .build();
    }

    return TestCaseView.newBuilder()
        .asserts(initCodeTransformer.generateRequestAssertViews(methodContext, initCodeContext))
        .clientMethodType(clientMethodType)
        .grpcStreamingType(methodConfig.getGrpcStreamingType())
        .hasRequestParameters(hasRequestParameters)
        .hasReturnValue(hasReturnValue)
        .initCode(initCode)
        .mockResponse(mockGrpcResponseView)
        .mockServiceVarName(namer.getMockServiceVarName(methodContext.getTargetInterface()))
        .name(namer.getTestCaseName(testNameTable, method))
        .nameWithException(namer.getExceptionTestCaseName(testNameTable, method))
        .pageStreamingResponseViews(createPageStreamingResponseViews(methodContext))
        .grpcStreamingView(grpcStreamingView)
        .requestTypeName(method.getAndSaveRequestTypeName(typeTable, namer))
        .responseTypeName(responseTypeName)
        .callerResponseTypeName(callerResponseTypeName)
        .fullyQualifiedRequestTypeName(method.getInputTypeName(typeTable).getFullName())
        .fullyQualifiedResponseTypeName(fullyQualifiedResponseTypeName)
        .serviceConstructorName(
            namer.getApiWrapperClassConstructorName(methodContext.getInterfaceModel()))
        .fullyQualifiedServiceClassName(
            namer.getFullyQualifiedApiWrapperClassName(methodContext.getInterfaceConfig()))
        .fullyQualifiedAliasedServiceClassName(
            namer.getTopLevelAliasedApiClassName(
                (methodContext.getInterfaceConfig()), packageHasMultipleServices))
        .clientMethodName(clientMethodName)
        .mockGrpcStubTypeName(namer.getMockGrpcServiceImplName(methodContext.getTargetInterface()))
        .createStubFunctionName(namer.getCreateStubFunctionName(methodContext.getTargetInterface()))
        .grpcStubCallString(namer.getGrpcStubCallString(methodContext.getTargetInterface(), method))
        .build();
  }

  private List<PageStreamingResponseView> createPageStreamingResponseViews(
      MethodContext methodContext) {
    MethodConfig methodConfig = methodContext.getMethodConfig();
    SurfaceNamer namer = methodContext.getNamer();

    List<PageStreamingResponseView> pageStreamingResponseViews =
        new ArrayList<PageStreamingResponseView>();

    if (!methodConfig.isPageStreaming()) {
      return pageStreamingResponseViews;
    }

    FieldConfig resourcesFieldConfig = methodConfig.getPageStreaming().getResourcesFieldConfig();
    FieldModel resourcesField = resourcesFieldConfig.getField();
    String resourceTypeName =
        methodContext.getTypeTable().getAndSaveNicknameForElementType(resourcesField);
    String resourcesFieldGetterName = namer.getFieldGetFunctionName(resourcesField);
    pageStreamingResponseViews.add(
        PageStreamingResponseView.newBuilder()
            .resourceTypeName(resourceTypeName)
            .resourcesFieldGetterName(resourcesFieldGetterName)
            .resourcesIterateMethod(namer.getPagedResponseIterateMethod())
            .resourcesVarName(namer.localVarName(Name.from("resources")))
            .build());

    if (methodContext.getFeatureConfig().useResourceNameFormatOption(resourcesFieldConfig)) {
      resourceTypeName =
          methodContext
              .getNamer()
              .getAndSaveElementResourceTypeName(
                  methodContext.getTypeTable(), resourcesFieldConfig);

      resourcesFieldGetterName = namer.getResourceNameFieldGetFunctionName(resourcesFieldConfig);
      pageStreamingResponseViews.add(
          PageStreamingResponseView.newBuilder()
              .resourceTypeName(resourceTypeName)
              .resourcesFieldGetterName(resourcesFieldGetterName)
              .resourcesIterateMethod(
                  namer.getPagedResponseIterateMethod(
                      methodContext.getFeatureConfig(), resourcesFieldConfig))
              .resourcesVarName(namer.localVarName(Name.from("resource_names")))
              .build());
    }
    return pageStreamingResponseViews;
  }

  /**
   * Return a list of three InitCodeView objects, including simpleInitCodeView and generating two
   * additional objects, which will be initialized with different initial values.
   */
  private List<InitCodeView> createGrpcStreamingInitCodeViews(
      MethodContext methodContext,
      InitCodeContext initCodeContext,
      InitCodeView simpleInitCodeView) {
    List<InitCodeView> requestInitCodeList = new ArrayList<>();
    requestInitCodeList.add(simpleInitCodeView);
    requestInitCodeList.add(initCodeTransformer.generateInitCode(methodContext, initCodeContext));
    requestInitCodeList.add(initCodeTransformer.generateInitCode(methodContext, initCodeContext));
    return requestInitCodeList;
  }

  private MockGrpcResponseView createMockResponseView(
      MethodContext methodContext, InitCodeContext responseInitCodeContext) {

    InitCodeView initCodeView =
        initCodeTransformer.generateInitCode(methodContext, responseInitCodeContext);
    String typeName =
        methodContext
            .getMethodModel()
            .getAndSaveResponseTypeName(methodContext.getTypeTable(), methodContext.getNamer());
    return MockGrpcResponseView.newBuilder().typeName(typeName).initCode(initCodeView).build();
  }

  private InitCodeContext createResponseInitCodeContext(
      MethodContext context, SymbolTable symbolTable) {
    ArrayList<FieldModel> primitiveFields = new ArrayList<>();
    TypeModel outputType = context.getMethodModel().getOutputType();
    if (context.getMethodConfig().isLongRunningOperation()) {
      outputType = context.getMethodConfig().getLongRunningConfig().getReturnType();
    }
    for (FieldModel field : outputType.getFields()) {
      if (field.getType().isPrimitive() && !field.getType().isRepeated()) {
        primitiveFields.add(field);
      }
    }
    return InitCodeContext.newBuilder()
        .initObjectType(outputType)
        .symbolTable(symbolTable)
        .suggestedName(Name.from("expected_response"))
        .initFieldConfigStrings(context.getMethodConfig().getSampleCodeInitFields())
        .initValueConfigMap(ImmutableMap.<String, InitValueConfig>of())
        .initFields(primitiveFields)
        .fieldConfigMap(context.getProductConfig().getDefaultResourceNameFieldConfigMap())
        .valueGenerator(valueGenerator)
        .additionalInitCodeNodes(createMockResponseAdditionalSubTrees(context))
        .build();
  }

  private Iterable<InitCodeNode> createMockResponseAdditionalSubTrees(MethodContext context) {
    List<InitCodeNode> additionalSubTrees = new ArrayList<>();
    if (context.getMethodConfig().isPageStreaming()) {
      // Initialize one resource element if it is page-streaming.
      PageStreamingConfig config = context.getMethodConfig().getPageStreaming();
      String resourceFieldName = config.getResourcesFieldName();
      additionalSubTrees.add(InitCodeNode.createSingletonList(resourceFieldName));

      // Set the initial value of the page token to empty, in order to indicate that no more pages
      // are available
      String responseTokenName = config.getResponseTokenField().getSimpleName();
      additionalSubTrees.add(
          InitCodeNode.createWithValue(
              responseTokenName, InitValueConfig.createWithValue(InitValue.createLiteral(""))));
    }
    if (context.getMethodConfig().isBatching()) {
      // Initialize one batching element if it is batching.
      BatchingConfig config = context.getMethodConfig().getBatching();
      if (config.getSubresponseField() != null) {
        String subResponseFieldName = config.getSubresponseField().getSimpleName();
        additionalSubTrees.add(InitCodeNode.createSingletonList(subResponseFieldName));
      }
    }
    if (context.getMethodConfig().isGrpcStreaming()) {
      GrpcStreamingConfig streamingConfig = context.getMethodConfig().getGrpcStreaming();
      if (streamingConfig.hasResourceField()) {
        String resourceFieldName = streamingConfig.getResourcesField().getSimpleName();
        additionalSubTrees.add(InitCodeNode.createSingletonList(resourceFieldName));
      }
    }
    return additionalSubTrees;
  }

  public TestCaseView createSmokeTestCaseView(MethodContext context) {
    MethodConfig methodConfig = context.getMethodConfig();
    ClientMethodType methodType;

    if (methodConfig.isPageStreaming()) {
      if (context.isFlattenedMethodContext()) {
        methodType = ClientMethodType.PagedFlattenedMethod;
      } else {
        methodType = ClientMethodType.PagedRequestObjectMethod;
      }
    } else {
      if (context.isFlattenedMethodContext()) {
        methodType = ClientMethodType.FlattenedMethod;
      } else {
        methodType = ClientMethodType.RequestObjectMethod;
      }
    }

    return createTestCaseView(
        context, new SymbolTable(), createSmokeTestInitContext(context), methodType);
  }

  public boolean requireProjectIdInSmokeTest(InitCodeView initCodeView, SurfaceNamer namer) {
    for (FieldSettingView settingsView : initCodeView.fieldSettings()) {
      InitCodeLineView line = settingsView.initCodeLine();
      if (line.lineType() == InitCodeLineType.SimpleInitLine) {
        SimpleInitCodeLineView simpleLine = (SimpleInitCodeLineView) line;
        String projectVarName =
            namer.localVarReference(Name.from(InitFieldConfig.PROJECT_ID_VARIABLE_NAME));
        if (simpleLine.initValue() instanceof ResourceNameInitValueView) {
          ResourceNameInitValueView initValue = (ResourceNameInitValueView) simpleLine.initValue();
          return initValue.formatArgs().contains(projectVarName);
        } else if (simpleLine.initValue() instanceof ResourceNameOneofInitValueView) {
          ResourceNameOneofInitValueView initValue =
              (ResourceNameOneofInitValueView) simpleLine.initValue();
          ResourceNameInitValueView subValue = initValue.specificResourceNameView();
          return subValue.formatArgs().contains(projectVarName);
        } else if (simpleLine.initValue() instanceof SimpleInitValueView) {
          SimpleInitValueView initValue = (SimpleInitValueView) simpleLine.initValue();
          return initValue.initialValue().equals(projectVarName);
        } else if (simpleLine.initValue() instanceof FormattedInitValueView) {
          FormattedInitValueView initValue = (FormattedInitValueView) simpleLine.initValue();
          return initValue.formatArgs().contains(projectVarName);
        }
      }
    }
    return false;
  }

  public InitCodeContext createSmokeTestInitContext(MethodContext context) {
    SmokeTestConfig testConfig = context.getInterfaceConfig().getSmokeTestConfig();
    InitCodeContext.InitCodeOutputType outputType;
    ImmutableMap<String, FieldConfig> fieldConfigMap;
    if (context.isFlattenedMethodContext()) {
      outputType = InitCodeContext.InitCodeOutputType.FieldList;
      fieldConfigMap =
          FieldConfig.toFieldConfigMap(
              context.getFlatteningConfig().getFlattenedFieldConfigs().values());
    } else {
      outputType = InitCodeContext.InitCodeOutputType.SingleObject;
      fieldConfigMap =
          FieldConfig.toFieldConfigMap(context.getMethodConfig().getRequiredFieldConfigs());
    }

    // Store project ID variable name into the symbol table since it is used
    // by the execute method as a parameter.
    SymbolTable table = new SymbolTable();
    table.getNewSymbol(Name.from(InitFieldConfig.PROJECT_ID_VARIABLE_NAME));

    InitCodeContext.Builder contextBuilder =
        InitCodeContext.newBuilder()
            .initObjectType(testConfig.getMethod().getInputType())
            .suggestedName(Name.from("request"))
            .outputType(outputType)
            .initValueConfigMap(InitCodeTransformer.createCollectionMap(context))
            .initFieldConfigStrings(testConfig.getInitFieldConfigStrings())
            .symbolTable(table)
            .fieldConfigMap(fieldConfigMap);
    if (context.isFlattenedMethodContext()) {
      contextBuilder.initFields(context.getFlatteningConfig().getFlattenedFields());
    }
    return contextBuilder.build();
  }

  public FlatteningConfig getSmokeTestFlatteningGroup(
      MethodConfig methodConfig, SmokeTestConfig smokeTestConfig) {
    for (FlatteningConfig flatteningGroup : methodConfig.getFlatteningConfigs()) {
      if (flatteningGroup.getFlatteningName().equals(smokeTestConfig.getFlatteningName())) {
        return flatteningGroup;
      }
    }
    throw new IllegalArgumentException(
        "Flattening name in smoke test config did not correspond to any flattened method.");
  }
}<|MERGE_RESOLUTION|>--- conflicted
+++ resolved
@@ -93,14 +93,10 @@
     } else if (methodConfig.isLongRunningOperation()) {
       clientMethodName = namer.getLroApiMethodName(method, methodConfig.getVisibility());
       responseTypeName =
-<<<<<<< HEAD
           methodContext
               .getTypeTable()
               .getAndSaveNicknameFor(methodConfig.getLongRunningConfig().getReturnType());
-=======
-          methodConfig.getLongRunningConfig().getLongRunningOperationReturnTypeName(typeTable);
       callerResponseTypeName = responseTypeName;
->>>>>>> 9bb4b95c
       fullyQualifiedResponseTypeName =
           methodContext
               .getTypeTable()
