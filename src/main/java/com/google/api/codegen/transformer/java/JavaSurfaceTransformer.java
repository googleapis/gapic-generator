--- conflicted
+++ resolved
@@ -662,21 +662,16 @@
     callableFactory.releaseLevelAnnotation(namer.getReleaseAnnotation(ReleaseLevel.BETA));
     callableFactory.name(
         namer.getCallableFactoryClassName(interfaceConfig, productConfig.getTransportProtocol()));
-<<<<<<< HEAD
     callableFactory.hasLongRunningOperations(
         context.getInterfaceConfig().hasLongRunningOperations());
 
     if (context.getInterfaceConfig().hasLongRunningOperations()) {
       callableFactory.operationStubType(namer.getLongRunningOperationsStubName(context));
     } else {
-=======
-    if (productConfig.getTransportProtocol().equals(TransportProtocol.HTTP)) {
->>>>>>> 4611e8d6
       callableFactory.operationStubType(
           context
               .getImportTypeTable()
               .getAndSaveNicknameFor("com.google.api.gax.core.BackgroundResource"));
-<<<<<<< HEAD
     }
     if (productConfig.getTransportProtocol().equals(TransportProtocol.HTTP)) {
       callableFactory.operationMessage(
@@ -688,12 +683,6 @@
               .getImportTypeTable()
               .getAndSaveNicknameFor(
                   "com.google.cloud.compute.longrunning.ComputeLongRunningClientFactory"));
-=======
-      callableFactory.operationMessage(
-          context
-              .getImportTypeTable()
-              .getAndSaveNicknameFor("com.google.api.gax.httpjson.ApiMessage"));
->>>>>>> 4611e8d6
     }
     return callableFactory.build();
   }
@@ -777,10 +766,6 @@
 
     if (context.getInterfaceConfig().hasLongRunningOperations()) {
       typeTable.saveNicknameFor("com.google.api.gax.longrunning.OperationFuture");
-<<<<<<< HEAD
-
-=======
->>>>>>> 4611e8d6
       if (context.getProductConfig().getTransportProtocol().equals(TransportProtocol.GRPC)) {
         typeTable.saveNicknameFor("com.google.longrunning.Operation");
         typeTable.saveNicknameFor("com.google.longrunning.OperationsClient");
@@ -971,14 +956,11 @@
       case HTTP:
         typeTable.saveNicknameFor("com.google.api.gax.httpjson.HttpJsonCallableFactory");
         typeTable.saveNicknameFor("com.google.api.gax.httpjson.HttpJsonStubCallableFactory");
-<<<<<<< HEAD
         typeTable.saveNicknameFor("com.google.api.gax.longrunning.OperationSnapshot");
         typeTable.saveNicknameFor("com.google.api.gax.rpc.Callables");
         typeTable.saveNicknameFor("com.google.api.gax.rpc.LongRunningClient");
         typeTable.saveNicknameFor("com.google.cloud.compute.longrunning.OperationSnapshotCallable");
-=======
         typeTable.saveNicknameFor("javax.annotation.Nullable");
->>>>>>> 4611e8d6
         break;
     }
   }
