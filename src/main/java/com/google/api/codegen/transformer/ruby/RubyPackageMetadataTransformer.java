--- conflicted
+++ resolved
@@ -127,13 +127,8 @@
   }
 
   public TocContentView generateTocContent(
-<<<<<<< HEAD
       ApiModel model, RubyPackageMetadataNamer namer, String version, String clientName) {
     String description = model.getDocumentationSummary();
-=======
-      Model model, RubyPackageMetadataNamer namer, String version, String clientName) {
-    String description = model.getServiceConfig().getDocumentation().getSummary();
->>>>>>> 5c3c137c
     description = description.replace("\n", " ").trim();
     return generateTocContent(description, namer, version, clientName);
   }
