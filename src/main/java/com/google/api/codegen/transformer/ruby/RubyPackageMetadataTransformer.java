--- conflicted
+++ resolved
@@ -128,15 +128,10 @@
   }
 
   public TocContentView generateTocContent(
-<<<<<<< HEAD
       ApiModel model, RubyPackageMetadataNamer namer, String version, String clientName) {
-    return generateTocContent(model.getDocumentationSummary(), namer, version, clientName);
-=======
-      Model model, RubyPackageMetadataNamer namer, String version, String clientName) {
-    String description = model.getServiceConfig().getDocumentation().getSummary();
+    String description = model.getDocumentationSummary();
     description = description.replace("\n", " ").trim();
     return generateTocContent(description, namer, version, clientName);
->>>>>>> fac9db34
   }
 
   public TocContentView generateDataTypeTocContent(
