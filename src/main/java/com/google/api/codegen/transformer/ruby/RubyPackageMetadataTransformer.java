--- conflicted
+++ resolved
@@ -127,13 +127,8 @@
   }
 
   public TocContentView generateTocContent(
-<<<<<<< HEAD
-      Model model, RubyPackageMetadataNamer namer, String packageFilePath, String clientName) {
-    String description = model.getServiceConfig().getDocumentation().getSummary();
-=======
-      ApiModel model, RubyPackageMetadataNamer namer, String version, String clientName) {
+      ApiModel model, RubyPackageMetadataNamer namer, String packageFilePath, String clientName) {
     String description = model.getDocumentationSummary();
->>>>>>> 9bb4b95c
     description = description.replace("\n", " ").trim();
     return generateTocContent(description, namer, packageFilePath, clientName);
   }
