/* Copyright 2016 Google Inc
 *
 * Licensed under the Apache License, Version 2.0 (the "License");
 * you may not use this file except in compliance with the License.
 * You may obtain a copy of the License at
 *
 *      http://www.apache.org/licenses/LICENSE-2.0
 *
 * Unless required by applicable law or agreed to in writing, software
 * distributed under the License is distributed on an "AS IS" BASIS,
 * WITHOUT WARRANTIES OR CONDITIONS OF ANY KIND, either express or implied.
 * See the License for the specific language governing permissions and
 * limitations under the License.
 */
package com.google.api.codegen.transformer;

import com.google.api.codegen.ReleaseLevel;
import com.google.api.codegen.config.FieldConfig;
import com.google.api.codegen.config.MethodConfig;
import com.google.api.codegen.config.ResourceNameConfig;
import com.google.api.codegen.config.ResourceNameType;
import com.google.api.codegen.config.SingleResourceNameConfig;
import com.google.api.codegen.config.VisibilityConfig;
import com.google.api.codegen.util.CommonRenderingUtil;
import com.google.api.codegen.util.Name;
import com.google.api.codegen.util.NameFormatter;
import com.google.api.codegen.util.NameFormatterDelegator;
import com.google.api.codegen.util.NamePath;
import com.google.api.codegen.util.SymbolTable;
import com.google.api.codegen.util.TypeNameConverter;
import com.google.api.codegen.viewmodel.ServiceMethodType;
import com.google.api.tools.framework.aspects.documentation.model.DocumentationUtil;
import com.google.api.tools.framework.model.Field;
import com.google.api.tools.framework.model.Interface;
import com.google.api.tools.framework.model.Method;
import com.google.api.tools.framework.model.ProtoElement;
import com.google.api.tools.framework.model.TypeRef;
import io.grpc.Status;
import java.util.ArrayList;
import java.util.List;

/**
 * A SurfaceNamer provides language-specific names for specific components of a view for a surface.
 *
 * <p>Naming is composed of two steps:
 *
 * <p>1. Composing a Name instance with the name pieces 2. Formatting the Name for the particular
 * type of identifier needed.
 *
 * <p>This class delegates step 2 to the provided name formatter, which generally would be a
 * language-specific namer.
 */
public class SurfaceNamer extends NameFormatterDelegator {
  private final ModelTypeFormatter modelTypeFormatter;
  private final TypeNameConverter typeNameConverter;
  private final String packageName;

  public SurfaceNamer(
      NameFormatter languageNamer,
      ModelTypeFormatter modelTypeFormatter,
      TypeNameConverter typeNameConverter,
      String packageName) {
    super(languageNamer);
    this.modelTypeFormatter = modelTypeFormatter;
    this.typeNameConverter = typeNameConverter;
    this.packageName = packageName;
  }

  public ModelTypeFormatter getModelTypeFormatter() {
    return modelTypeFormatter;
  }

  public TypeNameConverter getTypeNameConverter() {
    return typeNameConverter;
  }

  public String getPackageName() {
    return packageName;
  }

  public String getNotImplementedString(String feature) {
    return "$ NOT IMPLEMENTED: " + feature + " $";
  }

  /////////////////////////////////////// Service names ///////////////////////////////////////////

  /**
   * Returns the service name with common suffixes removed.
   *
   * <p>For example: "LoggingServiceV2" becomes Name("Logging")
   */
  public Name getReducedServiceName(Interface service) {
    String name = service.getSimpleName().replaceAll("V[0-9]+$", "");
    name = name.replaceAll("Service$", "");
    return Name.upperCamel(name);
  }

  /** Human-friendly name of this service */
  public String getServicePhraseName(Interface service) {
    return Name.upperCamel(service.getSimpleName()).toPhrase();
  }

  /////////////////////////////////////// Constructors /////////////////////////////////////////////

  /** The name of the constructor for the service client. The client is VKit generated, not GRPC. */
  public String getApiWrapperClassConstructorName(Interface interfaze) {
    return publicClassName(Name.upperCamel(interfaze.getSimpleName(), "Client"));
  }

  /** Constructor name for the type with the given nickname. */
  public String getTypeConstructor(String typeNickname) {
    return typeNickname;
  }

  //////////////////////////////////// Package & module names /////////////////////////////////////

  /** The local (unqualified) name of the package */
  public String getLocalPackageName() {
    return getNotImplementedString("SurfaceNamer.getLocalPackageName");
  }

  /**
   * The name of a variable that holds an instance of the module that contains the implementation of
   * a particular proto interface. So far it is used by just NodeJS.
   */
  public String getApiWrapperModuleName() {
    return getNotImplementedString("SurfaceNamer.getApiWrapperModuleName");
  }

  /**
   * The version of a variable that holds an instance of the module that contains the implementation
   * of a particular proto interface. So far it is used by just NodeJS.
   */
  public String getApiWrapperModuleVersion() {
    return getNotImplementedString("SurfaceNamer.getApiWrapperModuleVersion");
  }

  /** The qualified namespace of a service. */
  public String getNamespace(Interface service) {
    NamePath namePath = typeNameConverter.getNamePath(modelTypeFormatter.getFullNameFor(service));
    return qualifiedName(namePath.withoutHead());
  }

  /////////////////////////////////// Protos methods /////////////////////////////////////////////

  /** The function name to set the given proto field. */
  public String getFieldSetFunctionName(FeatureConfig featureConfig, FieldConfig fieldConfig) {
    Field field = fieldConfig.getField();
    if (featureConfig.useResourceNameFormatOption(fieldConfig)) {
      return getResourceNameFieldSetFunctionName(fieldConfig.getMessageFieldConfig());
    } else {
      return getFieldSetFunctionName(field);
    }
  }

  /** The function name to set the given proto field. */
  public String getFieldSetFunctionName(Field field) {
    return getFieldSetFunctionName(field.getType(), Name.from(field.getSimpleName()));
  }

  /** The function name to set a field having the given type and name. */
  public String getFieldSetFunctionName(TypeRef type, Name identifier) {
    if (type.isMap()) {
      return publicMethodName(Name.from("put", "all").join(identifier));
    } else if (type.isRepeated()) {
      return publicMethodName(Name.from("add", "all").join(identifier));
    } else {
      return publicMethodName(Name.from("set").join(identifier));
    }
  }

  /** The function name to add an element to a map or repeated field. */
  public String getFieldAddFunctionName(Field field) {
    return getFieldAddFunctionName(field.getType(), Name.from(field.getSimpleName()));
  }

  /** The function name to add an element to a map or repeated field. */
  public String getFieldAddFunctionName(TypeRef type, Name identifier) {
    return getNotImplementedString("SurfaceNamer.getFieldAddFunctionName");
  }

  /** The function name to set a field that is a resource name class. */
  public String getResourceNameFieldSetFunctionName(FieldConfig fieldConfig) {
    TypeRef type = fieldConfig.getField().getType();
    Name identifier = Name.from(fieldConfig.getField().getSimpleName());
    Name resourceName = getResourceTypeNameObject(fieldConfig.getResourceNameConfig());
    if (type.isMap()) {
      return getNotImplementedString("SurfaceNamer.getResourceNameFieldSetFunctionName:map-type");
    } else if (type.isRepeated()) {
      return publicMethodName(
          Name.from("add", "all").join(identifier).join("with").join(resourceName).join("list"));
    } else {
      return publicMethodName(Name.from("set").join(identifier).join("with").join(resourceName));
    }
  }

  /** The function name to get the given proto field. */
  public String getFieldGetFunctionName(FeatureConfig featureConfig, FieldConfig fieldConfig) {
    Field field = fieldConfig.getField();
    if (featureConfig.useResourceNameFormatOption(fieldConfig)) {
      return getResourceNameFieldGetFunctionName(fieldConfig.getMessageFieldConfig());
    } else {
      return getFieldGetFunctionName(field);
    }
  }

  /** The function name to get the given proto field. */
  public String getFieldGetFunctionName(Field field) {
    return getFieldGetFunctionName(field.getType(), Name.from(field.getSimpleName()));
  }

  /** The function name to get a field having the given type and name. */
  public String getFieldGetFunctionName(TypeRef type, Name identifier) {
    if (type.isRepeated() && !type.isMap()) {
      return publicMethodName(Name.from("get").join(identifier).join("list"));
    } else {
      return publicMethodName(Name.from("get").join(identifier));
    }
  }

  /** The function name to get a field that is a resource name class. */
  public String getResourceNameFieldGetFunctionName(FieldConfig fieldConfig) {
    TypeRef type = fieldConfig.getField().getType();
    Name identifier = Name.from(fieldConfig.getField().getSimpleName());
    Name resourceName = getResourceTypeNameObject(fieldConfig.getResourceNameConfig());
    if (type.isMap()) {
      return getNotImplementedString("SurfaceNamer.getResourceNameFieldGetFunctionName:map-type");
    } else if (type.isRepeated()) {
      return publicMethodName(
          Name.from("get").join(identifier).join("list_as").join(resourceName).join("list"));
    } else {
      return publicMethodName(Name.from("get").join(identifier).join("as").join(resourceName));
    }
  }

  /**
   * The function name to get the count of elements in the given field.
   *
   * @throws IllegalArgumentException if the field is not a repeated field.
   */
  public String getFieldCountGetFunctionName(Field field) {
    if (field.isRepeated()) {
      return publicMethodName(Name.from("get", field.getSimpleName(), "count"));
    } else {
      throw new IllegalArgumentException(
          "Non-repeated field " + field.getSimpleName() + " has no count function.");
    }
  }

  /**
   * The function name to get an element by index from the given field.
   *
   * @throws IllegalArgumentException if the field is not a repeated field.
   */
  public String getByIndexGetFunctionName(Field field) {
    if (field.isRepeated()) {
      return publicMethodName(Name.from("get", field.getSimpleName()));
    } else {
      throw new IllegalArgumentException(
          "Non-repeated field " + field.getSimpleName() + " has no get-by-index function.");
    }
  }

  ///////////////////////////////// Function & Callable names /////////////////////////////////////

  /** The function name to retrieve default client option */
  public String getDefaultApiSettingsFunctionName(Interface service) {
    return getNotImplementedString("SurfaceNamer.getDefaultClientOptionFunctionName");
  }

  /** The method name to create a rerouted gRPC client. Used in C# */
  public String getReroutedGrpcMethodName(MethodConfig methodConfig) {
    return getNotImplementedString("SurfaceNamer.getReroutedGrpcMethodName");
  }

  /** The name of the surface method which can call the given API method. */
  public String getApiMethodName(Method method, VisibilityConfig visibility) {
    return getApiMethodName(Name.upperCamel(method.getSimpleName()), visibility);
  }

  /** The name of the async surface method which can call the given API method. */
  public String getAsyncApiMethodName(Method method, VisibilityConfig visibility) {
    return getApiMethodName(Name.upperCamel(method.getSimpleName()).join("async"), visibility);
  }

  protected String getApiMethodName(Name name, VisibilityConfig visibility) {
    switch (visibility) {
      case PUBLIC:
        return publicMethodName(name);
      case PACKAGE:
      case PRIVATE:
        return privateMethodName(name);
      default:
        throw new IllegalArgumentException("cannot name method with visibility: " + visibility);
    }
  }

  /**
   * The name of the iterate method of the PagedListResponse type for a field, returning the
   * resource type iterate method if available
   */
  public String getPagedResponseIterateMethod(
      FeatureConfig featureConfig, FieldConfig fieldConfig) {
    if (featureConfig.useResourceNameFormatOption(fieldConfig)) {
      Name resourceName = getResourceTypeNameObject(fieldConfig.getResourceNameConfig());
      return publicMethodName(Name.from("iterate_all_as").join(resourceName));
    } else {
      return getPagedResponseIterateMethod();
    }
  }

  /** The name of the iterate method of the PagedListResponse type for a field */
  public String getPagedResponseIterateMethod() {
    return publicMethodName(Name.from("iterate_all_elements"));
  }

  public String getResourceTypeParseMethodName(
      ModelTypeTable typeTable, FieldConfig resourceFieldConfig) {
    return getNotImplementedString("SurfaceNamer.getResourceTypeParseMethodName");
  }

  /** The name of the create method for the resource one-of for the given field config */
  public String getResourceOneofCreateMethod(ModelTypeTable typeTable, FieldConfig fieldConfig) {
    return getAndSaveResourceTypeName(typeTable, fieldConfig.getMessageFieldConfig())
        + "."
        + publicMethodName(Name.from("from"));
  }

  /** The method name of the retry filter for the given key */
  public String retryFilterMethodName(String key) {
    return privateMethodName(Name.from(key).join("retry").join("filter"));
  }

  /** The method name of the retry backoff for the given key */
  public String retryBackoffMethodName(String key) {
    return privateMethodName(Name.from("get").join(key).join("retry").join("backoff"));
  }

  /** The method name of the timeout backoff for the given key */
  public String timeoutBackoffMethodName(String key) {
    return privateMethodName(Name.from("get").join(key).join("timeout").join("backoff"));
  }

  /** The name of the GRPC streaming surface method which can call the given API method. */
  public String getGrpcStreamingApiMethodName(Method method, VisibilityConfig visibility) {
    return getApiMethodName(method, visibility);
  }

  /** The name of the return type of the given grpc streaming method. */
  public String getGrpcStreamingApiReturnTypeName(Method method) {
    return publicClassName(
        Name.upperCamel(method.getOutputType().getMessageType().getSimpleName()));
  }

  /** The name of the callable for the paged callable variant of the given method. */
  public String getPagedCallableName(Method method) {
    return privateFieldName(Name.upperCamel(method.getSimpleName(), "PagedCallable"));
  }

  /** The name of the paged callable variant of the given method. */
  public String getPagedCallableMethodName(Method method) {
    return publicMethodName(Name.upperCamel(method.getSimpleName(), "PagedCallable"));
  }

  /** The name of the plain callable variant of the given method. */
  public String getCallableMethodName(Method method) {
    return publicMethodName(Name.upperCamel(method.getSimpleName(), "Callable"));
  }

  /** The name of the plain callable variant of the given method. */
  public String getCallableAsyncMethodName(Method method) {
    return publicMethodName(Name.upperCamel(method.getSimpleName(), "CallableAsync"));
  }

  /** The name of the operation callable variant of the given method. */
  public String getOperationCallableMethodName(Method method) {
    return publicMethodName(Name.upperCamel(method.getSimpleName(), "OperationCallable"));
  }

  /** The name of the plain callable for the given method. */
  public String getCallableName(Method method) {
    return privateFieldName(Name.upperCamel(method.getSimpleName(), "Callable"));
  }

  /** The name of the operation callable for the given method. */
  public String getOperationCallableName(Method method) {
    return privateFieldName(Name.upperCamel(method.getSimpleName(), "OperationCallable"));
  }

  /** The name of the settings member name for the given method. */
  public String getSettingsMemberName(Method method) {
    return publicMethodName(Name.upperCamel(method.getSimpleName(), "Settings"));
  }

  /** The getter function name for the settings for the given method. */
  public String getSettingsFunctionName(Method method) {
    return getSettingsMemberName(method);
  }

  /** The name of a method to apply modifications to this method request. */
  public String getModifyMethodName(Method method) {
    return getNotImplementedString("SurfaceNamer.getModifyMethodName");
  }

  /** The function name to retrieve default call option */
  public String getDefaultCallSettingsFunctionName(Interface service) {
    return publicMethodName(Name.upperCamel(service.getSimpleName(), "Settings"));
  }

  /** The name of the IAM resource getter function. */
  public String getIamResourceGetterFunctionName(Field field) {
    return getNotImplementedString("SurfaceNamer.getIamResourceGetterFunctionName");
  }

  /** The name of the function that will create a stub. */
  public String getCreateStubFunctionName(Interface service) {
    return privateMethodName(
        Name.upperCamel("Create", service.getSimpleName(), "Stub", "Function"));
  }

  /** Function used to register the GRPC server. */
  public String getServerRegisterFunctionName(Interface service) {
    return getNotImplementedString("SurfaceNamer.getServerRegisterFunctionName");
  }

  /** The name of the LRO surface method which can call the given API method. */
  public String getLroApiMethodName(Method method, VisibilityConfig visibility) {
    return getAsyncApiMethodName(method, visibility);
  }

  /////////////////////////////////////// Variable names //////////////////////////////////////////

  /**
   * The name of a variable to hold a value for the given proto message field (such as a flattened
   * parameter).
   */
  public String getVariableName(Field field) {
    return localVarName(Name.from(field.getSimpleName()));
  }

  /**
   * The name of a variable that holds an instance of the class that implements a particular proto
   * interface.
   */
  public String getApiWrapperVariableName(Interface interfaze) {
    return localVarName(Name.upperCamel(interfaze.getSimpleName(), "Client"));
  }

  /**
   * The name of a variable that holds the settings class for a particular proto interface; not used
   * in most languages.
   */
  public String getApiSettingsVariableName(Interface interfaze) {
    return localVarName(Name.upperCamel(interfaze.getSimpleName(), "Settings"));
  }

  /**
   * The name of the builder class for the settings class for a particular proto interface; not used
   * in most languages.
   */
  public String getApiSettingsBuilderVarName(Interface interfaze) {
    return localVarName(Name.upperCamel(interfaze.getSimpleName(), "SettingsBuilder"));
  }

  /** The variable name for the given identifier that is formatted. */
  public String getFormattedVariableName(Name identifier) {
    return localVarName(Name.from("formatted").join(identifier));
  }

  /** The variable name of the rerouted gRPC client. Used in C# */
  public String getReroutedGrpcClientVarName(MethodConfig methodConfig) {
    return getNotImplementedString("SurfaceNamer.getGrpcClientName");
  }

  /** The name of the variable that will hold the stub for a service. */
  public String getStubName(Interface service) {
    return privateFieldName(Name.upperCamel(service.getSimpleName(), "Stub"));
  }

  /** The name of the array which will hold the methods for a given stub. */
  public String getStubMethodsArrayName(Interface service) {
    return privateMethodName(Name.upperCamel(service.getSimpleName(), "Stub", "Methods"));
  }

  /** The parameter name for the given lower-case field name. */
  public String getParamName(String var) {
    return localVarName(Name.from(var));
  }

  public String getPropertyName(String var) {
    return publicMethodName(Name.from(var));
  }

  /* The name of a retry definition */
  public String getRetryDefinitionName(String retryDefinitionKey) {
    return privateMethodName(Name.from(retryDefinitionKey));
  }

  /** The name of the variable to hold the grpc client of a service. */
  public String getGrpcClientVariableName(Interface service) {
    return localVarName(Name.upperCamel(service.getSimpleName(), "Client"));
  }

  /** The name of the field. */
  public String getFieldName(Field field) {
    return publicFieldName(Name.from(field.getSimpleName()));
  }

  /** The page streaming descriptor name for the given method. */
  public String getPageStreamingDescriptorName(Method method) {
    return privateFieldName(Name.upperCamel(method.getSimpleName(), "PageStreamingDescriptor"));
  }

  /** The page streaming factory name for the given method. */
  public String getPagedListResponseFactoryName(Method method) {
    return privateFieldName(Name.upperCamel(method.getSimpleName(), "PagedListResponseFactory"));
  }

  /////////////////////////////////////// Type names /////////////////////////////////////////////

  /** The name of the class that implements a particular proto interface. */
  public String getApiWrapperClassName(Interface interfaze) {
    return publicClassName(Name.upperCamel(interfaze.getSimpleName(), "Client"));
  }

  /** The name of the implementation class that implements a particular proto interface. */
  public String getApiWrapperClassImplName(Interface interfaze) {
    return getNotImplementedString("SurfaceNamer.getApiWrapperClassImplName");
  }

  /** The name of the class that implements snippets for a particular proto interface. */
  public String getApiSnippetsClassName(Interface interfaze) {
    return publicClassName(Name.upperCamel(interfaze.getSimpleName(), "ApiSnippets"));
  }

  /**
   * The name of the settings class for a particular proto interface; not used in most languages.
   */
  public String getApiSettingsClassName(Interface interfaze) {
    return publicClassName(Name.upperCamel(interfaze.getSimpleName(), "Settings"));
  }

  /** The name of the class that contains paged list response wrappers. */
  public String getPagedResponseWrappersClassName() {
    return publicClassName(Name.upperCamel("PagedResponseWrappers"));
  }

  /**
   * The type name of the Grpc service class This needs to match what Grpc generates for the
   * particular language.
   */
  public String getGrpcServiceClassName(Interface service) {
    NamePath namePath = typeNameConverter.getNamePath(modelTypeFormatter.getFullNameFor(service));
    String grpcContainerName =
        publicClassName(Name.upperCamelKeepUpperAcronyms(namePath.getHead(), "Grpc"));
    String serviceClassName =
        publicClassName(Name.upperCamelKeepUpperAcronyms(service.getSimpleName(), "ImplBase"));
    return qualifiedName(namePath.withHead(grpcContainerName).append(serviceClassName));
  }

  /**
   * The fully qualified class name of a an API service. TODO: Support the general pattern of
   * package + class name in NameFormatter.
   */
  public String getFullyQualifiedApiWrapperClassName(Interface interfaze) {
    return getNotImplementedString("SurfaceNamer.getFullyQualifiedApiWrapperClassName");
  }

  protected Name getResourceTypeNameObject(ResourceNameConfig resourceNameConfig) {
    String entityName = resourceNameConfig.getEntityName();
    ResourceNameType resourceNameType = resourceNameConfig.getResourceNameType();
    switch (resourceNameType) {
      case ANY:
        return getAnyResourceTypeName();
      case FIXED:
        return Name.from(entityName).join("name_fixed");
      case ONEOF:
        // Remove suffix "_oneof". This allows the collection oneof config to "share" an entity name
        // with a collection config.
        entityName = removeSuffix(entityName, "_oneof");
        return Name.from(entityName).join("name_oneof");
      case SINGLE:
        return Name.from(entityName).join("name");
      case NONE:
      default:
        throw new UnsupportedOperationException("unexpected entity name type");
    }
  }

  protected Name getAnyResourceTypeName() {
    return Name.from("resource_name");
  }

  public String getResourceTypeName(ResourceNameConfig resourceNameConfig) {
    return publicClassName(getResourceTypeNameObject(resourceNameConfig));
  }

  /**
   * The type name of the Grpc server class. This needs to match what Grpc generates for the
   * particular language.
   */
  public String getGrpcServerTypeName(Interface service) {
    return getNotImplementedString("SurfaceNamer.getGrpcServerTypeName");
  }

  /**
   * The type name of the Grpc client class. This needs to match what Grpc generates for the
   * particular language.
   */
  public String getGrpcClientTypeName(Interface service) {
    return getNotImplementedString("SurfaceNamer.getGrpcClientTypeName");
  }

  /**
   * Gets the type name of the Grpc client class, saves it to the type table provided, and returns
   * the nickname.
   */
  public String getAndSaveNicknameForGrpcClientTypeName(
      ModelTypeTable typeTable, Interface service) {
    return typeTable.getAndSaveNicknameFor(getGrpcClientTypeName(service));
  }

  /**
   * The type name of the Grpc container class. This needs to match what Grpc generates for the
   * particular language.
   */
  public String getGrpcContainerTypeName(Interface service) {
    NamePath namePath = typeNameConverter.getNamePath(modelTypeFormatter.getFullNameFor(service));
    String publicClassName =
        publicClassName(Name.upperCamelKeepUpperAcronyms(namePath.getHead(), "Grpc"));
    return qualifiedName(namePath.withHead(publicClassName));
  }

  /** The type name for retry settings. */
  public String getRetrySettingsTypeName() {
    return getNotImplementedString("SurfaceNamer.getRetrySettingsClassName");
  }

  /** The type name for an optional array argument; not used in most languages. */
  public String getOptionalArrayTypeName() {
    return getNotImplementedString("SurfaceNamer.getOptionalArrayTypeName");
  }

  /** The return type name in a dynamic language for the given method. */
  public String getDynamicLangReturnTypeName(Method method, MethodConfig methodConfig) {
    return getNotImplementedString("SurfaceNamer.getDynamicReturnTypeName");
  }

  /** The return type name in a static language for the given method. */
  public String getStaticLangReturnTypeName(Method method, MethodConfig methodConfig) {
    return getNotImplementedString("SurfaceNamer.getStaticLangReturnTypeName");
  }

  /** The return type name in a static language that is used by the caller */
  public String getStaticLangCallerReturnTypeName(Method method, MethodConfig methodConfig) {
    return getStaticLangReturnTypeName(method, methodConfig);
  }

  /** The async return type name in a static language for the given method. */
  public String getStaticLangAsyncReturnTypeName(Method method, MethodConfig methodConfig) {
    return getNotImplementedString("SurfaceNamer.getStaticLangAsyncReturnTypeName");
  }

  /**
   * Computes the nickname of the operation response type name for the given method, saves it in the
   * given type table, and returns it.
   */
  public String getAndSaveOperationResponseTypeName(
      Method method, ModelTypeTable typeTable, MethodConfig methodConfig) {
    return getNotImplementedString("SurfaceNamer.getAndSaveOperationResponseTypeName");
  }

  /**
   * In languages with pointers, strip the pointer, leaving only the base type. Eg, in C, "int*"
   * would become "int".
   */
  public String valueType(String type) {
    return getNotImplementedString("SurfaceNamer.valueType");
  }

  /** The async return type name in a static language that is used by the caller */
  public String getStaticLangCallerAsyncReturnTypeName(Method method, MethodConfig methodConfig) {
    return getStaticLangAsyncReturnTypeName(method, methodConfig);
  }

  /** The name used in Grpc for the given API method. This needs to match what Grpc generates. */
  public String getGrpcMethodName(Method method) {
    // This might seem silly, but it makes clear what we're dealing with (upper camel).
    // This is language-independent because of gRPC conventions.
    return Name.upperCamelKeepUpperAcronyms(method.getSimpleName()).toUpperCamel();
  }

  /** The GRPC streaming server type name for a given method. */
  public String getStreamingServerName(Method method) {
    return getNotImplementedString("SurfaceNamer.getStreamingServerName");
  }

<<<<<<< HEAD
  /** The type name of call options */
  public String getCallSettingsTypeName(Interface service) {
    return publicClassName(Name.upperCamel(service.getSimpleName(), "Settings"));
=======
  /** The name of the return type of the given grpc streaming method. */
  public String getGrpcStreamingApiReturnTypeName(Method method, ModelTypeTable typeTable) {
    return publicClassName(
        Name.upperCamel(method.getOutputType().getMessageType().getSimpleName()));
>>>>>>> 0b74ae8b
  }

  /**
   * The generic-aware response type name for the given type. For example, in Java, this will be the
   * type used for ListenableFuture&lt;...&gt;.
   */
  public String getGenericAwareResponseTypeName(TypeRef outputType) {
    return getNotImplementedString("SurfaceNamer.getGenericAwareResponseType");
  }

  /**
   * Computes the nickname of the paged response type name for the given method and resources field,
   * saves it in the given type table, and returns it.
   */
  public String getAndSavePagedResponseTypeName(
      Method method, ModelTypeTable typeTable, FieldConfig resourcesFieldConfig) {
    return getNotImplementedString("SurfaceNamer.getAndSavePagedResponseTypeName");
  }

  /** The inner type name of the paged response type for the given method and resources field. */
  public String getPagedResponseTypeInnerName(
      Method method, ModelTypeTable typeTable, Field resourcesField) {
    return getNotImplementedString("SurfaceNamer.getAndSavePagedResponseTypeInnerName");
  }

  /**
   * Computes the nickname of the async response type name for the given resource type, saves it in
   * the given type table, and returns it.
   */
  public String getAndSaveAsyncPagedResponseTypeName(
      Method method, ModelTypeTable typeTable, FieldConfig resourcesFieldConfig) {
    return getNotImplementedString("SurfaceNamer.getAndSavePagedAsyncResponseTypeName");
  }

  /**
   * Computes the nickname of the response type name for the given resource type, as used by the
   * caller, saves it in the given type table, and returns it.
   */
  public String getAndSaveCallerPagedResponseTypeName(
      Method method, ModelTypeTable typeTable, FieldConfig resourcesFieldConfig) {
    return getAndSavePagedResponseTypeName(method, typeTable, resourcesFieldConfig);
  }

  /**
   * Computes the nickname of the response type name for the given resource type, as used by the
   * caller, saves it in the given type table, and returns it.
   */
  public String getAndSaveCallerAsyncPagedResponseTypeName(
      Method method, ModelTypeTable typeTable, FieldConfig resourcesFieldConfig) {
    return getAndSaveAsyncPagedResponseTypeName(method, typeTable, resourcesFieldConfig);
  }

  /** The class name of the generated resource type from the entity name. */
  public String getAndSaveResourceTypeName(ModelTypeTable typeTable, FieldConfig fieldConfig) {
    String resourceClassName =
        publicClassName(getResourceTypeNameObject(fieldConfig.getResourceNameConfig()));
    return typeTable.getAndSaveNicknameForTypedResourceName(fieldConfig, resourceClassName);
  }

  /** The class name of the generated resource type from the entity name. */
  public String getAndSaveElementResourceTypeName(
      ModelTypeTable typeTable, FieldConfig fieldConfig) {
    String resourceClassName =
        publicClassName(getResourceTypeNameObject(fieldConfig.getResourceNameConfig()));
    return typeTable.getAndSaveNicknameForResourceNameElementType(fieldConfig, resourceClassName);
  }

  /** The fully qualified type name for the stub of a service. */
  public String getFullyQualifiedStubType(Interface service) {
    return getNotImplementedString("SurfaceNamer.getFullyQualifiedStubType");
  }

  /** The type name of the API callable class for this service method type. */
  public String getApiCallableTypeName(ServiceMethodType serviceMethodType) {
    return getNotImplementedString("SurfaceNamer.getApiCallableTypeName");
  }

  /////////////////////////////////////// Resource names //////////////////////////////////////////

  public String getResourceParameterName(ResourceNameConfig resourceNameConfig) {
    return localVarName(getResourceTypeNameObject(resourceNameConfig));
  }

  public String getResourcePropertyName(ResourceNameConfig resourceNameConfig) {
    return publicMethodName(getResourceTypeNameObject(resourceNameConfig));
  }

  public String getResourceEnumName(ResourceNameConfig resourceNameConfig) {
    return getResourceTypeNameObject(resourceNameConfig).toUpperUnderscore().toUpperCase();
  }

  /** The parameter name of the IAM resource. */
  public String getIamResourceParamName(Field field) {
    return localVarName(Name.upperCamel(field.getParent().getSimpleName()));
  }

  /////////////////////////////////////// Path Template ////////////////////////////////////////

  /**
   * The name of a path template constant for the given collection, to be held in an API wrapper
   * class.
   */
  public String getPathTemplateName(
      Interface service, SingleResourceNameConfig resourceNameConfig) {
    return inittedConstantName(Name.from(resourceNameConfig.getEntityName(), "path", "template"));
  }

  /** The name of a getter function to get a particular path template for the given collection. */
  public String getPathTemplateNameGetter(
      Interface service, SingleResourceNameConfig resourceNameConfig) {
    return publicMethodName(
        Name.from("get", resourceNameConfig.getEntityName(), "name", "template"));
  }

  /** The name of the path template resource, in human format. */
  public String getPathTemplateResourcePhraseName(SingleResourceNameConfig resourceNameConfig) {
    return Name.from(resourceNameConfig.getEntityName()).toPhrase();
  }

  /** The function name to format the entity for the given collection. */
  public String getFormatFunctionName(
      Interface service, SingleResourceNameConfig resourceNameConfig) {
    return staticFunctionName(Name.from("format", resourceNameConfig.getEntityName(), "name"));
  }

  /**
   * The function name to parse a variable from the string representing the entity for the given
   * collection.
   */
  public String getParseFunctionName(String var, SingleResourceNameConfig resourceNameConfig) {
    return staticFunctionName(
        Name.from("parse", var, "from", resourceNameConfig.getEntityName(), "name"));
  }

  /** The entity name for the given collection. */
  public String getEntityName(SingleResourceNameConfig resourceNameConfig) {
    return localVarName(Name.from(resourceNameConfig.getEntityName()));
  }

  /** The parameter name for the entity for the given collection config. */
  public String getEntityNameParamName(SingleResourceNameConfig resourceNameConfig) {
    return localVarName(Name.from(resourceNameConfig.getEntityName(), "name"));
  }

  ///////////////////////////////////// Constant & Keyword ////////////////////////////////////////

  /** The name of the constant to hold the bundling descriptor for the given method. */
  public String getBundlingDescriptorConstName(Method method) {
    return inittedConstantName(Name.upperCamel(method.getSimpleName()).join("bundling_desc"));
  }

  /** The key to use in a dictionary for the given method. */
  public String getMethodKey(Method method) {
    return keyName(Name.upperCamel(method.getSimpleName()));
  }

  /** The path to the client config for the given interface. */
  public String getClientConfigPath(Interface service) {
    return getNotImplementedString("SurfaceNamer.getClientConfigPath");
  }

  /**
   * The type name of the method constant in the Grpc container class. This needs to match what Grpc
   * generates for the particular language.
   */
  public String getGrpcMethodConstant(Method method) {
    return inittedConstantName(
        Name.from("method").join(Name.upperCamelKeepUpperAcronyms(method.getSimpleName())));
  }

  /** The keyword controlling the visiblity, eg "public", "protected". */
  public String getVisiblityKeyword(VisibilityConfig visibility) {
    switch (visibility) {
      case PUBLIC:
        return "public";
      case PACKAGE:
        return "/* package-private */";
      case PRIVATE:
        return "private";
      default:
        throw new IllegalArgumentException("invalid visibility: " + visibility);
    }
  }

  /** The public access modifier for the current language. */
  public String getPublicAccessModifier() {
    return "public";
  }

  /** The private access modifier for the current language. */
  public String getPrivateAccessModifier() {
    return "private";
  }

  /** The name of an RPC status code */
  public String getStatusCodeName(Status.Code code) {
    return privateMethodName(Name.upperUnderscore(code.toString()));
  }

  /** The name of the constant to hold the page streaming descriptor for the given method. */
  public String getPageStreamingDescriptorConstName(Method method) {
    return inittedConstantName(Name.upperCamel(method.getSimpleName()).join("page_str_desc"));
  }

  /** The name of the constant to hold the page streaming factory for the given method. */
  public String getPagedListResponseFactoryConstName(Method method) {
    return inittedConstantName(Name.upperCamel(method.getSimpleName()).join("page_str_fact"));
  }

  /** The string used to identify the method in the gRPC stub. Not all languages will use this. */
  public String getGrpcStubCallString(Interface service, Method method) {
    return getNotImplementedString("SurfaceNamer.getGrpcStubCallString");
  }

  ///////////////////////////////////////// Imports ///////////////////////////////////////////////

  /** Returns true if the request object param type for the given field should be imported. */
  public boolean shouldImportRequestObjectParamType(Field field) {
    return true;
  }

  /**
   * Returns true if the request object param element type for the given field should be imported.
   */
  public boolean shouldImportRequestObjectParamElementType(Field field) {
    return true;
  }

  public String getServiceFileImportFromService(Interface service) {
    return getNotImplementedString("SurfaceNamer.getServiceFileImportFromService");
  }

  public String getProtoFileImportFromService(Interface service) {
    return getNotImplementedString("SurfaceNamer.getProtoFileImportFromService");
  }

  /** The name of the import for a specific grpcClient */
  public String getGrpcClientImportName(Interface service) {
    return getNotImplementedString("SurfaceNamer.getGrpcClientImportName");
  }

  /////////////////////////////////// Docs & Annotations //////////////////////////////////////////

  /** The documentation name of a parameter for the given lower-case field name. */
  public String getParamDocName(String var) {
    return localVarName(Name.from(var));
  }

  /** Converts the given text to doc lines in the format of the current language. */
  public List<String> getDocLines(String text) {
    return CommonRenderingUtil.getDocLines(text);
  }

  /** Provides the doc lines for the given proto element in the current language. */
  public List<String> getDocLines(ProtoElement element) {
    return getDocLines(DocumentationUtil.getDescription(element));
  }

  /** Provides the doc lines for the given method element in the current language. */
  public List<String> getDocLines(Method method, MethodConfig methodConfig) {
    return getDocLines(method);
  }

  /** The doc lines that declare what exception(s) are thrown for an API method. */
  public List<String> getThrowsDocLines() {
    return new ArrayList<>();
  }

  /** The doc lines that describe the return value for an API method. */
  public List<String> getReturnDocLines(
      SurfaceTransformerContext context, MethodConfig methodConfig, Synchronicity synchronicity) {
    return new ArrayList<>();
  }

  public String getReleaseAnnotation(ReleaseLevel releaseLevel) {
    return getNotImplementedString("SurfaceNamer.getReleaseAnnotation");
  }

  //////////////////////////////////////// File names ////////////////////////////////////////////

  /** The file name for an API service. */
  public String getServiceFileName(Interface service) {
    return getNotImplementedString("SurfaceNamer.getServiceFileName");
  }

  public String getSourceFilePath(String path, String publicClassName) {
    return getNotImplementedString("SurfaceNamer.getSourceFilePath");
  }

  ////////////////////////////////////////// Test /////////////////////////////////////////////

  public String getTestPackageName() {
    return getNotImplementedString("SurfaceNamer.getTestPackageName");
  }

  /** The test case name for the given method. */
  public String getTestCaseName(SymbolTable symbolTable, Method method) {
    Name testCaseName = symbolTable.getNewSymbol(Name.upperCamel(method.getSimpleName(), "Test"));
    return publicMethodName(testCaseName);
  }

  /** The exception test case name for the given method. */
  public String getExceptionTestCaseName(SymbolTable symbolTable, Method method) {
    Name testCaseName =
        symbolTable.getNewSymbol(Name.upperCamel(method.getSimpleName(), "ExceptionTest"));
    return publicMethodName(testCaseName);
  }

  /** The unit test class name for the given API service. */
  public String getUnitTestClassName(Interface service) {
    return publicClassName(Name.upperCamel(service.getSimpleName(), "Client", "Test"));
  }

  /** The smoke test class name for the given API service. */
  public String getSmokeTestClassName(Interface service) {
    return publicClassName(Name.upperCamel(service.getSimpleName(), "Smoke", "Test"));
  }

  /** The class name of the mock gRPC service for the given API service. */
  public String getMockServiceClassName(Interface service) {
    return publicClassName(Name.upperCamelKeepUpperAcronyms("Mock", service.getSimpleName()));
  }

  /** The class name of a variable to hold the mock gRPC service for the given API service. */
  public String getMockServiceVarName(Interface service) {
    return localVarName(Name.upperCamelKeepUpperAcronyms("Mock", service.getSimpleName()));
  }

  /** The class name of the mock gRPC service implementation for the given API service. */
  public String getMockGrpcServiceImplName(Interface service) {
    return publicClassName(
        Name.upperCamelKeepUpperAcronyms("Mock", service.getSimpleName(), "Impl"));
  }

  /** Inject random value generator code to the given string. */
  public String injectRandomStringGeneratorCode(String randomString) {
    return getNotImplementedString("SurfaceNamer.getRandomStringValue");
  }

  ////////////////////////////////////////// Examples ////////////////////////////////////////////

  /** The name of the example package */
  public String getExamplePackageName() {
    return getNotImplementedString("SurfaceNamer.getExamplePackageName");
  }

  /** The local (unqualified) name of the example package */
  public String getLocalExamplePackageName() {
    return getNotImplementedString("SurfaceNamer.getLocalExamplePackageName");
  }

  /**
   * The name of example of the constructor for the service client. The client is VKit generated,
   * not GRPC.
   */
  public String getApiWrapperClassConstructorExampleName(Interface interfaze) {
    return getApiWrapperClassConstructorName(interfaze);
  }

  /** The name of the example for the paged callable variant. */
  public String getPagedCallableMethodExampleName(Interface interfaze, Method method) {
    return getPagedCallableMethodName(method);
  }

  /** The name of the example for the plain callable variant. */
  public String getCallableMethodExampleName(Interface interfaze, Method method) {
    return getCallableMethodName(method);
  }

  /** The name of the example for the operation callable variant of the given method. */
  public String getOperationCallableMethodExampleName(Interface interfaze, Method method) {
    return getOperationCallableMethodName(method);
  }

  /** The name of the example for the method. */
  public String getApiMethodExampleName(Interface interfaze, Method method) {
    return getApiMethodName(method, VisibilityConfig.PUBLIC);
  }

  /** The name of the example for the async variant of the given method. */
  public String getAsyncApiMethodExampleName(Interface interfaze, Method method) {
    return getAsyncApiMethodName(method, VisibilityConfig.PUBLIC);
  }

  /**
   * The name of the example of the GRPC streaming surface method which can call the given API
   * method.
   */
  public String getGrpcStreamingApiMethodExampleName(Interface interfaze, Method method) {
    return getGrpcStreamingApiMethodName(method, VisibilityConfig.PUBLIC);
  }

  /** The example name of the IAM resource getter function. */
  public String getIamResourceGetterFunctionExampleName(Interface service, Field field) {
    return getIamResourceGetterFunctionName(field);
  }

  /** The file name for the example of an API service. */
  public String getExampleFileName(Interface service) {
    return getNotImplementedString("SurfaceNamer.getExampleFileName");
  }

  ////////////////////////////////////////// Utility /////////////////////////////////////////////

  /** Indicates whether the specified method supports retry settings. */
  public boolean methodHasRetrySettings(MethodConfig methodConfig) {
    return true;
  }

  /** Indicates whether the specified method supports timeout settings. */
  public boolean methodHasTimeoutSettings(MethodConfig methodConfig) {
    return true;
  }

  private static String removeSuffix(String original, String suffix) {
    if (original.endsWith(suffix)) {
      original = original.substring(0, original.length() - suffix.length());
    }
    return original;
  }
}<|MERGE_RESOLUTION|>--- conflicted
+++ resolved
@@ -695,16 +695,15 @@
     return getNotImplementedString("SurfaceNamer.getStreamingServerName");
   }
 
-<<<<<<< HEAD
   /** The type name of call options */
   public String getCallSettingsTypeName(Interface service) {
     return publicClassName(Name.upperCamel(service.getSimpleName(), "Settings"));
-=======
+  }
+
   /** The name of the return type of the given grpc streaming method. */
   public String getGrpcStreamingApiReturnTypeName(Method method, ModelTypeTable typeTable) {
     return publicClassName(
         Name.upperCamel(method.getOutputType().getMessageType().getSimpleName()));
->>>>>>> 0b74ae8b
   }
 
   /**
