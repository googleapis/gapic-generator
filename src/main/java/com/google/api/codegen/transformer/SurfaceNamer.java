--- conflicted
+++ resolved
@@ -15,20 +15,13 @@
 package com.google.api.codegen.transformer;
 
 import com.google.api.codegen.ReleaseLevel;
-import com.google.api.codegen.config.DiscoGapicInterfaceConfig;
 import com.google.api.codegen.config.FieldConfig;
 import com.google.api.codegen.config.FieldType;
-<<<<<<< HEAD
+import com.google.api.codegen.config.GapicInterfaceConfig;
 import com.google.api.codegen.config.GrpcStreamingConfig;
 import com.google.api.codegen.config.InterfaceConfig;
 import com.google.api.codegen.config.MethodConfig;
 import com.google.api.codegen.config.MethodModel;
-=======
-import com.google.api.codegen.config.GapicInterfaceConfig;
-import com.google.api.codegen.config.GrpcStreamingConfig;
-import com.google.api.codegen.config.InterfaceConfig;
-import com.google.api.codegen.config.MethodConfig;
->>>>>>> 4aded504
 import com.google.api.codegen.config.OneofConfig;
 import com.google.api.codegen.config.PageStreamingConfig;
 import com.google.api.codegen.config.ResourceNameConfig;
@@ -73,19 +66,13 @@
  */
 // TODO(andrealin): This class should not be exposed to ApiSource.
 public class SurfaceNamer extends NameFormatterDelegator {
-<<<<<<< HEAD
   private final TypeFormatter typeFormatter;
-  private final TypeNameConverter typeNameConverter;
-  private final CommentReformatter commentReformatter;
   private final NameFormatter nameFormatter;
-=======
-  private final ModelTypeFormatter modelTypeFormatter;
 
   // Private members in any SurfaceNamer.
   private final TypeNameConverter typeNameConverter;
   private final CommentReformatter commentReformatter;
   private final String rootPackageName;
->>>>>>> 4aded504
   private final String packageName;
 
   // Create a SurfaceNamer based on .proto.
@@ -108,35 +95,22 @@
   // Create a SurfaceNamer based on Discovery Documents.
   public SurfaceNamer(
       NameFormatter languageNamer,
+      SchemaTypeFormatter typeFormatter,
       TypeNameConverter typeNameConverter,
       CommentReformatter commentReformatter,
       String rootPackageName,
-      String packageName) {
-    super(languageNamer);
-    this.typeNameConverter = typeNameConverter;
-    this.commentReformatter = commentReformatter;
-    this.packageName = packageName;
-    this.rootPackageName = rootPackageName;
-    this.modelTypeFormatter = null;
-  }
-
-  public SurfaceNamer cloneWithPackageName(String packageName) {
-    throw new UnsupportedOperationException("clone needs to be overridden");
-  }
-
-  // Create a SurfaceNamer based on Discovery Documents.
-  public SurfaceNamer(
-      NameFormatter languageNamer,
-      SchemaTypeFormatter typeFormatter,
-      TypeNameConverter typeNameConverter,
-      CommentReformatter commentReformatter,
       String packageName) {
     super(languageNamer);
     this.nameFormatter = languageNamer;
     this.typeNameConverter = typeNameConverter;
     this.commentReformatter = commentReformatter;
     this.packageName = packageName;
+    this.rootPackageName = rootPackageName;
     this.typeFormatter = typeFormatter;
+  }
+
+  public SurfaceNamer cloneWithPackageName(String packageName) {
+    throw new UnsupportedOperationException("clone needs to be overridden");
   }
 
   public ModelTypeFormatter getModelTypeFormatter() {
@@ -274,28 +248,11 @@
   /** The function name to set the given proto field. */
   public String getFieldSetFunctionName(FieldType field) {
     if (field.isMap()) {
-<<<<<<< HEAD
       return publicMethodName(Name.from("put", "all").join(field.asName()));
     } else if (field.isRepeated()) {
       return publicMethodName(Name.from("add", "all").join(field.asName()));
     } else {
       return publicMethodName(Name.from("set").join(field.asName()));
-    }
-  }
-
-  /** The function name to set a field from a Discovery document. */
-  public String getFieldSetFunctionName(Schema schema) {
-    if (schema.type() == Schema.Type.ARRAY) {
-      return publicMethodName(Name.from("add", "all").join(schema.getIdentifier()));
-    } else {
-      return publicMethodName(Name.from("set").join(Name.anyCamel(schema.getIdentifier())));
-=======
-      return publicMethodName(Name.from("put", "all").join(field.getSimpleName()));
-    } else if (field.isRepeated()) {
-      return publicMethodName(Name.from("add", "all").join(field.getSimpleName()));
-    } else {
-      return publicMethodName(Name.from("set").join(field.getSimpleName()));
->>>>>>> 4aded504
     }
   }
 
@@ -369,18 +326,7 @@
 
   /** The function name to get the given proto field. */
   public String getFieldGetFunctionName(FieldType field) {
-<<<<<<< HEAD
     return getFieldGetFunctionName(field, field.asName());
-=======
-    String fieldSimpleName = field.getSimpleName();
-    if (field.isRepeated() && !field.isMap()) {
-      return publicMethodName(Name.from("get").join(fieldSimpleName).join("list"));
-    } else if (field.isMap()) {
-      return publicMethodName(Name.from("get").join(fieldSimpleName).join("map"));
-    } else {
-      return publicMethodName(Name.from("get").join(fieldSimpleName));
-    }
->>>>>>> 4aded504
   }
 
   /** The function name to get a field having the given type and name. */
@@ -581,30 +527,12 @@
     return privateFieldName(Name.anyCamel(method.getSimpleName(), "Callable"));
   }
 
-  private String[] appendToStringArray(String[] head, String tail) {
-    String[] concatedArray = new String[head.length + 1];
-    for (int i = 0; i < head.length; i++) {
-      concatedArray[i] = head[i];
-    }
-    concatedArray[head.length] = tail;
-    return concatedArray;
-  }
-
-  private String[] appendToStringArray(String[] head, String tail) {
-    String[] concatedArray = new String[head.length + 1];
-    for (int i = 0; i < head.length; i++) {
-      concatedArray[i] = head[i];
-    }
-    concatedArray[head.length] = tail;
-    return concatedArray;
-  }
-
   /** The name of the operation callable for the given method. */
   public String getOperationCallableName(MethodModel method) {
     return privateFieldName(Name.anyCamel(method.getSimpleName(), "OperationCallable"));
   }
 
-  public String getDirectCallableName(Method method) {
+  public String getDirectCallableName(MethodModel method) {
     return privateFieldName(Name.upperCamel("Direct", method.getSimpleName(), "Callable"));
   }
 
@@ -668,11 +596,7 @@
    * interface.
    */
   public String getApiWrapperVariableName(InterfaceConfig interfaceConfig) {
-<<<<<<< HEAD
     return localVarName(Name.anyCamel(getInterfaceName(interfaceConfig), "Client"));
-=======
-    return localVarName(Name.upperCamel(getInterfaceName(interfaceConfig), "Client"));
->>>>>>> 4aded504
   }
 
   /**
@@ -680,11 +604,7 @@
    * in most languages.
    */
   public String getApiSettingsVariableName(InterfaceConfig interfaceConfig) {
-<<<<<<< HEAD
     return localVarName(Name.anyCamel(getInterfaceName(interfaceConfig), "Settings"));
-=======
-    return localVarName(Name.upperCamel(getInterfaceName(interfaceConfig), "Settings"));
->>>>>>> 4aded504
   }
 
   /**
@@ -692,11 +612,7 @@
    * in most languages.
    */
   public String getApiSettingsBuilderVarName(InterfaceConfig interfaceConfig) {
-<<<<<<< HEAD
     return localVarName(Name.anyCamel(getInterfaceName(interfaceConfig), "SettingsBuilder"));
-=======
-    return localVarName(Name.upperCamel(getInterfaceName(interfaceConfig), "SettingsBuilder"));
->>>>>>> 4aded504
   }
 
   /** The variable name for the given identifier that is formatted. */
@@ -716,7 +632,7 @@
 
   /** The name of the variable that will hold the stub for an API interface. */
   public String getStubName(InterfaceConfig apiInterface) {
-    return privateFieldName(Name.upperCamel(apiInterface.getSimpleName(), "Stub"));
+    return privateFieldName(Name.upperCamel(apiInterface.getRawName(), "Stub"));
   }
 
   /** The name of the array which will hold the methods for a given stub. */
@@ -775,14 +691,6 @@
   }
 
   /** The name of the class that implements a particular proto interface. */
-<<<<<<< HEAD
-  public String getApiWrapperClassName(DiscoGapicInterfaceConfig interfaceConfig) {
-    return publicClassName(Name.anyCamel(interfaceConfig.getName(), "Client"));
-  }
-
-  /** The name of the class that implements a particular proto interface. */
-=======
->>>>>>> 4aded504
   public String getApiWrapperClassName(Document document) {
     return publicClassName(Name.anyCamel(document.name(), "Client"));
   }
@@ -811,8 +719,6 @@
     return publicClassName(Name.anyCamel(document.name(), "Settings"));
   }
 
-<<<<<<< HEAD
-=======
   /**
    * The name of the stub interface for a particular proto interface; not used in most languages.
    */
@@ -825,7 +731,6 @@
     return publicClassName(Name.upperCamel("Grpc", interfaceConfig.getRawName(), "Stub"));
   }
 
->>>>>>> 4aded504
   /** The name of the class that contains paged list response wrappers. */
   public String getPagedResponseWrappersClassName() {
     return publicClassName(Name.upperCamel("PagedResponseWrappers"));
@@ -937,10 +842,7 @@
 
   /** The type name for the method param */
   public String getParamTypeName(ImportTypeTable typeTable, FieldType type) {
-<<<<<<< HEAD
-=======
     // TODO(andrealin): Remove the switch statement and getProtoTypeRef().
->>>>>>> 4aded504
     switch (type.getApiSource()) {
       case PROTO:
         return getParamTypeName(typeTable, type.getProtoTypeRef());
@@ -975,38 +877,22 @@
   }
 
   /** The return type name in a dynamic language for the given method. */
-<<<<<<< HEAD
   public String getDynamicLangReturnTypeName(MethodModel method, MethodConfig methodConfig) {
-=======
-  public String getDynamicLangReturnTypeName(Method method, MethodConfig methodConfig) {
->>>>>>> 4aded504
     return getNotImplementedString("SurfaceNamer.getDynamicReturnTypeName");
   }
 
   /** The return type name in a static language for the given method. */
-<<<<<<< HEAD
   public String getStaticLangReturnTypeName(MethodModel method, MethodConfig methodConfig) {
-=======
-  public String getStaticLangReturnTypeName(Method method, MethodConfig methodConfig) {
->>>>>>> 4aded504
     return getNotImplementedString("SurfaceNamer.getStaticLangReturnTypeName");
   }
 
   /** The return type name in a static language that is used by the caller */
-<<<<<<< HEAD
   public String getStaticLangCallerReturnTypeName(MethodModel method, MethodConfig methodConfig) {
-=======
-  public String getStaticLangCallerReturnTypeName(Method method, MethodConfig methodConfig) {
->>>>>>> 4aded504
     return getStaticLangReturnTypeName(method, methodConfig);
   }
 
   /** The async return type name in a static language for the given method. */
-<<<<<<< HEAD
   public String getStaticLangAsyncReturnTypeName(MethodModel method, MethodConfig methodConfig) {
-=======
-  public String getStaticLangAsyncReturnTypeName(Method method, MethodConfig methodConfig) {
->>>>>>> 4aded504
     return getNotImplementedString("SurfaceNamer.getStaticLangAsyncReturnTypeName");
   }
 
@@ -1015,11 +901,7 @@
    * given type table, and returns it.
    */
   public String getAndSaveOperationResponseTypeName(
-<<<<<<< HEAD
       MethodModel method, ImportTypeTable typeTable, MethodConfig methodConfig) {
-=======
-      Method method, ImportTypeTable typeTable, MethodConfig methodConfig) {
->>>>>>> 4aded504
     return getNotImplementedString("SurfaceNamer.getAndSaveOperationResponseTypeName");
   }
 
@@ -1032,12 +914,8 @@
   }
 
   /** The async return type name in a static language that is used by the caller */
-<<<<<<< HEAD
   public String getStaticLangCallerAsyncReturnTypeName(
       MethodModel method, MethodConfig methodConfig) {
-=======
-  public String getStaticLangCallerAsyncReturnTypeName(Method method, MethodConfig methodConfig) {
->>>>>>> 4aded504
     return getStaticLangAsyncReturnTypeName(method, methodConfig);
   }
 
@@ -1059,12 +937,8 @@
   }
 
   /** The name of the return type of the given grpc streaming method. */
-<<<<<<< HEAD
   public String getGrpcStreamingApiReturnTypeName(
       MethodContext methodContext, ImportTypeTable typeTable) {
-=======
-  public String getGrpcStreamingApiReturnTypeName(Method method, ImportTypeTable typeTable) {
->>>>>>> 4aded504
     return publicClassName(
         Name.upperCamel(methodContext.getMethodModel().getOutputTypeSimpleName()));
   }
@@ -1082,31 +956,19 @@
    * saves it in the given type table, and returns it.
    */
   public String getAndSavePagedResponseTypeName(
-<<<<<<< HEAD
       MethodContext methodContext, FieldConfig resourcesFieldConfig) {
-=======
-      Method method, ImportTypeTable typeTable, FieldConfig resourcesFieldConfig) {
->>>>>>> 4aded504
     return getNotImplementedString("SurfaceNamer.getAndSavePagedResponseTypeName");
   }
 
   /** The inner type name of the paged response type for the given method and resources field. */
   public String getPagedResponseTypeInnerName(
-<<<<<<< HEAD
       MethodModel method, ImportTypeTable typeTable, FieldType resourcesField) {
-=======
-      Method method, ImportTypeTable typeTable, FieldType resourcesField) {
->>>>>>> 4aded504
     return getNotImplementedString("SurfaceNamer.getAndSavePagedResponseTypeInnerName");
   }
 
   /** The inner type name of the page type for the given method and resources field. */
   public String getPageTypeInnerName(
-<<<<<<< HEAD
       MethodModel method, ImportTypeTable typeTable, FieldType resourceField) {
-=======
-      Method method, ImportTypeTable typeTable, FieldType resourceField) {
->>>>>>> 4aded504
     return getNotImplementedString("SurfaceNamer.getPageTypeInnerName");
   }
 
@@ -1114,11 +976,7 @@
    * The inner type name of the fixed size collection type for the given method and resources field.
    */
   public String getFixedSizeCollectionTypeInnerName(
-<<<<<<< HEAD
       MethodModel method, ImportTypeTable typeTable, FieldType resourceField) {
-=======
-      Method method, ImportTypeTable typeTable, FieldType resourceField) {
->>>>>>> 4aded504
     return getNotImplementedString("SurfaceNamer.getPageTypeInnerName");
   }
 
@@ -1127,11 +985,7 @@
    * the given type table, and returns it.
    */
   public String getAndSaveAsyncPagedResponseTypeName(
-<<<<<<< HEAD
       MethodContext methodContext, FieldConfig resourcesFieldConfig) {
-=======
-      Method method, ImportTypeTable typeTable, FieldConfig resourcesFieldConfig) {
->>>>>>> 4aded504
     return getNotImplementedString("SurfaceNamer.getAndSavePagedAsyncResponseTypeName");
   }
 
@@ -1140,13 +994,8 @@
    * caller, saves it in the given type table, and returns it.
    */
   public String getAndSaveCallerPagedResponseTypeName(
-<<<<<<< HEAD
       MethodContext methodContext, FieldConfig resourcesFieldConfig) {
     return getAndSavePagedResponseTypeName(methodContext, resourcesFieldConfig);
-=======
-      Method method, ImportTypeTable typeTable, FieldConfig resourcesFieldConfig) {
-    return getAndSavePagedResponseTypeName(method, typeTable, resourcesFieldConfig);
->>>>>>> 4aded504
   }
 
   /**
@@ -1154,13 +1003,8 @@
    * caller, saves it in the given type table, and returns it.
    */
   public String getAndSaveCallerAsyncPagedResponseTypeName(
-<<<<<<< HEAD
       MethodContext method, FieldConfig resourcesFieldConfig) {
     return getAndSaveAsyncPagedResponseTypeName(method, resourcesFieldConfig);
-=======
-      Method method, ImportTypeTable typeTable, FieldConfig resourcesFieldConfig) {
-    return getAndSaveAsyncPagedResponseTypeName(method, typeTable, resourcesFieldConfig);
->>>>>>> 4aded504
   }
 
   /** The class name of the generated resource type from the entity name. */
@@ -1329,11 +1173,6 @@
   /** The key to use in a dictionary for the given method. */
   public String getMethodKey(MethodModel method) {
     return keyName(method.asName());
-  }
-
-  /** The key to use in a dictionary for the given field. */
-  public String getFieldKey(FieldType field) {
-    return keyName(Name.from(field.getSimpleName()));
   }
 
   /** The key to use in a dictionary for the given field. */
@@ -1470,13 +1309,8 @@
   }
 
   /** Provides the doc lines for the given method element in the current language. */
-<<<<<<< HEAD
   public List<String> getDocLines(MethodModel method, MethodConfig methodConfig) {
     return getDocLines(method.getScopedDescription());
-=======
-  public List<String> getDocLines(Method method, MethodConfig methodConfig) {
-    return getDocLines(method);
->>>>>>> 4aded504
   }
 
   /** The doc lines that declare what exception(s) are thrown for an API method. */
@@ -1486,11 +1320,7 @@
 
   /** The doc lines that describe the return value for an API method. */
   public List<String> getReturnDocLines(
-<<<<<<< HEAD
       TransformationContext context, MethodConfig methodConfig, Synchronicity synchronicity) {
-=======
-      InterfaceContext context, MethodConfig methodConfig, Synchronicity synchronicity) {
->>>>>>> 4aded504
     return Collections.singletonList(getNotImplementedString("SurfaceNamer.getReturnDocLines"));
   }
 
@@ -1565,11 +1395,7 @@
 
   /** The unit test class name for the given API interface. */
   public String getUnitTestClassName(InterfaceConfig interfaceConfig) {
-<<<<<<< HEAD
     return publicClassName(Name.anyCamel(getInterfaceName(interfaceConfig), "Client", "Test"));
-=======
-    return publicClassName(Name.upperCamel(getInterfaceName(interfaceConfig), "Client", "Test"));
->>>>>>> 4aded504
   }
 
   /** The smoke test class name for the given API interface. */
@@ -1578,19 +1404,19 @@
   }
 
   /** The class name of the mock gRPC service for the given API interface. */
-  public String getMockServiceClassName(Interface apiInterface) {
-    return publicClassName(Name.upperCamelKeepUpperAcronyms("Mock", apiInterface.getSimpleName()));
+  public String getMockServiceClassName(String apiInterfaceSimpleName) {
+    return publicClassName(Name.upperCamelKeepUpperAcronyms("Mock", apiInterfaceSimpleName));
   }
 
   /** The class name of a variable to hold the mock gRPC service for the given API interface. */
-  public String getMockServiceVarName(Interface apiInterface) {
-    return localVarName(Name.upperCamelKeepUpperAcronyms("Mock", apiInterface.getSimpleName()));
+  public String getMockServiceVarName(String apiInterfaceSimpleName) {
+    return localVarName(Name.upperCamelKeepUpperAcronyms("Mock", apiInterfaceSimpleName));
   }
 
   /** The class name of the mock gRPC service implementation for the given API interface. */
-  public String getMockGrpcServiceImplName(Interface apiInterface) {
+  public String getMockGrpcServiceImplName(String apiInterfaceSimpleName) {
     return publicClassName(
-        Name.upperCamelKeepUpperAcronyms("Mock", apiInterface.getSimpleName(), "Impl"));
+        Name.upperCamelKeepUpperAcronyms("Mock", apiInterfaceSimpleName, "Impl"));
   }
 
   /** Inject random value generator code to the given string. */
