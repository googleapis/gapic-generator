--- conflicted
+++ resolved
@@ -135,10 +135,6 @@
     return nameFormatter;
   }
 
-  public CommentReformatter getCommentReformatter() {
-    return commentReformatter;
-  }
-
   public String getPackageName() {
     return packageName;
   }
@@ -334,13 +330,8 @@
     }
   }
 
-<<<<<<< HEAD
-  /** The function name to get the given field. */
-  public String getFieldGetFunctionName(FieldType field) {
-=======
   /** The function name to get the given proto field. */
   public String getFieldGetFunctionName(FieldModel field) {
->>>>>>> 0b84d38c
     return getFieldGetFunctionName(field, field.asName());
   }
 
@@ -356,14 +347,10 @@
   }
 
   /** The function name to get a field having the given type and name. */
-<<<<<<< HEAD
-  public String getFieldGetFunctionName(FieldType type, Name identifier) {
+  public String getFieldGetFunctionName(FieldModel type, Name identifier) {
     if (type.getApiSource().equals(ApiSource.DISCOVERY)) {
       return publicMethodName(Name.from("get").join(identifier));
     }
-=======
-  public String getFieldGetFunctionName(FieldModel type, Name identifier) {
->>>>>>> 0b84d38c
     if (type.isRepeated() && !type.isMap()) {
       return publicMethodName(Name.from("get").join(identifier).join("list"));
     } else if (type.isMap()) {
@@ -677,13 +664,8 @@
   }
 
   /** The name of the field. */
-<<<<<<< HEAD
-  public String getFieldName(FieldType field) {
+  public String getFieldName(FieldModel field) {
     return publicFieldName(field.asName());
-=======
-  public String getFieldName(FieldModel field) {
-    return publicFieldName(Name.from(field.getSimpleName()));
->>>>>>> 0b84d38c
   }
 
   /** The page streaming descriptor name for the given method. */
