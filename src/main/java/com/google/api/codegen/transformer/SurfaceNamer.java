/* Copyright 2016 Google Inc
 *
 * Licensed under the Apache License, Version 2.0 (the "License");
 * you may not use this file except in compliance with the License.
 * You may obtain a copy of the License at
 *
 *      http://www.apache.org/licenses/LICENSE-2.0
 *
 * Unless required by applicable law or agreed to in writing, software
 * distributed under the License is distributed on an "AS IS" BASIS,
 * WITHOUT WARRANTIES OR CONDITIONS OF ANY KIND, either express or implied.
 * See the License for the specific language governing permissions and
 * limitations under the License.
 */
package com.google.api.codegen.transformer;

import com.google.api.codegen.ReleaseLevel;
import com.google.api.codegen.config.FieldConfig;
import com.google.api.codegen.config.MethodConfig;
import com.google.api.codegen.config.OneofConfig;
import com.google.api.codegen.config.ResourceNameConfig;
import com.google.api.codegen.config.ResourceNameType;
import com.google.api.codegen.config.SingleResourceNameConfig;
import com.google.api.codegen.config.VisibilityConfig;
import com.google.api.codegen.util.CommentReformatter;
import com.google.api.codegen.util.CommonRenderingUtil;
import com.google.api.codegen.util.Name;
import com.google.api.codegen.util.NameFormatter;
import com.google.api.codegen.util.NameFormatterDelegator;
import com.google.api.codegen.util.NamePath;
import com.google.api.codegen.util.SymbolTable;
import com.google.api.codegen.util.TypeNameConverter;
import com.google.api.codegen.viewmodel.ServiceMethodType;
import com.google.api.tools.framework.aspects.documentation.model.DocumentationUtil;
import com.google.api.tools.framework.model.Field;
import com.google.api.tools.framework.model.Interface;
import com.google.api.tools.framework.model.Method;
import com.google.api.tools.framework.model.ProtoElement;
import com.google.api.tools.framework.model.ProtoFile;
import com.google.api.tools.framework.model.TypeRef;
import com.google.common.collect.ImmutableList;
import io.grpc.Status;
import java.util.ArrayList;
import java.util.List;

/**
 * A SurfaceNamer provides language-specific names for specific components of a view for a surface.
 *
 * <p>Naming is composed of two steps:
 *
 * <p>1. Composing a Name instance with the name pieces 2. Formatting the Name for the particular
 * type of identifier needed.
 *
 * <p>This class delegates step 2 to the provided name formatter, which generally would be a
 * language-specific namer.
 */
public class SurfaceNamer extends NameFormatterDelegator {
  private final ModelTypeFormatter modelTypeFormatter;
  private final TypeNameConverter typeNameConverter;
  private final CommentReformatter commentReformatter;
  private final String packageName;

  public SurfaceNamer(
      NameFormatter languageNamer,
      ModelTypeFormatter modelTypeFormatter,
      TypeNameConverter typeNameConverter,
      CommentReformatter commentReformatter,
      String packageName) {
    super(languageNamer);
    this.modelTypeFormatter = modelTypeFormatter;
    this.typeNameConverter = typeNameConverter;
    this.commentReformatter = commentReformatter;
    this.packageName = packageName;
  }

  public ModelTypeFormatter getModelTypeFormatter() {
    return modelTypeFormatter;
  }

  public TypeNameConverter getTypeNameConverter() {
    return typeNameConverter;
  }

  public String getPackageName() {
    return packageName;
  }

  public String getNotImplementedString(String feature) {
    return "$ NOT IMPLEMENTED: " + feature + " $";
  }

  /////////////////////////////////////// Service names ///////////////////////////////////////////

  /**
   * Returns the service name with common suffixes removed.
   *
   * <p>For example: "LoggingServiceV2" becomes Name("Logging")
   */
  public Name getReducedServiceName(Interface service) {
    String name = service.getSimpleName().replaceAll("V[0-9]+$", "");
    name = name.replaceAll("Service$", "");
    return Name.upperCamel(name);
  }

  /** Human-friendly name of this service */
  public String getServicePhraseName(Interface service) {
    return Name.upperCamel(service.getSimpleName()).toPhrase();
  }

  /////////////////////////////////////// Constructors /////////////////////////////////////////////

  /** The name of the constructor for the service client. The client is VKit generated, not GRPC. */
  public String getApiWrapperClassConstructorName(Interface interfaze) {
    return publicClassName(Name.upperCamel(interfaze.getSimpleName(), "Client"));
  }

  /** Constructor name for the type with the given nickname. */
  public String getTypeConstructor(String typeNickname) {
    return typeNickname;
  }

  //////////////////////////////////// Package & module names /////////////////////////////////////

  /** The local (unqualified) name of the package */
  public String getLocalPackageName() {
    return getNotImplementedString("SurfaceNamer.getLocalPackageName");
  }

  /**
   * The name of a variable that holds an instance of the module that contains the implementation of
   * a particular proto interface. So far it is used by just NodeJS.
   */
  public String getApiWrapperModuleName() {
    return getNotImplementedString("SurfaceNamer.getApiWrapperModuleName");
  }

  /**
   * The version of a variable that holds an instance of the module that contains the implementation
   * of a particular proto interface. So far it is used by just NodeJS.
   */
  public String getApiWrapperModuleVersion() {
    return getNotImplementedString("SurfaceNamer.getApiWrapperModuleVersion");
  }

  /** The qualified namespace of a service. */
  public String getNamespace(Interface service) {
    NamePath namePath = typeNameConverter.getNamePath(modelTypeFormatter.getFullNameFor(service));
    return qualifiedName(namePath.withoutHead());
  }

  /** The modules of the package. */
  public ImmutableList<String> getApiModules() {
    return ImmutableList.<String>of();
  }

  /////////////////////////////////// Protos methods /////////////////////////////////////////////

  /** The function name to set the given proto field. */
  public String getFieldSetFunctionName(FeatureConfig featureConfig, FieldConfig fieldConfig) {
    Field field = fieldConfig.getField();
    if (featureConfig.useResourceNameFormatOption(fieldConfig)) {
      return getResourceNameFieldSetFunctionName(fieldConfig.getMessageFieldConfig());
    } else {
      return getFieldSetFunctionName(field);
    }
  }

  /** The function name to set the given proto field. */
  public String getFieldSetFunctionName(Field field) {
    return getFieldSetFunctionName(field.getType(), Name.from(field.getSimpleName()));
  }

  /** The function name to set a field having the given type and name. */
  public String getFieldSetFunctionName(TypeRef type, Name identifier) {
    if (type.isMap()) {
      return publicMethodName(Name.from("put", "all").join(identifier));
    } else if (type.isRepeated()) {
      return publicMethodName(Name.from("add", "all").join(identifier));
    } else {
      return publicMethodName(Name.from("set").join(identifier));
    }
  }

  /** The function name to add an element to a map or repeated field. */
  public String getFieldAddFunctionName(Field field) {
    return getFieldAddFunctionName(field.getType(), Name.from(field.getSimpleName()));
  }

  /** The function name to add an element to a map or repeated field. */
  public String getFieldAddFunctionName(TypeRef type, Name identifier) {
    return getNotImplementedString("SurfaceNamer.getFieldAddFunctionName");
  }

  /** The function name to set a field that is a resource name class. */
  public String getResourceNameFieldSetFunctionName(FieldConfig fieldConfig) {
    TypeRef type = fieldConfig.getField().getType();
    Name identifier = Name.from(fieldConfig.getField().getSimpleName());
    Name resourceName = getResourceTypeNameObject(fieldConfig.getResourceNameConfig());
    if (type.isMap()) {
      return getNotImplementedString("SurfaceNamer.getResourceNameFieldSetFunctionName:map-type");
    } else if (type.isRepeated()) {
      return publicMethodName(
          Name.from("add", "all").join(identifier).join("with").join(resourceName).join("list"));
    } else {
      return publicMethodName(Name.from("set").join(identifier).join("with").join(resourceName));
    }
  }

  /** The function name to get the given proto field. */
  public String getFieldGetFunctionName(FeatureConfig featureConfig, FieldConfig fieldConfig) {
    Field field = fieldConfig.getField();
    if (featureConfig.useResourceNameFormatOption(fieldConfig)) {
      return getResourceNameFieldGetFunctionName(fieldConfig.getMessageFieldConfig());
    } else {
      return getFieldGetFunctionName(field);
    }
  }

  /** The function name to get the given proto field. */
  public String getFieldGetFunctionName(Field field) {
    return getFieldGetFunctionName(field.getType(), Name.from(field.getSimpleName()));
  }

  /** The function name to get a field having the given type and name. */
  public String getFieldGetFunctionName(TypeRef type, Name identifier) {
    if (type.isRepeated() && !type.isMap()) {
      return publicMethodName(Name.from("get").join(identifier).join("list"));
    } else {
      return publicMethodName(Name.from("get").join(identifier));
    }
  }

  /** The function name to get a field that is a resource name class. */
  public String getResourceNameFieldGetFunctionName(FieldConfig fieldConfig) {
    TypeRef type = fieldConfig.getField().getType();
    Name identifier = Name.from(fieldConfig.getField().getSimpleName());
    Name resourceName = getResourceTypeNameObject(fieldConfig.getResourceNameConfig());
    if (type.isMap()) {
      return getNotImplementedString("SurfaceNamer.getResourceNameFieldGetFunctionName:map-type");
    } else if (type.isRepeated()) {
      return publicMethodName(
          Name.from("get").join(identifier).join("list_as").join(resourceName).join("list"));
    } else {
      return publicMethodName(Name.from("get").join(identifier).join("as").join(resourceName));
    }
  }

  /**
   * The function name to get the count of elements in the given field.
   *
   * @throws IllegalArgumentException if the field is not a repeated field.
   */
  public String getFieldCountGetFunctionName(Field field) {
    if (field.isRepeated()) {
      return publicMethodName(Name.from("get", field.getSimpleName(), "count"));
    } else {
      throw new IllegalArgumentException(
          "Non-repeated field " + field.getSimpleName() + " has no count function.");
    }
  }

  /**
   * The function name to get an element by index from the given field.
   *
   * @throws IllegalArgumentException if the field is not a repeated field.
   */
  public String getByIndexGetFunctionName(Field field) {
    if (field.isRepeated()) {
      return publicMethodName(Name.from("get", field.getSimpleName()));
    } else {
      throw new IllegalArgumentException(
          "Non-repeated field " + field.getSimpleName() + " has no get-by-index function.");
    }
  }

  ///////////////////////////////// Function & Callable names /////////////////////////////////////

  /** The function name to retrieve default client option */
  public String getDefaultApiSettingsFunctionName(Interface service) {
    return getNotImplementedString("SurfaceNamer.getDefaultClientOptionFunctionName");
  }

  /** The method name to create a rerouted gRPC client. Used in C# */
  public String getReroutedGrpcMethodName(MethodConfig methodConfig) {
    return getNotImplementedString("SurfaceNamer.getReroutedGrpcMethodName");
  }

  /** The name of the surface method which can call the given API method. */
  public String getApiMethodName(Method method, VisibilityConfig visibility) {
    return getApiMethodName(Name.upperCamel(method.getSimpleName()), visibility);
  }

  /** The name of the async surface method which can call the given API method. */
  public String getAsyncApiMethodName(Method method, VisibilityConfig visibility) {
    return getApiMethodName(Name.upperCamel(method.getSimpleName()).join("async"), visibility);
  }

  protected String getApiMethodName(Name name, VisibilityConfig visibility) {
    switch (visibility) {
      case PUBLIC:
        return publicMethodName(name);
      case PACKAGE:
      case PRIVATE:
        return privateMethodName(name);
      default:
        throw new IllegalArgumentException("cannot name method with visibility: " + visibility);
    }
  }

  /**
   * The name of the iterate method of the PagedListResponse type for a field, returning the
   * resource type iterate method if available
   */
  public String getPagedResponseIterateMethod(
      FeatureConfig featureConfig, FieldConfig fieldConfig) {
    if (featureConfig.useResourceNameFormatOption(fieldConfig)) {
      Name resourceName = getResourceTypeNameObject(fieldConfig.getResourceNameConfig());
      return publicMethodName(Name.from("iterate_all_as").join(resourceName));
    } else {
      return getPagedResponseIterateMethod();
    }
  }

  /** The name of the iterate method of the PagedListResponse type for a field */
  public String getPagedResponseIterateMethod() {
    return publicMethodName(Name.from("iterate_all_elements"));
  }

  public String getResourceTypeParseMethodName(
      ModelTypeTable typeTable, FieldConfig resourceFieldConfig) {
    return getNotImplementedString("SurfaceNamer.getResourceTypeParseMethodName");
  }

  /** The name of the create method for the resource one-of for the given field config */
  public String getResourceOneofCreateMethod(ModelTypeTable typeTable, FieldConfig fieldConfig) {
    return getAndSaveResourceTypeName(typeTable, fieldConfig.getMessageFieldConfig())
        + "."
        + publicMethodName(Name.from("from"));
  }

  /** The method name of the retry filter for the given key */
  public String retryFilterMethodName(String key) {
    return privateMethodName(Name.from(key).join("retry").join("filter"));
  }

  /** The method name of the retry backoff for the given key */
  public String retryBackoffMethodName(String key) {
    return privateMethodName(Name.from("get").join(key).join("retry").join("backoff"));
  }

  /** The method name of the timeout backoff for the given key */
  public String timeoutBackoffMethodName(String key) {
    return privateMethodName(Name.from("get").join(key).join("timeout").join("backoff"));
  }

  /** The name of the GRPC streaming surface method which can call the given API method. */
  public String getGrpcStreamingApiMethodName(Method method, VisibilityConfig visibility) {
    return getApiMethodName(method, visibility);
  }

  /** The name of the return type of the given grpc streaming method. */
  public String getGrpcStreamingApiReturnTypeName(Method method) {
    return publicClassName(
        Name.upperCamel(method.getOutputType().getMessageType().getSimpleName()));
  }

  /** The name of the callable for the paged callable variant of the given method. */
  public String getPagedCallableName(Method method) {
    return privateFieldName(Name.upperCamel(method.getSimpleName(), "PagedCallable"));
  }

  /** The name of the paged callable variant of the given method. */
  public String getPagedCallableMethodName(Method method) {
    return publicMethodName(Name.upperCamel(method.getSimpleName(), "PagedCallable"));
  }

  /** The name of the plain callable variant of the given method. */
  public String getCallableMethodName(Method method) {
    return publicMethodName(Name.upperCamel(method.getSimpleName(), "Callable"));
  }

  /** The name of the plain callable variant of the given method. */
  public String getCallableAsyncMethodName(Method method) {
    return publicMethodName(Name.upperCamel(method.getSimpleName(), "CallableAsync"));
  }

  /** The name of the operation callable variant of the given method. */
  public String getOperationCallableMethodName(Method method) {
    return publicMethodName(Name.upperCamel(method.getSimpleName(), "OperationCallable"));
  }

  /** The name of the plain callable for the given method. */
  public String getCallableName(Method method) {
    return privateFieldName(Name.upperCamel(method.getSimpleName(), "Callable"));
  }

  /** The name of the operation callable for the given method. */
  public String getOperationCallableName(Method method) {
    return privateFieldName(Name.upperCamel(method.getSimpleName(), "OperationCallable"));
  }

  /** The name of the settings member name for the given method. */
  public String getSettingsMemberName(Method method) {
    return publicMethodName(Name.upperCamel(method.getSimpleName(), "Settings"));
  }

  /** The getter function name for the settings for the given method. */
  public String getSettingsFunctionName(Method method) {
    return getSettingsMemberName(method);
  }

  /** The name of a method to apply modifications to this method request. */
  public String getModifyMethodName(Method method) {
    return getNotImplementedString("SurfaceNamer.getModifyMethodName");
  }

  /** The function name to retrieve default call option */
  public String getDefaultCallSettingsFunctionName(Interface service) {
    return publicMethodName(Name.upperCamel(service.getSimpleName(), "Settings"));
  }

  /** The name of the IAM resource getter function. */
  public String getIamResourceGetterFunctionName(Field field) {
    return getNotImplementedString("SurfaceNamer.getIamResourceGetterFunctionName");
  }

  /** The name of the function that will create a stub. */
  public String getCreateStubFunctionName(Interface service) {
    return privateMethodName(
        Name.upperCamel("Create", service.getSimpleName(), "Stub", "Function"));
  }

  /** Function used to register the GRPC server. */
  public String getServerRegisterFunctionName(Interface service) {
    return getNotImplementedString("SurfaceNamer.getServerRegisterFunctionName");
  }

  /** The name of the LRO surface method which can call the given API method. */
  public String getLroApiMethodName(Method method, VisibilityConfig visibility) {
    return getAsyncApiMethodName(method, visibility);
  }

  /////////////////////////////////////// Variable names //////////////////////////////////////////

  /**
   * The name of a variable to hold a value for the given proto message field (such as a flattened
   * parameter).
   */
  public String getVariableName(Field field) {
    return localVarName(Name.from(field.getSimpleName()));
  }

  /**
   * The name of a variable that holds an instance of the class that implements a particular proto
   * interface.
   */
  public String getApiWrapperVariableName(Interface interfaze) {
    return localVarName(Name.upperCamel(interfaze.getSimpleName(), "Client"));
  }

  /**
   * The name of a variable that holds the settings class for a particular proto interface; not used
   * in most languages.
   */
  public String getApiSettingsVariableName(Interface interfaze) {
    return localVarName(Name.upperCamel(interfaze.getSimpleName(), "Settings"));
  }

  /**
   * The name of the builder class for the settings class for a particular proto interface; not used
   * in most languages.
   */
  public String getApiSettingsBuilderVarName(Interface interfaze) {
    return localVarName(Name.upperCamel(interfaze.getSimpleName(), "SettingsBuilder"));
  }

  /** The variable name for the given identifier that is formatted. */
  public String getFormattedVariableName(Name identifier) {
    return localVarName(Name.from("formatted").join(identifier));
  }

  /** The variable name of the rerouted gRPC client. Used in C# */
  public String getReroutedGrpcClientVarName(MethodConfig methodConfig) {
    return getNotImplementedString("SurfaceNamer.getGrpcClientName");
  }

  /** The name of the variable that will hold the stub for a service. */
  public String getStubName(Interface service) {
    return privateFieldName(Name.upperCamel(service.getSimpleName(), "Stub"));
  }

  /** The name of the array which will hold the methods for a given stub. */
  public String getStubMethodsArrayName(Interface service) {
    return privateMethodName(Name.upperCamel(service.getSimpleName(), "Stub", "Methods"));
  }

  /** The parameter name for the given lower-case field name. */
  public String getParamName(String var) {
    return localVarName(Name.from(var));
  }

  public String getPropertyName(String var) {
    return publicMethodName(Name.from(var));
  }

  /* The name of a retry definition */
  public String getRetryDefinitionName(String retryDefinitionKey) {
    return privateMethodName(Name.from(retryDefinitionKey));
  }

  /** The name of the variable to hold the grpc client of a service. */
  public String getGrpcClientVariableName(Interface service) {
    return localVarName(Name.upperCamel(service.getSimpleName(), "Client"));
  }

  /** The name of the field. */
  public String getFieldName(Field field) {
    return publicFieldName(Name.from(field.getSimpleName()));
  }

  /** The page streaming descriptor name for the given method. */
  public String getPageStreamingDescriptorName(Method method) {
    return privateFieldName(Name.upperCamel(method.getSimpleName(), "PageStreamingDescriptor"));
  }

  /** The page streaming factory name for the given method. */
  public String getPagedListResponseFactoryName(Method method) {
    return privateFieldName(Name.upperCamel(method.getSimpleName(), "PagedListResponseFactory"));
  }

  /////////////////////////////////////// Type names /////////////////////////////////////////////

  /** The name of the class that implements a particular proto interface. */
  public String getApiWrapperClassName(Interface interfaze) {
    return publicClassName(Name.upperCamel(interfaze.getSimpleName(), "Client"));
  }

  /** The name of the implementation class that implements a particular proto interface. */
  public String getApiWrapperClassImplName(Interface interfaze) {
    return getNotImplementedString("SurfaceNamer.getApiWrapperClassImplName");
  }

  /** The name of the class that implements snippets for a particular proto interface. */
  public String getApiSnippetsClassName(Interface interfaze) {
    return publicClassName(Name.upperCamel(interfaze.getSimpleName(), "ApiSnippets"));
  }

  /**
   * The name of the settings class for a particular proto interface; not used in most languages.
   */
  public String getApiSettingsClassName(Interface interfaze) {
    return publicClassName(Name.upperCamel(interfaze.getSimpleName(), "Settings"));
  }

  /** The name of the class that contains paged list response wrappers. */
  public String getPagedResponseWrappersClassName() {
    return publicClassName(Name.upperCamel("PagedResponseWrappers"));
  }

  /**
   * The type name of the Grpc service class This needs to match what Grpc generates for the
   * particular language.
   */
  public String getGrpcServiceClassName(Interface service) {
    NamePath namePath = typeNameConverter.getNamePath(modelTypeFormatter.getFullNameFor(service));
    String grpcContainerName =
        publicClassName(Name.upperCamelKeepUpperAcronyms(namePath.getHead(), "Grpc"));
    String serviceClassName =
        publicClassName(Name.upperCamelKeepUpperAcronyms(service.getSimpleName(), "ImplBase"));
    return qualifiedName(namePath.withHead(grpcContainerName).append(serviceClassName));
  }

  /**
   * The fully qualified class name of a an API service. TODO: Support the general pattern of
   * package + class name in NameFormatter.
   */
  public String getFullyQualifiedApiWrapperClassName(Interface interfaze) {
    return getNotImplementedString("SurfaceNamer.getFullyQualifiedApiWrapperClassName");
  }

  protected Name getResourceTypeNameObject(ResourceNameConfig resourceNameConfig) {
    String entityName = resourceNameConfig.getEntityName();
    ResourceNameType resourceNameType = resourceNameConfig.getResourceNameType();
    switch (resourceNameType) {
      case ANY:
        return getAnyResourceTypeName();
      case FIXED:
        return Name.from(entityName).join("name_fixed");
      case ONEOF:
        // Remove suffix "_oneof". This allows the collection oneof config to "share" an entity name
        // with a collection config.
        entityName = removeSuffix(entityName, "_oneof");
        return Name.from(entityName).join("name_oneof");
      case SINGLE:
        return Name.from(entityName).join("name");
      case NONE:
      default:
        throw new UnsupportedOperationException("unexpected entity name type");
    }
  }

  protected Name getAnyResourceTypeName() {
    return Name.from("resource_name");
  }

  public String getResourceTypeName(ResourceNameConfig resourceNameConfig) {
    return publicClassName(getResourceTypeNameObject(resourceNameConfig));
  }

  /**
   * The type name of the Grpc server class. This needs to match what Grpc generates for the
   * particular language.
   */
  public String getGrpcServerTypeName(Interface service) {
    return getNotImplementedString("SurfaceNamer.getGrpcServerTypeName");
  }

  /**
   * The type name of the Grpc client class. This needs to match what Grpc generates for the
   * particular language.
   */
  public String getGrpcClientTypeName(Interface service) {
    return getNotImplementedString("SurfaceNamer.getGrpcClientTypeName");
  }

  /**
   * Gets the type name of the Grpc client class, saves it to the type table provided, and returns
   * the nickname.
   */
  public String getAndSaveNicknameForGrpcClientTypeName(
      ModelTypeTable typeTable, Interface service) {
    return typeTable.getAndSaveNicknameFor(getGrpcClientTypeName(service));
  }

  /**
   * The type name of the Grpc container class. This needs to match what Grpc generates for the
   * particular language.
   */
  public String getGrpcContainerTypeName(Interface service) {
    NamePath namePath = typeNameConverter.getNamePath(modelTypeFormatter.getFullNameFor(service));
    String publicClassName =
        publicClassName(Name.upperCamelKeepUpperAcronyms(namePath.getHead(), "Grpc"));
    return qualifiedName(namePath.withHead(publicClassName));
  }

  /** The type name for the method param */
  public String getParamTypeName(ModelTypeTable typeTable, TypeRef type) {
    return getNotImplementedString("SurfaceNamer.getParamTypeName");
  }

  /** The type name for retry settings. */
  public String getRetrySettingsTypeName() {
    return getNotImplementedString("SurfaceNamer.getRetrySettingsClassName");
  }

  /** The type name for an optional array argument; not used in most languages. */
  public String getOptionalArrayTypeName() {
    return getNotImplementedString("SurfaceNamer.getOptionalArrayTypeName");
  }

  /** The return type name in a dynamic language for the given method. */
  public String getDynamicLangReturnTypeName(Method method, MethodConfig methodConfig) {
    return getNotImplementedString("SurfaceNamer.getDynamicReturnTypeName");
  }

  /** The return type name in a static language for the given method. */
  public String getStaticLangReturnTypeName(Method method, MethodConfig methodConfig) {
    return getNotImplementedString("SurfaceNamer.getStaticLangReturnTypeName");
  }

  /** The return type name in a static language that is used by the caller */
  public String getStaticLangCallerReturnTypeName(Method method, MethodConfig methodConfig) {
    return getStaticLangReturnTypeName(method, methodConfig);
  }

  /** The async return type name in a static language for the given method. */
  public String getStaticLangAsyncReturnTypeName(Method method, MethodConfig methodConfig) {
    return getNotImplementedString("SurfaceNamer.getStaticLangAsyncReturnTypeName");
  }

  /**
   * Computes the nickname of the operation response type name for the given method, saves it in the
   * given type table, and returns it.
   */
  public String getAndSaveOperationResponseTypeName(
      Method method, ModelTypeTable typeTable, MethodConfig methodConfig) {
    return getNotImplementedString("SurfaceNamer.getAndSaveOperationResponseTypeName");
  }

  /**
   * In languages with pointers, strip the pointer, leaving only the base type. Eg, in C, "int*"
   * would become "int".
   */
  public String valueType(String type) {
    return getNotImplementedString("SurfaceNamer.valueType");
  }

  /** The async return type name in a static language that is used by the caller */
  public String getStaticLangCallerAsyncReturnTypeName(Method method, MethodConfig methodConfig) {
    return getStaticLangAsyncReturnTypeName(method, methodConfig);
  }

  /** The name used in Grpc for the given API method. This needs to match what Grpc generates. */
  public String getGrpcMethodName(Method method) {
    // This might seem silly, but it makes clear what we're dealing with (upper camel).
    // This is language-independent because of gRPC conventions.
    return Name.upperCamelKeepUpperAcronyms(method.getSimpleName()).toUpperCamel();
  }

  /** The GRPC streaming server type name for a given method. */
  public String getStreamingServerName(Method method) {
    return getNotImplementedString("SurfaceNamer.getStreamingServerName");
  }

  /** The type name of call options */
  public String getCallSettingsTypeName(Interface service) {
    return publicClassName(Name.upperCamel(service.getSimpleName(), "Settings"));
  }

  /** The name of the return type of the given grpc streaming method. */
  public String getGrpcStreamingApiReturnTypeName(Method method, ModelTypeTable typeTable) {
    return publicClassName(
        Name.upperCamel(method.getOutputType().getMessageType().getSimpleName()));
  }

  /**
   * The generic-aware response type name for the given type. For example, in Java, this will be the
   * type used for RpcFuture&lt;...&gt;.
   */
  public String getGenericAwareResponseTypeName(TypeRef outputType) {
    return getNotImplementedString("SurfaceNamer.getGenericAwareResponseType");
  }

  /**
   * Computes the nickname of the paged response type name for the given method and resources field,
   * saves it in the given type table, and returns it.
   */
  public String getAndSavePagedResponseTypeName(
      Method method, ModelTypeTable typeTable, FieldConfig resourcesFieldConfig) {
    return getNotImplementedString("SurfaceNamer.getAndSavePagedResponseTypeName");
  }

  /** The inner type name of the paged response type for the given method and resources field. */
  public String getPagedResponseTypeInnerName(
      Method method, ModelTypeTable typeTable, Field resourcesField) {
    return getNotImplementedString("SurfaceNamer.getAndSavePagedResponseTypeInnerName");
  }

  /**
   * Computes the nickname of the async response type name for the given resource type, saves it in
   * the given type table, and returns it.
   */
  public String getAndSaveAsyncPagedResponseTypeName(
      Method method, ModelTypeTable typeTable, FieldConfig resourcesFieldConfig) {
    return getNotImplementedString("SurfaceNamer.getAndSavePagedAsyncResponseTypeName");
  }

  /**
   * Computes the nickname of the response type name for the given resource type, as used by the
   * caller, saves it in the given type table, and returns it.
   */
  public String getAndSaveCallerPagedResponseTypeName(
      Method method, ModelTypeTable typeTable, FieldConfig resourcesFieldConfig) {
    return getAndSavePagedResponseTypeName(method, typeTable, resourcesFieldConfig);
  }

  /**
   * Computes the nickname of the response type name for the given resource type, as used by the
   * caller, saves it in the given type table, and returns it.
   */
  public String getAndSaveCallerAsyncPagedResponseTypeName(
      Method method, ModelTypeTable typeTable, FieldConfig resourcesFieldConfig) {
    return getAndSaveAsyncPagedResponseTypeName(method, typeTable, resourcesFieldConfig);
  }

  /** The class name of the generated resource type from the entity name. */
  public String getAndSaveResourceTypeName(ModelTypeTable typeTable, FieldConfig fieldConfig) {
    String resourceClassName =
        publicClassName(getResourceTypeNameObject(fieldConfig.getResourceNameConfig()));
    return typeTable.getAndSaveNicknameForTypedResourceName(fieldConfig, resourceClassName);
  }

  /** The class name of the generated resource type from the entity name. */
  public String getAndSaveElementResourceTypeName(
      ModelTypeTable typeTable, FieldConfig fieldConfig) {
    String resourceClassName =
        publicClassName(getResourceTypeNameObject(fieldConfig.getResourceNameConfig()));
    return typeTable.getAndSaveNicknameForResourceNameElementType(fieldConfig, resourceClassName);
  }

  /** The fully qualified type name for the stub of a service. */
  public String getFullyQualifiedStubType(Interface service) {
    return getNotImplementedString("SurfaceNamer.getFullyQualifiedStubType");
  }

  /** The type name of the API callable class for this service method type. */
  public String getApiCallableTypeName(ServiceMethodType serviceMethodType) {
    return getNotImplementedString("SurfaceNamer.getApiCallableTypeName");
  }

  /** Return the type name used to discriminate oneof variants. */
  public String getOneofVariantTypeName(OneofConfig oneof) {
    return getNotImplementedString("SurfaceNamer.getOneofVariantTypeName");
  }

  /////////////////////////////////////// Resource names //////////////////////////////////////////

  public String getResourceParameterName(ResourceNameConfig resourceNameConfig) {
    return localVarName(getResourceTypeNameObject(resourceNameConfig));
  }

  public String getResourcePropertyName(ResourceNameConfig resourceNameConfig) {
    return publicMethodName(getResourceTypeNameObject(resourceNameConfig));
  }

  public String getResourceEnumName(ResourceNameConfig resourceNameConfig) {
    return getResourceTypeNameObject(resourceNameConfig).toUpperUnderscore().toUpperCase();
  }

  /** The parameter name of the IAM resource. */
  public String getIamResourceParamName(Field field) {
    return localVarName(Name.upperCamel(field.getParent().getSimpleName()));
  }

  /////////////////////////////////////// Path Template ////////////////////////////////////////

  /**
   * The name of a path template constant for the given collection, to be held in an API wrapper
   * class.
   */
  public String getPathTemplateName(
      Interface service, SingleResourceNameConfig resourceNameConfig) {
    return inittedConstantName(Name.from(resourceNameConfig.getEntityName(), "path", "template"));
  }

  /** The name of a getter function to get a particular path template for the given collection. */
  public String getPathTemplateNameGetter(
      Interface service, SingleResourceNameConfig resourceNameConfig) {
    return publicMethodName(
        Name.from("get", resourceNameConfig.getEntityName(), "name", "template"));
  }

  /** The name of the path template resource, in human format. */
  public String getPathTemplateResourcePhraseName(SingleResourceNameConfig resourceNameConfig) {
    return Name.from(resourceNameConfig.getEntityName()).toPhrase();
  }

  /** The function name to format the entity for the given collection. */
  public String getFormatFunctionName(
      Interface service, SingleResourceNameConfig resourceNameConfig) {
    return staticFunctionName(Name.from("format", resourceNameConfig.getEntityName(), "name"));
  }

  /**
   * The function name to parse a variable from the string representing the entity for the given
   * collection.
   */
  public String getParseFunctionName(String var, SingleResourceNameConfig resourceNameConfig) {
    return staticFunctionName(
        Name.from("parse", var, "from", resourceNameConfig.getEntityName(), "name"));
  }

  /** The entity name for the given collection. */
  public String getEntityName(SingleResourceNameConfig resourceNameConfig) {
    return localVarName(Name.from(resourceNameConfig.getEntityName()));
  }

  /** The parameter name for the entity for the given collection config. */
  public String getEntityNameParamName(SingleResourceNameConfig resourceNameConfig) {
    return localVarName(Name.from(resourceNameConfig.getEntityName(), "name"));
  }

  ///////////////////////////////////// Constant & Keyword ////////////////////////////////////////

  /** The name of the constant to hold the bundling descriptor for the given method. */
  public String getBundlingDescriptorConstName(Method method) {
    return inittedConstantName(Name.upperCamel(method.getSimpleName()).join("bundling_desc"));
  }

  /** The key to use in a dictionary for the given method. */
  public String getMethodKey(Method method) {
    return keyName(Name.upperCamel(method.getSimpleName()));
  }

  /** The path to the client config for the given interface. */
  public String getClientConfigPath(Interface service) {
    return getNotImplementedString("SurfaceNamer.getClientConfigPath");
  }

  /**
   * The type name of the method constant in the Grpc container class. This needs to match what Grpc
   * generates for the particular language.
   */
  public String getGrpcMethodConstant(Method method) {
    return inittedConstantName(
        Name.from("method").join(Name.upperCamelKeepUpperAcronyms(method.getSimpleName())));
  }

  /** The keyword controlling the visiblity, eg "public", "protected". */
  public String getVisiblityKeyword(VisibilityConfig visibility) {
    switch (visibility) {
      case PUBLIC:
        return "public";
      case PACKAGE:
        return "/* package-private */";
      case PRIVATE:
        return "private";
      default:
        throw new IllegalArgumentException("invalid visibility: " + visibility);
    }
  }

  /** The public access modifier for the current language. */
  public String getPublicAccessModifier() {
    return "public";
  }

  /** The private access modifier for the current language. */
  public String getPrivateAccessModifier() {
    return "private";
  }

  /** The name of an RPC status code */
  public String getStatusCodeName(Status.Code code) {
    return privateMethodName(Name.upperUnderscore(code.toString()));
  }

  /** The name of the constant to hold the page streaming descriptor for the given method. */
  public String getPageStreamingDescriptorConstName(Method method) {
    return inittedConstantName(Name.upperCamel(method.getSimpleName()).join("page_str_desc"));
  }

  /** The name of the constant to hold the page streaming factory for the given method. */
  public String getPagedListResponseFactoryConstName(Method method) {
    return inittedConstantName(Name.upperCamel(method.getSimpleName()).join("page_str_fact"));
  }

  /** The string used to identify the method in the gRPC stub. Not all languages will use this. */
  public String getGrpcStubCallString(Interface service, Method method) {
    return getNotImplementedString("SurfaceNamer.getGrpcStubCallString");
  }

  ///////////////////////////////////////// Imports ///////////////////////////////////////////////

  /** Returns true if the request object param type for the given field should be imported. */
  public boolean shouldImportRequestObjectParamType(Field field) {
    return true;
  }

  /**
   * Returns true if the request object param element type for the given field should be imported.
   */
  public boolean shouldImportRequestObjectParamElementType(Field field) {
    return true;
  }

  public String getServiceFileImportName(String filename) {
    return getNotImplementedString("SurfaceNamer.getServiceFileImportName");
  }

  public String getProtoFileImportName(String filename) {
    return getNotImplementedString("SurfaceNamer.getProtoFileImportName");
  }

  /** The name of the import for a specific grpcClient */
  public String getGrpcClientImportName(Interface service) {
    return getNotImplementedString("SurfaceNamer.getGrpcClientImportName");
  }

  public String getIndexFileImportName() {
    return getNotImplementedString("SurfaceNamer.getIndexFileImportName");
  }

  /////////////////////////////////// Docs & Annotations //////////////////////////////////////////

  /** The documentation name of a parameter for the given lower-case field name. */
  public String getParamDocName(String var) {
    return localVarName(Name.from(var));
  }

  /** Converts the given text to doc lines in the format of the current language. */
  public List<String> getDocLines(String text) {
    return CommonRenderingUtil.getDocLines(commentReformatter.reformat(text));
  }

  /** Provides the doc lines for the given proto element in the current language. */
  public List<String> getDocLines(ProtoElement element) {
    return getDocLines(DocumentationUtil.getScopedDescription(element));
  }

  /** Provides the doc lines for the given method element in the current language. */
  public List<String> getDocLines(Method method, MethodConfig methodConfig) {
    return getDocLines(method);
  }

  /** The doc lines that declare what exception(s) are thrown for an API method. */
  public List<String> getThrowsDocLines() {
    return new ArrayList<>();
  }

  /** The doc lines that describe the return value for an API method. */
  public List<String> getReturnDocLines(
      SurfaceTransformerContext context, MethodConfig methodConfig, Synchronicity synchronicity) {
    return new ArrayList<>();
  }

  public String getReleaseAnnotation(ReleaseLevel releaseLevel) {
    return getNotImplementedString("SurfaceNamer.getReleaseAnnotation");
  }

  //////////////////////////////////////// File names ////////////////////////////////////////////

  /** The file name for an API service. */
  public String getServiceFileName(Interface service) {
    return getNotImplementedString("SurfaceNamer.getServiceFileName");
  }

  public String getSourceFilePath(String path, String publicClassName) {
    return getNotImplementedString("SurfaceNamer.getSourceFilePath");
  }

<<<<<<< HEAD
  public String getIndexFileName() {
    return getNotImplementedString("SurfaceNamer.getIndexOutputFilePath");
=======
  /** The language-specific file name for a proto file. */
  public String getProtoFileName(ProtoFile file) {
    return getNotImplementedString("SurfaceNamer.getProtoFileName");
>>>>>>> 00b52bd0
  }

  ////////////////////////////////////////// Test /////////////////////////////////////////////

  public String getTestPackageName() {
    return getNotImplementedString("SurfaceNamer.getTestPackageName");
  }

  /** The test case name for the given method. */
  public String getTestCaseName(SymbolTable symbolTable, Method method) {
    Name testCaseName = symbolTable.getNewSymbol(Name.upperCamel(method.getSimpleName(), "Test"));
    return publicMethodName(testCaseName);
  }

  /** The exception test case name for the given method. */
  public String getExceptionTestCaseName(SymbolTable symbolTable, Method method) {
    Name testCaseName =
        symbolTable.getNewSymbol(Name.upperCamel(method.getSimpleName(), "ExceptionTest"));
    return publicMethodName(testCaseName);
  }

  /** The unit test class name for the given API service. */
  public String getUnitTestClassName(Interface service) {
    return publicClassName(Name.upperCamel(service.getSimpleName(), "Client", "Test"));
  }

  /** The smoke test class name for the given API service. */
  public String getSmokeTestClassName(Interface service) {
    return publicClassName(Name.upperCamel(service.getSimpleName(), "Smoke", "Test"));
  }

  /** The class name of the mock gRPC service for the given API service. */
  public String getMockServiceClassName(Interface service) {
    return publicClassName(Name.upperCamelKeepUpperAcronyms("Mock", service.getSimpleName()));
  }

  /** The class name of a variable to hold the mock gRPC service for the given API service. */
  public String getMockServiceVarName(Interface service) {
    return localVarName(Name.upperCamelKeepUpperAcronyms("Mock", service.getSimpleName()));
  }

  /** The class name of the mock gRPC service implementation for the given API service. */
  public String getMockGrpcServiceImplName(Interface service) {
    return publicClassName(
        Name.upperCamelKeepUpperAcronyms("Mock", service.getSimpleName(), "Impl"));
  }

  /** Inject random value generator code to the given string. */
  public String injectRandomStringGeneratorCode(String randomString) {
    return getNotImplementedString("SurfaceNamer.getRandomStringValue");
  }

  ////////////////////////////////////////// Examples ////////////////////////////////////////////

  /** The name of the example package */
  public String getExamplePackageName() {
    return getNotImplementedString("SurfaceNamer.getExamplePackageName");
  }

  /** The local (unqualified) name of the example package */
  public String getLocalExamplePackageName() {
    return getNotImplementedString("SurfaceNamer.getLocalExamplePackageName");
  }

  /**
   * The name of example of the constructor for the service client. The client is VKit generated,
   * not GRPC.
   */
  public String getApiWrapperClassConstructorExampleName(Interface interfaze) {
    return getApiWrapperClassConstructorName(interfaze);
  }

  /** The name of the example for the paged callable variant. */
  public String getPagedCallableMethodExampleName(Interface interfaze, Method method) {
    return getPagedCallableMethodName(method);
  }

  /** The name of the example for the plain callable variant. */
  public String getCallableMethodExampleName(Interface interfaze, Method method) {
    return getCallableMethodName(method);
  }

  /** The name of the example for the operation callable variant of the given method. */
  public String getOperationCallableMethodExampleName(Interface interfaze, Method method) {
    return getOperationCallableMethodName(method);
  }

  /** The name of the example for the method. */
  public String getApiMethodExampleName(Interface interfaze, Method method) {
    return getApiMethodName(method, VisibilityConfig.PUBLIC);
  }

  /** The name of the example for the async variant of the given method. */
  public String getAsyncApiMethodExampleName(Interface interfaze, Method method) {
    return getAsyncApiMethodName(method, VisibilityConfig.PUBLIC);
  }

  /**
   * The name of the example of the GRPC streaming surface method which can call the given API
   * method.
   */
  public String getGrpcStreamingApiMethodExampleName(Interface interfaze, Method method) {
    return getGrpcStreamingApiMethodName(method, VisibilityConfig.PUBLIC);
  }

  /** The example name of the IAM resource getter function. */
  public String getIamResourceGetterFunctionExampleName(Interface service, Field field) {
    return getIamResourceGetterFunctionName(field);
  }

  /** The file name for the example of an API service. */
  public String getExampleFileName(Interface service) {
    return getNotImplementedString("SurfaceNamer.getExampleFileName");
  }

  ////////////////////////////////////////// Utility /////////////////////////////////////////////

  /** Indicates whether the specified method supports retry settings. */
  public boolean methodHasRetrySettings(MethodConfig methodConfig) {
    return true;
  }

  /** Indicates whether the specified method supports timeout settings. */
  public boolean methodHasTimeoutSettings(MethodConfig methodConfig) {
    return true;
  }

  private static String removeSuffix(String original, String suffix) {
    if (original.endsWith(suffix)) {
      original = original.substring(0, original.length() - suffix.length());
    }
    return original;
  }
}<|MERGE_RESOLUTION|>--- conflicted
+++ resolved
@@ -1019,14 +1019,13 @@
     return getNotImplementedString("SurfaceNamer.getSourceFilePath");
   }
 
-<<<<<<< HEAD
   public String getIndexFileName() {
     return getNotImplementedString("SurfaceNamer.getIndexOutputFilePath");
-=======
+  }
+
   /** The language-specific file name for a proto file. */
   public String getProtoFileName(ProtoFile file) {
     return getNotImplementedString("SurfaceNamer.getProtoFileName");
->>>>>>> 00b52bd0
   }
 
   ////////////////////////////////////////// Test /////////////////////////////////////////////
