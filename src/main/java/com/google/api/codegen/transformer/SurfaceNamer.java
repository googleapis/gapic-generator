/* Copyright 2016 Google Inc
 *
 * Licensed under the Apache License, Version 2.0 (the "License");
 * you may not use this file except in compliance with the License.
 * You may obtain a copy of the License at
 *
 *      http://www.apache.org/licenses/LICENSE-2.0
 *
 * Unless required by applicable law or agreed to in writing, software
 * distributed under the License is distributed on an "AS IS" BASIS,
 * WITHOUT WARRANTIES OR CONDITIONS OF ANY KIND, either express or implied.
 * See the License for the specific language governing permissions and
 * limitations under the License.
 */
package com.google.api.codegen.transformer;

import com.google.api.codegen.CollectionConfig;
import com.google.api.codegen.MethodConfig;
import com.google.api.codegen.metacode.InitValueConfig;
import com.google.api.codegen.util.CommonRenderingUtil;
import com.google.api.codegen.util.Name;
import com.google.api.codegen.util.NameFormatter;
import com.google.api.codegen.util.NameFormatterDelegator;
import com.google.api.codegen.util.NamePath;
import com.google.api.codegen.util.SymbolTable;
import com.google.api.codegen.util.TypeNameConverter;
import com.google.api.tools.framework.aspects.documentation.model.DocumentationUtil;
import com.google.api.tools.framework.model.Field;
import com.google.api.tools.framework.model.Interface;
import com.google.api.tools.framework.model.Method;
import com.google.api.tools.framework.model.ProtoElement;
import com.google.api.tools.framework.model.TypeRef;
<<<<<<< HEAD

import io.grpc.Status;

=======
import io.grpc.Status.Code;
>>>>>>> d3f67167
import java.util.ArrayList;
import java.util.List;

/**
 * A SurfaceNamer provides language-specific names for specific components of a view for a surface.
 *
 * Naming is composed of two steps:
 *
 * 1. Composing a Name instance with the name pieces
 * 2. Formatting the Name for the particular type of identifier needed.
 *
 * This class delegates step 2 to the provided name formatter, which generally
 * would be a language-specific namer.
 */
public class SurfaceNamer extends NameFormatterDelegator {
  private ModelTypeFormatter modelTypeFormatter;
  private TypeNameConverter typeNameConverter;

  public SurfaceNamer(
      NameFormatter languageNamer,
      ModelTypeFormatter modelTypeFormatter,
      TypeNameConverter typeNameConverter) {
    super(languageNamer);
    this.modelTypeFormatter = modelTypeFormatter;
    this.typeNameConverter = typeNameConverter;
  }

  public ModelTypeFormatter getModelTypeFormatter() {
    return modelTypeFormatter;
  }

  public TypeNameConverter getTypeNameConverter() {
    return typeNameConverter;
  }

  public String getNotImplementedString(String feature) {
    return "$ NOT IMPLEMENTED: " + feature + " $";
  }

  /** The full path to the source file  */
  public String getSourceFilePath(String path, String className) {
    return getNotImplementedString("SurfaceNamer.getSourceFilePath");
  }

  /** The name of the class that implements a particular proto interface. */
  public String getApiWrapperClassName(Interface interfaze) {
    return className(Name.upperCamel(interfaze.getSimpleName(), "Api"));
  }

  /** The name of the implementation class that implements a particular proto interface. */
  public String getApiWrapperClassImplName(Interface interfaze) {
    return getNotImplementedString("SurfaceNamer.getApiWrapperClassImplName");
  }

  /**
   * The name of the constructor for the service client.
   * The client is VKit generated, not GRPC.
   */
  public String getApiWrapperClassConstructorName(Interface interfaze) {
    return className(Name.upperCamel(interfaze.getSimpleName(), "Api"));
  }

  /**
   * The name of example of the constructor for the service client.
   * The client is VKit generated, not GRPC.
   */
  public String getApiWrapperClassConstructorExampleName(Interface interfaze) {
    return getApiWrapperClassConstructorName(interfaze);
  }

  /**
   * Constructor name for the type with the given nickname.
   */
  public String getTypeConstructor(String typeNickname) {
    return typeNickname;
  }

  /**
   * The name of a variable that holds an instance of the class that implements
   * a particular proto interface.
   */
  public String getApiWrapperVariableName(Interface interfaze) {
    return localVarName(Name.upperCamel(interfaze.getSimpleName(), "Api"));
  }

  /**
   * The name of a variable that holds an instance of the module that contains
   * the implementation of a particular proto interface. So far it is used by
   * just NodeJS.
   */
  public String getApiWrapperModuleName(Interface interfaze) {
    return getNotImplementedString("SurfaceNamer.getApiWrapperModuleName");
  }

  /**
   * The name of the settings class for a particular proto interface;
   * not used in most languages.
   */
  public String getApiSettingsClassName(Interface interfaze) {
    return className(Name.upperCamel(interfaze.getSimpleName(), "Settings"));
  }

  /** The function name to retrieve default client option */
  public String getDefaultApiSettingsFunctionName(Interface service) {
    return getNotImplementedString("SurfaceNamer.getDefaultClientOptionFunctionName");
  }

  /**
   * The name of a variable that holds the settings class for a particular
   * proto interface; not used in most languages.
   */
  public String getApiSettingsVariableName(Interface interfaze) {
    return localVarName(Name.upperCamel(interfaze.getSimpleName(), "Settings"));
  }

  /**
   * The name of the builder class for the settings class for a particular
   * proto interface; not used in most languages.
   */
  public String getApiSettingsBuilderVarName(Interface interfaze) {
    return localVarName(Name.upperCamel(interfaze.getSimpleName(), "SettingsBuilder"));
  }

  /**
   * The variable name for the given identifier. If it has formatting config
   * (specified by initValueConfig), then its name reflects that.
   */
  public String getVariableName(Name identifier, InitValueConfig initValueConfig) {
    if (initValueConfig == null || !initValueConfig.hasFormattingConfig()) {
      return localVarName(identifier);
    } else {
      return localVarName(Name.from("formatted").join(identifier));
    }
  }

  /** The name of the field. */
  public String getFieldName(Field field) {
    return publicFieldName(Name.from(field.getSimpleName()));
  }

  /** The function name to set the given proto field. */
  public String getFieldSetFunctionName(Field field) {
    return getFieldSetFunctionName(field.getType(), Name.from(field.getSimpleName()));
  }

  /** The function name to set a field having the given type and name. */
  public String getFieldSetFunctionName(TypeRef type, Name identifier) {
    if (type.isMap()) {
      return publicMethodName(Name.from("put", "all").join(identifier));
    } else if (type.isRepeated()) {
      return publicMethodName(Name.from("add", "all").join(identifier));
    } else {
      return publicMethodName(Name.from("set").join(identifier));
    }
  }

  /** The function name to get the given proto field. */
  public String getFieldGetFunctionName(Field field) {
    return getFieldGetFunctionName(field.getType(), Name.from(field.getSimpleName()));
  }

  /** The function name to get a field having the given type and name. */
  public String getFieldGetFunctionName(TypeRef type, Name identifier) {
    if (type.isRepeated() && !type.isMap()) {
      return publicMethodName(Name.from("get").join(identifier).join("list"));
    } else {
      return publicMethodName(Name.from("get").join(identifier));
    }
  }

  /**
   * The function name to get the count of elements in the given field.
   *
   * @throws IllegalArgumentException if the field is not a repeated field.
   */
  public String getFieldCountGetFunctionName(Field field) {
    if (field.isRepeated()) {
      return publicMethodName(Name.from("get", field.getSimpleName(), "count"));
    } else {
      throw new IllegalArgumentException(
          "Non-repeated field " + field.getSimpleName() + " has no count function.");
    }
  }

  /**
   * The function name to get an element by index from the given field.
   *
   * @throws IllegalArgumentException if the field is not a repeated field.
   */
  public String getByIndexGetFunctionName(Field field) {
    if (field.isRepeated()) {
      return publicMethodName(Name.from("get", field.getSimpleName()));
    } else {
      throw new IllegalArgumentException(
          "Non-repeated field " + field.getSimpleName() + " has no get-by-index function.");
    }
  }

  /**
   * The name of the package
   */
  public String getLocalPackageName() {
    return getNotImplementedString("SurfaceNamer.getLocalPackageName");
  }

  /**
   * The name of the example package
   */
  public String getExamplePackageName() {
    return getNotImplementedString("SurfaceNamer.getExamplePackageName");
  }

  /**
   * The name of a path template constant for the given collection,
   * to be held in an API wrapper class.
   */
  public String getPathTemplateName(Interface service, CollectionConfig collectionConfig) {
    return inittedConstantName(Name.from(collectionConfig.getEntityName(), "path", "template"));
  }

  /** The name of a getter function to get a particular path template for the given collection. */
  public String getPathTemplateNameGetter(Interface service, CollectionConfig collectionConfig) {
    return publicMethodName(Name.from("get", collectionConfig.getEntityName(), "name", "template"));
  }

  /** The name of the path template resource, in human format. */
  public String getPathTemplateResourcePhraseName(CollectionConfig collectionConfig) {
    return Name.from(collectionConfig.getEntityName()).toPhrase();
  }

  /** The function name to format the entity for the given collection. */
  public String getFormatFunctionName(CollectionConfig collectionConfig) {
    return staticFunctionName(Name.from("format", collectionConfig.getEntityName(), "name"));
  }

  /**
   * The function name to parse a variable from the string representing the entity for
   * the given collection.
   */
  public String getParseFunctionName(String var, CollectionConfig collectionConfig) {
    return staticFunctionName(
        Name.from("parse", var, "from", collectionConfig.getEntityName(), "name"));
  }

  /** The entity name for the given collection. */
  public String getEntityName(CollectionConfig collectionConfig) {
    return localVarName(Name.from(collectionConfig.getEntityName()));
  }

  /** The parameter name for the entity for the given collection config. */
  public String getEntityNameParamName(CollectionConfig collectionConfig) {
    return localVarName(Name.from(collectionConfig.getEntityName(), "name"));
  }

  /** The parameter name for the given lower-case field name. */
  public String getParamName(String var) {
    return localVarName(Name.from(var));
  }

  /** The documentation name of a parameter for the given lower-case field name. */
  public String getParamDocName(String var) {
    return varName(Name.from(var));
  }

  /** The method name of the retry filter for the given key */
  public String retryFilterMethodName(String key) {
    return methodName(Name.from(key).join("retry").join("filter"));
  }

  /** The method name of the retry backoff for the given key */
  public String retryBackoffMethodName(String key) {
    return methodName(Name.from("get").join(key).join("retry").join("backoff"));
  }

  /** The method name of the timeout backoff for the given key */
  public String timeoutBackoffMethodName(String key) {
    return methodName(Name.from("get").join(key).join("timeout").join("backoff"));
  }

  /** The page streaming descriptor name for the given method. */
  public String getPageStreamingDescriptorName(Method method) {
    return privateFieldName(Name.upperCamel(method.getSimpleName(), "PageStreamingDescriptor"));
  }

  /** The name of the constant to hold the page streaming descriptor for the given method. */
  public String getPageStreamingDescriptorConstName(Method method) {
    return inittedConstantName(Name.upperCamel(method.getSimpleName()).join("page_str_desc"));
  }

  /** The name of the constant to hold the bundling descriptor for the given method. */
  public String getBundlingDescriptorConstName(Method method) {
    return inittedConstantName(Name.upperCamel(method.getSimpleName()).join("bundling_desc"));
  }

  /** Adds the imports used in the implementation of page streaming descriptors. */
  public void addPageStreamingDescriptorImports(ModelTypeTable typeTable) {
    // do nothing
  }

  /** Adds the imports used in the implementation of bundling descriptors. */
  public void addBundlingDescriptorImports(ModelTypeTable typeTable) {
    // do nothing
  }

  /** Adds the imports used for page streaming call settings. */
  public void addPageStreamingCallSettingsImports(ModelTypeTable typeTable) {
    // do nothing
  }

  /** Adds the imports used for bundling call settings. */
  public void addBundlingCallSettingsImports(ModelTypeTable typeTable) {
    // do nothing
  }

  /** The key to use in a dictionary for the given method. */
  public String getMethodKey(Method method) {
    return keyName(Name.upperCamel(method.getSimpleName()));
  }

  /** The path to the client config for the given interface. */
  public String getClientConfigPath(Interface service) {
    return getNotImplementedString("SurfaceNamer.getClientConfigPath");
  }

  /**
   * Human-friendly name of this service
   */
  public String getServicePhraseName(Interface service) {
    return Name.upperCamel(service.getSimpleName()).toPhrase();
  }

  /**
   * The type name of the Grpc client class.
   * This needs to match what Grpc generates for the particular language.
   */
  public String getGrpcClientTypeName(Interface service) {
    NamePath namePath = typeNameConverter.getNamePath(modelTypeFormatter.getFullNameFor(service));
    String className = className(Name.upperCamel(namePath.getHead(), "Client"));
    return qualifiedName(namePath.withHead(className));
  }

  /**
   * The type name of the Grpc container class.
   * This needs to match what Grpc generates for the particular language.
   */
  public String getGrpcContainerTypeName(Interface service) {
    NamePath namePath = typeNameConverter.getNamePath(modelTypeFormatter.getFullNameFor(service));
    String className = className(Name.upperCamel(namePath.getHead(), "Grpc"));
    return qualifiedName(namePath.withHead(className));
  }

  /**
   * The type name of the Grpc service class
   * This needs to match what Grpc generates for the particular language.
   */
  public String getGrpcServiceClassName(Interface service) {
    NamePath namePath = typeNameConverter.getNamePath(modelTypeFormatter.getFullNameFor(service));
    String grpcContainerName = className(Name.upperCamel(namePath.getHead(), "Grpc"));
    String serviceClassName = className(Name.upperCamel(service.getSimpleName(), "ImplBase"));
    return qualifiedName(namePath.withHead(grpcContainerName).append(serviceClassName));
  }

  /**
   * The type name of the method constant in the Grpc container class.
   * This needs to match what Grpc generates for the particular language.
   */
  public String getGrpcMethodConstant(Method method) {
    return inittedConstantName(Name.from("method").join(Name.upperCamel(method.getSimpleName())));
  }

  /** The name of the surface method which can call the given API method. */
  public String getApiMethodName(Method method) {
    return publicMethodName(Name.upperCamel(method.getSimpleName()));
  }

  /** The name of the example for the method. */
  public String getApiMethodExampleName(Interface interfaze, Method method) {
    return getApiMethodName(method);
  }

  /** The name of the async surface method which can call the given API method. */
  public String getAsyncApiMethodName(Method method) {
    return getNotImplementedString("SurfaceNamer.getAsyncApiMethodName");
  }

  /**
   * The name of a variable to hold a value for the given proto message field
   * (such as a flattened parameter).
   */
  public String getVariableName(Field field) {
    return localVarName(Name.from(field.getSimpleName()));
  }

  /**
   * The name of a field as a method.
   */
  public String getFieldAsMethodName(Field field) {
    return methodName(Name.from(field.getSimpleName()));
  }

  /**
   * Returns true if the request object param type for the given field should be imported.
   */
  public boolean shouldImportRequestObjectParamType(Field field) {
    return true;
  }

  /**
   * Returns true if the request object param element type for the given field should be imported.
   */
  public boolean shouldImportRequestObjectParamElementType(Field field) {
    return true;
  }

  /** Converts the given text to doc lines in the format of the current language. */
  public List<String> getDocLines(String text) {
    return CommonRenderingUtil.getDocLines(text);
  }

  /** Provides the doc lines for the given proto element in the current language. */
  public List<String> getDocLines(ProtoElement element) {
    return getDocLines(DocumentationUtil.getDescription(element));
  }

  /** The doc lines that declare what exception(s) are thrown for an API method. */
  public List<String> getThrowsDocLines() {
    return new ArrayList<>();
  }

  /** The doc lines that describe the return value for an API method. */
  public List<String> getReturnDocLines(
      SurfaceTransformerContext context, MethodConfig methodConfig, Synchronicity synchronicity) {
    return new ArrayList<>();
  }

  /** The public access modifier for the current language. */
  public String getPublicAccessModifier() {
    return "public";
  }

  /** The private access modifier for the current language. */
  public String getPrivateAccessModifier() {
    return "private";
  }

  /**
   * The name used in Grpc for the given API method.
   * This needs to match what Grpc generates.
   */
  public String getGrpcMethodName(Method method) {
    // This might seem silly, but it makes clear what we're dealing with (upper camel).
    // This is language-independent because of gRPC conventions.
    return Name.upperCamel(method.getSimpleName()).toUpperCamel();
  }

  /** The type name for retry settings. */
  public String getRetrySettingsTypeName() {
    return getNotImplementedString("SurfaceNamer.getRetrySettingsClassName");
  }

  /** Type name of the status code */
  public String getStatusCodeName(Status.Code code) {
    return inittedConstantName(Name.upperUnderscore(code.toString()));
  }

  /** The type name for an optional array argument; not used in most languages. */
  public String getOptionalArrayTypeName() {
    return getNotImplementedString("SurfaceNamer.getOptionalArrayTypeName");
  }

  /** The return type name in a dynamic language for the given method. */
  public String getDynamicLangReturnTypeName(Method method, MethodConfig methodConfig) {
    return getNotImplementedString("SurfaceNamer.getDynamicReturnTypeName");
  }

  /** The return type name in a static language for the given method. */
  public String getStaticLangReturnTypeName(Method method, MethodConfig methodConfig) {
    return getNotImplementedString("SurfaceNamer.getStaticLangReturnTypeName");
  }

  /** The async return type name in a static language for the given method. */
  public String getStaticLangAsyncReturnTypeName(Method method, MethodConfig methodConfig) {
    return getNotImplementedString("SurfaceNamer.getStaticLangAsyncReturnTypeName");
  }

  /** The name of the paged callable variant of the given method. */
  public String getPagedCallableMethodName(Method method) {
    return publicMethodName(Name.upperCamel(method.getSimpleName(), "PagedCallable"));
  }

  /** The name of the example for the paged callable variant. */
  public String getPagedCallableMethodExampleName(Interface interfaze, Method method) {
    return getPagedCallableMethodName(method);
  }

  /** The name of the callable for the paged callable variant of the given method. */
  public String getPagedCallableName(Method method) {
    return privateFieldName(Name.upperCamel(method.getSimpleName(), "PagedCallable"));
  }
  /** The name of the plain callable variant of the given method. */
  public String getCallableMethodName(Method method) {
    return publicMethodName(Name.upperCamel(method.getSimpleName(), "Callable"));
  }

  /** The name of the example for the plain callable variant. */
  public String getCallableMethodExampleName(Interface interfaze, Method method) {
    return getCallableMethodName(method);
  }

  /** The name of the plain callable for the given method. */
  public String getCallableName(Method method) {
    return privateFieldName(Name.upperCamel(method.getSimpleName(), "Callable"));
  }

  /** The name of the settings member name for the given method. */
  public String getCallSettingsMemberName(Method method) {
    return publicMethodName(Name.upperCamel(method.getSimpleName(), "Settings"));
  }

  /** The getter function name for the settings for the given method. */
  public String getCallSettingsFunctionName(Method method) {
    return getCallSettingsMemberName(method);
  }

  /** The type name of call options */
  public String getCallSettingsTypeName(Interface service) {
    return className(Name.upperCamel(service.getSimpleName(), "Settings"));
  }

  /** The function name to retrieve default call option */
  public String getDefaultCallSettingsFunctionName(Interface service) {
    return publicMethodName(Name.upperCamel(service.getSimpleName(), "Settings"));
  }

  /**
   * The generic-aware response type name for the given type.
   * For example, in Java, this will be the type used for ListenableFuture&lt;...&gt;.
   */
  public String getGenericAwareResponseTypeName(TypeRef outputType) {
    return getNotImplementedString("SurfaceNamer.getGenericAwareResponseType");
  }

  /**
   * The function name to get the given proto field as a list.
   *
   * @throws IllegalArgumentException if the field is not a repeated field.
   */
  public String getGetResourceListCallName(Field resourcesField) {
    if (resourcesField.isRepeated()) {
      return publicMethodName(Name.from("get", resourcesField.getSimpleName(), "list"));
    } else {
      throw new IllegalArgumentException(
          "Non-repeated field "
              + resourcesField.getSimpleName()
              + " cannot be accessed as a list.");
    }
  }

  /**
   * Computes the nickname of the response type name for the given resource type, saves it in the
   * given type table, and returns it.
   */
  public String getAndSavePagedResponseTypeName(
      ModelTypeTable typeTable, TypeRef inputType, TypeRef outputType, TypeRef resourceType) {
    return getNotImplementedString("SurfaceNamer.getAndSavePagedResponseTypeName");
  }

  /**
   * The test case name for the given method.
   */
  public String getTestCaseName(SymbolTable symbolTable, Method method) {
    Name testCaseName = symbolTable.getNewSymbol(Name.upperCamel(method.getSimpleName(), "Test"));
    return publicMethodName(testCaseName);
  }

  /** The unit test class name for the given API service. */
  public String getUnitTestClassName(Interface service) {
    return className(Name.upperCamel(service.getSimpleName(), "Test"));
  }

  /** The smoke test class name for the given API service. */
  public String getSmokeTestClassName(Interface service) {
    return className(Name.upperCamel(service.getSimpleName(), "Smoke", "Test"));
  }

  /** The class name of the mock gRPC service for the given API service. */
  public String getMockServiceClassName(Interface service) {
    return className(Name.upperCamel("Mock", service.getSimpleName()));
  }

  /** The class name of a variable to hold the mock gRPC service for the given API service. */
  public String getMockServiceVarName(Interface service) {
    return localVarName(Name.upperCamel("Mock", service.getSimpleName()));
  }

  /** The class name of the mock gRPC service implementation for the given API service. */
  public String getMockGrpcServiceImplName(Interface service) {
    return className(Name.upperCamel("Mock", service.getSimpleName(), "Impl"));
  }

  /** The file name for an API service. */
  public String getServiceFileName(Interface service, String packageName) {
    return getNotImplementedString("SurfaceNamer.getServiceFileName");
  }

  /** The file name for the example of an API service. */
  public String getExampleFileName(Interface service, String packageName) {
    return getNotImplementedString("SurfaceNamer.getExampleFileName");
  }

  /**
   * The fully qualified class name of a an API service.
   * TODO: Support the general pattern of package + class name in NameFormatter.
   */
  public String getFullyQualifiedApiWrapperClassName(Interface interfaze, String packageName) {
    return getNotImplementedString("SurfaceNamer.getFullyQualifiedApiWrapperClassName");
  }

  /** The name of the variable that will hold the stub for a service. */
  public String getStubName(Interface service) {
    return privateFieldName(Name.upperCamel(service.getSimpleName(), "Stub"));
  }

  /** The name of the function that will create a stub. */
  public String getCreateStubFunctionName(Interface service) {
    return privateMethodName(
        Name.upperCamel("Create", service.getSimpleName(), "Stub", "Function"));
  }

  /** The name of the array which will hold the methods for a given stub. */
  public String getStubMethodsArrayName(Interface service) {
    return privateMethodName(Name.upperCamel(service.getSimpleName(), "Stub", "Methods"));
  }

  /** The name of the import for a specific grpcClient */
  public String getGrpcClientImportName(Interface service) {
    return getNotImplementedString("SurfaceNamer.getGrpcClientImportName");
  }

  /** The fully qualified type name for the stub of a service. */
  public String getFullyQualifiedStubType(Interface service) {
    return getNotImplementedString("SurfaceNamer.getFullyQualifiedStubType");
  }

  /** The name of the variable to hold the grpc client of a service. */
  public String getGrpcClientVariableName(Interface service) {
    return localVarName(Name.upperCamel(service.getSimpleName(), "Client"));
  }

  /** The qualified namespace of a service. */
  public String getNamespace(Interface service) {
    NamePath namePath = typeNameConverter.getNamePath(modelTypeFormatter.getFullNameFor(service));
    return qualifiedName(namePath.withoutHead());
  }

  public String getProtoFileImportFromService(Interface service) {
    return getNotImplementedString("SurfaceNamer.getProtoFileImportFromService");
  }

<<<<<<< HEAD
  /**
   * Returns the service name with common suffixes removed.
   *
   * For example:
   *  "LoggingServiceV2" becomes Name("Logging")
   */
  public Name getReducedServiceName(Interface service) {
    String name = service.getSimpleName().replaceAll("V[0-9]+$", "");
    name = name.replaceAll("Service$", "");
    return Name.upperCamel(name);
=======
  /** The name of an RPC status code */
  public String getStatusCodeName(Code code) {
    return methodName(Name.upperUnderscore(code.toString()));
  }

  /* The name of a retry definition */
  public String getRetryDefinitionName(String retryDefinitionKey) {
    return methodName(Name.from(retryDefinitionKey));
>>>>>>> d3f67167
  }
}<|MERGE_RESOLUTION|>--- conflicted
+++ resolved
@@ -30,13 +30,9 @@
 import com.google.api.tools.framework.model.Method;
 import com.google.api.tools.framework.model.ProtoElement;
 import com.google.api.tools.framework.model.TypeRef;
-<<<<<<< HEAD
 
 import io.grpc.Status;
 
-=======
-import io.grpc.Status.Code;
->>>>>>> d3f67167
 import java.util.ArrayList;
 import java.util.List;
 
@@ -298,22 +294,22 @@
 
   /** The documentation name of a parameter for the given lower-case field name. */
   public String getParamDocName(String var) {
-    return varName(Name.from(var));
+    return localVarName(Name.from(var));
   }
 
   /** The method name of the retry filter for the given key */
   public String retryFilterMethodName(String key) {
-    return methodName(Name.from(key).join("retry").join("filter"));
+    return privateMethodName(Name.from(key).join("retry").join("filter"));
   }
 
   /** The method name of the retry backoff for the given key */
   public String retryBackoffMethodName(String key) {
-    return methodName(Name.from("get").join(key).join("retry").join("backoff"));
+    return privateMethodName(Name.from("get").join(key).join("retry").join("backoff"));
   }
 
   /** The method name of the timeout backoff for the given key */
   public String timeoutBackoffMethodName(String key) {
-    return methodName(Name.from("get").join(key).join("timeout").join("backoff"));
+    return privateMethodName(Name.from("get").join(key).join("timeout").join("backoff"));
   }
 
   /** The page streaming descriptor name for the given method. */
@@ -422,6 +418,10 @@
     return getNotImplementedString("SurfaceNamer.getAsyncApiMethodName");
   }
 
+  public String getAsyncApiMethodExampleName(Method method) {
+    return getNotImplementedString("SurfaceNamer.getAsyncApiMethodExampleName");
+  }
+
   /**
    * The name of a variable to hold a value for the given proto message field
    * (such as a flattened parameter).
@@ -434,7 +434,7 @@
    * The name of a field as a method.
    */
   public String getFieldAsMethodName(Field field) {
-    return methodName(Name.from(field.getSimpleName()));
+    return privateMethodName(Name.from(field.getSimpleName()));
   }
 
   /**
@@ -497,11 +497,6 @@
     return getNotImplementedString("SurfaceNamer.getRetrySettingsClassName");
   }
 
-  /** Type name of the status code */
-  public String getStatusCodeName(Status.Code code) {
-    return inittedConstantName(Name.upperUnderscore(code.toString()));
-  }
-
   /** The type name for an optional array argument; not used in most languages. */
   public String getOptionalArrayTypeName() {
     return getNotImplementedString("SurfaceNamer.getOptionalArrayTypeName");
@@ -552,13 +547,13 @@
   }
 
   /** The name of the settings member name for the given method. */
-  public String getCallSettingsMemberName(Method method) {
+  public String getSettingsMemberName(Method method) {
     return publicMethodName(Name.upperCamel(method.getSimpleName(), "Settings"));
   }
 
   /** The getter function name for the settings for the given method. */
-  public String getCallSettingsFunctionName(Method method) {
-    return getCallSettingsMemberName(method);
+  public String getSettingsFunctionName(Method method) {
+    return getSettingsMemberName(method);
   }
 
   /** The type name of call options */
@@ -696,7 +691,6 @@
     return getNotImplementedString("SurfaceNamer.getProtoFileImportFromService");
   }
 
-<<<<<<< HEAD
   /**
    * Returns the service name with common suffixes removed.
    *
@@ -707,15 +701,15 @@
     String name = service.getSimpleName().replaceAll("V[0-9]+$", "");
     name = name.replaceAll("Service$", "");
     return Name.upperCamel(name);
-=======
+  }
+
   /** The name of an RPC status code */
-  public String getStatusCodeName(Code code) {
-    return methodName(Name.upperUnderscore(code.toString()));
+  public String getStatusCodeName(Status.Code code) {
+    return privateMethodName(Name.upperUnderscore(code.toString()));
   }
 
   /* The name of a retry definition */
   public String getRetryDefinitionName(String retryDefinitionKey) {
-    return methodName(Name.from(retryDefinitionKey));
->>>>>>> d3f67167
+    return privateMethodName(Name.from(retryDefinitionKey));
   }
 }