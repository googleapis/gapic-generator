/* Copyright 2016 Google Inc
 *
 * Licensed under the Apache License, Version 2.0 (the "License");
 * you may not use this file except in compliance with the License.
 * You may obtain a copy of the License at
 *
 *      http://www.apache.org/licenses/LICENSE-2.0
 *
 * Unless required by applicable law or agreed to in writing, software
 * distributed under the License is distributed on an "AS IS" BASIS,
 * WITHOUT WARRANTIES OR CONDITIONS OF ANY KIND, either express or implied.
 * See the License for the specific language governing permissions and
 * limitations under the License.
 */
package com.google.api.codegen.transformer;

import com.google.api.codegen.CollectionConfig;
import com.google.api.codegen.MethodConfig;
import com.google.api.codegen.util.CommonRenderingUtil;
import com.google.api.codegen.util.Name;
import com.google.api.codegen.util.NameFormatter;
import com.google.api.codegen.util.NameFormatterDelegator;
import com.google.api.codegen.util.NamePath;
import com.google.api.codegen.util.SymbolTable;
import com.google.api.codegen.util.TypeNameConverter;
import com.google.api.tools.framework.aspects.documentation.model.DocumentationUtil;
import com.google.api.tools.framework.model.Field;
import com.google.api.tools.framework.model.Interface;
import com.google.api.tools.framework.model.Method;
import com.google.api.tools.framework.model.ProtoElement;
import com.google.api.tools.framework.model.TypeRef;
<<<<<<< HEAD
=======
import io.grpc.Status.Code;
>>>>>>> 0e696762
import java.util.ArrayList;
import java.util.List;

/**
 * A SurfaceNamer provides language-specific names for specific components of a view for a surface.
 *
 * Naming is composed of two steps:
 *
 * 1. Composing a Name instance with the name pieces
 * 2. Formatting the Name for the particular type of identifier needed.
 *
 * This class delegates step 2 to the provided name formatter, which generally
 * would be a language-specific namer.
 */
public class SurfaceNamer extends NameFormatterDelegator {
  private ModelTypeFormatter modelTypeFormatter;
  private TypeNameConverter typeNameConverter;

  public SurfaceNamer(
      NameFormatter languageNamer,
      ModelTypeFormatter modelTypeFormatter,
      TypeNameConverter typeNameConverter) {
    super(languageNamer);
    this.modelTypeFormatter = modelTypeFormatter;
    this.typeNameConverter = typeNameConverter;
  }

  public ModelTypeFormatter getModelTypeFormatter() {
    return modelTypeFormatter;
  }

  public TypeNameConverter getTypeNameConverter() {
    return typeNameConverter;
  }

  public String getNotImplementedString(String feature) {
    return "$ NOT IMPLEMENTED: " + feature + " $";
  }

  /** The full path to the source file  */
  public String getSourceFilePath(String path, String className) {
    return getNotImplementedString("SurfaceNamer.getSourceFilePath");
  }

  /** The name of the class that implements a particular proto interface. */
  public String getApiWrapperClassName(Interface interfaze) {
    return className(Name.upperCamel(interfaze.getSimpleName(), "Api"));
  }

  /** The name of the implementation class that implements a particular proto interface. */
  public String getApiWrapperClassImplName(Interface interfaze) {
    return getNotImplementedString("SurfaceNamer.getApiWrapperClassImplName");
  }

  /**
   * The name of a variable that holds an instance of the class that implements
   * a particular proto interface.
   */
  public String getApiWrapperVariableName(Interface interfaze) {
    return varName(Name.upperCamel(interfaze.getSimpleName(), "Api"));
  }

  /**
   * The name of a variable that holds an instance of the module that contains
   * the implementation of a particular proto interface. So far it is used by
   * just NodeJS.
   */
  public String getApiWrapperModuleName(Interface interfaze) {
    return getNotImplementedString("SurfaceNamer.getApiWrapperModuleName");
  }

  /**
   * The name of the settings class for a particular proto interface;
   * not used in most languages.
   */
  public String getApiSettingsClassName(Interface interfaze) {
    return className(Name.upperCamel(interfaze.getSimpleName(), "Settings"));
  }

  /**
   * The name of a variable that holds the settings class for a particular
   * proto interface; not used in most languages.
   */
  public String getApiSettingsVariableName(Interface interfaze) {
    return varName(Name.upperCamel(interfaze.getSimpleName(), "Settings"));
  }

  /**
   * The name of the builder class for the settings class for a particular
   * proto interface; not used in most languages.
   */
  public String getApiSettingsBuilderVarName(Interface interfaze) {
    return varName(Name.upperCamel(interfaze.getSimpleName(), "SettingsBuilder"));
  }

  /** The variable name for the given identifier that is formatted. */
  public String getFormattedVariableName(Name identifier) {
    return varName(Name.from("formatted").join(identifier));
  }

  /**
   * The name of a variable to hold a value for the given proto message field (such as a flattened
   * parameter).
   */
  public String getVariableName(Field field) {
    return varName(Name.from(field.getSimpleName()));
  }

  /** The function name to set the given proto field. */
  public String getFieldSetFunctionName(Field field) {
    return getFieldSetFunctionName(field.getType(), Name.from(field.getSimpleName()));
  }

  /** The function name to set a field having the given type and name. */
  public String getFieldSetFunctionName(TypeRef type, Name identifier) {
    if (type.isMap()) {
      return methodName(Name.from("put", "all").join(identifier));
    } else if (type.isRepeated()) {
      return methodName(Name.from("add", "all").join(identifier));
    } else {
      return methodName(Name.from("set").join(identifier));
    }
  }

  public String getResourceNameFieldSetFunctionName(TypeRef type, Name identifier) {
    if (type.isMap()) {
      return getNotImplementedString("SurfaceNamer.getResourceNameFieldSetFunctionName:map-type");
    } else if (type.isRepeated()) {
      return methodName(Name.from("add", "all").join(identifier).join("with_resources"));
    } else {
      return methodName(Name.from("set").join(identifier).join("with_resource"));
    }
  }

  /** The function name to get the given proto field. */
  public String getFieldGetFunctionName(Field field) {
    return getFieldGetFunctionName(field.getType(), Name.from(field.getSimpleName()));
  }

  /** The function name to get a field having the given type and name. */
  public String getFieldGetFunctionName(TypeRef type, Name identifier) {
    if (type.isRepeated() && !type.isMap()) {
      return methodName(Name.from("get").join(identifier).join("list"));
    } else {
      return methodName(Name.from("get").join(identifier));
    }
  }

  public String getResourceNameFieldGetFunctionName(TypeRef type, Name identifier) {
    if (type.isMap()) {
      return getNotImplementedString("SurfaceNamer.getResourceNameFieldGetFunctionName:map-type");
    } else if (type.isRepeated()) {
      return methodName(Name.from("get").join(identifier).join("list").join("as_resources"));
    } else {
      return methodName(Name.from("get").join(identifier).join("as_resource"));
    }
  }

  /**
   * The function name to get the count of elements in the given field.
   *
   * @throws IllegalArgumentException if the field is not a repeated field.
   */
  public String getFieldCountGetFunctionName(Field field) {
    if (field.isRepeated()) {
      return methodName(Name.from("get", field.getSimpleName(), "count"));
    } else {
      throw new IllegalArgumentException(
          "Non-repeated field " + field.getSimpleName() + " has no count function.");
    }
  }

  /**
   * The function name to get an element by index from the given field.
   *
   * @throws IllegalArgumentException if the field is not a repeated field.
   */
  public String getByIndexGetFunctionName(Field field) {
    if (field.isRepeated()) {
      return methodName(Name.from("get", field.getSimpleName()));
    } else {
      throw new IllegalArgumentException(
          "Non-repeated field " + field.getSimpleName() + " has no get-by-index function.");
    }
  }

  /**
   * The name of a path template constant for the given collection,
   * to be held in an API wrapper class.
   */
  public String getPathTemplateName(CollectionConfig collectionConfig) {
    return inittedConstantName(Name.from(collectionConfig.getEntityName(), "path", "template"));
  }

  /** The name of a getter function to get a particular path template for the given collection. */
  public String getPathTemplateNameGetter(CollectionConfig collectionConfig) {
    return methodName(Name.from("get", collectionConfig.getEntityName(), "name", "template"));
  }

  /** The function name to format the entity for the given collection. */
  public String getFormatFunctionName(CollectionConfig collectionConfig) {
    return staticFunctionName(Name.from("format", collectionConfig.getEntityName(), "name"));
  }

  /**
   * The function name to parse a variable from the string representing the entity for
   * the given collection.
   */
  public String getParseFunctionName(String var, CollectionConfig collectionConfig) {
    return staticFunctionName(
        Name.from("parse", var, "from", collectionConfig.getEntityName(), "name"));
  }

  /** The entity name for the given collection. */
  public String getEntityName(CollectionConfig collectionConfig) {
    return varName(Name.from(collectionConfig.getEntityName()));
  }

  /** The parameter name for the entity for the given collection config. */
  public String getEntityNameParamName(CollectionConfig collectionConfig) {
    return varName(Name.from(collectionConfig.getEntityName(), "name"));
  }

  /** The parameter name for the given lower-case field name. */
  public String getParamName(String var) {
    return varName(Name.from(var));
  }

  /** The documentation name of a parameter for the given lower-case field name. */
  public String getParamDocName(String var) {
    return varName(Name.from(var));
  }

  /** The method name of the retry filter for the given key */
  public String retryFilterMethodName(String key) {
    return methodName(Name.from(key).join("retry").join("filter"));
  }

  /** The method name of the retry backoff for the given key */
  public String retryBackoffMethodName(String key) {
    return methodName(Name.from("get").join(key).join("retry").join("backoff"));
  }

  /** The method name of the timeout backoff for the given key */
  public String timeoutBackoffMethodName(String key) {
    return methodName(Name.from("get").join(key).join("timeout").join("backoff"));
  }

  /** The page streaming descriptor name for the given method. */
  public String getPageStreamingDescriptorName(Method method) {
    return varName(Name.upperCamel(method.getSimpleName(), "PageStreamingDescriptor"));
  }

  /** The name of the constant to hold the page streaming descriptor for the given method. */
  public String getPageStreamingDescriptorConstName(Method method) {
    return inittedConstantName(Name.upperCamel(method.getSimpleName()).join("page_str_desc"));
  }

  /** The name of the constant to hold the bundling descriptor for the given method. */
  public String getBundlingDescriptorConstName(Method method) {
    return inittedConstantName(Name.upperCamel(method.getSimpleName()).join("bundling_desc"));
  }

  /** Adds the imports used in the implementation of page streaming descriptors. */
  public void addPageStreamingDescriptorImports(ModelTypeTable typeTable) {
    // do nothing
  }

  /** Adds the imports used in the implementation of bundling descriptors. */
  public void addBundlingDescriptorImports(ModelTypeTable typeTable) {
    // do nothing
  }

  /** Adds the imports used for page streaming call settings. */
  public void addPageStreamingCallSettingsImports(ModelTypeTable typeTable) {
    // do nothing
  }

  /** Adds the imports used for bundling call settings. */
  public void addBundlingCallSettingsImports(ModelTypeTable typeTable) {
    // do nothing
  }

  /** The key to use in a dictionary for the given method. */
  public String getMethodKey(Method method) {
    return keyName(Name.upperCamel(method.getSimpleName()));
  }

  /** The path to the client config for the given interface. */
  public String getClientConfigPath(Interface service) {
    return getNotImplementedString("SurfaceNamer.getClientConfigPath");
  }

  /**
   * The type name of the Grpc client class.
   * This needs to match what Grpc generates for the particular language.
   */
  public String getGrpcClientTypeName(Interface service) {
    NamePath namePath = typeNameConverter.getNamePath(modelTypeFormatter.getFullNameFor(service));
    String className = className(Name.upperCamel(namePath.getHead(), "Client"));
    return qualifiedName(namePath.withHead(className));
  }

  /**
   * The type name of the Grpc container class.
   * This needs to match what Grpc generates for the particular language.
   */
  public String getGrpcContainerTypeName(Interface service) {
    NamePath namePath = typeNameConverter.getNamePath(modelTypeFormatter.getFullNameFor(service));
    String className = className(Name.upperCamel(namePath.getHead(), "Grpc"));
    return qualifiedName(namePath.withHead(className));
  }

  /**
   * The type name of the Grpc service class
   * This needs to match what Grpc generates for the particular language.
   */
  public String getGrpcServiceClassName(Interface service) {
    NamePath namePath = typeNameConverter.getNamePath(modelTypeFormatter.getFullNameFor(service));
    String grpcContainerName = className(Name.upperCamel(namePath.getHead(), "Grpc"));
    String serviceClassName = className(Name.upperCamel(service.getSimpleName(), "ImplBase"));
    return qualifiedName(namePath.withHead(grpcContainerName).append(serviceClassName));
  }

  /**
   * The type name of the method constant in the Grpc container class.
   * This needs to match what Grpc generates for the particular language.
   */
  public String getGrpcMethodConstant(Method method) {
    return inittedConstantName(Name.from("method").join(Name.upperCamel(method.getSimpleName())));
  }

  /** The name of the surface method which can call the given API method. */
  public String getApiMethodName(Method method) {
    return methodName(Name.upperCamel(method.getSimpleName()));
  }

  /** The name of the async surface method which can call the given API method. */
  public String getAsyncApiMethodName(Method method) {
    return getNotImplementedString("SurfaceNamer.getAsyncApiMethodName");
  }

  /**
<<<<<<< HEAD
=======
   * The name of a variable to hold a value for the given proto message field
   * (such as a flattened parameter).
   */
  public String getVariableName(Field field) {
    return varName(Name.from(field.getSimpleName()));
  }

  /**
   * The name of a field as a method.
   */
  public String getFieldAsMethodName(Field field) {
    return methodName(Name.from(field.getSimpleName()));
  }

  /**
>>>>>>> 0e696762
   * Returns true if the request object param type for the given field should be imported.
   */
  public boolean shouldImportRequestObjectParamType(Field field) {
    return true;
  }

  /**
   * Returns true if the request object param element type for the given field should be imported.
   */
  public boolean shouldImportRequestObjectParamElementType(Field field) {
    return true;
  }

  /** Converts the given text to doc lines in the format of the current language. */
  public List<String> getDocLines(String text) {
    return CommonRenderingUtil.getDocLines(text);
  }

  /** Provides the doc lines for the given proto element in the current language. */
  public List<String> getDocLines(ProtoElement element) {
    return getDocLines(DocumentationUtil.getDescription(element));
  }

  /** The doc lines that declare what exception(s) are thrown for an API method. */
  public List<String> getThrowsDocLines() {
    return new ArrayList<>();
  }

  /** The doc lines that describe the return value for an API method. */
  public List<String> getReturnDocLines(
      SurfaceTransformerContext context, MethodConfig methodConfig, Synchronicity synchronicity) {
    return new ArrayList<>();
  }

  /** The public access modifier for the current language. */
  public String getPublicAccessModifier() {
    return "public";
  }

  /** The private access modifier for the current language. */
  public String getPrivateAccessModifier() {
    return "private";
  }

  /**
   * The name used in Grpc for the given API method.
   * This needs to match what Grpc generates.
   */
  public String getGrpcMethodName(Method method) {
    // This might seem silly, but it makes clear what we're dealing with (upper camel).
    // This is language-independent because of gRPC conventions.
    return Name.upperCamel(method.getSimpleName()).toUpperCamel();
  }

  /** The type name for retry settings. */
  public String getRetrySettingsTypeName() {
    return getNotImplementedString("SurfaceNamer.getRetrySettingsClassName");
  }

  /** The type name for an optional array argument; not used in most languages. */
  public String getOptionalArrayTypeName() {
    return getNotImplementedString("SurfaceNamer.getOptionalArrayTypeName");
  }

  /** The return type name in a dynamic language for the given method. */
  public String getDynamicLangReturnTypeName(Method method, MethodConfig methodConfig) {
    return getNotImplementedString("SurfaceNamer.getDynamicReturnTypeName");
  }

  /** The return type name in a static language for the given method. */
  public String getStaticLangReturnTypeName(Method method, MethodConfig methodConfig) {
    return getNotImplementedString("SurfaceNamer.getStaticLangReturnTypeName");
  }

  /** The async return type name in a static language for the given method. */
  public String getStaticLangAsyncReturnTypeName(Method method, MethodConfig methodConfig) {
    return getNotImplementedString("SurfaceNamer.getStaticLangAsyncReturnTypeName");
  }

  /** The name of the paged callable variant of the given method. */
  public String getPagedCallableMethodName(Method method) {
    return methodName(Name.upperCamel(method.getSimpleName(), "PagedCallable"));
  }

  /** The name of the callable for the paged callable variant of the given method. */
  public String getPagedCallableName(Method method) {
    return varName(Name.upperCamel(method.getSimpleName(), "PagedCallable"));
  }

  /** The name of the plain callable variant of the given method. */
  public String getCallableMethodName(Method method) {
    return methodName(Name.upperCamel(method.getSimpleName(), "Callable"));
  }

  /** The name of the plain callable for the given method. */
  public String getCallableName(Method method) {
    return varName(Name.upperCamel(method.getSimpleName(), "Callable"));
  }

  /** The name of the settings member name for the given method. */
  public String getSettingsMemberName(Method method) {
    return methodName(Name.upperCamel(method.getSimpleName(), "Settings"));
  }

  /** The getter function name for the settings for the given method. */
  public String getSettingsFunctionName(Method method) {
    return getSettingsMemberName(method);
  }

  /**
   * The generic-aware response type name for the given type.
   * For example, in Java, this will be the type used for ListenableFuture&lt;...&gt;.
   */
  public String getGenericAwareResponseTypeName(TypeRef outputType) {
    return getNotImplementedString("SurfaceNamer.getGenericAwareResponseType");
  }

  /**
   * The function name to get the given proto field as a list.
   *
   * @throws IllegalArgumentException if the field is not a repeated field.
   */
  public String getGetResourceListCallName(Field resourcesField) {
    if (resourcesField.isRepeated()) {
      return methodName(Name.from("get", resourcesField.getSimpleName(), "list"));
    } else {
      throw new IllegalArgumentException(
          "Non-repeated field "
              + resourcesField.getSimpleName()
              + " cannot be accessed as a list.");
    }
  }

  /**
   * Computes the nickname of the response type name for the given input and output types and
   * resources field, saves it in the given type table, and returns it.
   */
  public String getAndSavePagedResponseTypeName(
      FeatureConfig featureConfig,
      ModelTypeTable typeTable,
      TypeRef inputTypeName,
      TypeRef outputTypeName,
      Field resourcesField) {
    return getNotImplementedString("SurfaceNamer.getAndSavePagedResponseTypeName");
  }

  public String getAndSaveFieldTypeName(
      FeatureConfig featureConfig, ModelTypeTable typeTable, Field resourceField) {
    return typeTable.getAndSaveNicknameFor(resourceField.getType());
  }

  public String getAndSaveElementFieldTypeName(
      FeatureConfig featureConfig, ModelTypeTable typeTable, Field resourceField) {
    return typeTable.getAndSaveNicknameForElementType(resourceField.getType());
  }

  /**
   * The test case name for the given method.
   */
  public String getTestCaseName(SymbolTable symbolTable, Method method) {
    Name testCaseName = symbolTable.getNewSymbol(Name.upperCamel(method.getSimpleName(), "Test"));
    return methodName(testCaseName);
  }

  /** The unit test class name for the given API service. */
  public String getUnitTestClassName(Interface service) {
    return className(Name.upperCamel(service.getSimpleName(), "Test"));
  }

  /** The smoke test class name for the given API service. */
  public String getSmokeTestClassName(Interface service) {
    return className(Name.upperCamel(service.getSimpleName(), "Smoke", "Test"));
  }

  /** The class name of the mock gRPC service for the given API service. */
  public String getMockServiceClassName(Interface service) {
    return className(Name.upperCamel("Mock", service.getSimpleName()));
  }

  /** The class name of a variable to hold the mock gRPC service for the given API service. */
  public String getMockServiceVarName(Interface service) {
    return varName(Name.upperCamel("Mock", service.getSimpleName()));
  }

  /** The class name of the mock gRPC service implementation for the given API service. */
  public String getMockGrpcServiceImplName(Interface service) {
    return className(Name.upperCamel("Mock", service.getSimpleName(), "Impl"));
  }

  /** The file name for an API service. */
  public String getServiceFileName(Interface service, String packageName) {
    return getNotImplementedString("SurfaceNamer.getApiName");
  }

  /**
   * The fully qualified class name of a an API service.
   * TODO: Support the general pattern of package + class name in NameFormatter.
   */
  public String getFullyQualifiedApiWrapperClassName(Interface interfaze, String packageName) {
    return getNotImplementedString("SurfaceNamer.getFullyQualifiedApiWrapperClassName");
  }

  /** The name of the variable that will hold the stub for a service. */
  public String getStubName(Interface service) {
    return varName(Name.upperCamel(service.getSimpleName(), "Stub"));
  }

  /** The name of the function that will create a stub. */
  public String getCreateStubFunctionName(Interface service) {
    return varName(Name.upperCamel("Create", service.getSimpleName(), "Stub", "Function"));
  }

  /** The name of the array which will hold the methods for a given stub. */
  public String getStubMethodsArrayName(Interface service) {
    return varName(Name.upperCamel(service.getSimpleName(), "Stub", "Methods"));
  }

  /** The name of the import for a specific grpcClient */
  public String getGrpcClientImportName(Interface service) {
    return getNotImplementedString("SurfaceNamer.getGrpcClientImportName");
  }

  /** The fully qualified type name for the stub of a service. */
  public String getFullyQualifiedStubType(Interface service) {
    return getNotImplementedString("SurfaceNamer.getFullyQualifiedStubType");
  }

  /** The name of the variable to hold the grpc client of a service. */
  public String getGrpcClientVariableName(Interface service) {
    return varName(Name.upperCamel(service.getSimpleName(), "Client"));
  }

  /** The qualified namespace of a service. */
  public String getNamespace(Interface service) {
    NamePath namePath = typeNameConverter.getNamePath(modelTypeFormatter.getFullNameFor(service));
    return qualifiedName(namePath.withoutHead());
  }

  public String getProtoFileImportFromService(Interface service) {
    return getNotImplementedString("SurfaceNamer.getProtoFileImportFromService");
  }

  /** The name of an RPC status code */
  public String getStatusCodeName(Code code) {
    return methodName(Name.upperUnderscore(code.toString()));
  }

  /* The name of a retry definition */
  public String getRetryDefinitionName(String retryDefinitionKey) {
    return methodName(Name.from(retryDefinitionKey));
  }
}<|MERGE_RESOLUTION|>--- conflicted
+++ resolved
@@ -29,10 +29,7 @@
 import com.google.api.tools.framework.model.Method;
 import com.google.api.tools.framework.model.ProtoElement;
 import com.google.api.tools.framework.model.TypeRef;
-<<<<<<< HEAD
-=======
 import io.grpc.Status.Code;
->>>>>>> 0e696762
 import java.util.ArrayList;
 import java.util.List;
 
@@ -133,14 +130,6 @@
     return varName(Name.from("formatted").join(identifier));
   }
 
-  /**
-   * The name of a variable to hold a value for the given proto message field (such as a flattened
-   * parameter).
-   */
-  public String getVariableName(Field field) {
-    return varName(Name.from(field.getSimpleName()));
-  }
-
   /** The function name to set the given proto field. */
   public String getFieldSetFunctionName(Field field) {
     return getFieldSetFunctionName(field.getType(), Name.from(field.getSimpleName()));
@@ -376,8 +365,6 @@
   }
 
   /**
-<<<<<<< HEAD
-=======
    * The name of a variable to hold a value for the given proto message field
    * (such as a flattened parameter).
    */
@@ -393,7 +380,6 @@
   }
 
   /**
->>>>>>> 0e696762
    * Returns true if the request object param type for the given field should be imported.
    */
   public boolean shouldImportRequestObjectParamType(Field field) {
