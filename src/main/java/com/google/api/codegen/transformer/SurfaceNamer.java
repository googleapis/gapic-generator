/* Copyright 2016 Google LLC
 *
 * Licensed under the Apache License, Version 2.0 (the "License");
 * you may not use this file except in compliance with the License.
 * You may obtain a copy of the License at
 *
 *      https://www.apache.org/licenses/LICENSE-2.0
 *
 * Unless required by applicable law or agreed to in writing, software
 * distributed under the License is distributed on an "AS IS" BASIS,
 * WITHOUT WARRANTIES OR CONDITIONS OF ANY KIND, either express or implied.
 * See the License for the specific language governing permissions and
 * limitations under the License.
 */
package com.google.api.codegen.transformer;

import com.google.api.codegen.ReleaseLevel;
import com.google.api.codegen.config.AnyResourceNameConfig;
import com.google.api.codegen.config.FieldConfig;
import com.google.api.codegen.config.FieldModel;
import com.google.api.codegen.config.GrpcStreamingConfig;
import com.google.api.codegen.config.InterfaceConfig;
import com.google.api.codegen.config.InterfaceModel;
import com.google.api.codegen.config.MethodConfig;
import com.google.api.codegen.config.MethodModel;
import com.google.api.codegen.config.OneofConfig;
import com.google.api.codegen.config.PageStreamingConfig;
import com.google.api.codegen.config.ResourceNameConfig;
import com.google.api.codegen.config.ResourceNameType;
import com.google.api.codegen.config.SingleResourceNameConfig;
import com.google.api.codegen.config.TransportProtocol;
import com.google.api.codegen.config.TypeModel;
import com.google.api.codegen.config.VisibilityConfig;
import com.google.api.codegen.discovery.Document;
import com.google.api.codegen.util.CommentReformatter;
import com.google.api.codegen.util.CommonRenderingUtil;
import com.google.api.codegen.util.Name;
import com.google.api.codegen.util.NameFormatter;
import com.google.api.codegen.util.NameFormatterDelegator;
import com.google.api.codegen.util.NamePath;
import com.google.api.codegen.util.StringUtil;
import com.google.api.codegen.util.SymbolTable;
import com.google.api.codegen.util.TypeNameConverter;
import com.google.api.codegen.viewmodel.ServiceMethodType;
import com.google.api.tools.framework.model.EnumType;
import com.google.api.tools.framework.model.Interface;
import com.google.api.tools.framework.model.MessageType;
import com.google.api.tools.framework.model.TypeRef;
import com.google.common.base.Function;
import com.google.common.collect.ImmutableList;
import java.util.ArrayList;
import java.util.Collections;
import java.util.List;
import java.util.function.Function;

/**
 * A SurfaceNamer provides language-specific names for specific components of a view for a surface.
 *
 * <p>Naming is composed of two steps:
 *
 * <p>1. Composing a Name instance with the name pieces 2. Formatting the Name for the particular
 * type of identifier needed.
 *
 * <p>This class delegates step 2 to the provided name formatter, which generally would be a
 * language-specific namer.
 */
public class SurfaceNamer extends NameFormatterDelegator {
  private final TypeFormatter typeFormatter;
  private final TypeNameConverter typeNameConverter;
  private final CommentReformatter commentReformatter;
  private final String rootPackageName;
  private final String packageName;
  private final NameFormatter nameFormatter;

  /** Represents a kind of test. */
  public enum TestKind {
    UNIT,
    SYSTEM
  }

  public enum Cardinality implements Comparable<Cardinality> {
    IS_REPEATED(true),
    NOT_REPEATED(false);

    Cardinality(boolean value) {
      this.value = value;
    }

    public static Cardinality ofRepeated(boolean value) {
      return value ? IS_REPEATED : NOT_REPEATED;
    }

    private final boolean value;
  }

  public enum MapType implements Comparable<MapType> {
    IS_MAP(true),
    NOT_MAP(false);

    MapType(boolean value) {
      this.value = value;
    }

    public static MapType ofMap(boolean value) {
      return value ? IS_MAP : NOT_MAP;
    }

    private final boolean value;
  }

  public SurfaceNamer(
      NameFormatter languageNamer,
      ModelTypeFormatter typeFormatter,
      TypeNameConverter typeNameConverter,
      CommentReformatter commentReformatter,
      String rootPackageName,
      String packageName) {
    super(languageNamer);
    this.typeFormatter = typeFormatter;
    this.typeNameConverter = typeNameConverter;
    this.commentReformatter = commentReformatter;
    this.rootPackageName = rootPackageName;
    this.packageName = packageName;
    this.nameFormatter = languageNamer;
  }

  // Create a SurfaceNamer based on Discovery Documents.
  public SurfaceNamer(
      NameFormatter languageNamer,
      SchemaTypeFormatter typeFormatter,
      TypeNameConverter typeNameConverter,
      CommentReformatter commentReformatter,
      String rootPackageName,
      String packageName) {
    super(languageNamer);
    this.typeNameConverter = typeNameConverter;
    this.commentReformatter = commentReformatter;
    this.packageName = packageName;
    this.rootPackageName = rootPackageName;
    this.typeFormatter = typeFormatter;
    this.nameFormatter = languageNamer;
  }

  public SurfaceNamer cloneWithPackageName(String packageName) {
    throw new UnsupportedOperationException("clone needs to be overridden");
  }

  public SurfaceNamer cloneWithPackageNameForDiscovery(String packageName) {
    throw new UnsupportedOperationException("clone needs to be overridden");
  }

  public ModelTypeFormatter getModelTypeFormatter() {
    return (ModelTypeFormatter) typeFormatter;
  }

  public TypeFormatter getTypeFormatter() {
    return typeFormatter;
  }

  public TypeNameConverter getTypeNameConverter() {
    return typeNameConverter;
  }

  public NameFormatter getNameFormatter() {
    return nameFormatter;
  }

  public String getPackageName() {
    return packageName;
  }

  public String getRootPackageName() {
    return rootPackageName;
  }

  public String getStubPackageName() {
    return rootPackageName + ".stub";
  }

  public String getNotImplementedString(String feature) {
    return "$ NOT IMPLEMENTED: " + feature + " $";
  }

  /////////////////////////////////////// Service names ///////////////////////////////////////////

  /**
   * Returns the service name with common suffixes removed.
   *
   * <p>For example: "LoggingServiceV2" becomes Name("Logging")
   */
  public Name getReducedServiceName(String interfaceSimpleName) {
    String name = interfaceSimpleName.replaceAll("V[0-9]+$", "");
    name = name.replaceAll("Service$", "");
    return Name.upperCamel(name);
  }

  /** Returns the service name exported by the package */
  public String getPackageServiceName(InterfaceConfig interfaceConfig) {
    return getNotImplementedString("SurfaceNamer.getPackageServiceName");
  }

  /** Human-friendly name of this API interface */
  public String getServicePhraseName(InterfaceConfig interfaceConfig) {
    return Name.upperCamel(interfaceConfig.getInterfaceModel().getSimpleName()).toPhrase();
  }

  /////////////////////////////////////// Constructors /////////////////////////////////////////////

  /**
   * The name of the constructor for the interfaceConfig.getInterfaceModel() client. The client is
   * VKit generated, not GRPC.
   */
  public String getApiWrapperClassConstructorName(InterfaceConfig interfaceConfig) {
    return publicClassName(
        Name.upperCamel(interfaceConfig.getInterfaceModel().getSimpleName(), "Client"));
  }

  /** Constructor name for the type with the given nickname. */
  public String getTypeConstructor(String typeNickname) {
    return typeNickname;
  }

  //////////////////////////////////// Package & module names /////////////////////////////////////

  /** The local (unqualified) name of the package */
  public String getLocalPackageName() {
    return getNotImplementedString("SurfaceNamer.getLocalPackageName");
  }

  /**
   * The name of a variable that holds an instance of the module that contains the implementation of
   * a particular proto interface.
   */
  public String getApiWrapperModuleName() {
    return getNotImplementedString("SurfaceNamer.getApiWrapperModuleName");
  }

  /**
   * The version of a variable that holds an instance of the module that contains the implementation
   * of a particular proto interface. So far it is used by just NodeJS.
   */
  public String getApiWrapperModuleVersion() {
    return getNotImplementedString("SurfaceNamer.getApiWrapperModuleVersion");
  }

  /** The qualified namespace of an API interface. */
  public String getNamespace(InterfaceModel apiInterface) {
    NamePath namePath =
        typeNameConverter.getNamePath(getModelTypeFormatter().getFullNameFor(apiInterface));
    return qualifiedName(namePath.withoutHead());
  }

  public String getGapicImplNamespace() {
    return getNotImplementedString("SurfaceNamer.getGapicImplNamespace");
  }

  /** The qualified namespace of an API. */
  public String getTopLevelNamespace() {
    return getNotImplementedString("SurfaceNamer.getTopLevelNamespace");
  }

  /** The versioned namespace of an api. Example: google.cloud.vision_v1 */
  public String getVersionedDirectoryNamespace() {
    return getNotImplementedString("SurfaceNamer.getVersionedDirectoryNamespace");
  }

  /** The modules of the package. */
  public ImmutableList<String> getApiModules() {
    return ImmutableList.<String>of();
  }

  /** The top level modules of the package. */
  public List<String> getTopLevelApiModules() {
    return ImmutableList.of();
  }

  /** The name of the gapic package. */
  public String getGapicPackageName(String configPackageName) {
    return "gapic-" + configPackageName;
  }

  /** The name of the module for the service of an API. */
  public String getModuleServiceName() {
    return getNotImplementedString("SurfaceNamer.getModuleServiceName");
  }

  /////////////////////////////////// Proto methods /////////////////////////////////////////////

  /** The function name to set the given field. */
  public String getFieldSetFunctionName(FeatureConfig featureConfig, FieldConfig fieldConfig) {
    FieldModel field = fieldConfig.getField();
    if (featureConfig.useResourceNameProtoAccessor(fieldConfig)) {
      return getResourceNameFieldSetFunctionName(fieldConfig.getMessageFieldConfig());
    } else {
      return getFieldSetFunctionName(field);
    }
  }

  /** The function name to set the given field. */
  public String getFieldSetFunctionName(FieldModel field) {
    return getFieldSetFunctionName(
        field.getNameAsParameterName(),
        MapType.ofMap(field.isMap()),
        Cardinality.ofRepeated(field.isRepeated()));
  }

  /** The function name to set a field having the given type and name. */
  public String getFieldSetFunctionName(TypeModel type, Name identifier) {
    return getFieldSetFunctionName(
        identifier, MapType.ofMap(type.isMap()), Cardinality.ofRepeated(type.isRepeated()));
  }
  /** The function name to get a field having the given name. */
  public String getFieldSetFunctionName(Name identifier, MapType mapType, Cardinality cardinality) {
    if (mapType == MapType.IS_MAP) {
      return publicMethodName(Name.from("put", "all").join(identifier));
    } else if (cardinality == Cardinality.IS_REPEATED) {
      return publicMethodName(Name.from("add", "all").join(identifier));
    } else {
      return publicMethodName(Name.from("set").join(identifier));
    }
  }

  /** The function name to add an element to a map or repeated field. */
  public String getFieldAddFunctionName(FieldModel field) {
    if (field.isMap()) {
      return publicMethodName(Name.from("put").join(field.getNameAsParameterName()));
    } else if (field.isRepeated()) {
      return publicMethodName(Name.from("add").join(field.getNameAsParameterName()));
    } else {
      return publicMethodName(Name.from("set").join(field.getNameAsParameterName()));
    }
  }

  /** The function name to add an element to a map or repeated field. */
  public String getFieldAddFunctionName(TypeModel type, Name identifier) {
    return getNotImplementedString("SurfaceNamer.getFieldAddFunctionName");
  }

  /** The function name to set a field that is a resource name class. */
  public String getResourceNameFieldSetFunctionName(FieldConfig fieldConfig) {
    FieldModel type = fieldConfig.getField();
    Name identifier = fieldConfig.getField().getNameAsParameterName();
    Name resourceName = getResourceTypeNameObject(fieldConfig.getResourceNameConfig());
    if (type.isMap()) {
      return getNotImplementedString("SurfaceNamer.getResourceNameFieldSetFunctionName:map-type");
    } else if (type.isRepeated()) {
      return publicMethodName(
          Name.from("add", "all").join(identifier).join("with").join(resourceName).join("list"));
    } else {
      return publicMethodName(Name.from("set").join(identifier).join("with").join(resourceName));
    }
  }

  public String getFullNameForElementType(FieldModel type) {
    return getTypeFormatter().getFullNameForElementType(type);
  }

  /** The function name to get the given field. */
  public String getFieldGetFunctionName(FeatureConfig featureConfig, FieldConfig fieldConfig) {
    FieldModel field = fieldConfig.getField();
    if (featureConfig.useResourceNameProtoAccessor(fieldConfig)) {
      return getResourceNameFieldGetFunctionName(fieldConfig.getMessageFieldConfig());
    } else {
      return getFieldGetFunctionName(field);
    }
  }

  /** The function name to get the given field. */
  public String getFieldGetFunctionName(FieldModel field) {
    return getFieldGetFunctionName(field, field.getNameAsParameterName());
  }

  /** The function name to get a field having the given name. */
  public String getFieldGetFunctionName(Name identifier, MapType mapType, Cardinality cardinality) {
    if (mapType != MapType.IS_MAP && cardinality == Cardinality.IS_REPEATED) {
      return publicMethodName(Name.from("get").join(identifier).join("list"));
    } else if (mapType == MapType.IS_MAP) {
      return publicMethodName(Name.from("get").join(identifier).join("map"));
    } else {
      return publicMethodName(Name.from("get").join(identifier));
    }
  }

  /** The function name to get a field having the given type and name. */
  public String getFieldGetFunctionName(TypeModel type, Name identifier) {
    return getFieldGetFunctionName(
        identifier, MapType.ofMap(type.isMap()), Cardinality.ofRepeated(type.isRepeated()));
  }

  /** The function name to get a field having the given type and name. */
  public String getFieldGetFunctionName(FieldModel type, Name identifier) {
    return getFieldGetFunctionName(
        identifier, MapType.ofMap(type.isMap()), Cardinality.ofRepeated(type.isRepeated()));
  }

  /** The function name to get a field that is a resource name class. */
  public String getResourceNameFieldGetFunctionName(FieldConfig fieldConfig) {
    FieldModel type = fieldConfig.getField();
    Name identifier = fieldConfig.getField().getNameAsParameterName();
    Name resourceName = getResourceTypeNameObject(fieldConfig.getResourceNameConfig());
    if (type.isMap()) {
      return getNotImplementedString("SurfaceNamer.getResourceNameFieldGetFunctionName:map-type");
    } else if (type.isRepeated()) {
      return publicMethodName(
          Name.from("get").join(identifier).join("list_as").join(resourceName).join("list"));
    } else {
      return publicMethodName(Name.from("get").join(identifier).join("as").join(resourceName));
    }
  }

  /**
   * The function name to get the count of elements in the given field.
   *
   * @throws IllegalArgumentException if the field is not a repeated field.
   */
  public String getFieldCountGetFunctionName(FieldModel field) {
    if (field.isRepeated()) {
      return publicMethodName(Name.from("get").join(field.getNameAsParameterName()).join("count"));
    } else {
      throw new IllegalArgumentException(
          "Non-repeated field " + field.getSimpleName() + " has no count function.");
    }
  }

  /**
   * The function name to get an element by index from the given field.
   *
   * @throws IllegalArgumentException if the field is not a repeated field.
   */
  public String getByIndexGetFunctionName(FieldModel field) {
    if (field.isRepeated()) {
      return publicMethodName(Name.from("get", field.getSimpleName()));
    } else {
      throw new IllegalArgumentException(
          "Non-repeated field " + field.getSimpleName() + " has no get-by-index function.");
    }
  }

  ///////////////////////////////// Function & Callable names /////////////////////////////////////

  /** The function name to retrieve default client option */
  public String getDefaultApiSettingsFunctionName(InterfaceConfig interfaceConfig) {
    return getNotImplementedString("SurfaceNamer.getDefaultClientOptionFunctionName");
  }

  /** The method name to create a rerouted gRPC client. Used in C# */
  public String getReroutedGrpcMethodName(MethodConfig methodConfig) {
    return getNotImplementedString("SurfaceNamer.getReroutedGrpcMethodName");
  }

  /** The type name of a rerouted gRPC type. Used in C# */
  public String getReroutedGrpcTypeName(ImportTypeTable typeTable, MethodConfig methodConfig) {
    return getNotImplementedString("SurfaceNamer.getReroutedGrpcTypeName");
  }

  /** The name of the surface method which can call the given API method. */
  public String getApiMethodName(MethodModel method, VisibilityConfig visibility) {
    return getApiMethodName(method.asName(), visibility);
  }

  /** The name of the async surface method which can call the given API method. */
  public String getAsyncApiMethodName(MethodModel method, VisibilityConfig visibility) {
    return getApiMethodName(method.asName().join("async"), visibility);
  }

  protected String getApiMethodName(Name name, VisibilityConfig visibility) {
    switch (visibility) {
      case PUBLIC:
        return publicMethodName(name);
      case PACKAGE:
      case PRIVATE:
        return privateMethodName(name);
      default:
        throw new IllegalArgumentException("cannot name method with visibility: " + visibility);
    }
  }

  /** The name of the paged resource variable name used in generated test cases. */
  public String getPagedResourceName() {
    return localVarName(Name.from("resources"));
  }

  /**
   * The name of the iterate method of the PagedListResponse type for a field, returning the
   * resource type iterate method if available
   */
  public String getPagedResponseIterateMethod(
      FeatureConfig featureConfig, FieldConfig fieldConfig) {
    if (featureConfig.useResourceNameFormatOption(fieldConfig)) {
      Name resourceName = getResourceTypeNameObject(fieldConfig.getResourceNameConfig());
      return publicMethodName(Name.from("iterate_all_as").join(resourceName));
    } else {
      return getPagedResponseIterateMethod();
    }
  }

  /** The name of the iterate method of the PagedListResponse type for a field */
  public String getPagedResponseIterateMethod() {
    return publicMethodName(Name.from("iterate_all_elements"));
  }

  /**
   * The name of the get values method of the Page type for a field, returning the resource type get
   * values method if available
   */
  public String getPageGetValuesMethod(FeatureConfig featureConfig, FieldConfig fieldConfig) {
    if (featureConfig.useResourceNameFormatOption(fieldConfig)) {
      Name resourceName = getResourceTypeNameObject(fieldConfig.getResourceNameConfig());
      return publicMethodName(Name.from("get_values_as").join(resourceName));
    } else {
      return getPageGetValuesMethod();
    }
  }

  /** The name of the get values method of the Page type for a field */
  public String getPageGetValuesMethod() {
    return publicMethodName(Name.from("get_values"));
  }

  public String getResourceTypeParseMethodName(
      ImportTypeTable typeTable, FieldConfig resourceFieldConfig) {
    return getNotImplementedString("SurfaceNamer.getResourceTypeParseMethodName");
  }

  public String getResourceTypeParseListMethodName(
      ImportTypeTable typeTable, FieldConfig resourceFieldConfig) {
    return getNotImplementedString("SurfaceNamer.getResourceTypeParseListMethodName");
  }

  public String getResourceTypeFormatListMethodName(
      ImportTypeTable typeTable, FieldConfig resourceFieldConfig) {
    return getNotImplementedString("SurfaceNamer.getResourceTypeFormatListMethodName");
  }

  /** The name of the create method for the resource one-of for the given field config */
  public String getResourceOneofCreateMethod(ImportTypeTable typeTable, FieldConfig fieldConfig) {
    return getAndSaveResourceTypeName(typeTable, fieldConfig.getMessageFieldConfig())
        + "."
        + publicMethodName(Name.from("from"));
  }

  /** The name of the create method for the resource one-of for the given field config */
  public String getResourceTypeParentParseMethod(
      ImportTypeTable typeTable, FieldConfig resourceFieldConfig) {
    return getNotImplementedString("SurfaceNamer.getResourceTypeParentParseMethod");
  }

  public String getResourceNameFormatMethodName() {
    return "toString";
  }

  /** The method name of the retry filter for the given key */
  public String retryFilterMethodName(String key) {
    return privateMethodName(Name.from(key).join("retry").join("filter"));
  }

  /** The method name of the retry backoff for the given key */
  public String retryBackoffMethodName(String key) {
    return privateMethodName(Name.from("get").join(key).join("retry").join("backoff"));
  }

  /** The method name of the timeout backoff for the given key */
  public String timeoutBackoffMethodName(String key) {
    return privateMethodName(Name.from("get").join(key).join("timeout").join("backoff"));
  }

  /** The name of the GRPC streaming surface method which can call the given API method. */
  public String getGrpcStreamingApiMethodName(MethodModel method, VisibilityConfig visibility) {
    return getApiMethodName(method, visibility);
  }

  /** The name of the callable for the paged callable variant of the given method. */
  public String getPagedCallableName(MethodModel method) {
    return privateFieldName(method.asName().join(Name.from("paged", "callable")));
  }

  /** The name of the paged callable variant of the given method. */
  public String getPagedCallableMethodName(MethodModel method) {
    return publicMethodName(method.asName().join(Name.from("paged", "callable")));
  }

  /** The name of the plain callable variant of the given method. */
  public String getCallableMethodName(MethodModel method) {
    return publicMethodName(method.asName().join("callable"));
  }

  /** The name of the plain callable variant of the given method. */
  public String getCallableAsyncMethodName(MethodModel method) {
    return publicMethodName(method.asName().join(Name.from("callable", "async")));
  }

  /** The name of the operation callable variant of the given method. */
  public String getOperationCallableMethodName(MethodModel method) {
    return publicMethodName(method.asName().join(Name.from("operation", "callable")));
  }

  /** The name of the plain callable for the given method. */
  public String getCallableName(MethodModel method) {
    return privateFieldName(method.asName().join("callable"));
  }

  /** The name of the operation callable for the given method. */
  public String getOperationCallableName(MethodModel method) {
    return privateFieldName(method.asName().join(Name.from("operation", "callable")));
  }

  public String getMethodDescriptorName(MethodModel method) {
    return privateFieldName(Name.anyCamel(method.getSimpleName(), "MethodDescriptor"));
  }

  public String getTransportSettingsVar(MethodModel method) {
    return localVarName(Name.anyCamel(method.getSimpleName(), "TransportSettings"));
  }

  /** The name of the settings member name for the given method. */
  public String getSettingsMemberName(MethodModel method) {
    return publicMethodName(method.asName().join("settings"));
  }

  /** The name of the settings member name for the given method. */
  public String getOperationSettingsMemberName(MethodModel method) {
    return getSettingsMemberName(method);
  }

  /** The getter function name for the settings for the given method. */
  public String getSettingsFunctionName(MethodModel method) {
    return getSettingsMemberName(method);
  }

  /** The getter function name for the settings for the given method. */
  public String getOperationSettingsFunctionName(MethodModel method) {
    return getOperationSettingsMemberName(method);
  }

  /** The name of a method to apply modifications to this method request. */
  public String getModifyMethodName(MethodContext method) {
    return getNotImplementedString("SurfaceNamer.getModifyMethodName");
  }

  /** The function name to retrieve default call option */
  public String getDefaultCallSettingsFunctionName(InterfaceConfig interfaceConfig) {
    return publicMethodName(
        Name.upperCamel(interfaceConfig.getInterfaceModel().getSimpleName(), "Settings"));
  }

  /** The name of the IAM resource getter function. */
  public String getIamResourceGetterFunctionName(FieldModel field) {
    return getNotImplementedString("SurfaceNamer.getIamResourceGetterFunctionName");
  }

  /** The name of the function that will create a stub. */
  public String getCreateStubFunctionName(InterfaceModel apiInterface) {
    return privateMethodName(
        Name.upperCamel("Create", apiInterface.getSimpleName(), "Stub", "Function"));
  }

  /** Function used to register the GRPC server. */
  public String getServerRegisterFunctionName(InterfaceModel apiInterface) {
    return getNotImplementedString("SurfaceNamer.getServerRegisterFunctionName");
  }

  /** The name of the LRO surface method which can call the given API method. */
  public String getLroApiMethodName(MethodModel method, VisibilityConfig visibility) {
    return getAsyncApiMethodName(method, visibility);
  }

  public String getByteLengthFunctionName(FieldModel field) {
    return getNotImplementedString("SurfaceNamer.getByteLengthFunctionName");
  }

  /////////////////////////////////////// Variable names //////////////////////////////////////////

  /**
   * The name of a variable to hold a value for the given proto message field (such as a flattened
   * parameter).
   */
  public String getVariableName(FieldModel field) {
    return localVarName(field.getNameAsParameterName());
  }

  /**
   * The name of a variable that holds an instance of the class that implements a particular proto
   * interface.
   */
  public String getApiWrapperVariableName(InterfaceConfig interfaceConfig) {
    return localVarName(Name.anyCamel(getInterfaceName(interfaceConfig), "Client"));
  }

  /**
   * The name of a variable that holds the settings class for a particular proto interface; not used
   * in most languages.
   */
  public String getApiSettingsVariableName(InterfaceConfig interfaceConfig) {
    return localVarName(Name.anyCamel(getInterfaceName(interfaceConfig), "Settings"));
  }

  /**
   * The name of the builder class for the settings class for a particular proto interface; not used
   * in most languages.
   */
  public String getApiSettingsBuilderVarName(InterfaceConfig interfaceConfig) {
    return localVarName(Name.anyCamel(getInterfaceName(interfaceConfig), "SettingsBuilder"));
  }

  /** The variable name for the given identifier that is formatted. */
  public String getFormattedVariableName(Name identifier) {
    return localVarName(Name.from("formatted").join(identifier));
  }

  /** The variable name of the rerouted gRPC client. Used in C# */
  public String getReroutedGrpcClientVarName(MethodConfig methodConfig) {
    return getNotImplementedString("SurfaceNamer.getGrpcClientName");
  }

  /** The name of the variable that will hold the stub for an API interface. */
  public String getStubName(InterfaceModel apiInterface) {
    return privateFieldName(Name.upperCamel(apiInterface.getSimpleName(), "Stub"));
  }

  /** The name of the array which will hold the methods for a given stub. */
  public String getStubMethodsArrayName(InterfaceModel apiInterface) {
    return privateMethodName(Name.upperCamel(apiInterface.getSimpleName(), "Stub", "Methods"));
  }

  /** The parameter name for the given lower-case field name. */
  public String getParamName(String var) {
    return localVarName(Name.from(var));
  }

  public String getPropertyName(String var) {
    return publicMethodName(Name.from(var));
  }

  /** The name of a retry definition */
  public String getRetryDefinitionName(String retryDefinitionKey) {
    return privateMethodName(Name.from(retryDefinitionKey));
  }

  /** The name of the field. */
  public String getFieldName(FieldModel field) {
    return publicFieldName(field.getNameAsParameterName());
  }

  /** The page streaming descriptor name for the given method. */
  public String getPageStreamingDescriptorName(MethodModel method) {
    return privateFieldName(method.asName().join(Name.from("page", "streaming", "descriptor")));
  }

  /** The variable name of the gRPC request object. */
  public String getRequestVariableName(MethodModel method) {
    return getNotImplementedString("SurfaceNamer.getRequestVariableName");
  }

  /////////////////////////////////////// Type names /////////////////////////////////////////////

  protected String getInterfaceName(InterfaceConfig interfaceConfig) {
    return interfaceConfig.getName();
  }

  /** The name of the class that operates on a particular resource type. */
  public String getApiWrapperClassName(InterfaceConfig interfaceConfig) {
    return publicClassName(Name.anyCamel(getInterfaceName(interfaceConfig), "Client"));
  }

  /** The name of the class that operates on a particular Discovery Document resource type. */
  public String getApiWrapperClassName(Document document) {
    return publicClassName(Name.anyCamel(document.name(), "Client"));
  }

  public String getGrpcTransportClassName(InterfaceConfig interfaceConfig) {
    return publicClassName(Name.anyCamel(getInterfaceName(interfaceConfig), "GrpcTransport"));
  }

  /** The name of the implementation class that implements a particular proto interface. */
  public String getApiWrapperClassImplName(InterfaceConfig interfaceConfig) {
    return getNotImplementedString("SurfaceNamer.getApiWrapperClassImplName");
  }

  /**
   * The name of the class that holds a sample for an API method, constructed from {@code parts}.
   */
  public String getApiSampleClassName(String... parts) {
    return publicClassName(Name.anyLower(parts));
  }

  /**
   * The name of the file holding the sample class for a single API method and variant. The variant
   * is typically a calling form.
   */
  public String getApiSampleFileName(String className) {
    return getNotImplementedString("SurfaceNamer.getApiSampleFileName");
  }

  /** The name of the class that implements snippets for a particular proto interface. */
  public String getApiSnippetsClassName(InterfaceConfig interfaceConfig) {
    return publicClassName(
        Name.upperCamel(interfaceConfig.getInterfaceModel().getSimpleName(), "ApiSnippets"));
  }

  /**
   * The name of the settings class for a particular proto interface; not used in most languages.
   */
  public String getApiSettingsClassName(InterfaceConfig interfaceConfig) {
    return publicClassName(Name.anyCamel(getInterfaceName(interfaceConfig), "Settings"));
  }

  /**
   * The name of the stub interface for a particular proto interface; not used in most languages.
   */
  public String getApiStubInterfaceName(InterfaceConfig interfaceConfig) {
    return publicClassName(Name.upperCamel(interfaceConfig.getRawName(), "Stub"));
  }

  /**
   * The name of the stub interface for a particular proto interface; not used in most languages.
   */
  public String getApiStubSettingsClassName(InterfaceConfig interfaceConfig) {
    return publicClassName(Name.upperCamel(interfaceConfig.getRawName(), "Stub", "Settings"));
  }

  /**
   * The name of the callable factory for a particular stub interface; not used in most languages.
   */
  public String getCallableFactoryClassName(
      InterfaceConfig interfaceConfig, TransportProtocol transportProtocol) {
    return publicClassName(
        getTransportProtocolName(transportProtocol)
            .join(Name.upperCamel(interfaceConfig.getRawName(), "Callable", "Factory")));
  }

  /** The name of the RPC stub for a particular proto interface; not used in most languages. */
  public String getApiRpcStubClassName(
      InterfaceModel interfaceModel, TransportProtocol transportProtocol) {
    return publicClassName(
        getTransportProtocolName(transportProtocol)
            .join(Name.anyCamel(interfaceModel.getSimpleName(), "Stub")));
  }

  /**
   * The type name of the Grpc service class This needs to match what Grpc generates for the
   * particular language.
   */
  public String getGrpcServiceClassName(InterfaceModel apiInterface) {
    NamePath namePath =
        typeNameConverter.getNamePath(getTypeFormatter().getFullNameFor(apiInterface));
    String grpcContainerName =
        publicClassName(Name.upperCamelKeepUpperAcronyms(namePath.getHead(), "Grpc"));
    String serviceClassName =
        publicClassName(Name.upperCamelKeepUpperAcronyms(apiInterface.getSimpleName(), "ImplBase"));
    return qualifiedName(namePath.withHead(grpcContainerName).append(serviceClassName));
  }

  /**
   * The fully qualified class name of an API interface.
   *
   * <p>TODO: Support the general pattern of package + class name in NameFormatter.
   */
  public String getFullyQualifiedApiWrapperClassName(InterfaceConfig interfaceConfig) {
    return getNotImplementedString("SurfaceNamer.getFullyQualifiedApiWrapperClassName");
  }

  public String getTopLevelAliasedApiClassName(
      InterfaceConfig interfaceConfig, boolean packageHasMultipleServices) {
    return getNotImplementedString("SurfaceNamer.getTopLevelAliasedApiClassName");
  }

  public String getVersionAliasedApiClassName(
      InterfaceConfig interfaceConfig, boolean packageHasMultipleServices) {
    return getNotImplementedString("SurfaceNamer.getVersionAliasedApiClassName");
  }

  protected Name getResourceTypeNameObject(ResourceNameConfig resourceNameConfig) {
    String entityName = resourceNameConfig.getEntityName();
    ResourceNameType resourceNameType = resourceNameConfig.getResourceNameType();
<<<<<<< HEAD
=======
    // Proto annotations use UpperCamelCase for resource names,
    // and GAPIC config uses lower_snake_case, so we have to support both formats.
>>>>>>> 1add5a8b
    Function<String, Name> formatNameFunc;
    if (entityName.length() > 0 && Character.isUpperCase(entityName.charAt(0))) {
      formatNameFunc = Name::upperCamel;
    } else {
      formatNameFunc = Name::anyLower;
    }
    switch (resourceNameType) {
      case ANY:
        return getAnyResourceTypeName();
      case FIXED:
        return Name.anyLower(entityName).join("name_fixed");
      case ONEOF:
        // Remove suffix "_oneof". This allows the collection oneof config to "share" an entity name
        // with a collection config.
        entityName = StringUtil.removeSuffix(entityName, "_oneof");
        return formatNameFunc.apply(entityName).join("name_oneof");
      case SINGLE:
        return formatNameFunc.apply(entityName).join("name");
      case NONE:
      default:
        throw new UnsupportedOperationException("unexpected entity name type");
    }
  }

  protected Name getAnyResourceTypeName() {
    return Name.from(AnyResourceNameConfig.ENTITY_NAME);
  }

  public String getResourceTypeName(ResourceNameConfig resourceNameConfig) {
    String commonResourceName = resourceNameConfig.getCommonResourceName();
    return commonResourceName != null
        ? commonResourceName
        : publicClassName(getResourceTypeNameObject(resourceNameConfig));
  }

  /**
   * The type name of the Grpc server class. This needs to match what Grpc generates for the
   * particular language.
   */
  public String getGrpcServerTypeName(InterfaceModel apiInterface) {
    return getNotImplementedString("SurfaceNamer.getGrpcServerTypeName");
  }

  /** The imported name of the default client config. */
  public String getClientConfigName(InterfaceConfig interfaceConfig) {
    return getNotImplementedString("SurfaceNamer.getClientConfigName");
  }

  /**
   * The type name of the Grpc client class. This needs to match what Grpc generates for the
   * particular language.
   */
  public String getGrpcClientTypeName(InterfaceModel apiInterface) {
    return getNotImplementedString("SurfaceNamer.getGrpcClientTypeName");
  }

  /**
   * Gets the type name of the Grpc client class, saves it to the type table provided, and returns
   * the nickname.
   */
  public String getAndSaveNicknameForGrpcClientTypeName(
      ImportTypeTable typeTable, InterfaceModel apiInterface) {
    return typeTable.getAndSaveNicknameFor(getGrpcClientTypeName(apiInterface));
  }

  /**
   * The type name of the Grpc container class. This needs to match what Grpc generates for the
   * particular language.
   */
  public String getGrpcContainerTypeName(InterfaceModel apiInterface) {
    NamePath namePath =
        typeNameConverter.getNamePath(getTypeFormatter().getFullNameFor(apiInterface));
    String publicClassName =
        publicClassName(Name.upperCamelKeepUpperAcronyms(namePath.getHead(), "Grpc"));
    return qualifiedName(namePath.withHead(publicClassName));
  }

  /** The type name for the method param */
  public String getParamTypeName(ImportTypeTable typeTable, TypeModel type) {
    return getNotImplementedString("SurfaceNamer.getParamTypeName");
  }

  /** The type name for the message property */
  public String getMessagePropertyTypeName(ImportTypeTable typeTable, FieldModel type) {
    return getParamTypeName(typeTable, type.getType());
  }

  /** The type name for an optional array argument; not used in most languages. */
  public String getOptionalArrayTypeName() {
    return getNotImplementedString("SurfaceNamer.getOptionalArrayTypeName");
  }

  /** The return type name in a dynamic language for the given method. */
  public String getDynamicLangReturnTypeName(MethodContext methodContext) {
    return getNotImplementedString("SurfaceNamer.getDynamicReturnTypeName");
  }

  /** The return type name in a static language for the given method. */
  public String getStaticLangReturnTypeName(MethodContext methodContext) {
    return getNotImplementedString("SurfaceNamer.getStaticLangReturnTypeName");
  }

  /** The return type name in a static language that is used by the caller */
  public String getStaticLangCallerReturnTypeName(MethodContext methodContext) {
    return getStaticLangReturnTypeName(methodContext);
  }

  /** The async return type name in a static language for the given method. */
  public String getStaticLangAsyncReturnTypeName(MethodContext methodContext) {
    return getNotImplementedString("SurfaceNamer.getStaticLangAsyncReturnTypeName");
  }

  /**
   * Computes the nickname of the operation response type name for the given method, saves it in the
   * given type table, and returns it.
   */
  public String getAndSaveOperationResponseTypeName(
      MethodModel method, ImportTypeTable typeTable, MethodConfig methodConfig) {
    return getNotImplementedString("SurfaceNamer.getAndSaveOperationResponseTypeName");
  }

  /** The async return type name in a static language that is used by the caller */
  public String getStaticLangCallerAsyncReturnTypeName(MethodContext methodContext) {
    return getStaticLangAsyncReturnTypeName(methodContext);
  }

  /** The name used in Grpc for the given API method. This needs to match what Grpc generates. */
  public String getGrpcMethodName(MethodModel method) {
    // This might seem silly, but it makes clear what we're dealing with (upper camel).
    // This is language-independent because of gRPC conventions.
    return Name.anyCamelKeepUpperAcronyms(method.getSimpleName()).toUpperCamel();
  }

  /**
   * The name used in Grpc for the given API async method. This needs to match what Grpc generates.
   */
  public String getAsyncGrpcMethodName(MethodModel method) {
    return getNotImplementedString("SurfaceNamer.getAsyncGrpcMethodName");
  }

  /** The GRPC streaming server type name for a given method. */
  public String getStreamingServerName(MethodModel method) {
    return getNotImplementedString("SurfaceNamer.getStreamingServerName");
  }

  /** The type name of call options */
  public String getCallSettingsTypeName(InterfaceConfig interfaceConfig) {
    return publicClassName(
        Name.upperCamel(interfaceConfig.getInterfaceModel().getSimpleName(), "Settings"));
  }

  /** The name of the return type of the given grpc streaming method. */
  public String getGrpcStreamingApiReturnTypeName(
      MethodContext methodContext, ImportTypeTable typeTable) {
    return publicClassName(
        Name.upperCamel(methodContext.getMethodModel().getOutputTypeSimpleName()));
  }

  /**
   * The generic-aware response type name for the given type. For example, in Java, this will be the
   * type used for Future&lt;...&gt;.
   */
  public String getGenericAwareResponseTypeName(MethodContext methodContext) {
    return getNotImplementedString("SurfaceNamer.getGenericAwareResponseType");
  }

  /**
   * Computes the nickname of the paged response type name for the given method and resources field,
   * saves it in the given type table, and returns it.
   */
  public String getAndSavePagedResponseTypeName(
      MethodContext methodContext, FieldConfig resourcesFieldConfig) {
    return getNotImplementedString("SurfaceNamer.getAndSavePagedResponseTypeName");
  }

  /** The inner type name of the paged response type for the given method and resources field. */
  public String getPagedResponseTypeInnerName(
      MethodModel method, ImportTypeTable typeTable, FieldModel resourcesField) {
    return getNotImplementedString("SurfaceNamer.getAndSavePagedResponseTypeInnerName");
  }

  /** The inner type name of the page type for the given method and resources field. */
  public String getPageTypeInnerName(
      MethodModel method, ImportTypeTable typeTable, FieldModel resourceField) {
    return getNotImplementedString("SurfaceNamer.getPageTypeInnerName");
  }

  /**
   * The inner type name of the fixed size collection type for the given method and resources field.
   */
  public String getFixedSizeCollectionTypeInnerName(
      MethodModel method, ImportTypeTable typeTable, FieldModel resourceField) {
    return getNotImplementedString("SurfaceNamer.getPageTypeInnerName");
  }

  /**
   * Computes the nickname of the async response type name for the given resource type, saves it in
   * the given type table, and returns it.
   */
  public String getAndSaveAsyncPagedResponseTypeName(
      MethodContext methodContext, FieldConfig resourcesFieldConfig) {
    return getNotImplementedString("SurfaceNamer.getAndSavePagedAsyncResponseTypeName");
  }

  /**
   * Computes the nickname of the response type name for the given resource type, as used by the
   * caller, saves it in the given type table, and returns it.
   */
  public String getAndSaveCallerPagedResponseTypeName(
      MethodContext methodContext, FieldConfig resourcesFieldConfig) {
    return getAndSavePagedResponseTypeName(methodContext, resourcesFieldConfig);
  }

  /**
   * Computes the nickname of the response type name for the given resource type, as used by the
   * caller, saves it in the given type table, and returns it.
   */
  public String getAndSaveCallerAsyncPagedResponseTypeName(
      MethodContext method, FieldConfig resourcesFieldConfig) {
    return getAndSaveAsyncPagedResponseTypeName(method, resourcesFieldConfig);
  }

  /** The class name of the generated resource type from the entity name. */
  public String getAndSaveResourceTypeName(ImportTypeTable typeTable, FieldConfig fieldConfig) {
    String commonResourceName = fieldConfig.getResourceNameConfig().getCommonResourceName();
    String resourceClassName =
        commonResourceName != null
            ? commonResourceName
            : publicClassName(getResourceTypeNameObject(fieldConfig.getResourceNameConfig()));
    return typeTable.getAndSaveNicknameForTypedResourceName(fieldConfig, resourceClassName);
  }

  /** The class name of the generated resource type from the entity name. */
  public String getAndSaveElementResourceTypeName(
      ImportTypeTable typeTable, FieldConfig fieldConfig) {
    ResourceNameConfig resourceNameConfig = fieldConfig.getResourceNameConfig();
    if (resourceNameConfig.getCommonResourceName() != null) {
      String resourceClassName = resourceNameConfig.getCommonResourceName();
      return typeTable.getAndSaveNicknameFor(resourceClassName);
    }
    String resourceClassName = publicClassName(getResourceTypeNameObject(resourceNameConfig));
    return typeTable.getAndSaveNicknameForResourceNameElementType(fieldConfig, resourceClassName);
  }

  /** The fully qualified type name for the stub of an API interface. */
  public String getFullyQualifiedStubType(InterfaceModel apiInterface) {
    return getNotImplementedString("SurfaceNamer.getFullyQualifiedStubType");
  }

  /** The fully qualified type name for the RPC stub of an API interface. */
  public String getFullyQualifiedRpcStubType(
      InterfaceModel interfaceModel, TransportProtocol transportProtocol) {
    return getNotImplementedString("SurfaceNamer.getFullyQualifiedStubType");
  }

  /** The type name of the API callable class for this service method type. */
  public String getApiCallableTypeName(ServiceMethodType serviceMethodType) {
    return getNotImplementedString("SurfaceNamer.getApiCallableTypeName");
  }

  /** Return the type name used to discriminate oneof variants. */
  public String getOneofVariantTypeName(OneofConfig oneof) {
    return getNotImplementedString("SurfaceNamer.getOneofVariantTypeName");
  }

  /**
   * The formatted name of a type used in long running operations, i.e. the operation payload and
   * metadata,
   */
  public String getLongRunningOperationTypeName(ImportTypeTable typeTable, TypeModel type) {
    return getNotImplementedString("SurfaceNamer.getLongRunningOperationTypeName");
  }

  /** The type name for the gPRC request. */
  public String getAndSaveTypeName(ImportTypeTable typeTable, TypeModel type) {
    return getNotImplementedString("SurfaceNamer.getAndSaveTypeName");
  }

  public String getMessageTypeName(ImportTypeTable typeTable, MessageType message) {
    return ((ModelTypeTable) typeTable).getNicknameFor(TypeRef.of(message));
  }

  public String getEnumTypeName(ImportTypeTable typeTable, EnumType enumType) {
    return ((ModelTypeTable) typeTable).getNicknameFor(TypeRef.of(enumType));
  }

  public String getStreamTypeName(GrpcStreamingConfig.GrpcStreamingType type) {
    return getNotImplementedString("SurfaceNamer.getStreamTypeName");
  }

  public String getMockCredentialsClassName(Interface anInterface) {
    return getNotImplementedString("SurfaceNamer.getMockCredentialsClassName");
  }

  public String getFullyQualifiedCredentialsClassName() {
    return getNotImplementedString("SurfaceNamer.getFullyQualifiedCredentialsClassName");
  }

  /////////////////////////////////////// Resource names //////////////////////////////////////////

  public String getResourceParameterName(ResourceNameConfig resourceNameConfig) {
    return localVarName(getResourceTypeNameObject(resourceNameConfig));
  }

  public String getResourcePropertyName(ResourceNameConfig resourceNameConfig) {
    return publicMethodName(getResourceTypeNameObject(resourceNameConfig));
  }

  public String getResourceEnumName(ResourceNameConfig resourceNameConfig) {
    return getResourceTypeNameObject(resourceNameConfig).toUpperUnderscore().toUpperCase();
  }

  /** The parameter name of the IAM resource. */
  public String getIamResourceParamName(FieldModel field) {
    return localVarName(Name.upperCamel(field.getParentSimpleName()));
  }

  public String formatSpec() {
    return "%s";
  }

  /////////////////////////////////////// Path Template ////////////////////////////////////////

  /**
   * The name of a path template constant for the given collection, to be held in an API wrapper
   * class.
   */
  public String getPathTemplateName(
      InterfaceConfig interfaceConfig, SingleResourceNameConfig resourceNameConfig) {
    return inittedConstantName(Name.from(resourceNameConfig.getEntityName(), "path", "template"));
  }

  /** The name of a getter function to get a particular path template for the given collection. */
  public String getPathTemplateNameGetter(
      InterfaceConfig interfaceConfig, SingleResourceNameConfig resourceNameConfig) {
    return publicMethodName(
        Name.from("get", resourceNameConfig.getEntityName(), "name", "template"));
  }

  /** The name of the path template resource, in human format. */
  public String getPathTemplateResourcePhraseName(SingleResourceNameConfig resourceNameConfig) {
    return Name.from(resourceNameConfig.getEntityName()).toPhrase();
  }

  /** The function name to format the entity for the given collection. */
  public String getFormatFunctionName(
      InterfaceConfig interfaceConfig, SingleResourceNameConfig resourceNameConfig) {
    return staticFunctionName(Name.anyLower("format", resourceNameConfig.getEntityName(), "name"));
  }

  /**
   * The function name to parse a variable from the string representing the entity for the given
   * collection.
   */
  public String getParseFunctionName(String var, SingleResourceNameConfig resourceNameConfig) {
    return staticFunctionName(
        Name.from("parse", var, "from", resourceNameConfig.getEntityName(), "name"));
  }

  /** The entity name for the given collection. */
  public String getEntityName(SingleResourceNameConfig resourceNameConfig) {
    return localVarName(Name.from(resourceNameConfig.getEntityName()));
  }

  /** The parameter name for the entity for the given collection config. */
  public String getEntityNameParamName(SingleResourceNameConfig resourceNameConfig) {
    return localVarName(Name.from(resourceNameConfig.getEntityName(), "name"));
  }

  /////////////////////////////////////// Page Streaming ////////////////////////////////////////

  /** The formatted field name of a page streaming request token. */
  public String getRequestTokenFieldName(PageStreamingConfig pageStreaming) {
    return keyName(Name.from(pageStreaming.getRequestTokenField().getSimpleName()));
  }

  /** The formatted field name of a page streaming response token. */
  public String getResponseTokenFieldName(PageStreamingConfig pageStreaming) {
    return keyName(Name.from(pageStreaming.getResponseTokenField().getSimpleName()));
  }

  /** The formatted name of a page streaming resources field. */
  public String getResourcesFieldName(PageStreamingConfig pageStreaming) {
    return keyName(Name.from(pageStreaming.getResourcesFieldName()));
  }

  ///////////////////////////////////// Constant & Keyword ////////////////////////////////////////

  /** The name of the constant to hold the batching descriptor for the given method. */
  public String getBatchingDescriptorConstName(MethodModel method) {
    return inittedConstantName(Name.anyCamel(method.getSimpleName()).join("bundling_desc"));
  }

  /** The key to use in a dictionary for the given method. */
  public String getMethodKey(MethodModel method) {
    return keyName(method.asName());
  }

  /** The key to use in a dictionary for the given field. */
  public String getFieldKey(FieldModel field) {
    return keyName(field.getNameAsParameterName());
  }

  /** The path to the client config for the given interface. */
  public String getClientConfigPath(InterfaceConfig interfaceConfig) {
    return getNotImplementedString("SurfaceNamer.getClientConfigPath");
  }

  /** The path to a config with a specified name. */
  public String getConfigPath(InterfaceConfig interfaceConfig, String name) {
    return getNotImplementedString("SurfaceNamer.getConfigPath");
  }

  /** The keyword controlling the visiblity, eg "public", "protected". */
  public String getVisiblityKeyword(VisibilityConfig visibility) {
    switch (visibility) {
      case PUBLIC:
        return "public";
      case PACKAGE:
        return "/* package-private */";
      case PRIVATE:
        return "private";
      default:
        throw new IllegalArgumentException("invalid visibility: " + visibility);
    }
  }

  /** The private access modifier for the current language. */
  public String getPrivateAccessModifier() {
    return "private";
  }

  /** The name of an RPC status code */
  public String getStatusCodeName(String code) {
    return privateMethodName(Name.upperUnderscore(code));
  }

  /** The name of the constant to hold the page streaming descriptor for the given method. */
  public String getPageStreamingDescriptorConstName(MethodModel method) {
    return inittedConstantName(Name.anyCamel(method.getSimpleName()).join("page_str_desc"));
  }

  /** The name of the constant to hold the page streaming factory for the given method. */
  public String getPagedListResponseFactoryConstName(MethodModel method) {
    return inittedConstantName(Name.anyCamel(method.getSimpleName()).join("page_str_fact"));
  }

  /** The string used to identify the method in the gRPC stub. Not all languages will use this. */
  public String getGrpcStubCallString(InterfaceModel apiInterface, MethodModel method) {
    return getNotImplementedString("SurfaceNamer.getGrpcStubCallString");
  }

  ///////////////////////////////////////// Imports ///////////////////////////////////////////////

  /** Returns true if the request object param type for the given field should be imported. */
  public boolean shouldImportRequestObjectParamType(FieldModel field) {
    return true;
  }

  /**
   * Returns true if the request object param element type for the given field should be imported.
   */
  public boolean shouldImportRequestObjectParamElementType(FieldModel field) {
    return true;
  }

  public String getServiceFileImportName(String filename) {
    return getNotImplementedString("SurfaceNamer.getServiceFileImportName");
  }

  public String getProtoFileImportName(String filename) {
    return getNotImplementedString("SurfaceNamer.getProtoFileImportName");
  }

  public String getGrpcTransportImportName(InterfaceConfig interfaceConfig) {
    return getNotImplementedString("SurfaceNamer.getGrpcTransportImportName");
  }

  public String getVersionIndexFileImportName() {
    return getNotImplementedString("SurfaceNamer.getVersionIndexFileImportName");
  }

  public String getTopLevelIndexFileImportName() {
    return getNotImplementedString("SurfaceNamer.getTopLevelIndexFileImportName");
  }

  public String getCredentialsClassImportName() {
    return getNotImplementedString("SurfaceNamer.getCredentialsClassImportName");
  }
  /////////////////////////////////// Docs & Annotations //////////////////////////////////////////

  /** The documentation name of a parameter for the given lower-case field name. */
  public String getParamDocName(String var) {
    return localVarName(Name.from(var));
  }

  /** Converts the given text to doc lines in the format of the current language. */
  public List<String> getDocLines(String text) {
    return CommonRenderingUtil.getDocLines(commentReformatter.reformat(text));
  }

  /** Provides the doc lines for the given field in the current language. */
  public List<String> getDocLines(FieldModel field) {
    return getDocLines(field.getScopedDocumentation());
  }

  /** Provides the doc lines for the given method element in the current language. */
  public List<String> getDocLines(MethodModel method, MethodConfig methodConfig) {
    return getDocLines(method.getScopedDescription());
  }

  /** The doc lines that declare what exception(s) are thrown for an API method. */
  public List<String> getThrowsDocLines(MethodConfig methodConfig) {
    return new ArrayList<>();
  }

  /** The doc lines that describe the return value for an API method. */
  public List<String> getReturnDocLines(
      TransformationContext context, MethodContext methodContext, Synchronicity synchronicity) {
    return Collections.singletonList(getNotImplementedString("SurfaceNamer.getReturnDocLines"));
  }

  public String getReleaseAnnotation(ReleaseLevel releaseLevel) {
    return getNotImplementedString("SurfaceNamer.getReleaseAnnotation");
  }

  /** The name of a type with with qualifying articles and descriptions. */
  public String getTypeNameDoc(ImportTypeTable typeTable, TypeModel type) {
    return getNotImplementedString("SurfaceNamer.getTypeNameDoc");
  }

  //////////////////////////////////////// File names ////////////////////////////////////////////

  /** The file name for an API interface. */
  public String getServiceFileName(InterfaceConfig interfaceConfig) {
    return getNotImplementedString("SurfaceNamer.getServiceFileName");
  }

  public String getSourceFilePath(String path, String publicClassName) {
    return getNotImplementedString("SurfaceNamer.getSourceFilePath");
  }

  /** The language-specific file name for a proto file. */
  public String getProtoFileName(String fileSimpleName) {
    return getNotImplementedString("SurfaceNamer.getProtoFileName");
  }

  ////////////////////////////////////////// Test /////////////////////////////////////////////

  public String getTestPackageName() {
    return getNotImplementedString("SurfaceNamer.getTestPackageName");
  }

  public String getTestPackageName(TestKind testKind) {
    return getNotImplementedString("SurfaceNamer.getTestPackageName");
  }

  /** The test case name for the given method. */
  public String getTestCaseName(SymbolTable symbolTable, MethodModel method) {
    Name testCaseName = symbolTable.getNewSymbol(method.asName().join("test"));
    return publicMethodName(testCaseName);
  }

  public String getAsyncTestCaseName(SymbolTable symbolTable, MethodModel method) {
    return getNotImplementedString("SurfaceNamer.getAsyncTestCaseName");
  }

  /** The exception test case name for the given method. */
  public String getExceptionTestCaseName(SymbolTable symbolTable, MethodModel method) {
    Name testCaseName =
        symbolTable.getNewSymbol(method.asName().join(Name.from("exception", "test")));
    return publicMethodName(testCaseName);
  }

  /** The unit test class name for the given API interface. */
  public String getUnitTestClassName(InterfaceConfig interfaceConfig) {
    return publicClassName(Name.anyCamel(getInterfaceName(interfaceConfig), "Client", "Test"));
  }

  /** The smoke test class name for the given API interface. */
  public String getSmokeTestClassName(InterfaceConfig interfaceConfig) {
    return publicClassName(Name.upperCamel(getInterfaceName(interfaceConfig), "Smoke", "Test"));
  }

  /** The class name of the mock gRPC service for the given API interface. */
  public String getMockServiceClassName(InterfaceModel apiInterface) {
    return publicClassName(Name.upperCamelKeepUpperAcronyms("Mock", apiInterface.getSimpleName()));
  }

  /** The class name of a variable to hold the mock gRPC service for the given API interface. */
  public String getMockServiceVarName(InterfaceModel apiInterface) {
    return localVarName(Name.upperCamelKeepUpperAcronyms("Mock", apiInterface.getSimpleName()));
  }

  /** The class name of the mock gRPC service implementation for the given API interface. */
  public String getMockGrpcServiceImplName(InterfaceModel apiInterface) {
    return publicClassName(
        Name.upperCamelKeepUpperAcronyms("Mock", apiInterface.getSimpleName(), "Impl"));
  }

  /** Inject random value generator code to the given string. */
  public String injectRandomStringGeneratorCode(String randomString) {
    return getNotImplementedString("SurfaceNamer.injectRandomStringGeneratorCode");
  }

  ////////////////////////////////////////// Examples ////////////////////////////////////////////

  /** The name of the example package */
  public String getExamplePackageName() {
    return getNotImplementedString("SurfaceNamer.getExamplePackageName");
  }

  /** The local (unqualified) name of the example package */
  public String getLocalExamplePackageName() {
    return getNotImplementedString("SurfaceNamer.getLocalExamplePackageName");
  }

  /**
   * The name of example of the constructor for the service client. The client is VKit generated,
   * not GRPC.
   */
  public String getApiWrapperClassConstructorExampleName(InterfaceConfig interfaceConfig) {
    return getApiWrapperClassConstructorName(interfaceConfig);
  }

  /** The name of the example for the paged callable variant. */
  public String getPagedCallableMethodExampleName(MethodModel method) {
    return getPagedCallableMethodName(method);
  }

  /** The name of the example for the plain callable variant. */
  public String getCallableMethodExampleName(MethodModel method) {
    return getCallableMethodName(method);
  }

  /** The name of the example for the operation callable variant of the given method. */
  public String getOperationCallableMethodExampleName(MethodModel method) {
    return getOperationCallableMethodName(method);
  }

  /** The name of the example for the method. */
  public String getApiMethodExampleName(InterfaceConfig interfaceConfig, MethodModel method) {
    return getApiMethodName(
        Name.anyCamel(interfaceConfig.getInterfaceModel().getSimpleName()),
        VisibilityConfig.PUBLIC);
  }

  /** The name of the example for the async variant of the given method. */
  public String getAsyncApiMethodExampleName(MethodModel method) {
    return getAsyncApiMethodName(method, VisibilityConfig.PUBLIC);
  }

  /**
   * The name of the example of the GRPC streaming surface method which can call the given API
   * method.
   */
  public String getGrpcStreamingApiMethodExampleName(
      InterfaceConfig interfaceConfig, MethodModel method) {
    return getGrpcStreamingApiMethodName(method, VisibilityConfig.PUBLIC);
  }

  /** The example name of the IAM resource getter function. */
  public String getIamResourceGetterFunctionExampleName(
      InterfaceConfig interfaceConfig, FieldModel field) {
    return getIamResourceGetterFunctionName(field);
  }

  /** The file name for the example of an API interface. */
  public String getExampleFileName(InterfaceConfig interfaceConfig) {
    return getNotImplementedString("SurfaceNamer.getExampleFileName");
  }

  /** Translate C-printf-spec into one expected by the language's format utilities. */
  public String getPrintSpec(String spec) {
    return getNotImplementedString("SurfaceNamer.getPrintSpec");
  }

  public String getSampleResponseVarName(MethodContext context) {
    MethodConfig config = context.getMethodConfig();
    if (config.getPageStreaming() != null) {
      return "responseItem";
    }
    if (config.getGrpcStreaming() != null) {
      GrpcStreamingConfig.GrpcStreamingType type = config.getGrpcStreaming().getType();
      if (type == GrpcStreamingConfig.GrpcStreamingType.ServerStreaming
          || type == GrpcStreamingConfig.GrpcStreamingType.BidiStreaming) {
        return "responseItem";
      }
    }
    return "response";
  }

  public String getSampleFunctionName(MethodModel method) {
    return getApiMethodName(Name.from("sample").join(method.asName()), VisibilityConfig.PRIVATE);
  }

  /////////////////////////////////// Transport Protocol /////////////////////////////////////////

  public Name getTransportProtocolName(TransportProtocol protocol) {
    switch (protocol) {
      case HTTP:
        return Name.from("http", "json");
      case GRPC:
      default:
        return Name.from("grpc");
    }
  }

  public String getInstantiatingChannelProvider(TransportProtocol protocol) {
    return publicClassName(
        Name.from("instantiating")
            .join(getTransportProtocolName(protocol).join("channel").join("provider")));
  }

  public String getTransportProvider(TransportProtocol protocol) {
    Name protocolName = getTransportProtocolName(protocol);
    return publicClassName(protocolName.join("transport").join("provider"));
  }

  public String getDefaultTransportProviderBuilder(TransportProtocol protocol) {
    Name protocolName = getTransportProtocolName(protocol);
    return privateMethodName(
        Name.from("default").join(protocolName).join("transport").join("provider").join("builder"));
  }

  public String getDefaultChannelProviderBuilder(TransportProtocol protocol) {
    Name protocolName = getTransportProtocolName(protocol);
    return privateMethodName(
        Name.from("default").join(protocolName).join("channel").join("provider").join("builder"));
  }

  public String getTransporNameGetMethod(TransportProtocol protocol) {
    Name protocolName = getTransportProtocolName(protocol);
    return privateMethodName(Name.from("get").join(protocolName).join("transport").join("name"));
  }

  public String getTransportClassName(TransportProtocol protocol) {
    Name protocolName = getTransportProtocolName(protocol);
    return publicClassName(protocolName.join(Name.anyCamel("TransportChannel")));
  }

  ////////////////////////////////////////// Utility /////////////////////////////////////////////

  /** Indicates whether the specified method supports retry settings. */
  public boolean methodHasRetrySettings(MethodConfig methodConfig) {
    return true;
  }

  /** Indicates whether the specified method supports timeout settings. */
  public boolean methodHasTimeoutSettings(MethodConfig methodConfig) {
    return true;
  }

  /** Make the given type name able to accept nulls, if it is a primitive type */
  public String makePrimitiveTypeNullable(String typeName, FieldModel type) {
    return typeName;
  }

  /** Is this type a primitive, according to target language. */
  public boolean isPrimitive(TypeModel type) {
    return type.isPrimitive();
  }

  /** Is this type a primitive, according to target language. */
  public boolean isPrimitive(FieldModel type) {
    return type.isPrimitive();
  }

  /** The default value for an optional field, null if no default value required. */
  public String getOptionalFieldDefaultValue(FieldConfig fieldConfig, MethodContext context) {
    return getNotImplementedString("SurfaceNamer.getOptionalFieldDefaultValue");
  }

  public String getToStringMethod() {
    return getNotImplementedString("SurfaceNamer.getToStringMethod");
  }
}<|MERGE_RESOLUTION|>--- conflicted
+++ resolved
@@ -46,7 +46,6 @@
 import com.google.api.tools.framework.model.Interface;
 import com.google.api.tools.framework.model.MessageType;
 import com.google.api.tools.framework.model.TypeRef;
-import com.google.common.base.Function;
 import com.google.common.collect.ImmutableList;
 import java.util.ArrayList;
 import java.util.Collections;
@@ -872,11 +871,8 @@
   protected Name getResourceTypeNameObject(ResourceNameConfig resourceNameConfig) {
     String entityName = resourceNameConfig.getEntityName();
     ResourceNameType resourceNameType = resourceNameConfig.getResourceNameType();
-<<<<<<< HEAD
-=======
     // Proto annotations use UpperCamelCase for resource names,
     // and GAPIC config uses lower_snake_case, so we have to support both formats.
->>>>>>> 1add5a8b
     Function<String, Name> formatNameFunc;
     if (entityName.length() > 0 && Character.isUpperCase(entityName.charAt(0))) {
       formatNameFunc = Name::upperCamel;
