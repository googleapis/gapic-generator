/* Copyright 2016 Google Inc
 *
 * Licensed under the Apache License, Version 2.0 (the "License");
 * you may not use this file except in compliance with the License.
 * You may obtain a copy of the License at
 *
 *      http://www.apache.org/licenses/LICENSE-2.0
 *
 * Unless required by applicable law or agreed to in writing, software
 * distributed under the License is distributed on an "AS IS" BASIS,
 * WITHOUT WARRANTIES OR CONDITIONS OF ANY KIND, either express or implied.
 * See the License for the specific language governing permissions and
 * limitations under the License.
 */
package com.google.api.codegen.transformer;

import com.google.api.codegen.config.FieldConfig;
import com.google.api.codegen.config.MethodConfig;
import com.google.api.codegen.config.ResourceNameConfig;
import com.google.api.codegen.config.ResourceNameType;
import com.google.api.codegen.config.SingleResourceNameConfig;
import com.google.api.codegen.config.VisibilityConfig;
import com.google.api.codegen.util.CommonRenderingUtil;
import com.google.api.codegen.util.Name;
import com.google.api.codegen.util.NameFormatter;
import com.google.api.codegen.util.NameFormatterDelegator;
import com.google.api.codegen.util.NamePath;
import com.google.api.codegen.util.SymbolTable;
import com.google.api.codegen.util.TypeNameConverter;
import com.google.api.codegen.viewmodel.ServiceMethodType;
import com.google.api.tools.framework.aspects.documentation.model.DocumentationUtil;
import com.google.api.tools.framework.model.Field;
import com.google.api.tools.framework.model.Interface;
import com.google.api.tools.framework.model.Method;
import com.google.api.tools.framework.model.ProtoElement;
import com.google.api.tools.framework.model.TypeRef;
import io.grpc.Status;
import java.util.ArrayList;
import java.util.List;

/**
 * A SurfaceNamer provides language-specific names for specific components of a view for a surface.
 *
 * <p>Naming is composed of two steps:
 *
 * <p>1. Composing a Name instance with the name pieces 2. Formatting the Name for the particular
 * type of identifier needed.
 *
 * <p>This class delegates step 2 to the provided name formatter, which generally would be a
 * language-specific namer.
 */
public class SurfaceNamer extends NameFormatterDelegator {
  private final ModelTypeFormatter modelTypeFormatter;
  private final TypeNameConverter typeNameConverter;
  private final String packageName;

  public SurfaceNamer(
      NameFormatter languageNamer,
      ModelTypeFormatter modelTypeFormatter,
      TypeNameConverter typeNameConverter,
      String packageName) {
    super(languageNamer);
    this.modelTypeFormatter = modelTypeFormatter;
    this.typeNameConverter = typeNameConverter;
    this.packageName = packageName;
  }

  public ModelTypeFormatter getModelTypeFormatter() {
    return modelTypeFormatter;
  }

  public TypeNameConverter getTypeNameConverter() {
    return typeNameConverter;
  }

  public String getPackageName() {
    return packageName;
  }

  public String getNotImplementedString(String feature) {
    return "$ NOT IMPLEMENTED: " + feature + " $";
  }

  /** The full path to the source file */
  public String getSourceFilePath(String path, String publicClassName) {
    return getNotImplementedString("SurfaceNamer.getSourceFilePath");
  }

  /** The name of the class that implements a particular proto interface. */
  public String getApiWrapperClassName(Interface interfaze) {
    return publicClassName(Name.upperCamel(interfaze.getSimpleName(), "Api"));
  }

  /** The name of the implementation class that implements a particular proto interface. */
  public String getApiWrapperClassImplName(Interface interfaze) {
    return getNotImplementedString("SurfaceNamer.getApiWrapperClassImplName");
  }

  /** The name of the class that implements snippets for a particular proto interface. */
  public String getApiSnippetsClassName(Interface interfaze) {
    return publicClassName(Name.upperCamel(interfaze.getSimpleName(), "ApiSnippets"));
  }

  /** The name of the class that contains paged list response wrappers. */
  public String getPagedResponseWrappersClassName() {
    return publicClassName(Name.upperCamel("PagedResponseWrappers"));
  }

  protected Name getResourceTypeNameObject(ResourceNameConfig resourceNameConfig) {
    String entityName = resourceNameConfig.getEntityName();
    ResourceNameType resourceNameType = resourceNameConfig.getResourceNameType();
    switch (resourceNameType) {
      case ANY:
        return Name.from("resource_name");
      case FIXED:
        throw new UnsupportedOperationException("entity name invalid");
      case ONEOF:
        // Remove suffix "_oneof". This allows the collection oneof config to "share" an entity name
        // with a collection config.
        entityName = removeSuffix(entityName, "_oneof");
        return Name.from(entityName).join("name_oneof");
      case SINGLE:
        return Name.from(entityName).join("name");
      case NONE:
      default:
        throw new UnsupportedOperationException("unexpected entity name type");
    }
  }

  private static String removeSuffix(String original, String suffix) {
    if (original.endsWith(suffix)) {
      original = original.substring(0, original.length() - suffix.length());
    }
    return original;
  }

  /**
   * The name of the iterate method of the PagedListResponse type for a field, returning the
   * resource type iterate method if available
   */
  public String getPagedResponseIterateMethod(
      FeatureConfig featureConfig, FieldConfig fieldConfig) {
    if (featureConfig.useResourceNameFormatOption(fieldConfig)) {
      Name resourceName = getResourceTypeNameObject(fieldConfig.getResourceNameConfig());
      return publicMethodName(Name.from("iterate_all_as").join(resourceName));
    } else {
      return getPagedResponseIterateMethod();
    }
  }

  /** The name of the iterate method of the PagedListResponse type for a field */
  public String getPagedResponseIterateMethod() {
    return publicMethodName(Name.from("iterate_all_elements"));
  }

  /** The name of the create method for the resource one-of for the given field config */
  public String getResourceOneofCreateMethod(ModelTypeTable typeTable, FieldConfig fieldConfig) {
    return getAndSaveResourceTypeName(typeTable, fieldConfig.getMessageFieldConfig())
        + "."
        + publicMethodName(Name.from("from"));
  }

  /** The name of the constructor for the service client. The client is VKit generated, not GRPC. */
  public String getApiWrapperClassConstructorName(Interface interfaze) {
    return publicClassName(Name.upperCamel(interfaze.getSimpleName(), "Api"));
  }

  /**
   * The name of example of the constructor for the service client. The client is VKit generated,
   * not GRPC.
   */
  public String getApiWrapperClassConstructorExampleName(Interface interfaze) {
    return getApiWrapperClassConstructorName(interfaze);
  }

  /** Constructor name for the type with the given nickname. */
  public String getTypeConstructor(String typeNickname) {
    return typeNickname;
  }

  /**
   * The name of a variable that holds an instance of the class that implements a particular proto
   * interface.
   */
  public String getApiWrapperVariableName(Interface interfaze) {
    return localVarName(Name.upperCamel(interfaze.getSimpleName(), "Api"));
  }

  /**
   * The name of a variable that holds an instance of the module that contains the implementation of
   * a particular proto interface. So far it is used by just NodeJS.
   */
  public String getApiWrapperModuleName(Interface interfaze) {
    return getNotImplementedString("SurfaceNamer.getApiWrapperModuleName");
  }

  /**
   * The name of the settings class for a particular proto interface; not used in most languages.
   */
  public String getApiSettingsClassName(Interface interfaze) {
    return publicClassName(Name.upperCamel(interfaze.getSimpleName(), "Settings"));
  }

  /** The function name to retrieve default client option */
  public String getDefaultApiSettingsFunctionName(Interface service) {
    return getNotImplementedString("SurfaceNamer.getDefaultClientOptionFunctionName");
  }

  /**
   * The name of a variable that holds the settings class for a particular proto interface; not used
   * in most languages.
   */
  public String getApiSettingsVariableName(Interface interfaze) {
    return localVarName(Name.upperCamel(interfaze.getSimpleName(), "Settings"));
  }

  /**
   * The name of the builder class for the settings class for a particular proto interface; not used
   * in most languages.
   */
  public String getApiSettingsBuilderVarName(Interface interfaze) {
    return localVarName(Name.upperCamel(interfaze.getSimpleName(), "SettingsBuilder"));
  }

  /** The variable name for the given identifier that is formatted. */
  public String getFormattedVariableName(Name identifier) {
    return localVarName(Name.from("formatted").join(identifier));
  }

  /** The name of the field. */
  public String getFieldName(Field field) {
    return publicFieldName(Name.from(field.getSimpleName()));
  }

  /** The function name to set the given proto field. */
  public String getFieldSetFunctionName(FeatureConfig featureConfig, FieldConfig fieldConfig) {
    Field field = fieldConfig.getField();
    if (featureConfig.useResourceNameFormatOption(fieldConfig)) {
      return getResourceNameFieldSetFunctionName(fieldConfig.getMessageFieldConfig());
    } else {
      return getFieldSetFunctionName(field);
    }
  }

  /** The function name to set the given proto field. */
  public String getFieldSetFunctionName(Field field) {
    return getFieldSetFunctionName(field.getType(), Name.from(field.getSimpleName()));
  }

  /** The function name to set a field having the given type and name. */
  public String getFieldSetFunctionName(TypeRef type, Name identifier) {
    if (type.isMap()) {
      return publicMethodName(Name.from("put", "all").join(identifier));
    } else if (type.isRepeated()) {
      return publicMethodName(Name.from("add", "all").join(identifier));
    } else {
      return publicMethodName(Name.from("set").join(identifier));
    }
  }

  /** The function name to set a field that is a resource name class. */
  public String getResourceNameFieldSetFunctionName(FieldConfig fieldConfig) {
    TypeRef type = fieldConfig.getField().getType();
    Name identifier = Name.from(fieldConfig.getField().getSimpleName());
    Name resourceName = getResourceTypeNameObject(fieldConfig.getResourceNameConfig());
    if (type.isMap()) {
      return getNotImplementedString("SurfaceNamer.getResourceNameFieldSetFunctionName:map-type");
    } else if (type.isRepeated()) {
      return publicMethodName(
          Name.from("add", "all").join(identifier).join("with").join(resourceName).join("list"));
    } else {
      return publicMethodName(Name.from("set").join(identifier).join("with").join(resourceName));
    }
  }

  /** The function name to get the given proto field. */
  public String getFieldGetFunctionName(FeatureConfig featureConfig, FieldConfig fieldConfig) {
    Field field = fieldConfig.getField();
    if (featureConfig.useResourceNameFormatOption(fieldConfig)) {
      return getResourceNameFieldGetFunctionName(fieldConfig.getMessageFieldConfig());
    } else {
      return getFieldGetFunctionName(field);
    }
  }

  /** The function name to get the given proto field. */
  public String getFieldGetFunctionName(Field field) {
    return getFieldGetFunctionName(field.getType(), Name.from(field.getSimpleName()));
  }

  /** The function name to get a field having the given type and name. */
  public String getFieldGetFunctionName(TypeRef type, Name identifier) {
    if (type.isRepeated() && !type.isMap()) {
      return publicMethodName(Name.from("get").join(identifier).join("list"));
    } else {
      return publicMethodName(Name.from("get").join(identifier));
    }
  }

  /** The function name to get a field that is a resource name class. */
  public String getResourceNameFieldGetFunctionName(FieldConfig fieldConfig) {
    TypeRef type = fieldConfig.getField().getType();
    Name identifier = Name.from(fieldConfig.getField().getSimpleName());
    Name resourceName = getResourceTypeNameObject(fieldConfig.getResourceNameConfig());
    if (type.isMap()) {
      return getNotImplementedString("SurfaceNamer.getResourceNameFieldGetFunctionName:map-type");
    } else if (type.isRepeated()) {
      return publicMethodName(
          Name.from("get").join(identifier).join("list_as").join(resourceName).join("list"));
    } else {
      return publicMethodName(Name.from("get").join(identifier).join("as").join(resourceName));
    }
  }

  /**
   * The function name to get the count of elements in the given field.
   *
   * @throws IllegalArgumentException if the field is not a repeated field.
   */
  public String getFieldCountGetFunctionName(Field field) {
    if (field.isRepeated()) {
      return publicMethodName(Name.from("get", field.getSimpleName(), "count"));
    } else {
      throw new IllegalArgumentException(
          "Non-repeated field " + field.getSimpleName() + " has no count function.");
    }
  }

  /**
   * The function name to get an element by index from the given field.
   *
   * @throws IllegalArgumentException if the field is not a repeated field.
   */
  public String getByIndexGetFunctionName(Field field) {
    if (field.isRepeated()) {
      return publicMethodName(Name.from("get", field.getSimpleName()));
    } else {
      throw new IllegalArgumentException(
          "Non-repeated field " + field.getSimpleName() + " has no get-by-index function.");
    }
  }

  /** The name of the example package */
  public String getExamplePackageName() {
    return getNotImplementedString("SurfaceNamer.getExamplePackageName");
  }

  /** The local (unqualified) name of the package */
  public String getLocalPackageName() {
    return getNotImplementedString("SurfaceNamer.getLocalPackageName");
  }

  /** The local (unqualified) name of the example package */
  public String getLocalExamplePackageName() {
    return getNotImplementedString("SurfaceNamer.getLocalExamplePackageName");
  }

  /**
   * The name of a path template constant for the given collection, to be held in an API wrapper
   * class.
   */
  public String getPathTemplateName(
      Interface service, SingleResourceNameConfig resourceNameConfig) {
    return inittedConstantName(Name.from(resourceNameConfig.getEntityName(), "path", "template"));
  }

  /** The name of a getter function to get a particular path template for the given collection. */
  public String getPathTemplateNameGetter(
      Interface service, SingleResourceNameConfig resourceNameConfig) {
    return publicMethodName(
        Name.from("get", resourceNameConfig.getEntityName(), "name", "template"));
  }

  /** The name of the path template resource, in human format. */
  public String getPathTemplateResourcePhraseName(SingleResourceNameConfig resourceNameConfig) {
    return Name.from(resourceNameConfig.getEntityName()).toPhrase();
  }

  /** The function name to format the entity for the given collection. */
  public String getFormatFunctionName(SingleResourceNameConfig resourceNameConfig) {
    return staticFunctionName(Name.from("format", resourceNameConfig.getEntityName(), "name"));
  }

  /**
   * The function name to parse a variable from the string representing the entity for the given
   * collection.
   */
  public String getParseFunctionName(String var, SingleResourceNameConfig resourceNameConfig) {
    return staticFunctionName(
        Name.from("parse", var, "from", resourceNameConfig.getEntityName(), "name"));
  }

  /** The entity name for the given collection. */
  public String getEntityName(SingleResourceNameConfig resourceNameConfig) {
    return localVarName(Name.from(resourceNameConfig.getEntityName()));
  }

  /** The parameter name for the entity for the given collection config. */
  public String getEntityNameParamName(SingleResourceNameConfig resourceNameConfig) {
    return localVarName(Name.from(resourceNameConfig.getEntityName(), "name"));
  }

  /** The parameter name for the given lower-case field name. */
  public String getParamName(String var) {
    return localVarName(Name.from(var));
  }

  /** The documentation name of a parameter for the given lower-case field name. */
  public String getParamDocName(String var) {
    return localVarName(Name.from(var));
  }

  /** The method name of the retry filter for the given key */
  public String retryFilterMethodName(String key) {
    return privateMethodName(Name.from(key).join("retry").join("filter"));
  }

  /** The method name of the retry backoff for the given key */
  public String retryBackoffMethodName(String key) {
    return privateMethodName(Name.from("get").join(key).join("retry").join("backoff"));
  }

  /** The method name of the timeout backoff for the given key */
  public String timeoutBackoffMethodName(String key) {
    return privateMethodName(Name.from("get").join(key).join("timeout").join("backoff"));
  }

  /** The page streaming descriptor name for the given method. */
  public String getPageStreamingDescriptorName(Method method) {
    return privateFieldName(Name.upperCamel(method.getSimpleName(), "PageStreamingDescriptor"));
  }

  /** The name of the constant to hold the page streaming descriptor for the given method. */
  public String getPageStreamingDescriptorConstName(Method method) {
    return inittedConstantName(Name.upperCamel(method.getSimpleName()).join("page_str_desc"));
  }

  /** The page streaming factory name for the given method. */
  public String getPagedListResponseFactoryName(Method method) {
    return privateFieldName(Name.upperCamel(method.getSimpleName(), "PagedListResponseFactory"));
  }

  /** The name of the constant to hold the page streaming factory for the given method. */
  public String getPagedListResponseFactoryConstName(Method method) {
    return inittedConstantName(Name.upperCamel(method.getSimpleName()).join("page_str_fact"));
  }

  /** The name of the constant to hold the bundling descriptor for the given method. */
  public String getBundlingDescriptorConstName(Method method) {
    return inittedConstantName(Name.upperCamel(method.getSimpleName()).join("bundling_desc"));
  }

  /** The key to use in a dictionary for the given method. */
  public String getMethodKey(Method method) {
    return keyName(Name.upperCamel(method.getSimpleName()));
  }

  /** The path to the client config for the given interface. */
  public String getClientConfigPath(Interface service) {
    return getNotImplementedString("SurfaceNamer.getClientConfigPath");
  }

  /** Human-friendly name of this service */
  public String getServicePhraseName(Interface service) {
    return Name.upperCamel(service.getSimpleName()).toPhrase();
  }

  /**
   * The type name of the Grpc server class. This needs to match what Grpc generates for the
   * particular language.
   */
  public String getGrpcServerTypeName(Interface service) {
    return getNotImplementedString("SurfaceNamer.getGrpcServerTypeName");
  }

  /**
   * The type name of the Grpc client class. This needs to match what Grpc generates for the
   * particular language.
   */
  public String getGrpcClientTypeName(Interface service) {
    return getNotImplementedString("SurfaceNamer.getGrpcClientTypeName");
  }

  /**
   * The type name of the Grpc container class. This needs to match what Grpc generates for the
   * particular language.
   */
  public String getGrpcContainerTypeName(Interface service) {
    NamePath namePath = typeNameConverter.getNamePath(modelTypeFormatter.getFullNameFor(service));
    String publicClassName =
        publicClassName(Name.upperCamelKeepUpperAcronyms(namePath.getHead(), "Grpc"));
    return qualifiedName(namePath.withHead(publicClassName));
  }

  /**
   * The type name of the Grpc service class This needs to match what Grpc generates for the
   * particular language.
   */
  public String getGrpcServiceClassName(Interface service) {
    NamePath namePath = typeNameConverter.getNamePath(modelTypeFormatter.getFullNameFor(service));
    String grpcContainerName =
        publicClassName(Name.upperCamelKeepUpperAcronyms(namePath.getHead(), "Grpc"));
    String serviceClassName =
        publicClassName(Name.upperCamelKeepUpperAcronyms(service.getSimpleName(), "ImplBase"));
    return qualifiedName(namePath.withHead(grpcContainerName).append(serviceClassName));
  }

  /**
   * The type name of the method constant in the Grpc container class. This needs to match what Grpc
   * generates for the particular language.
   */
  public String getGrpcMethodConstant(Method method) {
    return inittedConstantName(
        Name.from("method").join(Name.upperCamelKeepUpperAcronyms(method.getSimpleName())));
  }

  /** The variable name of the rerouted gRPC client. Used in C# */
  public String getReroutedGrpcClientVarName(MethodConfig methodConfig) {
    return getNotImplementedString("SurfaceNamer.getGrpcClientName");
  }

  /** The method name to create a rerouted gRPC client. Used in C# */
  public String getReroutedGrpcMethodName(MethodConfig methodConfig) {
    return getNotImplementedString("SurfaceNamer.getReroutedGrpcMethodName");
  }

  /** The name of the surface method which can call the given API method. */
  public String getApiMethodName(Method method, VisibilityConfig visibility) {
    return visibility.methodName(this, Name.upperCamel(method.getSimpleName()));
  }

  /** The name of the async surface method which can call the given API method. */
  public String getAsyncApiMethodName(Method method, VisibilityConfig visibility) {
    return visibility.methodName(this, Name.upperCamel(method.getSimpleName()).join("async"));
  }

  /** The name of the example for the method. */
  public String getApiMethodExampleName(Interface interfaze, Method method) {
    return getApiMethodName(method, VisibilityConfig.PUBLIC);
  }

  /** The name of the example for the async variant of the given method. */
  public String getAsyncApiMethodExampleName(Interface interfaze, Method method) {
    return getAsyncApiMethodName(method, VisibilityConfig.PUBLIC);
  }

  /** The name of the GRPC streaming surface method which can call the given API method. */
  public String getGrpcStreamingApiMethodName(Method method, VisibilityConfig visibility) {
    return getApiMethodName(method, visibility);
  }

  /**
   * The name of the example of the GRPC streaming surface method which can call the given API
   * method.
   */
  public String getGrpcStreamingApiMethodExampleName(Interface interfaze, Method method) {
    return getGrpcStreamingApiMethodName(method, VisibilityConfig.PUBLIC);
  }

  /**
   * The name of a variable to hold a value for the given proto message field (such as a flattened
   * parameter).
   */
  public String getVariableName(Field field) {
    return localVarName(Name.from(field.getSimpleName()));
  }

  /** The name of a field as a method. */
  public String getFieldAsMethodName(Field field) {
    return privateMethodName(Name.from(field.getSimpleName()));
  }

  /** Returns true if the request object param type for the given field should be imported. */
  public boolean shouldImportRequestObjectParamType(Field field) {
    return true;
  }

  /**
   * Returns true if the request object param element type for the given field should be imported.
   */
  public boolean shouldImportRequestObjectParamElementType(Field field) {
    return true;
  }

  /** Converts the given text to doc lines in the format of the current language. */
  public List<String> getDocLines(String text) {
    return CommonRenderingUtil.getDocLines(text);
  }

  /** Provides the doc lines for the given proto element in the current language. */
  public List<String> getDocLines(ProtoElement element) {
    return getDocLines(DocumentationUtil.getDescription(element));
  }

  /** Provides the doc lines for the given method element in the current language. */
  public List<String> getDocLines(Method method, MethodConfig methodConfig) {
    return getDocLines(method);
  }

  /** The doc lines that declare what exception(s) are thrown for an API method. */
  public List<String> getThrowsDocLines() {
    return new ArrayList<>();
  }

  /** The doc lines that describe the return value for an API method. */
  public List<String> getReturnDocLines(
      SurfaceTransformerContext context, MethodConfig methodConfig, Synchronicity synchronicity) {
    return new ArrayList<>();
  }

  /** The public access modifier for the current language. */
  public String getPublicAccessModifier() {
    return "public";
  }

  /** The private access modifier for the current language. */
  public String getPrivateAccessModifier() {
    return "private";
  }

  /** The name used in Grpc for the given API method. This needs to match what Grpc generates. */
  public String getGrpcMethodName(Method method) {
    // This might seem silly, but it makes clear what we're dealing with (upper camel).
    // This is language-independent because of gRPC conventions.
    return Name.upperCamelKeepUpperAcronyms(method.getSimpleName()).toUpperCamel();
  }

  /** The type name for retry settings. */
  public String getRetrySettingsTypeName() {
    return getNotImplementedString("SurfaceNamer.getRetrySettingsClassName");
  }

  /** The type name for an optional array argument; not used in most languages. */
  public String getOptionalArrayTypeName() {
    return getNotImplementedString("SurfaceNamer.getOptionalArrayTypeName");
  }

  /** The return type name in a dynamic language for the given method. */
  public String getDynamicLangReturnTypeName(Method method, MethodConfig methodConfig) {
    return getNotImplementedString("SurfaceNamer.getDynamicReturnTypeName");
  }

  /** The return type name in a static language for the given method. */
  public String getStaticLangReturnTypeName(Method method, MethodConfig methodConfig) {
    return getNotImplementedString("SurfaceNamer.getStaticLangReturnTypeName");
  }

  /** The return type name in a static language that is used by the caller */
  public String getStaticLangCallerReturnTypeName(Method method, MethodConfig methodConfig) {
    return getStaticLangReturnTypeName(method, methodConfig);
  }

  /** The async return type name in a static language for the given method. */
  public String getStaticLangAsyncReturnTypeName(Method method, MethodConfig methodConfig) {
    return getNotImplementedString("SurfaceNamer.getStaticLangAsyncReturnTypeName");
  }

  /**
   * Computes the nickname of the operation response type name for the given method, saves it in the
   * given type table, and returns it.
   */
  public String getAndSaveOperationResponseTypeName(
      Method method, ModelTypeTable typeTable, MethodConfig methodConfig) {
    return getNotImplementedString("SurfaceNamer.getAndSaveOperationResponseTypeName");
  }

  /** The async return type name in a static language that is used by the caller */
  public String getStaticLangCallerAsyncReturnTypeName(Method method, MethodConfig methodConfig) {
    return getStaticLangAsyncReturnTypeName(method, methodConfig);
  }

  /** The GRPC streaming server type name for a given method. */
  public String getStreamingServerName(Method method) {
    return getNotImplementedString("SurfaceNamer.getStreamingServerName");
  }

  /** The name of the return type of the given grpc streaming method. */
  public String getGrpcStreamingApiReturnTypeName(Method method) {
    return publicClassName(
        Name.upperCamel(method.getOutputType().getMessageType().getSimpleName()));
  }

  /** The name of the paged callable variant of the given method. */
  public String getPagedCallableMethodName(Method method) {
    return publicMethodName(Name.upperCamel(method.getSimpleName(), "PagedCallable"));
  }

  /** The name of the example for the paged callable variant. */
  public String getPagedCallableMethodExampleName(Interface interfaze, Method method) {
    return getPagedCallableMethodName(method);
  }

  /** The name of the callable for the paged callable variant of the given method. */
  public String getPagedCallableName(Method method) {
    return privateFieldName(Name.upperCamel(method.getSimpleName(), "PagedCallable"));
  }

  /** The name of the plain callable variant of the given method. */
  public String getCallableMethodName(Method method) {
    return publicMethodName(Name.upperCamel(method.getSimpleName(), "Callable"));
  }

  /** The name of the example for the plain callable variant. */
  public String getCallableMethodExampleName(Interface interfaze, Method method) {
    return getCallableMethodName(method);
  }

  /** The name of the operation callable variant of the given method. */
  public String getOperationCallableMethodName(Method method) {
    return publicMethodName(Name.upperCamel(method.getSimpleName(), "OperationCallable"));
  }

  /** The name of the example for the operation callable variant of the given method. */
  public String getOperationCallableMethodExampleName(Interface interfaze, Method method) {
    return getOperationCallableMethodName(method);
  }

  /** The name of the plain callable for the given method. */
  public String getCallableName(Method method) {
    return privateFieldName(Name.upperCamel(method.getSimpleName(), "Callable"));
  }

  /** The name of the operation callable for the given method. */
  public String getOperationCallableName(Method method) {
    return privateFieldName(Name.upperCamel(method.getSimpleName(), "OperationCallable"));
  }

  /** The name of the settings member name for the given method. */
  public String getSettingsMemberName(Method method) {
    return publicMethodName(Name.upperCamel(method.getSimpleName(), "Settings"));
  }

  /** The getter function name for the settings for the given method. */
  public String getSettingsFunctionName(Method method) {
    return getSettingsMemberName(method);
  }

  /** The name of a method to apply modifications to this method request. */
  public String getModifyMethodName(Method method) {
    return getNotImplementedString("SurfaceNamer.getModifyMethodName");
  }

  /** The type name of call options */
  public String getCallSettingsTypeName(Interface service) {
    return publicClassName(Name.upperCamel(service.getSimpleName(), "Settings"));
  }

  /** The function name to retrieve default call option */
  public String getDefaultCallSettingsFunctionName(Interface service) {
    return publicMethodName(Name.upperCamel(service.getSimpleName(), "Settings"));
  }

  /**
   * The generic-aware response type name for the given type. For example, in Java, this will be the
   * type used for ListenableFuture&lt;...&gt;.
   */
  public String getGenericAwareResponseTypeName(TypeRef outputType) {
    return getNotImplementedString("SurfaceNamer.getGenericAwareResponseType");
  }

  /**
   * Computes the nickname of the paged response type name for the given method and resources field,
   * saves it in the given type table, and returns it.
   */
  public String getAndSavePagedResponseTypeName(
      Method method, ModelTypeTable typeTable, Field resourcesField) {
    return getNotImplementedString("SurfaceNamer.getAndSavePagedResponseTypeName");
  }

  /** The inner type name of the paged response type for the given method and resources field. */
  public String getPagedResponseTypeInnerName(
      Method method, ModelTypeTable typeTable, Field resourcesField) {
    return getNotImplementedString("SurfaceNamer.getAndSavePagedResponseTypeInnerName");
  }

  /**
   * Computes the nickname of the async response type name for the given resource type, saves it in
   * the given type table, and returns it.
   */
  public String getAndSaveAsyncPagedResponseTypeName(
      Method method, ModelTypeTable typeTable, Field resourcesField) {
    return getNotImplementedString("SurfaceNamer.getAndSavePagedAsyncResponseTypeName");
  }

  /**
   * Computes the nickname of the response type name for the given resource type, as used by the
   * caller, saves it in the given type table, and returns it.
   */
  public String getAndSaveCallerPagedResponseTypeName(
      Method method, ModelTypeTable typeTable, Field resourcesField) {
    return getAndSavePagedResponseTypeName(method, typeTable, resourcesField);
  }

  /**
   * Computes the nickname of the response type name for the given resource type, as used by the
   * caller, saves it in the given type table, and returns it.
   */
  public String getAndSaveCallerAsyncPagedResponseTypeName(
      Method method, ModelTypeTable typeTable, Field resourcesField) {
    return getAndSaveAsyncPagedResponseTypeName(method, typeTable, resourcesField);
  }

  /** The class name of the generated resource type from the entity name. */
  public String getAndSaveResourceTypeName(ModelTypeTable typeTable, FieldConfig fieldConfig) {
    String resourceClassName =
        publicClassName(getResourceTypeNameObject(fieldConfig.getResourceNameConfig()));
    return typeTable.getAndSaveNicknameForTypedResourceName(fieldConfig, resourceClassName);
  }

  /** The class name of the generated resource type from the entity name. */
  public String getAndSaveElementResourceTypeName(
      ModelTypeTable typeTable, FieldConfig fieldConfig) {
    String resourceClassName =
        publicClassName(getResourceTypeNameObject(fieldConfig.getResourceNameConfig()));
    return typeTable.getAndSaveNicknameForResourceNameElementType(fieldConfig, resourceClassName);
  }

  /** The test case name for the given method. */
  public String getTestCaseName(SymbolTable symbolTable, Method method) {
    Name testCaseName = symbolTable.getNewSymbol(Name.upperCamel(method.getSimpleName(), "Test"));
    return publicMethodName(testCaseName);
  }

  /** The exception test case name for the given method. */
  public String getExceptionTestCaseName(SymbolTable symbolTable, Method method) {
    Name testCaseName =
        symbolTable.getNewSymbol(Name.upperCamel(method.getSimpleName(), "ExceptionTest"));
    return publicMethodName(testCaseName);
  }

  /** The unit test class name for the given API service. */
  public String getUnitTestClassName(Interface service) {
    return publicClassName(Name.upperCamel(service.getSimpleName(), "Test"));
  }

  /** The smoke test class name for the given API service. */
  public String getSmokeTestClassName(Interface service) {
    return publicClassName(Name.upperCamel(service.getSimpleName(), "Smoke", "Test"));
  }

  /** The class name of the mock gRPC service for the given API service. */
  public String getMockServiceClassName(Interface service) {
    return publicClassName(Name.upperCamelKeepUpperAcronyms("Mock", service.getSimpleName()));
  }

  /** The class name of a variable to hold the mock gRPC service for the given API service. */
  public String getMockServiceVarName(Interface service) {
    return localVarName(Name.upperCamelKeepUpperAcronyms("Mock", service.getSimpleName()));
  }

  /** The class name of the mock gRPC service implementation for the given API service. */
  public String getMockGrpcServiceImplName(Interface service) {
    return publicClassName(
        Name.upperCamelKeepUpperAcronyms("Mock", service.getSimpleName(), "Impl"));
  }

  /** The file name for an API service. */
  public String getServiceFileName(Interface service) {
    return getNotImplementedString("SurfaceNamer.getServiceFileName");
  }

  /** The file name for the example of an API service. */
  public String getExampleFileName(Interface service) {
    return getNotImplementedString("SurfaceNamer.getExampleFileName");
  }

  /**
   * The fully qualified class name of a an API service. TODO: Support the general pattern of
   * package + class name in NameFormatter.
   */
  public String getFullyQualifiedApiWrapperClassName(Interface interfaze) {
    return getNotImplementedString("SurfaceNamer.getFullyQualifiedApiWrapperClassName");
  }

  /** The name of the variable that will hold the stub for a service. */
  public String getStubName(Interface service) {
    return privateFieldName(Name.upperCamel(service.getSimpleName(), "Stub"));
  }

  /** The name of the function that will create a stub. */
  public String getCreateStubFunctionName(Interface service) {
    return privateMethodName(
        Name.upperCamel("Create", service.getSimpleName(), "Stub", "Function"));
  }

  /** The name of the array which will hold the methods for a given stub. */
  public String getStubMethodsArrayName(Interface service) {
    return privateMethodName(Name.upperCamel(service.getSimpleName(), "Stub", "Methods"));
  }

  /** The name of the import for a specific grpcClient */
  public String getGrpcClientImportName(Interface service) {
    return getNotImplementedString("SurfaceNamer.getGrpcClientImportName");
  }

  /** The fully qualified type name for the stub of a service. */
  public String getFullyQualifiedStubType(Interface service) {
    return getNotImplementedString("SurfaceNamer.getFullyQualifiedStubType");
  }

  /** The name of the variable to hold the grpc client of a service. */
  public String getGrpcClientVariableName(Interface service) {
    return localVarName(Name.upperCamel(service.getSimpleName(), "Client"));
  }

  /** The qualified namespace of a service. */
  public String getNamespace(Interface service) {
    NamePath namePath = typeNameConverter.getNamePath(modelTypeFormatter.getFullNameFor(service));
    return qualifiedName(namePath.withoutHead());
  }

  public String getServiceFileImportFromService(Interface service) {
    return getNotImplementedString("SurfaceNamer.getServiceFileImportFromService");
  }

  public String getProtoFileImportFromService(Interface service) {
    return getNotImplementedString("SurfaceNamer.getProtoFileImportFromService");
  }

  /**
   * Returns the service name with common suffixes removed.
   *
   * <p>For example: "LoggingServiceV2" becomes Name("Logging")
   */
  public Name getReducedServiceName(Interface service) {
    String name = service.getSimpleName().replaceAll("V[0-9]+$", "");
    name = name.replaceAll("Service$", "");
    return Name.upperCamel(name);
  }

  /** The name of an RPC status code */
  public String getStatusCodeName(Status.Code code) {
    return privateMethodName(Name.upperUnderscore(code.toString()));
  }

  /* The name of a retry definition */
  public String getRetryDefinitionName(String retryDefinitionKey) {
    return privateMethodName(Name.from(retryDefinitionKey));
  }

  /** The name of the IAM resource getter function. */
  public String getIamResourceGetterFunctionName(Field field) {
    return getNotImplementedString("SurfaceNamer.getIamResourceGetterFunctionName");
  }

  /** The example name of the IAM resource getter function. */
  public String getIamResourceGetterFunctionExampleName(Interface service, Field field) {
    return getIamResourceGetterFunctionName(field);
  }

  /** The parameter name of the IAM resource. */
  public String getIamResourceParamName(Field field) {
    return localVarName(Name.upperCamel(field.getParent().getSimpleName()));
  }

  /** Inject random value generator code to the given string. */
  public String injectRandomStringGeneratorCode(String randomString) {
    return getNotImplementedString("SurfaceNamer.getRandomStringValue");
  }

<<<<<<< HEAD
  /** Function used to register the GRPC server. */
  public String getServerRegisterFunctionName(Interface service) {
    return getNotImplementedString("SurfaceNamer.getServerRegisterFunctionName");
=======
  /** The type name of the API callable class for this service method type. */
  public String getApiCallableTypeName(ServiceMethodType serviceMethodType) {
    return getNotImplementedString("SurfaceNamer.getApiCallableTypeName");
>>>>>>> 3d59eb1f
  }
}<|MERGE_RESOLUTION|>--- conflicted
+++ resolved
@@ -958,14 +958,12 @@
     return getNotImplementedString("SurfaceNamer.getRandomStringValue");
   }
 
-<<<<<<< HEAD
   /** Function used to register the GRPC server. */
   public String getServerRegisterFunctionName(Interface service) {
     return getNotImplementedString("SurfaceNamer.getServerRegisterFunctionName");
-=======
+  }
   /** The type name of the API callable class for this service method type. */
   public String getApiCallableTypeName(ServiceMethodType serviceMethodType) {
     return getNotImplementedString("SurfaceNamer.getApiCallableTypeName");
->>>>>>> 3d59eb1f
   }
 }