--- conflicted
+++ resolved
@@ -29,9 +29,7 @@
 import com.google.api.tools.framework.model.Method;
 import com.google.api.tools.framework.model.ProtoElement;
 import com.google.api.tools.framework.model.TypeRef;
-
 import io.grpc.Status;
-
 import java.util.ArrayList;
 import java.util.List;
 
@@ -652,18 +650,12 @@
     return getNotImplementedString("SurfaceNamer.getAndSavePagedResponseTypeName");
   }
 
-<<<<<<< HEAD
-=======
   /**
    * Computes the nickname of the async response type name for the given resource type, saves it in the
    * given type table, and returns it.
    */
   public String getAndSaveAsyncPagedResponseTypeName(
-      FeatureConfig featureConfig,
-      ModelTypeTable typeTable,
-      TypeRef inputTypeName,
-      TypeRef outputTypeName,
-      Field resourcesField) {
+      Method method, ModelTypeTable typeTable, Field resourcesField) {
     return getNotImplementedString("SurfaceNamer.getAndSavePagedAsyncResponseTypeName");
   }
 
@@ -672,13 +664,8 @@
    * given type table, and returns it.
    */
   public String getAndSaveCallerPagedResponseTypeName(
-      FeatureConfig featureConfig,
-      ModelTypeTable typeTable,
-      TypeRef inputTypeName,
-      TypeRef outputTypeName,
-      Field resourcesField) {
-    return getAndSavePagedResponseTypeName(
-        featureConfig, typeTable, inputTypeName, outputTypeName, resourcesField);
+      Method method, ModelTypeTable typeTable, Field resourcesField) {
+    return getAndSavePagedResponseTypeName(method, typeTable, resourcesField);
   }
 
   /**
@@ -686,26 +673,10 @@
    * given type table, and returns it.
    */
   public String getAndSaveCallerAsyncPagedResponseTypeName(
-      FeatureConfig featureConfig,
-      ModelTypeTable typeTable,
-      TypeRef inputTypeName,
-      TypeRef outputTypeName,
-      Field resourcesField) {
-    return getAndSaveAsyncPagedResponseTypeName(
-        featureConfig, typeTable, inputTypeName, outputTypeName, resourcesField);
-  }
-
-  public String getAndSaveFieldTypeName(
-      FeatureConfig featureConfig, ModelTypeTable typeTable, Field resourceField) {
-    return typeTable.getAndSaveNicknameFor(resourceField.getType());
-  }
-
-  public String getAndSaveElementFieldTypeName(
-      FeatureConfig featureConfig, ModelTypeTable typeTable, Field resourceField) {
-    return typeTable.getAndSaveNicknameForElementType(resourceField.getType());
-  }
-
->>>>>>> 28a0dfa6
+      Method method, ModelTypeTable typeTable, Field resourcesField) {
+    return getAndSaveAsyncPagedResponseTypeName(method, typeTable, resourcesField);
+  }
+
   /**
    * The test case name for the given method.
    */
