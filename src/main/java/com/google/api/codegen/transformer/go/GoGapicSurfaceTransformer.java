/* Copyright 2016 Google LLC
 *
 * Licensed under the Apache License, Version 2.0 (the "License");
 * you may not use this file except in compliance with the License.
 * You may obtain a copy of the License at
 *
 *      http://www.apache.org/licenses/LICENSE-2.0
 *
 * Unless required by applicable law or agreed to in writing, software
 * distributed under the License is distributed on an "AS IS" BASIS,
 * WITHOUT WARRANTIES OR CONDITIONS OF ANY KIND, either express or implied.
 * See the License for the specific language governing permissions and
 * limitations under the License.
 */
package com.google.api.codegen.transformer.go;

import com.google.api.codegen.config.ApiModel;
import com.google.api.codegen.config.GapicInterfaceConfig;
import com.google.api.codegen.config.GapicProductConfig;
import com.google.api.codegen.config.InterfaceConfig;
import com.google.api.codegen.config.InterfaceModel;
import com.google.api.codegen.config.MethodConfig;
import com.google.api.codegen.config.MethodModel;
import com.google.api.codegen.config.ProductConfig;
import com.google.api.codegen.config.ProtoInterfaceModel;
import com.google.api.codegen.gapic.GapicCodePathMapper;
import com.google.api.codegen.transformer.ApiCallableTransformer;
import com.google.api.codegen.transformer.DefaultFeatureConfig;
import com.google.api.codegen.transformer.FeatureConfig;
import com.google.api.codegen.transformer.FileHeaderTransformer;
import com.google.api.codegen.transformer.GapicInterfaceContext;
import com.google.api.codegen.transformer.GrpcStubTransformer;
import com.google.api.codegen.transformer.IamResourceTransformer;
import com.google.api.codegen.transformer.ImportTypeTable;
import com.google.api.codegen.transformer.InterfaceContext;
import com.google.api.codegen.transformer.MethodContext;
import com.google.api.codegen.transformer.ModelToViewTransformer;
import com.google.api.codegen.transformer.ModelTypeTable;
import com.google.api.codegen.transformer.PageStreamingTransformer;
import com.google.api.codegen.transformer.PathTemplateTransformer;
import com.google.api.codegen.transformer.ServiceTransformer;
import com.google.api.codegen.transformer.StaticLangApiMethodTransformer;
import com.google.api.codegen.transformer.SurfaceNamer;
import com.google.api.codegen.util.CommonRenderingUtil;
import com.google.api.codegen.util.go.GoTypeTable;
import com.google.api.codegen.viewmodel.ImportSectionView;
import com.google.api.codegen.viewmodel.LongRunningOperationDetailView;
import com.google.api.codegen.viewmodel.PackageInfoView;
import com.google.api.codegen.viewmodel.PageStreamingDescriptorClassView;
import com.google.api.codegen.viewmodel.PathTemplateView;
import com.google.api.codegen.viewmodel.RetryConfigDefinitionView;
import com.google.api.codegen.viewmodel.ServiceDocView;
import com.google.api.codegen.viewmodel.StaticLangApiMethodView;
import com.google.api.codegen.viewmodel.StaticLangClientExampleFileView;
import com.google.api.codegen.viewmodel.StaticLangClientFileView;
import com.google.api.codegen.viewmodel.ViewModel;
import com.google.api.gax.retrying.RetrySettings;
import com.google.common.annotations.VisibleForTesting;
import com.google.common.collect.ImmutableList;
import com.google.common.collect.ImmutableSet;
import com.google.common.collect.ImmutableTable;
import java.io.File;
import java.util.ArrayList;
import java.util.Arrays;
import java.util.Collection;
import java.util.Collections;
import java.util.EnumSet;
import java.util.HashSet;
import java.util.List;
import java.util.Map;
import java.util.Set;
import java.util.TreeMap;

public class GoGapicSurfaceTransformer implements ModelToViewTransformer {

  private static final String API_TEMPLATE_FILENAME = "go/main.snip";
  private static final String SAMPLE_TEMPLATE_FILENAME = "go/example.snip";
  private static final String DOC_TEMPLATE_FILENAME = "go/doc.snip";

  private static final int COMMENT_LINE_LENGTH = 75;

  private final ApiCallableTransformer apiCallableTransformer = new ApiCallableTransformer();
  private final StaticLangApiMethodTransformer apiMethodTransformer =
      new StaticLangApiMethodTransformer();
  private final FeatureConfig featureConfig = new DefaultFeatureConfig();
  private final FileHeaderTransformer fileHeaderTransformer =
      new FileHeaderTransformer(new GoImportSectionTransformer());
  private final GrpcStubTransformer grpcStubTransformer = new GrpcStubTransformer();
  private final IamResourceTransformer iamResourceTransformer = new IamResourceTransformer();
  private final PageStreamingTransformer pageStreamingTransformer = new PageStreamingTransformer();
  private final PathTemplateTransformer pathTemplateTransformer = new PathTemplateTransformer();
  private final ServiceTransformer serviceTransformer = new ServiceTransformer();

  private final GapicCodePathMapper pathMapper;

  public GoGapicSurfaceTransformer(GapicCodePathMapper pathMapper) {
    this.pathMapper = pathMapper;
  }

  @Override
  public List<String> getTemplateFileNames() {
    return Arrays.asList(API_TEMPLATE_FILENAME, DOC_TEMPLATE_FILENAME, SAMPLE_TEMPLATE_FILENAME);
  }

  @Override
  public List<ViewModel> transform(ApiModel model, GapicProductConfig productConfig) {
    List<ViewModel> models = new ArrayList<ViewModel>();
    GoSurfaceNamer namer = new GoSurfaceNamer(productConfig.getPackageName());
<<<<<<< HEAD
    for (InterfaceModel apiInterface : model.getInterfaces(productConfig)) {
=======
    for (InterfaceModel apiInterface : apiModel.getInterfaces()) {
>>>>>>> bde101fd
      GapicInterfaceContext context =
          GapicInterfaceContext.create(
              apiInterface, productConfig, createTypeTable(), namer, featureConfig);
      models.add(generate(context));

      context =
          GapicInterfaceContext.create(
              apiInterface, productConfig, createTypeTable(), namer, featureConfig);
      models.add(generateExample(context));
    }
    models.add(generatePackageInfo(model, productConfig, namer));
    return models;
  }

  private StaticLangClientFileView generate(GapicInterfaceContext context) {
    StaticLangClientFileView.Builder view = StaticLangClientFileView.newBuilder();

    SurfaceNamer namer = context.getNamer();
    ApiModel model = context.getApiModel();
    ProtoInterfaceModel apiInterface = context.getInterfaceModel();
    GapicProductConfig productConfig = context.getProductConfig();
    GapicInterfaceConfig interfaceConfig = context.getInterfaceConfig();

    view.templateFileName(API_TEMPLATE_FILENAME);
    view.serviceDoc(serviceTransformer.generateServiceDoc(context, null, productConfig));
    view.domainLayerLocation(productConfig.getDomainLayerLocation());
    view.clientTypeName(namer.getApiWrapperClassName(context.getInterfaceConfig()));
    view.clientConstructorName(namer.getApiWrapperClassConstructorName(interfaceConfig));
    view.defaultClientOptionFunctionName(namer.getDefaultApiSettingsFunctionName(interfaceConfig));
    view.defaultCallOptionFunctionName(namer.getDefaultCallSettingsFunctionName(interfaceConfig));
    view.callOptionsTypeName(namer.getCallSettingsTypeName(interfaceConfig));
    view.serviceOriginalName(model.getTitle());
    view.servicePhraseName(namer.getServicePhraseName(interfaceConfig));

    String outputPath = pathMapper.getOutputPath(apiInterface.getFullName(), productConfig);
    String fileName = namer.getServiceFileName(context.getInterfaceConfig());
    view.outputPath(outputPath + File.separator + fileName);

    List<RetryConfigDefinitionView> retryDef =
        generateRetryConfigDefinitions(context, context.getSupportedMethods());
    view.retryPairDefinitions(retryDef);

    view.pathTemplates(Collections.<PathTemplateView>emptyList());
    view.pathTemplateGetters(pathTemplateTransformer.generatePathTemplateGetterFunctions(context));
    view.callSettings(apiCallableTransformer.generateCallSettings(context));

    List<StaticLangApiMethodView> apiMethods =
        generateApiMethods(context, context.getSupportedMethods());
    view.apiMethods(apiMethods);
    // If any methods have header request params, "fmt" is needed for `fmt.Sprintf` calls.
    if (apiMethods.stream().anyMatch(m -> !m.headerRequestParams().isEmpty())) {
      context.getImportTypeTable().saveNicknameFor("fmt;;;");
    }

    view.iamResources(iamResourceTransformer.generateIamResources(context));
    if (!((GapicInterfaceConfig) productConfig.getInterfaceConfig(apiInterface.getFullName()))
        .getIamResources()
        .isEmpty()) {
      context.getImportTypeTable().saveNicknameFor("cloud.google.com/go/iam;;;");
    }

    // In Go, multiple methods share the same iterator type, one iterator type per resource type.
    // We have to dedupe the iterators.
    Map<String, PageStreamingDescriptorClassView> iterators = new TreeMap<>();
    for (PageStreamingDescriptorClassView desc :
        pageStreamingTransformer.generateDescriptorClasses(context)) {
      iterators.put(desc.typeName(), desc);
    }
    view.pageStreamingDescriptorClasses(new ArrayList<>(iterators.values()));

    // Same with long running operations.
    Map<String, LongRunningOperationDetailView> lros = new TreeMap<>();
    for (StaticLangApiMethodView apiMethod : apiMethods) {
      LongRunningOperationDetailView lro = apiMethod.operationMethod();
      if (lro != null) {
        lros.put(lro.clientReturnTypeName(), lro);
      }
    }
    view.lroDetailViews(new ArrayList<>(lros.values()));

    view.serviceAddress(context.getApiModel().getServiceAddress());
    view.servicePort(model.getServicePort());

    view.stubs(grpcStubTransformer.generateGrpcStubs(context));

    addXApiImports(context, context.getSupportedMethods());
    view.fileHeader(fileHeaderTransformer.generateFileHeader(context));

    return view.build();
  }

  private StaticLangClientExampleFileView generateExample(InterfaceContext context) {
    StaticLangClientExampleFileView.Builder view = StaticLangClientExampleFileView.newBuilder();

    SurfaceNamer namer = context.getNamer();
    InterfaceModel apiInterface = context.getInterfaceModel();
    ProductConfig productConfig = context.getProductConfig();
    InterfaceConfig interfaceConfig = context.getInterfaceConfig();

    view.templateFileName(SAMPLE_TEMPLATE_FILENAME);

    String outputPath = pathMapper.getOutputPath(apiInterface.getFullName(), productConfig);
    String fileName = namer.getExampleFileName(context.getInterfaceConfig());
    view.outputPath(outputPath + File.separator + fileName);

    view.clientTypeName(namer.getApiWrapperClassName(context.getInterfaceConfig()));
    view.clientConstructorName(namer.getApiWrapperClassConstructorName(interfaceConfig));
    view.clientConstructorExampleName(
        namer.getApiWrapperClassConstructorExampleName(interfaceConfig));
    view.apiMethods(generateApiMethods(context, context.getPublicMethods()));
    view.iamResources(iamResourceTransformer.generateIamResources(context));

    // Examples are different from the API. In particular, we use short declaration
    // and so we omit most type names. We only need
    //   - Context, to initialize the client
    //   - The VKit generated library, that's what the sample is for
    //   - The input types of the methods, to initialize the requests
    // So, we clear all imports; addXExampleImports will add back the ones we want.
    context.getImportTypeTable().getImports().clear();
    addXExampleImports(context, context.getPublicMethods());
    view.fileHeader(fileHeaderTransformer.generateFileHeader(context));

    return view.build();
  }

  private PackageInfoView generatePackageInfo(
      ApiModel model, GapicProductConfig productConfig, SurfaceNamer namer) {
    String outputPath = productConfig.getPackageName();
    String fileName = "doc.go";
    PackageInfoView.Builder packageInfo = PackageInfoView.newBuilder();

    packageInfo.templateFileName(DOC_TEMPLATE_FILENAME);
    packageInfo.outputPath(outputPath + File.separator + fileName);
    packageInfo.serviceTitle(model.getTitle());
    packageInfo.importPath(productConfig.getPackageName());
    packageInfo.serviceDocs(Collections.<ServiceDocView>emptyList());
    packageInfo.packageDoc(
        CommonRenderingUtil.getDocLines(model.getDocumentationSummary(), COMMENT_LINE_LENGTH));
    packageInfo.domainLayerLocation(productConfig.getDomainLayerLocation());
    packageInfo.authScopes(model.getAuthScopes());

    packageInfo.fileHeader(
        fileHeaderTransformer.generateFileHeader(
            productConfig, ImportSectionView.newBuilder().build(), namer));
    packageInfo.releaseLevel(productConfig.getReleaseLevel());

    return packageInfo.build();
  }

  static ModelTypeTable createTypeTable() {
    return new ModelTypeTable(new GoTypeTable(), new GoModelTypeNameConverter());
  }

  @VisibleForTesting
  List<StaticLangApiMethodView> generateApiMethods(
      InterfaceContext context, Iterable<MethodModel> methods) {
    List<StaticLangApiMethodView> apiMethods = new ArrayList<>();
    for (MethodModel method : methods) {
      MethodConfig methodConfig = context.getMethodConfig(method);
      MethodContext methodContext = context.asRequestMethodContext(method);

      if (method.getRequestStreaming() || method.getResponseStreaming()) {
        apiMethods.add(
            apiMethodTransformer.generateGrpcStreamingRequestObjectMethod(methodContext));
      } else if (methodConfig.isPageStreaming()) {
        apiMethods.add(apiMethodTransformer.generatePagedRequestObjectMethod(methodContext));
      } else if (methodConfig.isLongRunningOperation()) {
        apiMethods.add(apiMethodTransformer.generateOperationRequestObjectMethod(methodContext));
      } else {
        apiMethods.add(apiMethodTransformer.generateRequestObjectMethod(methodContext));
      }
    }
    return apiMethods;
  }

  @VisibleForTesting
  List<RetryConfigDefinitionView> generateRetryConfigDefinitions(
      InterfaceContext context, List<MethodModel> methods) {
    Set<RetryConfigDefinitionView.Name> retryNames = new HashSet<>();
    for (MethodModel method : methods) {
      MethodConfig conf = context.getMethodConfig(method);
      retryNames.add(
          RetryConfigDefinitionView.Name.create(
              conf.getRetrySettingsConfigName(), conf.getRetryCodesConfigName()));
    }

    TreeMap<RetryConfigDefinitionView.Name, RetryConfigDefinitionView> retryDef = new TreeMap<>();
    Map<String, ImmutableSet<String>> retryCodesDef =
        context.getInterfaceConfig().getRetryCodesDefinition();
    Map<String, RetrySettings> retryParamsDef =
        context.getInterfaceConfig().getRetrySettingsDefinition();
    for (RetryConfigDefinitionView.Name name : retryNames) {
      ImmutableSet<String> codes = retryCodesDef.get(name.retryCodesConfigName());
      if (codes.isEmpty()) {
        continue;
      }
      List<String> retryCodeNames = new ArrayList<>();
      for (String code : codes) {
        retryCodeNames.add(context.getNamer().getStatusCodeName(code));
      }
      retryDef.put(
          name,
          RetryConfigDefinitionView.newBuilder()
              .name(name)
              .retryCodes(retryCodeNames)
              .params(retryParamsDef.get(name.retrySettingsConfigName()))
              .build());
    }
    if (!retryDef.isEmpty()) {
      context.getImportTypeTable().saveNicknameFor("time;;;");
      context.getImportTypeTable().saveNicknameFor("google.golang.org/grpc/codes;;;");
    }
    return new ArrayList<>(retryDef.values());
  }

  private static final String EMPTY_PROTO_PKG = "github.com/golang/protobuf/ptypes/empty";

  @VisibleForTesting
  void addXApiImports(InterfaceContext context, Collection<MethodModel> methods) {
    ImportTypeTable typeTable = context.getImportTypeTable();
    typeTable.saveNicknameFor("cloud.google.com/go/internal/version;;;");
    typeTable.saveNicknameFor("golang.org/x/net/context;;;");
    typeTable.saveNicknameFor("google.golang.org/grpc;;;");
    typeTable.saveNicknameFor("github.com/googleapis/gax-go;gax;;");
    typeTable.saveNicknameFor("google.golang.org/api/option;;;");
    typeTable.saveNicknameFor("google.golang.org/api/transport;;;");
    typeTable.saveNicknameFor("google.golang.org/grpc/metadata;;;");
    typeTable.getImports().remove(EMPTY_PROTO_PKG);
    addContextImports(context, ImportContext.CLIENT, methods);
  }

  @VisibleForTesting
  void addXExampleImports(InterfaceContext context, Iterable<MethodModel> methods) {
    ImportTypeTable typeTable = context.getImportTypeTable();
    typeTable.saveNicknameFor("golang.org/x/net/context;;;");
    typeTable.saveNicknameFor(context.getProductConfig().getPackageName() + ";;;");

    for (MethodModel method : methods) {
      method.getAndSaveRequestTypeName(context.getImportTypeTable(), context.getNamer());
    }
    addContextImports(context, ImportContext.EXAMPLE, methods);
  }

  private void addContextImports(
      InterfaceContext context, ImportContext importContext, Iterable<MethodModel> methods) {
    for (ImportKind kind : getImportKinds(context.getInterfaceConfig(), methods)) {
      ImmutableList<String> imps = CONTEXTUAL_IMPORTS.get(importContext, kind);
      if (imps != null) {
        for (String imp : imps) {
          context.getImportTypeTable().saveNicknameFor(imp);
        }
      }
    }
  }

  private Set<ImportKind> getImportKinds(
      InterfaceConfig interfaceConfig, Iterable<MethodModel> methods) {
    EnumSet<ImportKind> kinds = EnumSet.noneOf(ImportKind.class);
    for (MethodModel method : methods) {
      if (method.getResponseStreaming()) {
        kinds.add(ImportKind.SERVER_STREAM);
      }
      MethodConfig methodConfig = interfaceConfig.getMethodConfig(method);
      if (methodConfig.isLongRunningOperation()) {
        kinds.add(ImportKind.LRO);
      }
      if (methodConfig.isPageStreaming()) {
        kinds.add(ImportKind.PAGE_STREAM);
      }
    }
    return kinds;
  }

  private enum ImportContext {
    CLIENT,
    EXAMPLE,
  }

  private enum ImportKind {
    PAGE_STREAM,
    LRO,
    SERVER_STREAM,
  }

  private static final ImmutableTable<ImportContext, ImportKind, ImmutableList<String>>
      CONTEXTUAL_IMPORTS =
          ImmutableTable.<ImportContext, ImportKind, ImmutableList<String>>builder()
              .put(
                  ImportContext.CLIENT,
                  ImportKind.PAGE_STREAM,
                  ImmutableList.<String>of("math;;;", "google.golang.org/api/iterator;;;"))
              .put(
                  ImportContext.EXAMPLE,
                  ImportKind.PAGE_STREAM,
                  ImmutableList.<String>of("google.golang.org/api/iterator;;;"))
              .put(
                  ImportContext.CLIENT,
                  ImportKind.LRO,
                  ImmutableList.<String>of(
                      "cloud.google.com/go/longrunning;;;",
                      "cloud.google.com/go/longrunning/autogen;lroauto;;"))
              .put(
                  ImportContext.EXAMPLE,
                  ImportKind.SERVER_STREAM,
                  ImmutableList.<String>of("io;;;"))
              .build();
}<|MERGE_RESOLUTION|>--- conflicted
+++ resolved
@@ -106,11 +106,7 @@
   public List<ViewModel> transform(ApiModel model, GapicProductConfig productConfig) {
     List<ViewModel> models = new ArrayList<ViewModel>();
     GoSurfaceNamer namer = new GoSurfaceNamer(productConfig.getPackageName());
-<<<<<<< HEAD
-    for (InterfaceModel apiInterface : model.getInterfaces(productConfig)) {
-=======
-    for (InterfaceModel apiInterface : apiModel.getInterfaces()) {
->>>>>>> bde101fd
+    for (InterfaceModel apiInterface : model.getInterfaces()) {
       GapicInterfaceContext context =
           GapicInterfaceContext.create(
               apiInterface, productConfig, createTypeTable(), namer, featureConfig);
