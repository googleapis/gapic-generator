/* Copyright 2016 Google Inc
 *
 * Licensed under the Apache License, Version 2.0 (the "License");
 * you may not use this file except in compliance with the License.
 * You may obtain a copy of the License at
 *
 *      http://www.apache.org/licenses/LICENSE-2.0
 *
 * Unless required by applicable law or agreed to in writing, software
 * distributed under the License is distributed on an "AS IS" BASIS,
 * WITHOUT WARRANTIES OR CONDITIONS OF ANY KIND, either express or implied.
 * See the License for the specific language governing permissions and
 * limitations under the License.
 */
package com.google.api.codegen.transformer.go;

import com.google.api.codegen.InterfaceView;
import com.google.api.codegen.ServiceMessages;
<<<<<<< HEAD
import com.google.api.codegen.config.GapicInterfaceConfig;
import com.google.api.codegen.config.GapicProductConfig;
import com.google.api.codegen.config.InterfaceConfig;
import com.google.api.codegen.config.MethodConfig;
import com.google.api.codegen.config.MethodModel;
=======
import com.google.api.codegen.config.GapicProductConfig;
import com.google.api.codegen.config.InterfaceConfig;
import com.google.api.codegen.config.MethodConfig;
>>>>>>> 4aded504
import com.google.api.codegen.config.ProductServiceConfig;
import com.google.api.codegen.gapic.GapicCodePathMapper;
import com.google.api.codegen.transformer.ApiCallableTransformer;
import com.google.api.codegen.transformer.DefaultFeatureConfig;
import com.google.api.codegen.transformer.FeatureConfig;
import com.google.api.codegen.transformer.FileHeaderTransformer;
import com.google.api.codegen.transformer.GapicInterfaceContext;
import com.google.api.codegen.transformer.GrpcStubTransformer;
import com.google.api.codegen.transformer.IamResourceTransformer;
import com.google.api.codegen.transformer.InterfaceContext;
import com.google.api.codegen.transformer.MethodContext;
import com.google.api.codegen.transformer.ModelToViewTransformer;
import com.google.api.codegen.transformer.ModelTypeTable;
import com.google.api.codegen.transformer.PageStreamingTransformer;
import com.google.api.codegen.transformer.PathTemplateTransformer;
import com.google.api.codegen.transformer.ServiceTransformer;
import com.google.api.codegen.transformer.StaticLangApiMethodTransformer;
import com.google.api.codegen.transformer.SurfaceNamer;
import com.google.api.codegen.util.CommonRenderingUtil;
import com.google.api.codegen.util.go.GoTypeTable;
import com.google.api.codegen.viewmodel.ImportSectionView;
import com.google.api.codegen.viewmodel.LongRunningOperationDetailView;
import com.google.api.codegen.viewmodel.PackageInfoView;
import com.google.api.codegen.viewmodel.PageStreamingDescriptorClassView;
import com.google.api.codegen.viewmodel.PathTemplateView;
import com.google.api.codegen.viewmodel.RetryConfigDefinitionView;
import com.google.api.codegen.viewmodel.ServiceDocView;
import com.google.api.codegen.viewmodel.StaticLangApiMethodView;
import com.google.api.codegen.viewmodel.StaticLangClientExampleFileView;
import com.google.api.codegen.viewmodel.StaticLangClientFileView;
import com.google.api.codegen.viewmodel.ViewModel;
import com.google.api.gax.core.RetrySettings;
import com.google.api.tools.framework.model.Interface;
import com.google.api.tools.framework.model.Model;
import com.google.common.annotations.VisibleForTesting;
import com.google.common.collect.ImmutableList;
import com.google.common.collect.ImmutableSet;
import com.google.common.collect.ImmutableTable;
import io.grpc.Status.Code;
import java.io.File;
import java.util.ArrayList;
import java.util.Arrays;
import java.util.Collection;
import java.util.Collections;
import java.util.EnumSet;
import java.util.HashSet;
import java.util.List;
import java.util.Map;
import java.util.Set;
import java.util.TreeMap;

public class GoGapicSurfaceTransformer implements ModelToViewTransformer {

  private static final String API_TEMPLATE_FILENAME = "go/main.snip";
  private static final String SAMPLE_TEMPLATE_FILENAME = "go/example.snip";
  private static final String DOC_TEMPLATE_FILENAME = "go/doc.snip";

  private static final int COMMENT_LINE_LENGTH = 75;

  private final ApiCallableTransformer apiCallableTransformer = new ApiCallableTransformer();
  private final StaticLangApiMethodTransformer apiMethodTransformer =
      new StaticLangApiMethodTransformer();
  private final FeatureConfig featureConfig = new DefaultFeatureConfig();
  private final FileHeaderTransformer fileHeaderTransformer =
      new FileHeaderTransformer(new GoImportSectionTransformer());
  private final GrpcStubTransformer grpcStubTransformer = new GrpcStubTransformer();
  private final IamResourceTransformer iamResourceTransformer = new IamResourceTransformer();
  private final PageStreamingTransformer pageStreamingTransformer = new PageStreamingTransformer();
  private final PathTemplateTransformer pathTemplateTransformer = new PathTemplateTransformer();
  private final ServiceMessages serviceMessages = new ServiceMessages();
  private final ServiceTransformer serviceTransformer = new ServiceTransformer();
  private final ProductServiceConfig productServiceConfig = new ProductServiceConfig();
  private final GapicCodePathMapper pathMapper;

  public GoGapicSurfaceTransformer(GapicCodePathMapper pathMapper) {
    this.pathMapper = pathMapper;
  }

  @Override
  public List<String> getTemplateFileNames() {
    return Arrays.asList(API_TEMPLATE_FILENAME, DOC_TEMPLATE_FILENAME, SAMPLE_TEMPLATE_FILENAME);
  }

  @Override
  public List<ViewModel> transform(Model model, GapicProductConfig productConfig) {
    List<ViewModel> models = new ArrayList<ViewModel>();
    GoSurfaceNamer namer = new GoSurfaceNamer(productConfig.getPackageName());
    for (Interface apiInterface : new InterfaceView().getElementIterable(model)) {
      GapicInterfaceContext context =
          GapicInterfaceContext.create(
              apiInterface, productConfig, createTypeTable(), namer, featureConfig);
      models.add(generate(context));

      context =
          GapicInterfaceContext.create(
              apiInterface, productConfig, createTypeTable(), namer, featureConfig);
      models.add(generateExample(context));
    }
    models.add(generatePackageInfo(model, productConfig, namer));
    return models;
  }

  private StaticLangClientFileView generate(GapicInterfaceContext context) {
    StaticLangClientFileView.Builder view = StaticLangClientFileView.newBuilder();

    SurfaceNamer namer = context.getNamer();
    Model model = context.getModel();
    Interface apiInterface = context.getInterface();
    GapicProductConfig productConfig = context.getProductConfig();

    view.templateFileName(API_TEMPLATE_FILENAME);
    view.serviceDoc(serviceTransformer.generateServiceDoc(context, null));
    view.clientTypeName(namer.getApiWrapperClassName(context.getInterfaceConfig()));
    view.clientConstructorName(
        namer.getApiWrapperClassConstructorName(apiInterface.getSimpleName()));
    view.defaultClientOptionFunctionName(namer.getDefaultApiSettingsFunctionName(apiInterface));
    view.defaultCallOptionFunctionName(namer.getDefaultCallSettingsFunctionName(apiInterface));
    view.callOptionsTypeName(namer.getCallSettingsTypeName(apiInterface));
    view.serviceOriginalName(model.getServiceConfig().getTitle());
    view.servicePhraseName(namer.getServicePhraseName(apiInterface));

    String outputPath = pathMapper.getOutputPath(apiInterface, productConfig);
    String fileName = namer.getServiceFileName(context.getInterfaceConfig());
    view.outputPath(outputPath + File.separator + fileName);

    List<RetryConfigDefinitionView> retryDef =
        generateRetryConfigDefinitions(context, context.getSupportedMethods());
    view.retryPairDefinitions(retryDef);

    view.pathTemplates(Collections.<PathTemplateView>emptyList());
    view.pathTemplateGetters(pathTemplateTransformer.generatePathTemplateGetterFunctions(context));
    view.callSettings(apiCallableTransformer.generateCallSettings(context));

    List<StaticLangApiMethodView> apiMethods =
        generateApiMethods(context, context.getSupportedMethods());
    view.apiMethods(apiMethods);

    view.iamResources(iamResourceTransformer.generateIamResources(context));
<<<<<<< HEAD
    if (!((GapicInterfaceConfig) productConfig.getInterfaceConfig(apiInterface))
        .getIamResources()
        .isEmpty()) {
=======
    // TODO(andrealin): Remove casting after abstracting away API source type from Method.
    if (!(productConfig.getInterfaceConfig(apiInterface)).getIamResources().isEmpty()) {
>>>>>>> 4aded504
      context.getModelTypeTable().saveNicknameFor("cloud.google.com/go/iam;;;");
    }

    // In Go, multiple methods share the same iterator type, one iterator type per resource type.
    // We have to dedupe the iterators.
    Map<String, PageStreamingDescriptorClassView> iterators = new TreeMap<>();
    for (PageStreamingDescriptorClassView desc :
        pageStreamingTransformer.generateDescriptorClasses(context)) {
      iterators.put(desc.typeName(), desc);
    }
    view.pageStreamingDescriptorClasses(
        new ArrayList<PageStreamingDescriptorClassView>(iterators.values()));

    // Same with long running operations.
    Map<String, LongRunningOperationDetailView> lros = new TreeMap<>();
    for (StaticLangApiMethodView apiMethod : apiMethods) {
      LongRunningOperationDetailView lro = apiMethod.operationMethod();
      if (lro != null) {
        lros.put(lro.clientReturnTypeName(), lro);
      }
    }
    view.lroDetailViews(new ArrayList<LongRunningOperationDetailView>(lros.values()));

    view.serviceAddress(productServiceConfig.getServiceAddress(apiInterface.getModel()));
    view.servicePort(productServiceConfig.getServicePort());

    view.stubs(grpcStubTransformer.generateGrpcStubs(context));

    addXApiImports(context, context.getSupportedMethods());
    view.fileHeader(fileHeaderTransformer.generateFileHeader(context));

    return view.build();
  }

  private StaticLangClientExampleFileView generateExample(GapicInterfaceContext context) {
    StaticLangClientExampleFileView.Builder view = StaticLangClientExampleFileView.newBuilder();

    SurfaceNamer namer = context.getNamer();
    Interface apiInterface = context.getInterface();
    GapicProductConfig productConfig = context.getProductConfig();

    view.templateFileName(SAMPLE_TEMPLATE_FILENAME);

    String outputPath = pathMapper.getOutputPath(apiInterface, productConfig);
    String fileName = namer.getExampleFileName(apiInterface);
    view.outputPath(outputPath + File.separator + fileName);

    view.clientTypeName(namer.getApiWrapperClassName(context.getInterfaceConfig()));
    view.clientConstructorName(
        namer.getApiWrapperClassConstructorName(apiInterface.getSimpleName()));
    view.clientConstructorExampleName(
        namer.getApiWrapperClassConstructorExampleName(apiInterface.getSimpleName()));
    view.apiMethods(generateApiMethods(context, context.getPublicMethods()));
    view.iamResources(iamResourceTransformer.generateIamResources(context));

    // Examples are different from the API. In particular, we use short declaration
    // and so we omit most type names. We only need
    //   - Context, to initialize the client
    //   - The VKit generated library, that's what the sample is for
    //   - The input types of the methods, to initialize the requests
    // So, we clear all imports; addXExampleImports will add back the ones we want.
    context.getModelTypeTable().getImports().clear();
    addXExampleImports(context, context.getPublicMethods());
    view.fileHeader(fileHeaderTransformer.generateFileHeader(context));

    return view.build();
  }

  private PackageInfoView generatePackageInfo(
      Model model, GapicProductConfig productConfig, SurfaceNamer namer) {
    String outputPath = productConfig.getPackageName();
    String fileName = "doc.go";
    PackageInfoView.Builder packageInfo = PackageInfoView.newBuilder();

    packageInfo.templateFileName(DOC_TEMPLATE_FILENAME);
    packageInfo.outputPath(outputPath + File.separator + fileName);
    packageInfo.serviceTitle(model.getServiceConfig().getTitle());
    packageInfo.importPath(productConfig.getPackageName());
    packageInfo.serviceDocs(Collections.<ServiceDocView>emptyList());
    packageInfo.packageDoc(
        CommonRenderingUtil.getDocLines(
            model.getServiceConfig().getDocumentation().getSummary(), COMMENT_LINE_LENGTH));
    packageInfo.domainLayerLocation(productConfig.getDomainLayerLocation());
    packageInfo.authScopes(productServiceConfig.getAuthScopes(model));

    packageInfo.fileHeader(
        fileHeaderTransformer.generateFileHeader(
            productConfig, ImportSectionView.newBuilder().build(), namer));

    return packageInfo.build();
  }

  static ModelTypeTable createTypeTable() {
    return new ModelTypeTable(new GoTypeTable(), new GoModelTypeNameConverter());
  }

  @VisibleForTesting
  List<StaticLangApiMethodView> generateApiMethods(
      InterfaceContext context, List<MethodModel> methods) {
    List<StaticLangApiMethodView> apiMethods = new ArrayList<>();
<<<<<<< HEAD
    for (MethodModel method : methods) {
      MethodConfig methodConfig = context.getMethodConfig(method);
      MethodContext methodContext = context.asRequestMethodContext(method);
=======
    for (Method method : methods) {
      MethodConfig methodConfig = context.getMethodConfig(method);
      GapicMethodContext methodContext = context.asRequestMethodContext(method);
>>>>>>> 4aded504

      if (method.getRequestStreaming() || method.getResponseStreaming()) {
        apiMethods.add(
            apiMethodTransformer.generateGrpcStreamingRequestObjectMethod(methodContext));
      } else if (methodConfig.isPageStreaming()) {
        apiMethods.add(apiMethodTransformer.generatePagedRequestObjectMethod(methodContext));
      } else if (methodConfig.isLongRunningOperation()) {
        apiMethods.add(apiMethodTransformer.generateOperationRequestObjectMethod(methodContext));
      } else {
        apiMethods.add(apiMethodTransformer.generateRequestObjectMethod(methodContext));
      }
    }
    return apiMethods;
  }

  @VisibleForTesting
  List<RetryConfigDefinitionView> generateRetryConfigDefinitions(
      InterfaceContext context, List<MethodModel> methods) {
    Set<RetryConfigDefinitionView.Name> retryNames = new HashSet<>();
<<<<<<< HEAD
    for (MethodModel method : methods) {
=======
    for (Method method : methods) {
>>>>>>> 4aded504
      MethodConfig conf = context.getMethodConfig(method);
      retryNames.add(
          RetryConfigDefinitionView.Name.create(
              conf.getRetrySettingsConfigName(), conf.getRetryCodesConfigName()));
    }

    TreeMap<RetryConfigDefinitionView.Name, RetryConfigDefinitionView> retryDef = new TreeMap<>();
    Map<String, ImmutableSet<Code>> retryCodesDef =
        context.getInterfaceConfig().getRetryCodesDefinition();
    Map<String, RetrySettings> retryParamsDef =
        context.getInterfaceConfig().getRetrySettingsDefinition();
    for (RetryConfigDefinitionView.Name name : retryNames) {
      ImmutableSet<Code> codes = retryCodesDef.get(name.retryCodesConfigName());
      if (codes.isEmpty()) {
        continue;
      }
      List<String> retryCodeNames = new ArrayList<>();
      for (Code code : codes) {
        retryCodeNames.add(context.getNamer().getStatusCodeName(code));
      }
      retryDef.put(
          name,
          RetryConfigDefinitionView.newBuilder()
              .name(name)
              .retryCodes(retryCodeNames)
              .params(retryParamsDef.get(name.retrySettingsConfigName()))
              .build());
    }
    if (!retryDef.isEmpty()) {
      context.getImportTypeTable().saveNicknameFor("time;;;");
      context.getImportTypeTable().saveNicknameFor("google.golang.org/grpc/codes;;;");
    }
    return new ArrayList<>(retryDef.values());
  }

  private static final String EMPTY_PROTO_PKG = "github.com/golang/protobuf/ptypes/empty";

  @VisibleForTesting
  void addXApiImports(GapicInterfaceContext context, Collection<MethodModel> methods) {
    ModelTypeTable typeTable = context.getModelTypeTable();
    typeTable.saveNicknameFor("cloud.google.com/go/internal/version;;;");
    typeTable.saveNicknameFor("golang.org/x/net/context;;;");
    typeTable.saveNicknameFor("google.golang.org/grpc;;;");
    typeTable.saveNicknameFor("github.com/googleapis/gax-go;gax;;");
    typeTable.saveNicknameFor("google.golang.org/api/option;;;");
    typeTable.saveNicknameFor("google.golang.org/api/transport;;;");
    typeTable.getImports().remove(EMPTY_PROTO_PKG);
    addContextImports(context, ImportContext.CLIENT, methods);
  }

  @VisibleForTesting
  void addXExampleImports(GapicInterfaceContext context, Collection<MethodModel> methods) {
    ModelTypeTable typeTable = context.getModelTypeTable();
    typeTable.saveNicknameFor("golang.org/x/net/context;;;");
    typeTable.saveNicknameFor(context.getProductConfig().getPackageName() + ";;;");

    for (MethodModel method : methods) {
      method.getAndSaveRequestTypeName(context.getImportTypeTable(), context.getNamer());
    }
    addContextImports(context, ImportContext.EXAMPLE, methods);
  }

  private void addContextImports(
      GapicInterfaceContext context, ImportContext importContext, Collection<MethodModel> methods) {
    for (ImportKind kind : getImportKinds(context.getInterfaceConfig(), methods)) {
      ImmutableList<String> imps = CONTEXTUAL_IMPORTS.get(importContext, kind);
      if (imps != null) {
        for (String imp : imps) {
          context.getModelTypeTable().saveNicknameFor(imp);
        }
      }
    }
  }

  private Set<ImportKind> getImportKinds(
<<<<<<< HEAD
      InterfaceConfig interfaceConfig, Collection<MethodModel> methods) {
=======
      InterfaceConfig interfaceConfig, Collection<Method> methods) {
>>>>>>> 4aded504
    EnumSet<ImportKind> kinds = EnumSet.noneOf(ImportKind.class);
    for (MethodModel method : methods) {
      if (method.getResponseStreaming()) {
        kinds.add(ImportKind.SERVER_STREAM);
      }
      MethodConfig methodConfig = interfaceConfig.getMethodConfig(method);
      if (methodConfig.isLongRunningOperation()) {
        kinds.add(ImportKind.LRO);
      }
      if (methodConfig.isPageStreaming()) {
        kinds.add(ImportKind.PAGE_STREAM);
      }
    }
    return kinds;
  }

  private enum ImportContext {
    CLIENT,
    EXAMPLE,
  }

  private enum ImportKind {
    PAGE_STREAM,
    LRO,
    SERVER_STREAM,
  }

  private static final ImmutableTable<ImportContext, ImportKind, ImmutableList<String>>
      CONTEXTUAL_IMPORTS =
          ImmutableTable.<ImportContext, ImportKind, ImmutableList<String>>builder()
              .put(
                  ImportContext.CLIENT,
                  ImportKind.PAGE_STREAM,
                  ImmutableList.<String>of("math;;;", "google.golang.org/api/iterator;;;"))
              .put(
                  ImportContext.EXAMPLE,
                  ImportKind.PAGE_STREAM,
                  ImmutableList.<String>of("google.golang.org/api/iterator;;;"))
              .put(
                  ImportContext.CLIENT,
                  ImportKind.LRO,
                  ImmutableList.<String>of(
                      "cloud.google.com/go/longrunning;;;",
                      "cloud.google.com/go/longrunning/autogen;lroauto;;"))
              .put(
                  ImportContext.EXAMPLE,
                  ImportKind.SERVER_STREAM,
                  ImmutableList.<String>of("io;;;"))
              .build();
}<|MERGE_RESOLUTION|>--- conflicted
+++ resolved
@@ -16,17 +16,11 @@
 
 import com.google.api.codegen.InterfaceView;
 import com.google.api.codegen.ServiceMessages;
-<<<<<<< HEAD
 import com.google.api.codegen.config.GapicInterfaceConfig;
 import com.google.api.codegen.config.GapicProductConfig;
 import com.google.api.codegen.config.InterfaceConfig;
 import com.google.api.codegen.config.MethodConfig;
 import com.google.api.codegen.config.MethodModel;
-=======
-import com.google.api.codegen.config.GapicProductConfig;
-import com.google.api.codegen.config.InterfaceConfig;
-import com.google.api.codegen.config.MethodConfig;
->>>>>>> 4aded504
 import com.google.api.codegen.config.ProductServiceConfig;
 import com.google.api.codegen.gapic.GapicCodePathMapper;
 import com.google.api.codegen.transformer.ApiCallableTransformer;
@@ -36,6 +30,7 @@
 import com.google.api.codegen.transformer.GapicInterfaceContext;
 import com.google.api.codegen.transformer.GrpcStubTransformer;
 import com.google.api.codegen.transformer.IamResourceTransformer;
+import com.google.api.codegen.transformer.ImportTypeTable;
 import com.google.api.codegen.transformer.InterfaceContext;
 import com.google.api.codegen.transformer.MethodContext;
 import com.google.api.codegen.transformer.ModelToViewTransformer;
@@ -148,7 +143,7 @@
     view.serviceOriginalName(model.getServiceConfig().getTitle());
     view.servicePhraseName(namer.getServicePhraseName(apiInterface));
 
-    String outputPath = pathMapper.getOutputPath(apiInterface, productConfig);
+    String outputPath = pathMapper.getOutputPath(apiInterface.getFullName(), productConfig);
     String fileName = namer.getServiceFileName(context.getInterfaceConfig());
     view.outputPath(outputPath + File.separator + fileName);
 
@@ -165,15 +160,10 @@
     view.apiMethods(apiMethods);
 
     view.iamResources(iamResourceTransformer.generateIamResources(context));
-<<<<<<< HEAD
-    if (!((GapicInterfaceConfig) productConfig.getInterfaceConfig(apiInterface))
+    if (!((GapicInterfaceConfig) productConfig.getInterfaceConfig(apiInterface.getFullName()))
         .getIamResources()
         .isEmpty()) {
-=======
-    // TODO(andrealin): Remove casting after abstracting away API source type from Method.
-    if (!(productConfig.getInterfaceConfig(apiInterface)).getIamResources().isEmpty()) {
->>>>>>> 4aded504
-      context.getModelTypeTable().saveNicknameFor("cloud.google.com/go/iam;;;");
+      context.getImportTypeTable().saveNicknameFor("cloud.google.com/go/iam;;;");
     }
 
     // In Go, multiple methods share the same iterator type, one iterator type per resource type.
@@ -216,7 +206,7 @@
 
     view.templateFileName(SAMPLE_TEMPLATE_FILENAME);
 
-    String outputPath = pathMapper.getOutputPath(apiInterface, productConfig);
+    String outputPath = pathMapper.getOutputPath(apiInterface.getFullName(), productConfig);
     String fileName = namer.getExampleFileName(apiInterface);
     view.outputPath(outputPath + File.separator + fileName);
 
@@ -273,15 +263,9 @@
   List<StaticLangApiMethodView> generateApiMethods(
       InterfaceContext context, List<MethodModel> methods) {
     List<StaticLangApiMethodView> apiMethods = new ArrayList<>();
-<<<<<<< HEAD
     for (MethodModel method : methods) {
       MethodConfig methodConfig = context.getMethodConfig(method);
       MethodContext methodContext = context.asRequestMethodContext(method);
-=======
-    for (Method method : methods) {
-      MethodConfig methodConfig = context.getMethodConfig(method);
-      GapicMethodContext methodContext = context.asRequestMethodContext(method);
->>>>>>> 4aded504
 
       if (method.getRequestStreaming() || method.getResponseStreaming()) {
         apiMethods.add(
@@ -301,11 +285,7 @@
   List<RetryConfigDefinitionView> generateRetryConfigDefinitions(
       InterfaceContext context, List<MethodModel> methods) {
     Set<RetryConfigDefinitionView.Name> retryNames = new HashSet<>();
-<<<<<<< HEAD
     for (MethodModel method : methods) {
-=======
-    for (Method method : methods) {
->>>>>>> 4aded504
       MethodConfig conf = context.getMethodConfig(method);
       retryNames.add(
           RetryConfigDefinitionView.Name.create(
@@ -344,8 +324,8 @@
   private static final String EMPTY_PROTO_PKG = "github.com/golang/protobuf/ptypes/empty";
 
   @VisibleForTesting
-  void addXApiImports(GapicInterfaceContext context, Collection<MethodModel> methods) {
-    ModelTypeTable typeTable = context.getModelTypeTable();
+  void addXApiImports(InterfaceContext context, Collection<MethodModel> methods) {
+    ImportTypeTable typeTable = context.getImportTypeTable();
     typeTable.saveNicknameFor("cloud.google.com/go/internal/version;;;");
     typeTable.saveNicknameFor("golang.org/x/net/context;;;");
     typeTable.saveNicknameFor("google.golang.org/grpc;;;");
@@ -369,23 +349,19 @@
   }
 
   private void addContextImports(
-      GapicInterfaceContext context, ImportContext importContext, Collection<MethodModel> methods) {
+      InterfaceContext context, ImportContext importContext, Collection<MethodModel> methods) {
     for (ImportKind kind : getImportKinds(context.getInterfaceConfig(), methods)) {
       ImmutableList<String> imps = CONTEXTUAL_IMPORTS.get(importContext, kind);
       if (imps != null) {
         for (String imp : imps) {
-          context.getModelTypeTable().saveNicknameFor(imp);
+          context.getImportTypeTable().saveNicknameFor(imp);
         }
       }
     }
   }
 
   private Set<ImportKind> getImportKinds(
-<<<<<<< HEAD
       InterfaceConfig interfaceConfig, Collection<MethodModel> methods) {
-=======
-      InterfaceConfig interfaceConfig, Collection<Method> methods) {
->>>>>>> 4aded504
     EnumSet<ImportKind> kinds = EnumSet.noneOf(ImportKind.class);
     for (MethodModel method : methods) {
       if (method.getResponseStreaming()) {
