--- conflicted
+++ resolved
@@ -18,19 +18,17 @@
 import com.google.api.codegen.viewmodel.ApiMethodView;
 import com.google.api.codegen.viewmodel.ServiceDocView;
 import com.google.common.collect.ImmutableList;
-import java.util.LinkedList;
 
 public class ServiceTransformer {
 
   public ServiceDocView generateServiceDoc(
-      GapicInterfaceContext context, ApiMethodView exampleApiMethod) {
+      InterfaceContext context, ApiMethodView exampleApiMethod) {
     SurfaceNamer namer = context.getNamer();
     ServiceDocView.Builder serviceDoc = ServiceDocView.newBuilder();
 
     ImmutableList.Builder<String> docLines = ImmutableList.builder();
-    docLines.addAll(namer.getDocLines(context.getInterface()));
+    docLines.addAll(namer.getDocLines(context.getInterfaceDescription()));
     InterfaceConfig conf = context.getInterfaceConfig();
-<<<<<<< HEAD
     if (!conf.getManualDoc().isEmpty()) {
       docLines.add("");
       docLines.addAll(namer.getDocLines(conf.getManualDoc()));
@@ -45,32 +43,4 @@
     serviceDoc.hasDefaultInstance(context.getInterfaceConfig().hasDefaultInstance());
     return serviceDoc.build();
   }
-
-  public ServiceDocView generateServiceDoc(
-      DiscoGapicInterfaceContext context, ApiMethodView exampleApiMethod) {
-    SurfaceNamer namer = context.getNamer();
-    ServiceDocView.Builder serviceDoc = ServiceDocView.newBuilder();
-
-    ImmutableList.Builder<String> docLines = ImmutableList.builder();
-
-    // TODO(andrealin): docLines.
-    docLines.addAll(new LinkedList<String>());
-    InterfaceConfig conf = context.getInterfaceConfig();
-=======
->>>>>>> 4aded504
-    if (!conf.getManualDoc().isEmpty()) {
-      docLines.add("");
-      docLines.addAll(namer.getDocLines(conf.getManualDoc()));
-    }
-    serviceDoc.lines(docLines.build());
-
-    serviceDoc.exampleApiMethod(exampleApiMethod);
-    serviceDoc.apiVarName(namer.getApiWrapperVariableName(context.getInterfaceConfig()));
-    serviceDoc.apiClassName(namer.getApiWrapperClassName(context.getInterfaceConfig()));
-    serviceDoc.settingsVarName(namer.getApiSettingsVariableName(context.getInterfaceConfig()));
-    serviceDoc.settingsClassName(namer.getApiSettingsClassName(context.getInterfaceConfig()));
-    serviceDoc.hasDefaultInstance(context.getInterfaceConfig().hasDefaultInstance());
-    serviceDoc.serviceTitle(context.getModel().getServiceConfig().getTitle());
-    return serviceDoc.build();
-  }
 }