/* Copyright 2016 Google Inc
 *
 * Licensed under the Apache License, Version 2.0 (the "License");
 * you may not use this file except in compliance with the License.
 * You may obtain a copy of the License at
 *
 *      http://www.apache.org/licenses/LICENSE-2.0
 *
 * Unless required by applicable law or agreed to in writing, software
 * distributed under the License is distributed on an "AS IS" BASIS,
 * WITHOUT WARRANTIES OR CONDITIONS OF ANY KIND, either express or implied.
 * See the License for the specific language governing permissions and
 * limitations under the License.
 */
package com.google.api.codegen.transformer.nodejs;

<<<<<<< HEAD
import com.google.api.codegen.TargetLanguage;
=======
import com.google.api.codegen.InterfaceView;
>>>>>>> 92877064
import com.google.api.codegen.config.ApiConfig;
import com.google.api.codegen.config.PackageMetadataConfig;
import com.google.api.codegen.transformer.ModelToViewTransformer;
import com.google.api.codegen.viewmodel.ViewModel;
import com.google.api.codegen.viewmodel.metadata.PackageMetadataView;
import com.google.api.tools.framework.model.Interface;
import com.google.api.tools.framework.model.Model;
import com.google.common.collect.Iterables;
import java.util.ArrayList;
import java.util.Arrays;
import java.util.List;

/** Responsible for producing package metadata related views for NodeJS */
public class NodeJSPackageMetadataTransformer implements ModelToViewTransformer {
  private static final String PACKAGE_FILE = "nodejs/package.snip";

  PackageMetadataConfig packageConfig;

  public NodeJSPackageMetadataTransformer(PackageMetadataConfig packageConfig) {
    this.packageConfig = packageConfig;
  }

  @Override
  public List<String> getTemplateFileNames() {
    return Arrays.asList(PACKAGE_FILE);
  }

  @Override
  public List<ViewModel> transform(Model model, ApiConfig apiConfig) {
    Iterable<Interface> services = new InterfaceView().getElementIterable(model);
    boolean hasMultipleServices = Iterables.size(services) > 1;
    List<ViewModel> models = new ArrayList<ViewModel>();
    NodeJSPackageMetadataNamer namer =
        new NodeJSPackageMetadataNamer(
            apiConfig.getPackageName(), apiConfig.getDomainLayerLocation());
<<<<<<< HEAD
    models.add(generateMetadataView(model, namer));
    return models;
  }

  private ViewModel generateMetadataView(Model model, NodeJSPackageMetadataNamer namer) {
=======
    models.add(generateMetadataView(namer, hasMultipleServices));
    return models;
  }

  private ViewModel generateMetadataView(
      NodeJSPackageMetadataNamer namer, boolean hasMultipleServices) {
>>>>>>> 92877064
    return PackageMetadataView.newBuilder()
        .templateFileName(PACKAGE_FILE)
        .outputPath("package.json")
        .identifier(namer.getMetadataIdentifier())
        .packageVersionBound(packageConfig.packageVersionBound(TargetLanguage.NODEJS))
        .protoPath(packageConfig.protoPath())
        .shortName(packageConfig.shortName())
        .gaxVersionBound(packageConfig.gaxVersionBound(TargetLanguage.NODEJS))
        .protoVersionBound(packageConfig.protoVersionBound(TargetLanguage.NODEJS))
        .commonProtosVersionBound(packageConfig.commonProtosVersionBound(TargetLanguage.NODEJS))
        .packageName(packageConfig.packageName(TargetLanguage.NODEJS))
        .majorVersion(packageConfig.apiVersion())
        .author(packageConfig.author())
        .email(packageConfig.email())
        .homepage(packageConfig.homepage())
        .licenseName(packageConfig.licenseName())
        .fullName(model.getServiceConfig().getTitle())
        .serviceName(namer.getMetadataName())
        .hasMultipleServices(hasMultipleServices)
        .build();
  }
}<|MERGE_RESOLUTION|>--- conflicted
+++ resolved
@@ -14,11 +14,12 @@
  */
 package com.google.api.codegen.transformer.nodejs;
 
-<<<<<<< HEAD
+import java.util.ArrayList;
+import java.util.Arrays;
+import java.util.List;
+
+import com.google.api.codegen.InterfaceView;
 import com.google.api.codegen.TargetLanguage;
-=======
-import com.google.api.codegen.InterfaceView;
->>>>>>> 92877064
 import com.google.api.codegen.config.ApiConfig;
 import com.google.api.codegen.config.PackageMetadataConfig;
 import com.google.api.codegen.transformer.ModelToViewTransformer;
@@ -27,9 +28,6 @@
 import com.google.api.tools.framework.model.Interface;
 import com.google.api.tools.framework.model.Model;
 import com.google.common.collect.Iterables;
-import java.util.ArrayList;
-import java.util.Arrays;
-import java.util.List;
 
 /** Responsible for producing package metadata related views for NodeJS */
 public class NodeJSPackageMetadataTransformer implements ModelToViewTransformer {
@@ -54,20 +52,12 @@
     NodeJSPackageMetadataNamer namer =
         new NodeJSPackageMetadataNamer(
             apiConfig.getPackageName(), apiConfig.getDomainLayerLocation());
-<<<<<<< HEAD
-    models.add(generateMetadataView(model, namer));
+    models.add(generateMetadataView(model, namer, hasMultipleServices));
     return models;
   }
 
-  private ViewModel generateMetadataView(Model model, NodeJSPackageMetadataNamer namer) {
-=======
-    models.add(generateMetadataView(namer, hasMultipleServices));
-    return models;
-  }
-
-  private ViewModel generateMetadataView(
-      NodeJSPackageMetadataNamer namer, boolean hasMultipleServices) {
->>>>>>> 92877064
+  private ViewModel generateMetadataView(Model model, NodeJSPackageMetadataNamer namer,
+      boolean hasMultipleServices) {
     return PackageMetadataView.newBuilder()
         .templateFileName(PACKAGE_FILE)
         .outputPath("package.json")
