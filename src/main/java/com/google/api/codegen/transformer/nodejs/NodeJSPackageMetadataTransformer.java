--- conflicted
+++ resolved
@@ -91,13 +91,8 @@
     NodeJSPackageMetadataNamer namer =
         new NodeJSPackageMetadataNamer(
             productConfig.getPackageName(), productConfig.getDomainLayerLocation());
-<<<<<<< HEAD
     models.addAll(generateMetadataViews(apiModel, productConfig, namer));
     models.add(generateReadmeView(apiModel, productConfig, namer));
-=======
-    models.addAll(generateMetadataViews(model, productConfig, namer));
-    models.add(generateReadmeView(model, productConfig, namer));
->>>>>>> 5c3c137c
     return models;
   }
 
@@ -183,11 +178,7 @@
   }
 
   private List<ViewModel> generateMetadataViews(
-<<<<<<< HEAD
       ApiModel model, GapicProductConfig productConfig, NodeJSPackageMetadataNamer namer) {
-=======
-      Model model, GapicProductConfig productConfig, NodeJSPackageMetadataNamer namer) {
->>>>>>> 5c3c137c
     ImmutableList.Builder<ViewModel> views = ImmutableList.builder();
     for (String template : TOP_LEVEL_FILES) {
       views.add(generateMetadataView(model, productConfig, template, namer));
@@ -196,11 +187,7 @@
   }
 
   private ViewModel generateMetadataView(
-<<<<<<< HEAD
       ApiModel model,
-=======
-      Model model,
->>>>>>> 5c3c137c
       GapicProductConfig productConfig,
       String template,
       NodeJSPackageMetadataNamer namer) {
@@ -221,33 +208,17 @@
   }
 
   private List<PackageDependencyView> generateAdditionalDependencies(
-<<<<<<< HEAD
       ApiModel model, GapicProductConfig productConfig) {
-=======
-      Model model, GapicProductConfig productConfig) {
->>>>>>> 5c3c137c
     ImmutableList.Builder<PackageDependencyView> dependencies = ImmutableList.builder();
     dependencies.add(
         PackageDependencyView.create(
             "google-gax", packageConfig.gaxVersionBound(TargetLanguage.NODEJS)));
-<<<<<<< HEAD
-    dependencies.add(PackageDependencyView.create("extend", VersionBound.create("3.0", "")));
     if (model.hasMultipleServices(null)) {
       dependencies.add(
           PackageDependencyView.create("lodash.union", VersionBound.create("4.6.0", "")));
     }
-    if (hasMixinApis(model, productConfig)) {
-      dependencies.add(
-          PackageDependencyView.create("lodash.merge", VersionBound.create("4.6.0", "")));
-    }
-=======
-    if (new InterfaceView().hasMultipleServices(model)) {
-      dependencies.add(
-          PackageDependencyView.create("lodash.union", VersionBound.create("4.6.0", "")));
-    }
     dependencies.add(
         PackageDependencyView.create("lodash.merge", VersionBound.create("4.6.0", "")));
->>>>>>> 5c3c137c
     if (hasLongrunning(model, productConfig)) {
       dependencies.add(
           PackageDependencyView.create("protobufjs", VersionBound.create("6.8.0", "")));
@@ -255,13 +226,8 @@
     return dependencies.build();
   }
 
-<<<<<<< HEAD
   private boolean hasLongrunning(ApiModel model, GapicProductConfig productConfig) {
     for (InterfaceModel apiInterface : model.getInterfaces(productConfig)) {
-=======
-  private boolean hasLongrunning(Model model, GapicProductConfig productConfig) {
-    for (Interface apiInterface : new InterfaceView().getElementIterable(model)) {
->>>>>>> 5c3c137c
       if (productConfig.getInterfaceConfig(apiInterface).hasLongRunningOperations()) {
         return true;
       }
@@ -269,13 +235,8 @@
     return false;
   }
 
-<<<<<<< HEAD
   private boolean hasMixinApis(ApiModel model, GapicProductConfig productConfig) {
     for (InterfaceModel apiInterface : model.getInterfaces(productConfig)) {
-=======
-  private boolean hasMixinApis(Model model, GapicProductConfig productConfig) {
-    for (Interface apiInterface : new InterfaceView().getElementIterable(model)) {
->>>>>>> 5c3c137c
       if (new GrpcStubTransformer()
               .generateGrpcStubs(createContext(apiInterface, productConfig))
               .size()
