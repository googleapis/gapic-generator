/* Copyright 2016 Google Inc
 *
 * Licensed under the Apache License, Version 2.0 (the "License");
 * you may not use this file except in compliance with the License.
 * You may obtain a copy of the License at
 *
 *      http://www.apache.org/licenses/LICENSE-2.0
 *
 * Unless required by applicable law or agreed to in writing, software
 * distributed under the License is distributed on an "AS IS" BASIS,
 * WITHOUT WARRANTIES OR CONDITIONS OF ANY KIND, either express or implied.
 * See the License for the specific language governing permissions and
 * limitations under the License.
 */
package com.google.api.codegen.transformer.nodejs;

import com.google.api.codegen.TargetLanguage;
import com.google.api.codegen.config.ApiModel;
import com.google.api.codegen.config.FlatteningConfig;
import com.google.api.codegen.config.GapicProductConfig;
import com.google.api.codegen.config.InterfaceModel;
import com.google.api.codegen.config.MethodModel;
import com.google.api.codegen.config.PackageMetadataConfig;
import com.google.api.codegen.config.ProtoApiModel;
import com.google.api.codegen.config.ProtoMethodModel;
import com.google.api.codegen.config.VersionBound;
import com.google.api.codegen.nodejs.NodeJSUtils;
import com.google.api.codegen.transformer.DynamicLangApiMethodTransformer;
import com.google.api.codegen.transformer.FileHeaderTransformer;
import com.google.api.codegen.transformer.GapicInterfaceContext;
import com.google.api.codegen.transformer.GapicMethodContext;
import com.google.api.codegen.transformer.GrpcStubTransformer;
import com.google.api.codegen.transformer.InitCodeTransformer;
import com.google.api.codegen.transformer.ModelToViewTransformer;
import com.google.api.codegen.transformer.ModelTypeTable;
import com.google.api.codegen.transformer.PackageMetadataTransformer;
import com.google.api.codegen.transformer.TestCaseTransformer;
import com.google.api.codegen.util.js.JSTypeTable;
import com.google.api.codegen.util.testing.StandardValueProducer;
import com.google.api.codegen.util.testing.ValueProducer;
import com.google.api.codegen.viewmodel.ApiMethodView;
import com.google.api.codegen.viewmodel.ImportSectionView;
import com.google.api.codegen.viewmodel.InitCodeView;
import com.google.api.codegen.viewmodel.OptionalArrayMethodView;
import com.google.api.codegen.viewmodel.ViewModel;
import com.google.api.codegen.viewmodel.metadata.PackageDependencyView;
import com.google.api.codegen.viewmodel.metadata.ReadmeMetadataView;
import com.google.api.tools.framework.model.Model;
import com.google.common.collect.ImmutableList;
import com.google.common.collect.Iterables;
import java.util.ArrayList;
import java.util.List;

/** Responsible for producing package metadata related views for NodeJS */
public class NodeJSPackageMetadataTransformer implements ModelToViewTransformer {
  private static final String README_FILE = "nodejs/README.md.snip";
  private static final String README_OUTPUT_FILE = "README.md";
  private static final List<String> TOP_LEVEL_FILES = ImmutableList.of("nodejs/package.json.snip");

  private static final String GITHUB_DOC_HOST =
      "https://googlecloudplatform.github.io/google-cloud-node";
  private static final String GITHUB_REPO_HOST =
      "https://github.com/GoogleCloudPlatform/google-cloud-node";
  private static final String AUTH_DOC_PATH = "/#/docs/google-cloud/master/guides/authentication";
  private static final String LIB_DOC_PATH = "/#/docs/%s";
  private static final String MAIN_README_PATH = "/blob/master/README.md";
  private static final String VERSIONING_DOC_PATH = "#versioning";

  private static String NODE_PREFIX = "nodejs/";

  private final FileHeaderTransformer fileHeaderTransformer =
      new FileHeaderTransformer(new NodeJSImportSectionTransformer());
  private final PackageMetadataConfig packageConfig;
  private final PackageMetadataTransformer metadataTransformer = new PackageMetadataTransformer();
  private final ValueProducer valueProducer = new StandardValueProducer();
  private final TestCaseTransformer testCaseTransformer = new TestCaseTransformer(valueProducer);

  public NodeJSPackageMetadataTransformer(PackageMetadataConfig packageConfig) {
    this.packageConfig = packageConfig;
  }

  @Override
  public List<String> getTemplateFileNames() {
    return ImmutableList.<String>builder().addAll(TOP_LEVEL_FILES).add(README_FILE).build();
  }

  @Override
  public List<ViewModel> transform(Model model, GapicProductConfig productConfig) {
    List<ViewModel> models = new ArrayList<ViewModel>();
    ProtoApiModel apiModel = new ProtoApiModel(model);
    NodeJSPackageMetadataNamer namer =
        new NodeJSPackageMetadataNamer(
            productConfig.getPackageName(), productConfig.getDomainLayerLocation());
<<<<<<< HEAD
    models.addAll(generateMetadataViews(apiModel, namer));
    models.add(generateReadmeView(apiModel, productConfig, namer));
=======
    models.addAll(generateMetadataViews(model, productConfig, namer));
    models.add(generateReadmeView(model, productConfig, namer));
>>>>>>> 6c28fb8c
    return models;
  }

  private ViewModel generateReadmeView(
      ApiModel model, GapicProductConfig productConfig, NodeJSPackageMetadataNamer namer) {
    List<ApiMethodView> exampleMethods = generateExampleMethods(model, productConfig);
    Iterable<? extends InterfaceModel> services = model.getInterfaces(productConfig);
    boolean hasMultipleServices = Iterables.size(services) > 1;
    return metadataTransformer
        .generateMetadataView(
            packageConfig, model, README_FILE, README_OUTPUT_FILE, TargetLanguage.NODEJS)
        .identifier(namer.getMetadataIdentifier())
        .fileHeader(
            fileHeaderTransformer.generateFileHeader(
                productConfig,
                ImportSectionView.newBuilder().build(),
                new NodeJSSurfaceNamer(
                    productConfig.getPackageName(), NodeJSUtils.isGcloud(productConfig))))
        .hasMultipleServices(hasMultipleServices)
        .readmeMetadata(
            ReadmeMetadataView.newBuilder()
                .moduleName("")
                .identifier(namer.getMetadataIdentifier())
                .shortName(packageConfig.shortName())
                .fullName(model.getTitle())
                .apiSummary(model.getDocumentationSummary())
                .hasMultipleServices(hasMultipleServices)
                .gapicPackageName("gapic-" + packageConfig.packageName(TargetLanguage.NODEJS))
                .majorVersion(packageConfig.apiVersion())
                .developmentStatusTitle(
                    namer.getReleaseAnnotation(packageConfig.releaseLevel(TargetLanguage.NODEJS)))
                .targetLanguage("Node.js")
                .mainReadmeLink(GITHUB_REPO_HOST + MAIN_README_PATH)
                .libraryDocumentationLink(
                    GITHUB_DOC_HOST + String.format(LIB_DOC_PATH, packageConfig.shortName()))
                .authDocumentationLink(GITHUB_DOC_HOST + AUTH_DOC_PATH)
                .versioningDocumentationLink(GITHUB_REPO_HOST + VERSIONING_DOC_PATH)
                .exampleMethods(exampleMethods)
                .build())
        .build();
  }

  // Generates methods used as examples for the README.md file.
  // Note: This is based on sample gen method calls. In the future, the example
  // methods may be configured separately.
  private List<ApiMethodView> generateExampleMethods(
      ApiModel model, GapicProductConfig productConfig) {
    ImmutableList.Builder<ApiMethodView> exampleMethods = ImmutableList.builder();
    Iterable<? extends InterfaceModel> interfaces = model.getInterfaces(productConfig);
    boolean packageHasMultipleServices = Iterables.size(interfaces) > 1;
    for (InterfaceModel apiInterface : interfaces) {
      GapicInterfaceContext context = createContext(apiInterface, productConfig);
      if (context.getInterfaceConfig().getSmokeTestConfig() != null) {
        MethodModel method =
            new ProtoMethodModel(context.getInterfaceConfig().getSmokeTestConfig().getMethod());
        FlatteningConfig flatteningGroup =
            testCaseTransformer.getSmokeTestFlatteningGroup(
                context.getMethodConfig(method), context.getInterfaceConfig().getSmokeTestConfig());
        GapicMethodContext flattenedMethodContext =
            context.asFlattenedMethodContext(method, flatteningGroup);
        exampleMethods.add(
            createExampleApiMethodView(flattenedMethodContext, packageHasMultipleServices));
      }
    }
    return exampleMethods.build();
  }

  private OptionalArrayMethodView createExampleApiMethodView(
      GapicMethodContext context, boolean packageHasMultipleServices) {
    OptionalArrayMethodView initialApiMethodView =
        new DynamicLangApiMethodTransformer(new NodeJSApiMethodParamTransformer())
            .generateMethod(context, packageHasMultipleServices);

    OptionalArrayMethodView.Builder apiMethodView = initialApiMethodView.toBuilder();

    InitCodeTransformer initCodeTransformer = new InitCodeTransformer();
    InitCodeView initCodeView =
        initCodeTransformer.generateInitCode(
            context, testCaseTransformer.createSmokeTestInitContext(context));
    apiMethodView.initCode(initCodeView);

    return apiMethodView.build();
  }

<<<<<<< HEAD
  private List<ViewModel> generateMetadataViews(ApiModel model, NodeJSPackageMetadataNamer namer) {
=======
  private List<ViewModel> generateMetadataViews(
      Model model, GapicProductConfig productConfig, NodeJSPackageMetadataNamer namer) {
>>>>>>> 6c28fb8c
    ImmutableList.Builder<ViewModel> views = ImmutableList.builder();
    for (String template : TOP_LEVEL_FILES) {
      views.add(generateMetadataView(model, productConfig, template, namer));
    }
    return views.build();
  }

  private ViewModel generateMetadataView(
<<<<<<< HEAD
      ApiModel model, String template, NodeJSPackageMetadataNamer namer) {
=======
      Model model,
      GapicProductConfig productConfig,
      String template,
      NodeJSPackageMetadataNamer namer) {
>>>>>>> 6c28fb8c
    String noLeadingNodeDir =
        template.startsWith(NODE_PREFIX) ? template.substring(NODE_PREFIX.length()) : template;
    int extensionIndex = noLeadingNodeDir.lastIndexOf(".");
    String outputPath = noLeadingNodeDir.substring(0, extensionIndex);

    Iterable<? extends InterfaceModel> services = model.getInterfaces(null);
    boolean hasMultipleServices = Iterables.size(services) > 1;

    return metadataTransformer
        .generateMetadataView(packageConfig, model, template, outputPath, TargetLanguage.NODEJS)
        .identifier(namer.getMetadataIdentifier())
        .hasMultipleServices(hasMultipleServices)
        .additionalDependencies(generateAdditionalDependencies(model, productConfig))
        .build();
  }

<<<<<<< HEAD
  private List<PackageDependencyView> generateAdditionalDependencies(ApiModel model) {
=======
  private List<PackageDependencyView> generateAdditionalDependencies(
      Model model, GapicProductConfig productConfig) {
>>>>>>> 6c28fb8c
    ImmutableList.Builder<PackageDependencyView> dependencies = ImmutableList.builder();
    dependencies.add(
        PackageDependencyView.create(
            "google-gax", packageConfig.gaxVersionBound(TargetLanguage.NODEJS)));
    dependencies.add(PackageDependencyView.create("extend", VersionBound.create("3.0", "")));
    if (model.hasMultipleServices(null)) {
      dependencies.add(
          PackageDependencyView.create("lodash.union", VersionBound.create("4.6.0", "")));
    }
    if (hasMixinApis(model, productConfig)) {
      dependencies.add(
          PackageDependencyView.create("lodash.merge", VersionBound.create("4.6.0", "")));
    }
    dependencies.add(PackageDependencyView.create("protobufjs", VersionBound.create("6.8.0", "")));
    return dependencies.build();
  }

  private boolean hasMixinApis(Model model, GapicProductConfig productConfig) {
    for (Interface apiInterface : new InterfaceView().getElementIterable(model)) {
      if (new GrpcStubTransformer()
              .generateGrpcStubs(createContext(apiInterface, productConfig))
              .size()
          > 1) {
        return true;
      }
    }
    return false;
  }

  private GapicInterfaceContext createContext(
      InterfaceModel apiInterface, GapicProductConfig productConfig) {
    return GapicInterfaceContext.create(
        apiInterface,
        productConfig,
        new ModelTypeTable(
            new JSTypeTable(productConfig.getPackageName()),
            new NodeJSModelTypeNameConverter(productConfig.getPackageName())),
        new NodeJSSurfaceNamer(productConfig.getPackageName(), NodeJSUtils.isGcloud(productConfig)),
        new NodeJSFeatureConfig());
  }
}<|MERGE_RESOLUTION|>--- conflicted
+++ resolved
@@ -91,13 +91,8 @@
     NodeJSPackageMetadataNamer namer =
         new NodeJSPackageMetadataNamer(
             productConfig.getPackageName(), productConfig.getDomainLayerLocation());
-<<<<<<< HEAD
-    models.addAll(generateMetadataViews(apiModel, namer));
+    models.addAll(generateMetadataViews(apiModel, productConfig, namer));
     models.add(generateReadmeView(apiModel, productConfig, namer));
-=======
-    models.addAll(generateMetadataViews(model, productConfig, namer));
-    models.add(generateReadmeView(model, productConfig, namer));
->>>>>>> 6c28fb8c
     return models;
   }
 
@@ -182,12 +177,8 @@
     return apiMethodView.build();
   }
 
-<<<<<<< HEAD
-  private List<ViewModel> generateMetadataViews(ApiModel model, NodeJSPackageMetadataNamer namer) {
-=======
   private List<ViewModel> generateMetadataViews(
-      Model model, GapicProductConfig productConfig, NodeJSPackageMetadataNamer namer) {
->>>>>>> 6c28fb8c
+      ApiModel model, GapicProductConfig productConfig, NodeJSPackageMetadataNamer namer) {
     ImmutableList.Builder<ViewModel> views = ImmutableList.builder();
     for (String template : TOP_LEVEL_FILES) {
       views.add(generateMetadataView(model, productConfig, template, namer));
@@ -196,14 +187,10 @@
   }
 
   private ViewModel generateMetadataView(
-<<<<<<< HEAD
-      ApiModel model, String template, NodeJSPackageMetadataNamer namer) {
-=======
-      Model model,
+      ApiModel model,
       GapicProductConfig productConfig,
       String template,
       NodeJSPackageMetadataNamer namer) {
->>>>>>> 6c28fb8c
     String noLeadingNodeDir =
         template.startsWith(NODE_PREFIX) ? template.substring(NODE_PREFIX.length()) : template;
     int extensionIndex = noLeadingNodeDir.lastIndexOf(".");
@@ -220,12 +207,8 @@
         .build();
   }
 
-<<<<<<< HEAD
-  private List<PackageDependencyView> generateAdditionalDependencies(ApiModel model) {
-=======
   private List<PackageDependencyView> generateAdditionalDependencies(
-      Model model, GapicProductConfig productConfig) {
->>>>>>> 6c28fb8c
+      ApiModel model, GapicProductConfig productConfig) {
     ImmutableList.Builder<PackageDependencyView> dependencies = ImmutableList.builder();
     dependencies.add(
         PackageDependencyView.create(
@@ -243,8 +226,8 @@
     return dependencies.build();
   }
 
-  private boolean hasMixinApis(Model model, GapicProductConfig productConfig) {
-    for (Interface apiInterface : new InterfaceView().getElementIterable(model)) {
+  private boolean hasMixinApis(ApiModel model, GapicProductConfig productConfig) {
+    for (InterfaceModel apiInterface : model.getInterfaces(productConfig)) {
       if (new GrpcStubTransformer()
               .generateGrpcStubs(createContext(apiInterface, productConfig))
               .size()
