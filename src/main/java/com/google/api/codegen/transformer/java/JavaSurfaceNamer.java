/* Copyright 2016 Google LLC
 *
 * Licensed under the Apache License, Version 2.0 (the "License");
 * you may not use this file except in compliance with the License.
 * You may obtain a copy of the License at
 *
 *      https://www.apache.org/licenses/LICENSE-2.0
 *
 * Unless required by applicable law or agreed to in writing, software
 * distributed under the License is distributed on an "AS IS" BASIS,
 * WITHOUT WARRANTIES OR CONDITIONS OF ANY KIND, either express or implied.
 * See the License for the specific language governing permissions and
 * limitations under the License.
 */
package com.google.api.codegen.transformer.java;

import com.google.api.codegen.Inflector;
import com.google.api.codegen.ReleaseLevel;
import com.google.api.codegen.config.FieldConfig;
import com.google.api.codegen.config.FieldModel;
import com.google.api.codegen.config.InterfaceConfig;
import com.google.api.codegen.config.InterfaceModel;
import com.google.api.codegen.config.MethodConfig;
import com.google.api.codegen.config.MethodModel;
import com.google.api.codegen.config.ResourceNameConfig;
import com.google.api.codegen.config.ResourceNameType;
import com.google.api.codegen.config.TransportProtocol;
import com.google.api.codegen.config.TypeModel;
import com.google.api.codegen.metacode.InitFieldConfig;
import com.google.api.codegen.transformer.ImportTypeTable;
import com.google.api.codegen.transformer.MethodContext;
import com.google.api.codegen.transformer.ModelTypeFormatterImpl;
import com.google.api.codegen.transformer.ModelTypeTable;
import com.google.api.codegen.transformer.SchemaTypeFormatterImpl;
import com.google.api.codegen.transformer.SurfaceNamer;
import com.google.api.codegen.util.CommonRenderingUtil;
import com.google.api.codegen.util.Name;
import com.google.api.codegen.util.StringUtil;
import com.google.api.codegen.util.java.JavaCommentReformatter;
import com.google.api.codegen.util.java.JavaNameFormatter;
import com.google.api.codegen.util.java.JavaRenderingUtil;
import com.google.api.codegen.util.java.JavaTypeTable;
import com.google.api.codegen.viewmodel.ServiceMethodType;
import com.google.common.base.Joiner;
import com.google.common.base.Splitter;
import java.io.File;
import java.util.ArrayList;
import java.util.Arrays;
import java.util.List;
import java.util.regex.Pattern;

/** The SurfaceNamer for Java. */
public class JavaSurfaceNamer extends SurfaceNamer {

  private final Pattern versionPattern = Pattern.compile("^v\\d+");
  private final JavaNameFormatter nameFormatter;

  public JavaSurfaceNamer(String rootPackageName, String packageName) {
    super(
        new JavaNameFormatter(),
        new ModelTypeFormatterImpl(new JavaModelTypeNameConverter(packageName)),
        new JavaTypeTable(packageName),
        new JavaCommentReformatter(),
        rootPackageName,
        packageName);
    nameFormatter = (JavaNameFormatter) super.getNameFormatter();
  }

  /* Create a JavaSurfaceNamer for a Discovery-based API. */
  public JavaSurfaceNamer(String rootPackageName, String packageName, JavaNameFormatter formatter) {
    super(
        formatter,
        new SchemaTypeFormatterImpl(new JavaSchemaTypeNameConverter(packageName, formatter)),
        new JavaTypeTable(packageName),
        new JavaCommentReformatter(),
        rootPackageName,
        packageName);
    nameFormatter = formatter;
  }

  @Override
  public SurfaceNamer cloneWithPackageName(String packageName) {
    return new JavaSurfaceNamer(getRootPackageName(), packageName);
  }

  @Override
  public SurfaceNamer cloneWithPackageNameForDiscovery(String packageName) {
    return new JavaSurfaceNamer(getRootPackageName(), packageName, getNameFormatter());
  }

  @Override
  public JavaNameFormatter getNameFormatter() {
    return nameFormatter;
  }

  @Override
  public String getApiSnippetsClassName(InterfaceConfig interfaceConfig) {
    return publicClassName(
        Name.upperCamel(interfaceConfig.getInterfaceModel().getSimpleName(), "ClientSnippets"));
  }

  @Override
  public String getSourceFilePath(String path, String publicClassName) {
    return path + File.separator + publicClassName + ".java";
  }

  @Override
  public boolean shouldImportRequestObjectParamElementType(FieldModel field) {
    return !field.isMap();
  }

  @Override
  public List<String> getDocLines(String text) {
    return JavaRenderingUtil.getDocLines(text);
  }

  @Override
  public List<String> getThrowsDocLines(MethodConfig methodConfig) {
    return Arrays.asList("@throws com.google.api.gax.rpc.ApiException if the remote call fails");
  }

  @Override
  public String getStaticLangReturnTypeName(MethodContext methodContext) {
    MethodModel method = methodContext.getMethodModel();
    if (method.isOutputTypeEmpty()) {
      return "void";
    }
    return method.getOutputTypeName(methodContext.getTypeTable()).getFullName();
  }

  @Override
  public String getAndSaveOperationResponseTypeName(
      MethodModel method, ImportTypeTable typeTable, MethodConfig methodConfig) {
    String responseTypeName =
        typeTable.getFullNameFor(methodConfig.getLongRunningConfig().getReturnType());
    String metadataTypeName =
        typeTable.getFullNameFor(methodConfig.getLongRunningConfig().getMetadataType());
    return typeTable.getAndSaveNicknameForContainer(
        "com.google.api.gax.grpc.OperationFuture", responseTypeName, metadataTypeName);
  }

  @Override
  public String getLongRunningOperationTypeName(ImportTypeTable typeTable, TypeModel type) {
    return ((ModelTypeTable) typeTable).getAndSaveNicknameForElementType(type);
  }

  @Override
  public String getGenericAwareResponseTypeName(MethodContext methodContext) {
    MethodModel method = methodContext.getMethodModel();
    if (method.isOutputTypeEmpty()) {
      return "Void";
    } else {
      return method.getOutputTypeName(methodContext.getTypeTable()).getFullName();
    }
  }

  @Override
  public String getPagedResponseIterateMethod() {
    return publicMethodName(Name.from("iterate_all"));
  }

  @Override
  public String getResourceTypeParseMethodName(
      ImportTypeTable typeTable, FieldConfig resourceFieldConfig) {
    String concreteResourceTypeName = getConcreteResourceTypeName(typeTable, resourceFieldConfig);
    return concreteResourceTypeName + "." + publicMethodName(Name.from("parse"));
  }

  @Override
  public String getResourceTypeParseListMethodName(
      ImportTypeTable typeTable, FieldConfig resourceFieldConfig) {
    String concreteResourceTypeName = getConcreteResourceTypeName(typeTable, resourceFieldConfig);
    return concreteResourceTypeName + "." + publicMethodName(Name.from("parse_list"));
  }

  @Override
  public String getResourceTypeFormatListMethodName(
      ImportTypeTable typeTable, FieldConfig resourceFieldConfig) {
    String concreteResourceTypeName = getConcreteResourceTypeName(typeTable, resourceFieldConfig);
    return concreteResourceTypeName + "." + publicMethodName(Name.from("to_string_list"));
  }

  private String getConcreteResourceTypeName(
      ImportTypeTable typeTable, FieldConfig resourceFieldConfig) {
    String resourceTypeName = getAndSaveElementResourceTypeName(typeTable, resourceFieldConfig);
    if (resourceFieldConfig.getResourceNameType() == ResourceNameType.ANY) {
      return publicClassName(Name.from("untyped_resource_name"));
    } else {
      return resourceTypeName;
    }
  }

  /** The name of the create method for the resource one-of for the given field config */
  public String getResourceTypeParentParseMethod(
      ImportTypeTable typeTable, FieldConfig fieldConfig) {
    return getAndSaveResourceTypeFactoryName(typeTable, fieldConfig.getMessageFieldConfig())
        + "."
        + publicMethodName(Name.from("parse"));
  }

  @Override
  public String getAndSavePagedResponseTypeName(
      MethodContext methodContext, FieldConfig resourceFieldConfig) {
    // TODO(michaelbausor) make sure this uses the typeTable correctly
    ImportTypeTable typeTable = methodContext.getTypeTable();
    String fullPackageWrapperName =
        typeTable.getImplicitPackageFullNameFor(
            getApiWrapperClassName(methodContext.getInterfaceConfig()));
    String pagedResponseShortName =
        getPagedResponseTypeInnerName(
            methodContext.getMethodModel(), typeTable, resourceFieldConfig.getField());
    return typeTable.getAndSaveNicknameForInnerType(fullPackageWrapperName, pagedResponseShortName);
  }

  @Override
  public String getPagedResponseTypeInnerName(
      MethodModel method, ImportTypeTable typeTable, FieldModel resourceField) {
    return publicClassName(Name.anyCamel(method.getSimpleName(), "PagedResponse"));
  }

  @Override
  public String getPageTypeInnerName(
      MethodModel method, ImportTypeTable typeTable, FieldModel resourceField) {
    return publicClassName(Name.anyCamel(method.getSimpleName(), "Page"));
  }

  @Override
  public String getFixedSizeCollectionTypeInnerName(
      MethodModel method, ImportTypeTable typeTable, FieldModel resourceField) {
    return publicClassName(Name.anyCamel(method.getSimpleName(), "FixedSizeCollection"));
  }

  @Override
  public String getFullyQualifiedApiWrapperClassName(InterfaceConfig interfaceConfig) {
    return getPackageName() + "." + getApiWrapperClassName(interfaceConfig);
  }

  @Override
<<<<<<< HEAD
  public String getFullyQualifiedRpcStubType(
      InterfaceModel interfaceModel, TransportProtocol transportProtocol) {
    return getStubPackageName() + "." + getApiRpcStubClassName(interfaceModel, transportProtocol);
=======
  public String getAndSaveResourceTypeFactoryName(
      ImportTypeTable typeTable, FieldConfig fieldConfig) {
    String resourceClassName =
        publicClassName(getResourceTypeNameObject(fieldConfig.getResourceNameConfig()));
    return typeTable.getAndSaveNicknameForTypedResourceName(
        fieldConfig, Inflector.pluralize(resourceClassName));
  }

  @Override
  protected Name getResourceTypeNameObject(ResourceNameConfig resourceNameConfig) {
    String entityName = resourceNameConfig.getEntityName();
    ResourceNameType resourceNameType = resourceNameConfig.getResourceNameType();
    switch (resourceNameType) {
      case ANY:
        return getAnyResourceTypeName();
      case FIXED:
        return Name.anyLower(entityName).join("name_fixed");
      case ONEOF:
        // Remove suffix "_oneof". This allows the collection oneof config to "share" an entity name
        // with a collection config.
        entityName = StringUtil.removeSuffix(entityName, "_oneof");
        return Name.anyLower(entityName).join("name");
      case SINGLE:
        return Name.anyLower(entityName).join("name");
      case NONE:
      default:
        throw new UnsupportedOperationException("unexpected entity name type");
    }
>>>>>>> 881a8327
  }

  @Override
  public String injectRandomStringGeneratorCode(String randomString) {
    String delimiter = ",";
    String[] split =
        CommonRenderingUtil.stripQuotes(randomString)
            .replace(
                InitFieldConfig.RANDOM_TOKEN, delimiter + InitFieldConfig.RANDOM_TOKEN + delimiter)
            .split(delimiter);
    ArrayList<String> stringParts = new ArrayList<>();
    for (String token : split) {
      if (token.length() > 0) {
        if (token.equals(InitFieldConfig.RANDOM_TOKEN)) {
          stringParts.add("System.currentTimeMillis()");
        } else {
          stringParts.add("\"" + token + "\"");
        }
      }
    }
    return Joiner.on(" + ").join(stringParts);
  }

  @Override
  public String getApiCallableTypeName(ServiceMethodType serviceMethodType) {
    switch (serviceMethodType) {
      case UnaryMethod:
        return "UnaryCallable";
      case GrpcBidiStreamingMethod:
        return "BidiStreamingCallable";
      case GrpcServerStreamingMethod:
        return "ServerStreamingCallable";
      case GrpcClientStreamingMethod:
        return "ClientStreamingCallable";
      case LongRunningMethod:
        return "OperationCallable";
      default:
        return getNotImplementedString("getApiCallableTypeName() for " + serviceMethodType);
    }
  }

  @Override
  public String getCreateCallableFunctionName(ServiceMethodType serviceMethodType) {
    switch (serviceMethodType) {
      case UnaryMethod:
        return "createDirectCallable";
      case GrpcBidiStreamingMethod:
        return "createDirectBidiStreamingCallable";
      case GrpcServerStreamingMethod:
        return "createDirectServerStreamingCallable";
      case GrpcClientStreamingMethod:
        return "createDirectClientStreamingCallable";
      default:
        return getNotImplementedString("getDirectCallableTypeName() for " + serviceMethodType);
    }
  }

  @Override
  public String getReleaseAnnotation(ReleaseLevel releaseLevel) {
    switch (releaseLevel) {
      case UNSET_RELEASE_LEVEL:
      case ALPHA:
        return "@BetaApi";
      case BETA:
        return "@BetaApi";
      case DEPRECATED:
        return "@Deprecated";
      default:
        return "";
    }
  }

  @Override
  public String getBatchingDescriptorConstName(MethodModel method) {
    return inittedConstantName(Name.upperCamel(method.getSimpleName()).join("batching_desc"));
  }

  @Override
  /** The name of the settings member name for the given method. */
  public String getOperationSettingsMemberName(MethodModel method) {
    return publicMethodName(Name.upperCamel(method.getSimpleName(), "OperationSettings"));
  }

  @Override
  public String getPackagePath() {
    List<String> packagePath = Splitter.on(".").splitToList(getPackageName());
    int endIndex = packagePath.size();
    // strip off the last leg of the path if it is a version
    if (versionPattern.matcher(packagePath.get(packagePath.size() - 1)).find()) {
      endIndex--;
    }
    return Joiner.on("/").join(packagePath.subList(0, endIndex));
  }

  @Override
  public String getToStringMethod() {
    return "Objects.toString";
  }
}<|MERGE_RESOLUTION|>--- conflicted
+++ resolved
@@ -236,11 +236,12 @@
   }
 
   @Override
-<<<<<<< HEAD
   public String getFullyQualifiedRpcStubType(
       InterfaceModel interfaceModel, TransportProtocol transportProtocol) {
     return getStubPackageName() + "." + getApiRpcStubClassName(interfaceModel, transportProtocol);
-=======
+  }
+
+  @Override
   public String getAndSaveResourceTypeFactoryName(
       ImportTypeTable typeTable, FieldConfig fieldConfig) {
     String resourceClassName =
@@ -269,7 +270,6 @@
       default:
         throw new UnsupportedOperationException("unexpected entity name type");
     }
->>>>>>> 881a8327
   }
 
   @Override
