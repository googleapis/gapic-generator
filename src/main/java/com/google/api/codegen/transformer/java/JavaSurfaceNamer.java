--- conflicted
+++ resolved
@@ -74,24 +74,12 @@
     nameFormatter = formatter;
   }
 
-  /* Create a JavaSurfaceNamer for a Discovery-based API. */
-  public JavaSurfaceNamer(String packageName, String rootPackageName, JavaNameFormatter formatter) {
-    super(
-        formatter,
-        new SchemaTypeFormatterImpl(new JavaSchemaTypeNameConverter(packageName, formatter)),
-        new JavaTypeTable(packageName),
-        new JavaCommentReformatter(),
-        rootPackageName,
-        packageName);
-  }
-
   @Override
   public SurfaceNamer cloneWithPackageName(String packageName) {
     return new JavaSurfaceNamer(getRootPackageName(), packageName);
   }
 
   @Override
-<<<<<<< HEAD
   public SurfaceNamer cloneWithPackageNameForDiscovery(String packageName) {
     return new JavaSurfaceNamer(getRootPackageName(), packageName, getNameFormatter());
   }
@@ -102,8 +90,6 @@
   }
 
   @Override
-=======
->>>>>>> 63e6079a
   public String getApiSnippetsClassName(InterfaceModel apiInterface) {
     return publicClassName(Name.upperCamel(apiInterface.getSimpleName(), "ClientSnippets"));
   }
@@ -115,11 +101,7 @@
 
   @Override
   public boolean shouldImportRequestObjectParamElementType(FieldModel field) {
-    if (field.isMap()) {
-      return false;
-    } else {
-      return true;
-    }
+    return !field.isMap();
   }
 
   @Override
