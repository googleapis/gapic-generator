/* Copyright 2016 Google Inc
 *
 * Licensed under the Apache License, Version 2.0 (the "License");
 * you may not use this file except in compliance with the License.
 * You may obtain a copy of the License at
 *
 *      http://www.apache.org/licenses/LICENSE-2.0
 *
 * Unless required by applicable law or agreed to in writing, software
 * distributed under the License is distributed on an "AS IS" BASIS,
 * WITHOUT WARRANTIES OR CONDITIONS OF ANY KIND, either express or implied.
 * See the License for the specific language governing permissions and
 * limitations under the License.
 */
package com.google.api.codegen.transformer.java;

import com.google.api.codegen.ReleaseLevel;
import com.google.api.codegen.config.FieldConfig;
import com.google.api.codegen.config.FieldType;
import com.google.api.codegen.config.InterfaceConfig;
import com.google.api.codegen.config.MethodConfig;
<<<<<<< HEAD
import com.google.api.codegen.config.MethodModel;
import com.google.api.codegen.config.ResourceNameType;
import com.google.api.codegen.metacode.InitFieldConfig;
import com.google.api.codegen.transformer.ImportTypeTable;
import com.google.api.codegen.transformer.MethodContext;
=======
import com.google.api.codegen.config.ResourceNameType;
import com.google.api.codegen.metacode.InitFieldConfig;
import com.google.api.codegen.transformer.ImportTypeTable;
>>>>>>> 4aded504
import com.google.api.codegen.transformer.ModelTypeFormatterImpl;
import com.google.api.codegen.transformer.ModelTypeTable;
import com.google.api.codegen.transformer.SchemaTypeFormatterImpl;
import com.google.api.codegen.transformer.SurfaceNamer;
import com.google.api.codegen.util.CommonRenderingUtil;
import com.google.api.codegen.util.Name;
import com.google.api.codegen.util.java.JavaCommentReformatter;
import com.google.api.codegen.util.java.JavaNameFormatter;
import com.google.api.codegen.util.java.JavaRenderingUtil;
import com.google.api.codegen.util.java.JavaTypeTable;
import com.google.api.codegen.viewmodel.ServiceMethodType;
import com.google.api.tools.framework.model.Interface;
import com.google.api.tools.framework.model.TypeRef;
import com.google.common.base.Joiner;
import com.google.common.base.Splitter;
import java.io.File;
import java.util.ArrayList;
import java.util.Arrays;
import java.util.List;
import java.util.regex.Pattern;

/** The SurfaceNamer for Java. */
public class JavaSurfaceNamer extends SurfaceNamer {

<<<<<<< HEAD
  /* Create a JavaSurfaceNamer for a protobuf-based API. */
  public JavaSurfaceNamer(String packageName) {
=======
  private final Pattern versionPattern = Pattern.compile("^v\\d+");

  public JavaSurfaceNamer(String rootPackageName, String packageName) {
>>>>>>> 4aded504
    super(
        new JavaNameFormatter(),
        new ModelTypeFormatterImpl(new JavaModelTypeNameConverter(packageName)),
        new JavaTypeTable(packageName),
        new JavaCommentReformatter(),
        rootPackageName,
        packageName);
  }

  /* Create a JavaSurfaceNamer for a Discovery-based API. */
  public JavaSurfaceNamer(String packageName, JavaNameFormatter formatter) {
    super(
        formatter,
        new SchemaTypeFormatterImpl(new JavaSchemaTypeNameConverter(packageName, formatter)),
        new JavaTypeTable(packageName),
        new JavaCommentReformatter(),
        packageName);
  }

  @Override
  public SurfaceNamer cloneWithPackageName(String packageName) {
    return new JavaSurfaceNamer(getRootPackageName(), packageName);
  }

  @Override
  public String getApiSnippetsClassName(Interface apiInterface) {
    return publicClassName(Name.upperCamel(apiInterface.getSimpleName(), "ClientSnippets"));
  }

  @Override
  public String getSourceFilePath(String path, String publicClassName) {
    return path + File.separator + publicClassName + ".java";
  }

  @Override
  public boolean shouldImportRequestObjectParamElementType(FieldType field) {
    if (field.isMap()) {
      return false;
    } else {
      return true;
    }
  }

  @Override
  public List<String> getDocLines(String text) {
    return JavaRenderingUtil.getDocLines(text);
  }

  @Override
  public List<String> getThrowsDocLines(MethodConfig methodConfig) {
<<<<<<< HEAD
    return Arrays.asList("@throws com.google.api.gax.grpc.ApiException if the remote call fails");
  }

  @Override
  public String getStaticLangReturnTypeName(MethodModel method, MethodConfig methodConfig) {
    if (method.isOutputTypeEmpty()) {
=======
    return Arrays.asList("@throws com.google.api.gax.rpc.ApiException if the remote call fails");
  }

  @Override
  public String getStaticLangReturnTypeName(Method method, MethodConfig methodConfig) {
    if (ServiceMessages.s_isEmptyType(method.getOutputType())) {
>>>>>>> 4aded504
      return "void";
    }
    return method.getOutputTypeFullName(getTypeFormatter());
  }

  @Override
  public String getAndSaveOperationResponseTypeName(
<<<<<<< HEAD
      MethodModel method, ImportTypeTable typeTable, MethodConfig methodConfig) {
    String responseTypeName =
        ((ModelTypeTable) typeTable)
            .getFullNameFor(methodConfig.getLongRunningConfig().getReturnType());
=======
      Method method, ImportTypeTable typeTable, MethodConfig methodConfig) {
    String responseTypeName =
        ((ModelTypeTable) typeTable)
            .getFullNameFor(methodConfig.getLongRunningConfig().getReturnType());
    String metadataTypeName =
        ((ModelTypeTable) typeTable)
            .getFullNameFor(methodConfig.getLongRunningConfig().getMetadataType());
>>>>>>> 4aded504
    return typeTable.getAndSaveNicknameForContainer(
        "com.google.api.gax.grpc.OperationFuture", responseTypeName, metadataTypeName);
  }

  @Override
  public String getLongRunningOperationTypeName(ModelTypeTable typeTable, TypeRef type) {
    return typeTable.getAndSaveNicknameForElementType(type);
  }

  @Override
  public String getLongRunningOperationTypeName(ImportTypeTable typeTable, TypeRef type) {
    return ((ModelTypeTable) typeTable).getAndSaveNicknameForElementType(type);
  }

  @Override
  public String getGenericAwareResponseTypeName(MethodModel method) {
    if (method.isOutputTypeEmpty()) {
      return "Void";
    } else {
      return method.getOutputTypeFullName(getTypeFormatter());
    }
  }

  @Override
  public String getPagedResponseIterateMethod() {
    return publicMethodName(Name.from("iterate_all"));
  }

  @Override
  public String getResourceTypeParseMethodName(
      ImportTypeTable typeTable, FieldConfig resourceFieldConfig) {
    String resourceTypeName = getAndSaveElementResourceTypeName(typeTable, resourceFieldConfig);
    String concreteResourceTypeName;
    if (resourceFieldConfig.getResourceNameType() == ResourceNameType.ANY) {
      concreteResourceTypeName = publicClassName(Name.from("untyped_resource_name"));
    } else {
      concreteResourceTypeName = resourceTypeName;
    }
    return concreteResourceTypeName + "." + publicMethodName(Name.from("parse"));
  }

  @Override
  public String getAndSavePagedResponseTypeName(
<<<<<<< HEAD
      MethodContext methodContext, FieldConfig resourceFieldConfig) {
=======
      Method method, ImportTypeTable typeTable, FieldConfig resourceFieldConfig) {
>>>>>>> 4aded504
    // TODO(michaelbausor) make sure this uses the typeTable correctly
    ImportTypeTable typeTable = methodContext.getTypeTable();
    String fullPackageWrapperName =
        typeTable.getImplicitPackageFullNameFor(getPagedResponseWrappersClassName());
    String pagedResponseShortName =
        getPagedResponseTypeInnerName(
            methodContext.getMethodModel(), typeTable, resourceFieldConfig.getField());
    return typeTable.getAndSaveNicknameForInnerType(fullPackageWrapperName, pagedResponseShortName);
  }

  @Override
  public String getPagedResponseTypeInnerName(
<<<<<<< HEAD
      MethodModel method, ImportTypeTable typeTable, FieldType resourceField) {
    return publicClassName(Name.anyCamel(method.getSimpleName(), "PagedResponse"));
=======
      Method method, ImportTypeTable typeTable, FieldType resourceField) {
    return publicClassName(Name.upperCamel(method.getSimpleName(), "PagedResponse"));
>>>>>>> 4aded504
  }

  @Override
  public String getPageTypeInnerName(
<<<<<<< HEAD
      MethodModel method, ImportTypeTable typeTable, FieldType resourceField) {
    return publicClassName(Name.anyCamel(method.getSimpleName(), "Page"));
=======
      Method method, ImportTypeTable typeTable, FieldType resourceField) {
    return publicClassName(Name.upperCamel(method.getSimpleName(), "Page"));
>>>>>>> 4aded504
  }

  @Override
  public String getFixedSizeCollectionTypeInnerName(
<<<<<<< HEAD
      MethodModel method, ImportTypeTable typeTable, FieldType resourceField) {
    return publicClassName(Name.anyCamel(method.getSimpleName(), "FixedSizeCollection"));
=======
      Method method, ImportTypeTable typeTable, FieldType resourceField) {
    return publicClassName(Name.upperCamel(method.getSimpleName(), "FixedSizeCollection"));
>>>>>>> 4aded504
  }

  @Override
  public String getFullyQualifiedApiWrapperClassName(InterfaceConfig interfaceConfig) {
    return getPackageName() + "." + getApiWrapperClassName(interfaceConfig);
  }

  @Override
  public String injectRandomStringGeneratorCode(String randomString) {
    String delimiter = ",";
    String[] split =
        CommonRenderingUtil.stripQuotes(randomString)
            .replace(
                InitFieldConfig.RANDOM_TOKEN, delimiter + InitFieldConfig.RANDOM_TOKEN + delimiter)
            .split(delimiter);
    ArrayList<String> stringParts = new ArrayList<>();
    for (String token : split) {
      if (token.length() > 0) {
        if (token.equals(InitFieldConfig.RANDOM_TOKEN)) {
          stringParts.add("System.currentTimeMillis()");
        } else {
          stringParts.add("\"" + token + "\"");
        }
      }
    }
    return Joiner.on(" + ").join(stringParts);
  }

  @Override
  public String getApiCallableTypeName(ServiceMethodType serviceMethodType) {
    switch (serviceMethodType) {
      case UnaryMethod:
        return "UnaryCallable";
      case GrpcStreamingMethod:
        return "StreamingCallable";
      case LongRunningMethod:
        return "OperationCallable";
      default:
        return getNotImplementedString("getApiCallableTypeName() for " + serviceMethodType);
    }
  }

  @Override
  public String getDirectCallableTypeName(ServiceMethodType serviceMethodType) {
    switch (serviceMethodType) {
      case UnaryMethod:
        return "UnaryCallable";
      case GrpcStreamingMethod:
        return "StreamingCallable";
      default:
        return getNotImplementedString("getDirectCallableTypeName() for " + serviceMethodType);
    }
  }

  @Override
  public String getCreateCallableFunctionName(ServiceMethodType serviceMethodType) {
    switch (serviceMethodType) {
      case UnaryMethod:
        return "createDirectCallable";
      case GrpcStreamingMethod:
        return "createDirectStreamingCallable";
      default:
        return getNotImplementedString("getDirectCallableTypeName() for " + serviceMethodType);
    }
  }

  @Override
  public String getReleaseAnnotation(ReleaseLevel releaseLevel) {
    switch (releaseLevel) {
      case UNSET_RELEASE_LEVEL:
      case ALPHA:
        return "@BetaApi";
      case BETA:
        return "@BetaApi";
      case DEPRECATED:
        return "@Deprecated";
      default:
        return "";
    }
  }

  @Override
  public String getBatchingDescriptorConstName(MethodModel method) {
    return inittedConstantName(Name.upperCamel(method.getSimpleName()).join("batching_desc"));
  }

  @Override
  public String getPackagePath() {
    List<String> packagePath = Splitter.on(".").splitToList(getPackageName());
    int endIndex = packagePath.size();
    // strip off the last leg of the path if it is a version
    if (versionPattern.matcher(packagePath.get(packagePath.size() - 1)).find()) {
      endIndex--;
    }
    return Joiner.on("/").join(packagePath.subList(0, endIndex));
  }

  @Override
  public String getToStringMethod() {
    return "Objects.toString";
  }
}<|MERGE_RESOLUTION|>--- conflicted
+++ resolved
@@ -19,17 +19,11 @@
 import com.google.api.codegen.config.FieldType;
 import com.google.api.codegen.config.InterfaceConfig;
 import com.google.api.codegen.config.MethodConfig;
-<<<<<<< HEAD
 import com.google.api.codegen.config.MethodModel;
 import com.google.api.codegen.config.ResourceNameType;
 import com.google.api.codegen.metacode.InitFieldConfig;
 import com.google.api.codegen.transformer.ImportTypeTable;
 import com.google.api.codegen.transformer.MethodContext;
-=======
-import com.google.api.codegen.config.ResourceNameType;
-import com.google.api.codegen.metacode.InitFieldConfig;
-import com.google.api.codegen.transformer.ImportTypeTable;
->>>>>>> 4aded504
 import com.google.api.codegen.transformer.ModelTypeFormatterImpl;
 import com.google.api.codegen.transformer.ModelTypeTable;
 import com.google.api.codegen.transformer.SchemaTypeFormatterImpl;
@@ -54,14 +48,9 @@
 /** The SurfaceNamer for Java. */
 public class JavaSurfaceNamer extends SurfaceNamer {
 
-<<<<<<< HEAD
-  /* Create a JavaSurfaceNamer for a protobuf-based API. */
-  public JavaSurfaceNamer(String packageName) {
-=======
   private final Pattern versionPattern = Pattern.compile("^v\\d+");
 
   public JavaSurfaceNamer(String rootPackageName, String packageName) {
->>>>>>> 4aded504
     super(
         new JavaNameFormatter(),
         new ModelTypeFormatterImpl(new JavaModelTypeNameConverter(packageName)),
@@ -72,12 +61,13 @@
   }
 
   /* Create a JavaSurfaceNamer for a Discovery-based API. */
-  public JavaSurfaceNamer(String packageName, JavaNameFormatter formatter) {
+  public JavaSurfaceNamer(String packageName, String rootPackageName, JavaNameFormatter formatter) {
     super(
         formatter,
         new SchemaTypeFormatterImpl(new JavaSchemaTypeNameConverter(packageName, formatter)),
         new JavaTypeTable(packageName),
         new JavaCommentReformatter(),
+        rootPackageName,
         packageName);
   }
 
@@ -112,21 +102,12 @@
 
   @Override
   public List<String> getThrowsDocLines(MethodConfig methodConfig) {
-<<<<<<< HEAD
     return Arrays.asList("@throws com.google.api.gax.grpc.ApiException if the remote call fails");
   }
 
   @Override
   public String getStaticLangReturnTypeName(MethodModel method, MethodConfig methodConfig) {
     if (method.isOutputTypeEmpty()) {
-=======
-    return Arrays.asList("@throws com.google.api.gax.rpc.ApiException if the remote call fails");
-  }
-
-  @Override
-  public String getStaticLangReturnTypeName(Method method, MethodConfig methodConfig) {
-    if (ServiceMessages.s_isEmptyType(method.getOutputType())) {
->>>>>>> 4aded504
       return "void";
     }
     return method.getOutputTypeFullName(getTypeFormatter());
@@ -134,27 +115,13 @@
 
   @Override
   public String getAndSaveOperationResponseTypeName(
-<<<<<<< HEAD
       MethodModel method, ImportTypeTable typeTable, MethodConfig methodConfig) {
     String responseTypeName =
-        ((ModelTypeTable) typeTable)
-            .getFullNameFor(methodConfig.getLongRunningConfig().getReturnType());
-=======
-      Method method, ImportTypeTable typeTable, MethodConfig methodConfig) {
-    String responseTypeName =
-        ((ModelTypeTable) typeTable)
-            .getFullNameFor(methodConfig.getLongRunningConfig().getReturnType());
+        methodConfig.getLongRunningConfig().getLongRunningOperationReturnTypeFullName(typeTable);
     String metadataTypeName =
-        ((ModelTypeTable) typeTable)
-            .getFullNameFor(methodConfig.getLongRunningConfig().getMetadataType());
->>>>>>> 4aded504
+        methodConfig.getLongRunningConfig().getLongRunningOperationMetadataTypeFullName(typeTable);
     return typeTable.getAndSaveNicknameForContainer(
         "com.google.api.gax.grpc.OperationFuture", responseTypeName, metadataTypeName);
-  }
-
-  @Override
-  public String getLongRunningOperationTypeName(ModelTypeTable typeTable, TypeRef type) {
-    return typeTable.getAndSaveNicknameForElementType(type);
   }
 
   @Override
@@ -191,11 +158,7 @@
 
   @Override
   public String getAndSavePagedResponseTypeName(
-<<<<<<< HEAD
       MethodContext methodContext, FieldConfig resourceFieldConfig) {
-=======
-      Method method, ImportTypeTable typeTable, FieldConfig resourceFieldConfig) {
->>>>>>> 4aded504
     // TODO(michaelbausor) make sure this uses the typeTable correctly
     ImportTypeTable typeTable = methodContext.getTypeTable();
     String fullPackageWrapperName =
@@ -208,35 +171,20 @@
 
   @Override
   public String getPagedResponseTypeInnerName(
-<<<<<<< HEAD
       MethodModel method, ImportTypeTable typeTable, FieldType resourceField) {
     return publicClassName(Name.anyCamel(method.getSimpleName(), "PagedResponse"));
-=======
-      Method method, ImportTypeTable typeTable, FieldType resourceField) {
-    return publicClassName(Name.upperCamel(method.getSimpleName(), "PagedResponse"));
->>>>>>> 4aded504
   }
 
   @Override
   public String getPageTypeInnerName(
-<<<<<<< HEAD
       MethodModel method, ImportTypeTable typeTable, FieldType resourceField) {
     return publicClassName(Name.anyCamel(method.getSimpleName(), "Page"));
-=======
-      Method method, ImportTypeTable typeTable, FieldType resourceField) {
-    return publicClassName(Name.upperCamel(method.getSimpleName(), "Page"));
->>>>>>> 4aded504
   }
 
   @Override
   public String getFixedSizeCollectionTypeInnerName(
-<<<<<<< HEAD
       MethodModel method, ImportTypeTable typeTable, FieldType resourceField) {
     return publicClassName(Name.anyCamel(method.getSimpleName(), "FixedSizeCollection"));
-=======
-      Method method, ImportTypeTable typeTable, FieldType resourceField) {
-    return publicClassName(Name.upperCamel(method.getSimpleName(), "FixedSizeCollection"));
->>>>>>> 4aded504
   }
 
   @Override
