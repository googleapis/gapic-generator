--- conflicted
+++ resolved
@@ -187,12 +187,8 @@
         .topLevelLines(generateSurfaceInitCodeLines(context, argItems))
         .fieldSettings(getFieldSettings(context, argItems))
         .importSection(importSectionTransformer.generateImportSection(typeTable.getImports()))
-<<<<<<< HEAD
         .indexFileImportName(namer.getIndexFileImportName())
-        .apiFileName(namer.getServiceFileName(context.getInterface()))
-=======
         .apiFileName(namer.getServiceFileName(context.getInterfaceConfig()))
->>>>>>> 097d6cbb
         .build();
   }
 
