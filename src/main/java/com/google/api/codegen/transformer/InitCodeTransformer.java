--- conflicted
+++ resolved
@@ -14,18 +14,13 @@
  */
 package com.google.api.codegen.transformer;
 
-<<<<<<< HEAD
-import static com.google.api.codegen.ResourceNameTreatment.NONE;
-
-import com.google.api.codegen.config.*;
-=======
 import com.google.api.codegen.config.FieldConfig;
 import com.google.api.codegen.config.FieldModel;
 import com.google.api.codegen.config.ResourceNameConfig;
 import com.google.api.codegen.config.ResourceNameOneofConfig;
 import com.google.api.codegen.config.ResourceNameType;
 import com.google.api.codegen.config.SingleResourceNameConfig;
->>>>>>> baceb940
+import com.google.api.codegen.config.TypeModel;
 import com.google.api.codegen.metacode.InitCodeContext;
 import com.google.api.codegen.metacode.InitCodeContext.InitCodeOutputType;
 import com.google.api.codegen.metacode.InitCodeLineType;
@@ -55,7 +50,6 @@
 import com.google.common.collect.ImmutableMap;
 import com.google.common.collect.Iterables;
 import com.google.common.collect.Lists;
-import com.google.protobuf.DescriptorProtos.FieldDescriptorProto.Type;
 import java.util.ArrayList;
 import java.util.LinkedList;
 import java.util.List;
@@ -526,15 +520,9 @@
     List<String> formatFunctionArgs = new ArrayList<>();
     for (String entityName : varList) {
       String entityValue =
-<<<<<<< HEAD
-          context.getNamer().quoted("[" + Name.anyLower(entityName).toUpperUnderscore() + "]");
-=======
           context
               .getTypeTable()
-              .renderPrimitiveValue(
-                  TypeRef.of(Type.TYPE_STRING),
-                  "[" + Name.from(entityName).toUpperUnderscore() + "]");
->>>>>>> baceb940
+              .renderValueAsString("[" + Name.anyLower(entityName).toUpperUnderscore() + "]");
       if (initValueConfig.hasFormattingConfigInitialValues()
           && initValueConfig.getResourceNameBindingValues().containsKey(entityName)) {
         InitValue initValue = initValueConfig.getResourceNameBindingValues().get(entityName);
