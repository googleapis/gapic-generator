/* Copyright 2016 Google LLC
 *
 * Licensed under the Apache License, Version 2.0 (the "License");
 * you may not use this file except in compliance with the License.
 * You may obtain a copy of the License at
 *
 *      https://www.apache.org/licenses/LICENSE-2.0
 *
 * Unless required by applicable law or agreed to in writing, software
 * distributed under the License is distributed on an "AS IS" BASIS,
 * WITHOUT WARRANTIES OR CONDITIONS OF ANY KIND, either express or implied.
 * See the License for the specific language governing permissions and
 * limitations under the License.
 */
package com.google.api.codegen.transformer;

import static com.google.common.base.Preconditions.checkArgument;
import static com.google.common.base.Preconditions.checkState;

import com.google.api.codegen.config.FieldConfig;
import com.google.api.codegen.config.MethodContext;
import com.google.api.codegen.config.ProtoTypeRef;
import com.google.api.codegen.config.ResourceNameConfig;
import com.google.api.codegen.config.ResourceNameOneofConfig;
import com.google.api.codegen.config.ResourceNameType;
import com.google.api.codegen.config.SampleParameterConfig;
import com.google.api.codegen.config.SingleResourceNameConfig;
import com.google.api.codegen.config.TypeModel;
import com.google.api.codegen.metacode.FieldStructureParser;
import com.google.api.codegen.metacode.InitCodeContext;
import com.google.api.codegen.metacode.InitCodeContext.InitCodeOutputType;
import com.google.api.codegen.metacode.InitCodeLineType;
import com.google.api.codegen.metacode.InitCodeNode;
import com.google.api.codegen.metacode.InitValue;
import com.google.api.codegen.metacode.InitValueConfig;
import com.google.api.codegen.util.EscaperFactory;
import com.google.api.codegen.util.Name;
import com.google.api.codegen.util.Scanner;
import com.google.api.codegen.util.SymbolTable;
import com.google.api.codegen.util.testing.TestValueGenerator;
import com.google.api.codegen.viewmodel.FieldSettingView;
import com.google.api.codegen.viewmodel.FormattedInitValueView;
import com.google.api.codegen.viewmodel.InitCodeLineView;
import com.google.api.codegen.viewmodel.InitCodeView;
import com.google.api.codegen.viewmodel.InitValueView;
import com.google.api.codegen.viewmodel.ListInitCodeLineView;
import com.google.api.codegen.viewmodel.MapEntryView;
import com.google.api.codegen.viewmodel.MapInitCodeLineView;
import com.google.api.codegen.viewmodel.OneofConfigView;
import com.google.api.codegen.viewmodel.ReadFileInitCodeLineView;
import com.google.api.codegen.viewmodel.RepeatedResourceNameInitValueView;
import com.google.api.codegen.viewmodel.ResourceNameInitValueView;
import com.google.api.codegen.viewmodel.ResourceNameOneofInitValueView;
import com.google.api.codegen.viewmodel.SampleFunctionParameterView;
import com.google.api.codegen.viewmodel.SimpleInitCodeLineView;
import com.google.api.codegen.viewmodel.SimpleInitValueView;
import com.google.api.codegen.viewmodel.StructureInitCodeLineView;
import com.google.api.codegen.viewmodel.testing.ClientTestAssertView;
import com.google.api.pathtemplate.PathTemplate;
import com.google.api.tools.framework.model.TypeRef;
import com.google.common.annotations.VisibleForTesting;
import com.google.common.collect.HashMultimap;
import com.google.common.collect.ImmutableList;
import com.google.common.collect.ImmutableMap;
import com.google.common.collect.Iterables;
import com.google.common.collect.Lists;
import com.google.common.collect.Multimap;
import java.util.ArrayDeque;
import java.util.ArrayList;
import java.util.Arrays;
import java.util.Collection;
import java.util.HashMap;
import java.util.List;
import java.util.Map;
import java.util.stream.Collectors;

/**
 * InitCodeTransformer generates initialization code for a given method and then transforms it to a
 * view object which can be rendered by a template engine.
 */
public class InitCodeTransformer {
  private static final String FORMAT_SPEC_PLACEHOLDER = "FORMAT_SPEC_PLACEHOLDER";

  // Note: Markdown backticks for code reference should be converted to an idiomatic representation
  // by the language-appropriate CommentReformatter when this String is formatted.
  private static final String UNINITIALIZED_REQUIRED_FIELD_COMMENT = "TODO: Initialize `%s`:";

  private final ImportSectionTransformer importSectionTransformer;

  // Whether the initialization code should include non-configurable comments like TODOs. This
  // should only be true when generating in-code samples.
  //
  // This field should be set to false when generating tests since comments in unit tests are
  // unnecessary.
  //
  // This field must be set to false when generating standalone samples because comments in
  // standalone samples should be derived from user configurations, not hard-coded.
  private final boolean generateStandardComments;

  public InitCodeTransformer() {
    this(new StandardImportSectionTransformer(), true);
  }

  public InitCodeTransformer(ImportSectionTransformer importSectionTransformer) {
    this(importSectionTransformer, true);
  }

  public InitCodeTransformer(boolean generateStandardComments) {
    this(new StandardImportSectionTransformer(), generateStandardComments);
  }

  public InitCodeTransformer(
      ImportSectionTransformer importSectionTransformer, boolean generateStandardComments) {
    this.importSectionTransformer = importSectionTransformer;
    this.generateStandardComments = generateStandardComments;
  }

  public ImportSectionTransformer getImportSectionTransformer() {
    return this.importSectionTransformer;
  }

  /** Generates initialization code from the given MethodContext and InitCodeContext objects. */
  public InitCodeView generateInitCode(
      MethodContext methodContext, InitCodeContext initCodeContext) {
    InitCodeNode rootNode = InitCodeNode.createTree(initCodeContext);
    if (initCodeContext.outputType() == InitCodeOutputType.FieldList) {
      return buildInitCodeViewFlattened(methodContext, initCodeContext, rootNode);
    } else {
      return buildInitCodeViewRequestObject(methodContext, initCodeContext, rootNode);
    }
  }

  public List<InitCodeNode> getInitCodeNodes(
      MethodContext methodContext, InitCodeContext initCodeContext) {
    InitCodeNode root = InitCodeNode.createTree(initCodeContext);
    List<InitCodeNode> orderedItems = root.listInInitializationOrder();
    if (initCodeContext.outputType() == InitCodeOutputType.FieldList) {
      // Remove the request object for flattened method
      orderedItems.remove(orderedItems.size() - 1);
    }
    return orderedItems;
  }

  public InitCodeContext createRequestInitCodeContext(
      MethodContext context,
      SymbolTable symbolTable,
      Collection<FieldConfig> fieldConfigs,
      InitCodeOutputType outputType,
      TestValueGenerator valueGenerator) {
    return InitCodeContext.newBuilder()
        .initObjectType(context.getMethodModel().getInputType())
        .symbolTable(symbolTable)
        .suggestedName(Name.from("request"))
        .initFieldConfigStrings(context.getMethodConfig().getSampleCodeInitFields())
        .initValueConfigMap(InitCodeTransformer.createCollectionMap(context))
        .initFields(FieldConfig.toFieldTypeIterable(fieldConfigs))
        .fieldConfigMap(FieldConfig.toFieldConfigMap(fieldConfigs))
        .outputType(outputType)
        .valueGenerator(valueGenerator)
        .build();
  }

  /** Generates assert views for the test of the tested method and its fields. */
  List<ClientTestAssertView> generateRequestAssertViews(
      MethodContext methodContext, InitCodeContext initContext) {
    InitCodeNode rootNode =
        InitCodeNode.createTree(
            InitCodeContext.newBuilder()
                .initObjectType(methodContext.getMethodModel().getInputType())
                .initFields(initContext.initFields())
                .initValueConfigMap(createCollectionMap(methodContext))
                .suggestedName(Name.from("request"))
                .fieldConfigMap(initContext.fieldConfigMap())
                .build());

    List<ClientTestAssertView> assertViews = new ArrayList<>();
    SurfaceNamer namer = methodContext.getNamer();
    // Add request fields checking
    for (InitCodeNode fieldItemTree : rootNode.getChildren().values()) {
      FieldConfig fieldConfig = fieldItemTree.getFieldConfig();

      String getterMethod =
          namer.getFieldGetFunctionName(methodContext.getFeatureConfig(), fieldConfig);

      String expectedValueIdentifier = getVariableName(methodContext, fieldItemTree);
      String expectedTransformFunction = null;
      String actualTransformFunction = null;
      if (methodContext.getFeatureConfig().useResourceNameFormatOption(fieldConfig)) {
        if (fieldConfig.requiresParamTransformationFromAny()) {
          expectedTransformFunction = namer.getToStringMethod();
          actualTransformFunction = namer.getToStringMethod();
        } else if (fieldConfig.requiresParamTransformation()) {
          if (methodContext.getFeatureConfig().useResourceNameConverters(fieldConfig)) {
            expectedTransformFunction = namer.getToStringMethod();
          } else {
            expectedTransformFunction =
                namer.getResourceOneofCreateMethod(methodContext.getTypeTable(), fieldConfig);
          }
        } else if (methodContext.getFeatureConfig().useResourceNameConverters(fieldConfig)) {
          if (fieldConfig.getField().isRepeated()) {
            actualTransformFunction =
                namer.getResourceTypeParseListMethodName(methodContext.getTypeTable(), fieldConfig);
          } else if (fieldConfig.getResourceNameConfig().getResourceNameType()
              == ResourceNameType.ONEOF) {
            actualTransformFunction =
                namer.getResourceTypeParentParseMethod(methodContext.getTypeTable(), fieldConfig);
          } else {
            actualTransformFunction =
                namer.getResourceTypeParseMethodName(methodContext.getTypeTable(), fieldConfig);
          }
        }
      }

      boolean isMap = fieldConfig.getField().isMap();
      boolean isArray = fieldConfig.getField().isRepeated() && !isMap;

      TypeModel fieldType = fieldItemTree.getType();
      String messageTypeName = null;
      if (fieldType.isMessage()) {
        messageTypeName = methodContext.getTypeTable().getFullNameForMessageType(fieldType);
      }

      assertViews.add(
          createAssertView(
              expectedValueIdentifier,
              expectedTransformFunction,
              actualTransformFunction,
              isMap,
              isArray,
              getterMethod,
              messageTypeName));
    }
    return assertViews;
  }

  /**
   * A utility method which creates the InitValueConfig map that contains the collection config
   * data.
   */
  public static ImmutableMap<String, InitValueConfig> createCollectionMap(MethodContext context) {
    ImmutableMap.Builder<String, InitValueConfig> mapBuilder = ImmutableMap.builder();
    Map<String, String> fieldNamePatterns = context.getMethodConfig().getFieldNamePatterns();
    for (Map.Entry<String, String> fieldNamePattern : fieldNamePatterns.entrySet()) {
      SingleResourceNameConfig resourceNameConfig =
          context.getSingleResourceNameConfig(fieldNamePattern.getValue());
      String apiWrapperClassName =
          context.getNamer().getApiWrapperClassName(context.getInterfaceConfig());
      InitValueConfig initValueConfig =
          InitValueConfig.create(apiWrapperClassName, resourceNameConfig);
      mapBuilder.put(fieldNamePattern.getKey(), initValueConfig);
    }
    return mapBuilder.build();
  }

  private ClientTestAssertView createAssertView(
      String expected,
      String expectedTransformFunction,
      String actualTransformFunction,
      boolean isMap,
      boolean isArray,
      String actual,
      String messageTypeName) {
    return ClientTestAssertView.newBuilder()
        .expectedValueIdentifier(expected)
        .isMap(isMap)
        .isArray(isArray)
        .expectedValueTransformFunction(expectedTransformFunction)
        .actualValueTransformFunction(actualTransformFunction)
        .actualValueGetter(actual)
        .messageTypeName(messageTypeName)
        .build();
  }

  private InitCodeView buildInitCodeViewFlattened(
      MethodContext context, InitCodeContext initCodeContext, InitCodeNode root) {
    assertNoOverlap(root, initCodeContext.sampleArgStrings());

    // Remove the request object for flattened method
    List<InitCodeNode> orderedItems = root.listInInitializationOrder();
    orderedItems.remove(orderedItems.size() - 1);

    return buildInitCodeView(
        context,
        orderedItems,
        ImmutableList.copyOf(root.getChildren().values()),
        sampleFuncParams(
            root, initCodeContext.sampleArgStrings(), initCodeContext.sampleParamConfigMap()));
  }

  private InitCodeView buildInitCodeViewRequestObject(
      MethodContext context, InitCodeContext initCodeContext, InitCodeNode root) {
    assertNoOverlap(root, initCodeContext.sampleArgStrings());
    return buildInitCodeView(
        context,
        root.listInInitializationOrder(),
        ImmutableList.of(root),
        sampleFuncParams(
            root, initCodeContext.sampleArgStrings(), initCodeContext.sampleParamConfigMap()));
  }

  /**
   * Returns all the nodes to be rendered as sample function parameters.
   *
   * <p>If path is:
   * <li>a normal node, returns that node.
   * <li>a ReadFile node, returns the child node of that node.
   * <li>a resource path, returns the child node whose key equals the entity name in the path.
   *
   * @param paramConfigMap the sample parameter configurations derived from {@code InitCodeContext}
   */
  private List<InitCodeNode> sampleFuncParams(
      InitCodeNode root, List<String> paths, Map<String, SampleParameterConfig> paramConfigMap) {
    List<InitCodeNode> params = new ArrayList<>();
    for (String path : paths) {
      Scanner scanner = new Scanner(path);
      InitCodeNode node = FieldStructureParser.parsePath(root, scanner);
      int token = scanner.lastToken();
      if (token == '%') {
        scanner.scan();
        node = node.getChildren().get(scanner.tokenStr());
        node.setDescription(paramConfigMap.get(path).description());
        params.add(node);
      } else if (node.getLineType() == InitCodeLineType.ReadFileInitLine) {
        node = node.getChildren().get(InitCodeNode.FILE_NAME_KEY);
        node.setDescription(paramConfigMap.get(path).description());
        params.add(node);
      } else {
        node.setDescription(paramConfigMap.get(path).description());
        params.add(node);
      }
    }
    return params;
  }

  /**
   * Given node `root` and `paths` describing subtrees of `root`, verify that all subtrees are
   * disjoint. i.e., no two subtrees are the same, and no subtrees are themselves part of other
   * subtrees.
   */
  @VisibleForTesting
  static void assertNoOverlap(InitCodeNode root, List<String> paths) {
    // Keep track of the path that adds a node. If we detect collision we can report the two paths
    // that reference the same nodes.
    HashMap<InitCodeNode, String> refFrom = new HashMap<>();

    // Keep track of the resource name entities. Configuring an entity twice or configuring an
    // entity and the parent node at the same time will cause collision. Configuring two different
    // entities will not.
    Multimap<InitCodeNode, String> nodeEntities = HashMultimap.create();

    // Below we'll perform depth-first search, keep a list of nodes we've seen but have not
    // descended into. It doesn't really matter if we search breath- or depth-first; DFS is a little
    // more efficient on average.
    ArrayDeque<InitCodeNode> subNodes = new ArrayDeque<>();

    for (String path : paths) {
      subNodes.add(root.subTree(path));
      String entity = FieldStructureParser.parseEntityName(path);
      while (!subNodes.isEmpty()) {
        InitCodeNode node = subNodes.pollLast();
        String oldPath = refFrom.put(node, path);
        if (oldPath == null) {
          // The node has not been specified before, thus check if entity has been specified
          checkArgument(
              entity == null || nodeEntities.put(node, entity),
              "Entity %s in path %s specified multiple times",
              entity,
              path);
        } else {
          // The node has been specified before. The will be no overlap if and only if:
          // All previous paths are configuring entities
          // This path is configuraing an entity
          // The same entity is never specified before
          checkArgument(
              entity != null && nodeEntities.containsKey(node),
              "SampleInitAttribute %s overlaps with %s",
              oldPath,
              path);
          checkArgument(
              nodeEntities.put(node, entity),
              "Entity %s in path %s specified multiple times",
              entity,
              path);
        }
        subNodes.addAll(node.getChildren().values());
      }
    }
  }

  /**
   * Transform {@code InitCodeNode}s into {@code InitCodeView}.
   *
   * @param orderedItems These nodes are converted into request-initialization code. It contains all
   *     initializations regardless of whether they are parameters to the sample function. The
   *     initialization is "shallow": children nodes are not initialized. If children nodes should
   *     also be initialized, callers must also include them in the list.
   * @param libArguments Used by samples for flattened client lib methods. These nodes contain
   *     values that become arguments to the method.
   * @param sampleFuncParams Subset of {@code orderedItems} containing only items that are function
   *     parameters. Unlike {@code orderedItems}, the {@code sampleFuncParams} are "deep". The init
   *     code for these nodes and their children are commented out so that they don't clobber the
   *     function arguments.
   */
  private InitCodeView buildInitCodeView(
      MethodContext context,
      List<InitCodeNode> orderedItems,
      List<InitCodeNode> libArguments,
      List<InitCodeNode> sampleFuncParams) {
    ImportTypeTable typeTable = context.getTypeTable();
    SurfaceNamer namer = context.getNamer();

    // Initialize the type table with the apiClassName since each sample will be using the
    // apiClass.
    typeTable.getAndSaveNicknameFor(
        namer.getFullyQualifiedApiWrapperClassName(context.getInterfaceConfig()));

    List<FieldSettingView> fieldSettings = getFieldSettings(context, libArguments);
    List<FieldSettingView> optionalFieldSettings =
        fieldSettings.stream().filter(f -> !f.required()).collect(Collectors.toList());
    List<FieldSettingView> requiredFieldSettings =
        fieldSettings.stream().filter(FieldSettingView::required).collect(Collectors.toList());

    List<SampleFunctionParameterView> argDefaultParams = new ArrayList<>();
    List<InitCodeLineView> argDefaultLines = new ArrayList<>();
    for (InitCodeNode param : sampleFuncParams) {
      List<InitCodeNode> paramInits = param.listInInitializationOrder();
      argDefaultLines.addAll(generateSurfaceInitCodeLines(context, paramInits));

      // The param itself is always at the end.
      InitCodeLineView initLine = argDefaultLines.get(argDefaultLines.size() - 1);
      checkArgument(
          initLine.lineType() == InitCodeLineType.SimpleInitLine,
          "Standalone samples only support primitive types for CLI arguments for now.");
      SimpleInitCodeLineView simpleInitLine = (SimpleInitCodeLineView) initLine;
      argDefaultParams.add(
          SampleFunctionParameterView.newBuilder()
              .initValue(simpleInitLine.initValue())
              .identifier(simpleInitLine.identifier())
              .upperCamelIdentifier(param.getIdentifier().toUpperCamel())
              .typeName(simpleInitLine.typeName())
              .isEnum(simpleInitLine.isEnum())
              .cliFlagName(param.getIdentifier().toLowerUnderscore())
              .cliFlagDefaultValue(getCliFlagDefaultValue(param))
              .description(param.getDescription())
              .build());

      // Since we're going to write the inits for the params here,
      // remove so we don't init twice.
      orderedItems.removeAll(paramInits);
    }

    return InitCodeView.newBuilder()
        .argDefaultLines(argDefaultLines)
        .argDefaultParams(argDefaultParams)
        .lines(generateSurfaceInitCodeLines(context, orderedItems))
        .topLevelLines(generateSurfaceInitCodeLines(context, libArguments))
        .fieldSettings(fieldSettings)
        .optionalFieldSettings(optionalFieldSettings)
        .requiredFieldSettings(requiredFieldSettings)
        .importSection(importSectionTransformer.generateImportSection(context, orderedItems))
        .topLevelIndexFileImportName(namer.getTopLevelIndexFileImportName())
        .build();
  }

  private List<InitCodeLineView> generateSurfaceInitCodeLines(
      MethodContext context, Iterable<InitCodeNode> specItemNode) {
    boolean isFirstReadFileView = true;
    List<InitCodeLineView> surfaceLines = new ArrayList<>();
    for (InitCodeNode item : specItemNode) {
      surfaceLines.add(
          generateSurfaceInitCodeLine(context, item, surfaceLines.isEmpty(), isFirstReadFileView));
      isFirstReadFileView =
          isFirstReadFileView && item.getLineType() != InitCodeLineType.ReadFileInitLine;
    }
    return surfaceLines;
  }

  private InitCodeLineView generateSurfaceInitCodeLine(
      MethodContext context,
      InitCodeNode specItemNode,
      boolean isFirstItem,
      boolean isFirstReadFileView) {
    switch (specItemNode.getLineType()) {
      case StructureInitLine:
        return generateStructureInitCodeLine(context, specItemNode);
      case ListInitLine:
        return generateListInitCodeLine(context, specItemNode);
      case SimpleInitLine:
        return generateSimpleInitCodeLine(context, specItemNode, isFirstItem);
      case MapInitLine:
        return generateMapInitCodeLine(context, specItemNode);
      case ReadFileInitLine:
        return generateReadFileInitCodeLine(context, specItemNode, isFirstReadFileView);
      default:
        throw new RuntimeException("unhandled line type: " + specItemNode.getLineType());
    }
  }

  private InitCodeLineView generateSimpleInitCodeLine(
      MethodContext context, InitCodeNode item, boolean isFirstItem) {
    SimpleInitCodeLineView.Builder surfaceLine = SimpleInitCodeLineView.newBuilder();
    FieldConfig fieldConfig = item.getFieldConfig();

    SurfaceNamer namer = context.getNamer();
    ImportTypeTable typeTable = context.getTypeTable();
    surfaceLine.lineType(InitCodeLineType.SimpleInitLine);

    if (context.getFeatureConfig().useResourceNameFormatOptionInSample(context, fieldConfig)) {
      if (!context.isFlattenedMethodContext()) {
        // In a non-flattened context, we always use the resource name type set on the message
        // instead of set on the flattened method
        fieldConfig = fieldConfig.getMessageFieldConfig();
      }
      if (item.getType().isRepeated()) {
        surfaceLine.typeName(namer.getAndSaveResourceTypeName(typeTable, fieldConfig));
      } else {
        surfaceLine.typeName(namer.getAndSaveElementResourceTypeName(typeTable, fieldConfig));
      }
    } else {
      surfaceLine.typeName(typeTable.getAndSaveNicknameFor(item.getType()));
    }
    surfaceLine.isEnum(item.getType().isEnum());
    surfaceLine.identifier(getVariableName(context, item));
    setInitValueAndComments(surfaceLine, context, item, isFirstItem);

    return surfaceLine.build();
  }

  private InitCodeLineView generateStructureInitCodeLine(MethodContext context, InitCodeNode item) {
    StructureInitCodeLineView.Builder surfaceLine = StructureInitCodeLineView.newBuilder();

    SurfaceNamer namer = context.getNamer();
    ImportTypeTable typeTable = context.getTypeTable();
    surfaceLine.lineType(InitCodeLineType.StructureInitLine);
    surfaceLine.identifier(namer.localVarName(item.getIdentifier()));

    String typeName = typeTable.getAndSaveNicknameFor(item.getType());
    surfaceLine.typeName(typeName);
    surfaceLine.typeConstructor(namer.getTypeConstructor(typeName));
    surfaceLine.fieldSettings(getFieldSettings(context, item.getChildren().values()));
    surfaceLine.descriptions(context.getNamer().getWrappedDocLines(item.getDescription(), false));
    return surfaceLine.build();
  }

  private InitCodeLineView generateListInitCodeLine(MethodContext context, InitCodeNode item) {
    ListInitCodeLineView.Builder surfaceLine = ListInitCodeLineView.newBuilder();
    FieldConfig fieldConfig = item.getFieldConfig();

    SurfaceNamer namer = context.getNamer();
    ImportTypeTable typeTable = context.getTypeTable();
    surfaceLine.lineType(InitCodeLineType.ListInitLine);
    surfaceLine.identifier(namer.localVarName(item.getIdentifier()));

    if (context.getFeatureConfig().useResourceNameFormatOptionInSample(context, fieldConfig)) {
      surfaceLine.elementTypeName(namer.getAndSaveElementResourceTypeName(typeTable, fieldConfig));
    } else {
      surfaceLine.elementTypeName(
          typeTable.getAndSaveNicknameForElementType(item.getType().makeOptional()));
    }

    List<String> entries = new ArrayList<>();
    List<InitCodeLineView> elements = new ArrayList<>();
    for (InitCodeNode child : item.getChildren().values()) {
      entries.add(namer.localVarName(child.getIdentifier()));
      elements.add(generateSurfaceInitCodeLine(context, child, elements.isEmpty(), false));
    }
    surfaceLine.elementIdentifiers(entries);
    surfaceLine.elements(elements);
    surfaceLine.descriptions(context.getNamer().getWrappedDocLines(item.getDescription(), false));
    return surfaceLine.build();
  }

  private InitCodeLineView generateMapInitCodeLine(MethodContext context, InitCodeNode item) {
    MapInitCodeLineView.Builder surfaceLine = MapInitCodeLineView.newBuilder();

    SurfaceNamer namer = context.getNamer();
    ImportTypeTable typeTable = context.getTypeTable();
    surfaceLine.lineType(InitCodeLineType.MapInitLine);
    surfaceLine.identifier(namer.localVarName(item.getIdentifier()));

    surfaceLine.keyTypeName(typeTable.getAndSaveNicknameFor(item.getType().getMapKeyType()));
    surfaceLine.valueTypeName(typeTable.getAndSaveNicknameFor(item.getType().getMapValueType()));

    List<MapEntryView> entries = new ArrayList<>();
    for (Map.Entry<String, InitCodeNode> entry : item.getChildren().entrySet()) {
      MapEntryView.Builder mapEntry = MapEntryView.newBuilder();
      mapEntry.key(typeTable.renderPrimitiveValue(item.getType().getMapKeyType(), entry.getKey()));
      mapEntry.valueString(context.getNamer().localVarName(entry.getValue().getIdentifier()));
      mapEntry.value(
          generateSurfaceInitCodeLine(context, entry.getValue(), entries.isEmpty(), false));
      entries.add(mapEntry.build());
    }
    surfaceLine.initEntries(entries);
    surfaceLine.descriptions(context.getNamer().getWrappedDocLines(item.getDescription(), false));
    return surfaceLine.build();
  }

  /**
   * @param isFirstReadFileView Used in Java. We need to reuse local variables "path" and "data" if
   *     we have rendered ReadFileViews before so that we don't declare them twice.
   */
  private InitCodeLineView generateReadFileInitCodeLine(
      MethodContext context, InitCodeNode item, boolean isFirstReadFileView) {
    ReadFileInitCodeLineView.Builder surfaceLine = ReadFileInitCodeLineView.newBuilder();
    SurfaceNamer namer = context.getNamer();
    ImportTypeTable typeTable = context.getTypeTable();
    checkState(
        item.getType().isBytesType(),
        "Error setting %s to be read from file. Replacing field value with file contents is only"
            + " allowed for fields of type 'bytes', but the type is %s.",
        item.getIdentifier(),
        item.getType());
    typeTable.getAndSaveNicknameFor(item.getType());
    String value = item.getInitValueConfig().getInitialValue().getValue();
    switch (item.getInitValueConfig().getInitialValue().getType()) {
      case Literal:
        // File names are always strings
        value =
            typeTable.renderPrimitiveValue(
                ProtoTypeRef.create(TypeRef.fromPrimitiveName("string")), value);
        break;
      case Variable:
        value = namer.localVarReference(Name.anyLower(value));
        break;
      default:
        throw new IllegalArgumentException("Unhandled init value type");
    }
    return surfaceLine
        .identifier(namer.localVarName(item.getIdentifier()))
        .fileName(SimpleInitValueView.newBuilder().initialValue(value).build())
        .isFirstReadFileView(isFirstReadFileView)
        .descriptions(namer.getWrappedDocLines(item.getDescription(), false))
        .build();
  }

  private void setInitValueAndComments(
      SimpleInitCodeLineView.Builder surfaceLine,
      MethodContext context,
      InitCodeNode item,
      boolean isFirstItem) {
    SurfaceNamer namer = context.getNamer();
    ImportTypeTable typeTable = context.getTypeTable();
    InitValueConfig initValueConfig = item.getInitValueConfig();
    FieldConfig fieldConfig = item.getFieldConfig();

    // Output variables
    InitValueView initValue;
    String comment = "";

    if (context.getFeatureConfig().useResourceNameFormatOptionInSample(context, fieldConfig)) {
      if (!context.isFlattenedMethodContext()) {
        ResourceNameConfig messageResNameConfig = fieldConfig.getMessageResourceNameConfig();
        if (messageResNameConfig == null
            || messageResNameConfig.getResourceNameType() != ResourceNameType.ANY) {
          // In a non-flattened context, we always use the resource name type set on the message
          // instead of set on the flattened method, unless the resource name type on message
          // is ANY.
          fieldConfig = fieldConfig.getMessageFieldConfig();
        }
      }
      if (item.getType().isRepeated()) {
        initValue =
            RepeatedResourceNameInitValueView.newBuilder()
                .resourceTypeName(
                    namer.getAndSaveElementResourceTypeName(context.getTypeTable(), fieldConfig))
                .build();
      } else {
        initValue = createInitValueView(context, fieldConfig, namer, typeTable, item, false);
      }
    } else if (initValueConfig.hasFormattingConfig() && !item.getType().isRepeated()) {
      if (context.getFeatureConfig().enableStringFormatFunctions()
          || fieldConfig.getResourceNameConfig() == null) {
        initValue = createFormattedInitValueView(context, fieldConfig, item, initValueConfig);
      } else {
        initValue = createInitValueView(context, fieldConfig, namer, typeTable, item, true);
      }
    } else {
      SimpleInitValueView.Builder simpleInitValue = SimpleInitValueView.newBuilder();

      if (initValueConfig.hasSimpleInitialValue()) {
        String value = initValueConfig.getInitialValue().getValue();
        switch (initValueConfig.getInitialValue().getType()) {
          case Literal:
            if (item.getType().isEnum()) {
              value = context.getTypeTable().getEnumValue(item.getType(), value);
            } else {
              value = context.getTypeTable().renderPrimitiveValue(item.getType(), value);
            }
            break;
          case Random:
            value = context.getNamer().injectRandomStringGeneratorCode(value);
            break;
          case Variable:
            value = context.getNamer().localVarReference(Name.anyLower(value));
            break;
          default:
            throw new IllegalArgumentException("Unhandled init value type");
        }
        simpleInitValue.initialValue(value);
      } else {
        simpleInitValue.initialValue(
            context.getTypeTable().getSnippetZeroValueAndSaveNicknameFor(item.getType()));
        simpleInitValue.isRepeated(item.getType().isRepeated());
        if (isRequired(item.getFieldConfig(), context)) {
          String name = getVariableName(context, item);
          comment = String.format(UNINITIALIZED_REQUIRED_FIELD_COMMENT, name);
        }
      }

      initValue = simpleInitValue.build();
    }
    surfaceLine.initValue(initValue);
    surfaceLine.needsLeadingNewline(!isFirstItem);
    if (generateStandardComments) {
      surfaceLine.doc(context.getNamer().getDocLines(comment));
    } else {
      surfaceLine.doc(ImmutableList.of());
    }
    surfaceLine.descriptions(context.getNamer().getWrappedDocLines(item.getDescription(), false));
  }

  private InitValueView createFormattedInitValueView(
      MethodContext context,
      FieldConfig fieldConfig,
      InitCodeNode item,
      InitValueConfig initValueConfig) {
    FormattedInitValueView.Builder formattedInitValue = FormattedInitValueView.newBuilder();
    formattedInitValue.apiVariableName(
        context.getNamer().getApiWrapperVariableName(context.getInterfaceConfig()));
    formattedInitValue.apiWrapperName(
        context.getNamer().getApiWrapperClassName(context.getInterfaceConfig()));
    formattedInitValue.fullyQualifiedApiWrapperName(
        context.getNamer().getFullyQualifiedApiWrapperClassName(context.getInterfaceConfig()));

    // Use the single resource name config that matches binding values
    // specified in sample config
    SingleResourceNameConfig singleResourceNameConfig;
    if (fieldConfig.getResourceNameType() == ResourceNameType.ONEOF) {
      ResourceNameOneofConfig oneofConfig =
          (ResourceNameOneofConfig) fieldConfig.getResourceNameConfig();
      singleResourceNameConfig = getMatchingSingleResourceNameConfig(item, oneofConfig);
    } else {
      singleResourceNameConfig = initValueConfig.getSingleResourceNameConfig();
    }

    formattedInitValue.formatFunctionName(
        context
            .getNamer()
            .getFormatFunctionName(context.getInterfaceConfig(), singleResourceNameConfig));

    PathTemplate template = singleResourceNameConfig.getNameTemplate();
    String[] encodeArgs = new String[template.vars().size()];
    Arrays.fill(encodeArgs, FORMAT_SPEC_PLACEHOLDER);
    // Format spec usually contains reserved character, escaped by path template.
    // So we first encode using FORMAT_SPEC_PLACEHOLDER, then do straight string replace.
    formattedInitValue.formatSpec(
        template
            .withoutVars()
            .encode(encodeArgs)
            .replace(FORMAT_SPEC_PLACEHOLDER, context.getNamer().formatSpec()));

    List<String> varList = Lists.newArrayList(singleResourceNameConfig.getNameTemplate().vars());
    formattedInitValue.formatArgs(getFormatFunctionArgs(context, varList, initValueConfig));

    return formattedInitValue.build();
  }

  private InitValueView createInitValueView(
      MethodContext context,
      FieldConfig fieldConfig,
      SurfaceNamer namer,
      ImportTypeTable typeTable,
      InitCodeNode item,
      boolean convertToString) {
    SingleResourceNameConfig singleResourceNameConfig;
    switch (fieldConfig.getResourceNameType()) {
      case ANY:
        // TODO(michaelbausor): handle case where there are no other resource names at all...
        singleResourceNameConfig =
            Iterables.get(context.getProductConfig().getSingleResourceNameConfigs(), 0);
        FieldConfig anyResourceNameFieldConfig =
            fieldConfig.withResourceNameConfig(singleResourceNameConfig);
        return createResourceNameInitValueView(context, anyResourceNameFieldConfig, item)
            .convertToString(convertToString)
            .build();
      case FIXED:
        throw new UnsupportedOperationException("entity name invalid");
      case ONEOF:
        ResourceNameOneofConfig oneofConfig =
            (ResourceNameOneofConfig) fieldConfig.getResourceNameConfig();
        singleResourceNameConfig = getMatchingSingleResourceNameConfig(item, oneofConfig);
        FieldConfig singleResourceNameFieldConfig =
            fieldConfig.withResourceNameConfig(singleResourceNameConfig);
        ResourceNameInitValueView initView =
            createResourceNameInitValueView(context, singleResourceNameFieldConfig, item)
                .convertToString(convertToString)
                .build();
        return ResourceNameOneofInitValueView.newBuilder()
            .resourceOneofTypeName(namer.getAndSaveElementResourceTypeName(typeTable, fieldConfig))
            .specificResourceNameView(initView)
            .build();
      case SINGLE:
        return createResourceNameInitValueView(context, fieldConfig, item)
            .convertToString(convertToString)
            .build();
      case NONE:
        // Fall-through
      default:
        throw new UnsupportedOperationException(
            "unexpected entity name type '" + fieldConfig.getResourceNameType() + "'");
    }
  }

  private ResourceNameInitValueView.Builder createResourceNameInitValueView(
      MethodContext context, FieldConfig fieldConfig, InitCodeNode item) {
    String resourceName =
        context.getNamer().getAndSaveElementResourceTypeName(context.getTypeTable(), fieldConfig);
    SingleResourceNameConfig singleResourceNameConfig =
        (SingleResourceNameConfig) fieldConfig.getResourceNameConfig();
    List<String> varList = Lists.newArrayList(singleResourceNameConfig.getNameTemplate().vars());

    return ResourceNameInitValueView.newBuilder()
        .resourceTypeName(resourceName)
        .formatArgs(getFormatFunctionArgs(context, varList, item.getInitValueConfig()));
  }

  private static List<String> getFormatFunctionArgs(
      MethodContext context, List<String> varList, InitValueConfig initValueConfig) {
    List<String> formatFunctionArgs = new ArrayList<>();
    for (String entityName : varList) {
      String entityValue =
          context
              .getTypeTable()
              .renderValueAsString("[" + Name.anyLower(entityName).toUpperUnderscore() + "]");

      if (initValueConfig.getResourceNameBindingValues().containsKey(entityName)) {
        InitValue initValue = initValueConfig.getResourceNameBindingValues().get(entityName);
        switch (initValue.getType()) {
          case Variable:
            entityValue = context.getNamer().localVarReference(Name.anyLower(initValue.getValue()));
            break;
          case Random:
            entityValue = context.getNamer().injectRandomStringGeneratorCode(initValue.getValue());
            break;
          case Literal:
            entityValue =
                context
                    .getTypeTable()
                    .renderPrimitiveValue(
                        ProtoTypeRef.create(TypeRef.fromPrimitiveName("string")),
                        initValue.getValue());
            break;
          default:
            throw new IllegalArgumentException("Unhandled init value type");
        }
      }
      formatFunctionArgs.add(entityValue);
    }
    return formatFunctionArgs;
  }

  private List<FieldSettingView> getFieldSettings(
      MethodContext context, Iterable<InitCodeNode> childItems) {
    SurfaceNamer namer = context.getNamer();
    List<FieldSettingView> allSettings = new ArrayList<>();

    for (InitCodeNode item : childItems) {
      FieldSettingView.Builder fieldSetting = FieldSettingView.newBuilder();
      FieldConfig fieldConfig = item.getFieldConfig();

      if (context.getFeatureConfig().useResourceNameProtoAccessor(fieldConfig)) {
        fieldSetting.fieldSetFunction(
            namer.getResourceNameFieldSetFunctionName(fieldConfig.getMessageFieldConfig()));
      } else {
        fieldSetting.fieldSetFunction(
            namer.getFieldSetFunctionName(item.getType(), Name.anyLower(item.getVarName())));
      }
      fieldSetting.fieldAddFunction(
          namer.getFieldAddFunctionName(item.getType(), Name.anyLower(item.getVarName())));
      fieldSetting.fieldGetFunction(
          namer.getFieldGetFunctionName(item.getType(), Name.anyLower(item.getVarName())));

      fieldSetting.identifier(getVariableName(context, item));
      fieldSetting.initCodeLine(
          generateSurfaceInitCodeLine(context, item, allSettings.isEmpty(), false));
      fieldSetting.fieldName(context.getNamer().publicFieldName(Name.anyLower(item.getVarName())));

      fieldSetting.isMap(item.getType().isMap());
      fieldSetting.isArray(!item.getType().isMap() && item.getType().isRepeated());
      fieldSetting.elementTypeName(context.getTypeTable().getFullNameFor(item.getType()));
      if (item.getOneofConfig() != null) {
        fieldSetting.oneofConfig(
            OneofConfigView.newBuilder()
                .groupName(namer.publicFieldName(item.getOneofConfig().groupName()))
                .variantType(namer.getOneofVariantTypeName(item.getOneofConfig()))
                .build());
      }
      fieldSetting.required(isRequired(fieldConfig, context));

      String formatMethodName = "";
      String transformParamFunctionName = "";

      // If resource name converters should only be used in the sample, we need to convert the
      // resource name to a string before passing it or setting it on the next thing
      boolean needsConversion =
          context.getFeatureConfig().useResourceNameConvertersInSampleOnly(context, fieldConfig);
      // If resource name converters should be used and this is not a flattened method context
      // (i.e. it is for setting fields on a proto object), we need to convert the resource name
      // to a string.
      // For flattened method contexts, if the resource names are used in more than just the sample
      // (i.e. in the flattened method signature), then we don't convert (that will be done in the
      // flattened method implementation when setting fields on the proto object).
      if (context.getFeatureConfig().useResourceNameConverters(fieldConfig)
          && !context.isFlattenedMethodContext()) {
        needsConversion = true;
      }
      if (needsConversion) {
        if (fieldConfig.getField().isRepeated()) {
          // TODO (https://github.com/googleapis/toolkit/issues/1806) support repeated one-ofs
          transformParamFunctionName =
              namer.getResourceTypeFormatListMethodName(context.getTypeTable(), fieldConfig);
        } else {
          formatMethodName = namer.getResourceNameFormatMethodName();
        }
      }
      fieldSetting.transformParamFunctionName(transformParamFunctionName);
      fieldSetting.formatMethodName(formatMethodName);
      allSettings.add(fieldSetting.build());
    }
    return allSettings;
  }

  /** Determines whether a field is required */
  private static boolean isRequired(FieldConfig fieldConfig, MethodContext context) {
    return fieldConfig != null
        && context
            .getMethodConfig()
            .getRequiredFieldConfigs()
            .stream()
            .anyMatch(
                fc -> fc.getField().getSimpleName().equals(fieldConfig.getField().getSimpleName()));
  }

  private static String getVariableName(MethodContext context, InitCodeNode item) {
    if (!context
            .getFeatureConfig()
            .useResourceNameFormatOptionInSample(context, item.getFieldConfig())
        && item.getInitValueConfig().hasFormattingConfig()) {
      return context.getNamer().getFormattedVariableName(item.getIdentifier());
    }
    return context.getNamer().localVarName(item.getIdentifier());
  }

<<<<<<< HEAD
  private static SingleResourceNameConfig getMatchingSingleResourceNameConfig(
      InitCodeNode node, ResourceNameOneofConfig oneofConfig) {
    List<SingleResourceNameConfig> matchingConfigs =
        oneofConfig
            .getSingleResourceNameConfigs()
            .stream()
            .filter(
                c ->
                    c.getNameTemplate()
                        .vars()
                        .equals(node.getInitValueConfig().getResourceNameBindingValues().keySet()))
            .collect(Collectors.toList());
    // Return the first one to not break in-code samples and unit tests when
    // there are no matching resource name binding values
    if (matchingConfigs.isEmpty()) {
      return oneofConfig.getSingleResourceNameConfigs().get(0);
    }
    return matchingConfigs.get(0);
=======
  private static String getCliFlagDefaultValue(InitCodeNode item) {
    checkArgument(
        !item.getType().isMessage(), "Only enums and primitive types are supported for now.");

    String value = item.getInitValueConfig().getInitialValue().getValue();
    if (item.getType().isStringType()) {
      return getEscapedCliFlagDefaultValue(value);
    }
    return value;
  }

  @VisibleForTesting
  static String getEscapedCliFlagDefaultValue(String unescapedValue) {
    String escapedValue = EscaperFactory.getCliEscaper().escape(unescapedValue);
    // It's much harder to accurately determine whether it's necessary to quote the
    // string. But it is a reasonable compromise to not quote only when the string
    // is pure alphabets or digits.
    if (!escapedValue.equals(unescapedValue)
        || !escapedValue.chars().allMatch(Character::isLetterOrDigit)) {
      return "\"" + escapedValue + "\"";
    }
    return unescapedValue;
>>>>>>> 301e5dd6
  }
}<|MERGE_RESOLUTION|>--- conflicted
+++ resolved
@@ -951,7 +951,6 @@
     return context.getNamer().localVarName(item.getIdentifier());
   }
 
-<<<<<<< HEAD
   private static SingleResourceNameConfig getMatchingSingleResourceNameConfig(
       InitCodeNode node, ResourceNameOneofConfig oneofConfig) {
     List<SingleResourceNameConfig> matchingConfigs =
@@ -970,7 +969,7 @@
       return oneofConfig.getSingleResourceNameConfigs().get(0);
     }
     return matchingConfigs.get(0);
-=======
+
   private static String getCliFlagDefaultValue(InitCodeNode item) {
     checkArgument(
         !item.getType().isMessage(), "Only enums and primitive types are supported for now.");
@@ -982,7 +981,6 @@
     return value;
   }
 
-  @VisibleForTesting
   static String getEscapedCliFlagDefaultValue(String unescapedValue) {
     String escapedValue = EscaperFactory.getCliEscaper().escape(unescapedValue);
     // It's much harder to accurately determine whether it's necessary to quote the
@@ -993,6 +991,5 @@
       return "\"" + escapedValue + "\"";
     }
     return unescapedValue;
->>>>>>> 301e5dd6
   }
 }