--- conflicted
+++ resolved
@@ -185,12 +185,8 @@
         .lines(generateSurfaceInitCodeLines(context, orderedItems))
         .topLevelLines(generateSurfaceInitCodeLines(context, argItems))
         .fieldSettings(getFieldSettings(context, argItems))
-<<<<<<< HEAD
-        .imports(importTypeTransformer.generateImports(typeTable.getImports()))
+        .importSection(importSectionTransformer.generateImportSection(typeTable.getImports()))
         .indexFileImportName(namer.getIndexFileImportName())
-=======
-        .importSection(importSectionTransformer.generateImportSection(typeTable.getImports()))
->>>>>>> 00b52bd0
         .apiFileName(namer.getServiceFileName(context.getInterface()))
         .build();
   }
