--- conflicted
+++ resolved
@@ -70,17 +70,12 @@
   public List<ViewModel> transform(ApiModel model, GapicProductConfig productConfig) {
     JavaSurfaceTransformer surfaceTransformer =
         new JavaSurfaceTransformer(
-<<<<<<< HEAD
             pathMapper,
             packageMetadataConfig,
             this,
             GRPC_STUB_TEMPLATE_FILENAME,
             GRPC_CALLABLE_FACTORY_TEMPLATE_FILENAME);
-    return surfaceTransformer.transform(new ProtoApiModel(model), productConfig);
-=======
-            pathMapper, packageMetadataConfig, this, GRPC_STUB_TEMPLATE_FILENAME);
     return surfaceTransformer.transform(model, productConfig);
->>>>>>> 6f67eb1f
   }
 
   @Override
