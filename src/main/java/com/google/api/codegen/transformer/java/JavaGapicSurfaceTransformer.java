--- conflicted
+++ resolved
@@ -70,17 +70,12 @@
   public List<ViewModel> transform(ApiModel model, GapicProductConfig productConfig) {
     JavaSurfaceTransformer commonSurfaceTransformer =
         new JavaSurfaceTransformer(
-<<<<<<< HEAD
-            pathMapper, packageMetadataConfig, this, GRPC_STUB_TEMPLATE_FILENAME);
-    return commonSurfaceTransformer.transform(model, productConfig);
-=======
             pathMapper,
             packageMetadataConfig,
             this,
             GRPC_STUB_TEMPLATE_FILENAME,
             GRPC_CALLABLE_FACTORY_TEMPLATE_FILENAME);
-    return surfaceTransformer.transform(model, productConfig);
->>>>>>> 5fc4ff9a
+    return commonSurfaceTransformer.transform(model, productConfig);
   }
 
   @Override
