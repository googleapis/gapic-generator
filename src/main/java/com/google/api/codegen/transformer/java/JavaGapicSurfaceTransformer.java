/* Copyright 2016 Google Inc
 *
 * Licensed under the Apache License, Version 2.0 (the "License");
 * you may not use this file except in compliance with the License.
 * You may obtain a copy of the License at
 *
 *      http://www.apache.org/licenses/LICENSE-2.0
 *
 * Unless required by applicable law or agreed to in writing, software
 * distributed under the License is distributed on an "AS IS" BASIS,
 * WITHOUT WARRANTIES OR CONDITIONS OF ANY KIND, either express or implied.
 * See the License for the specific language governing permissions and
 * limitations under the License.
 */
package com.google.api.codegen.transformer.java;

import com.google.api.codegen.GeneratorVersionProvider;
import com.google.api.codegen.InterfaceView;
import com.google.api.codegen.config.ApiConfig;
import com.google.api.codegen.config.FieldConfig;
import com.google.api.codegen.config.FlatteningConfig;
import com.google.api.codegen.config.InterfaceConfig;
import com.google.api.codegen.config.MethodConfig;
import com.google.api.codegen.config.ServiceConfig;
import com.google.api.codegen.gapic.GapicCodePathMapper;
import com.google.api.codegen.transformer.ApiCallableTransformer;
import com.google.api.codegen.transformer.BundlingTransformer;
import com.google.api.codegen.transformer.FileHeaderTransformer;
import com.google.api.codegen.transformer.MethodTransformerContext;
import com.google.api.codegen.transformer.ModelToViewTransformer;
import com.google.api.codegen.transformer.ModelTypeTable;
import com.google.api.codegen.transformer.PageStreamingTransformer;
import com.google.api.codegen.transformer.PathTemplateTransformer;
import com.google.api.codegen.transformer.RetryDefinitionsTransformer;
import com.google.api.codegen.transformer.ServiceTransformer;
import com.google.api.codegen.transformer.StandardImportSectionTransformer;
import com.google.api.codegen.transformer.StaticLangApiMethodTransformer;
import com.google.api.codegen.transformer.SurfaceNamer;
import com.google.api.codegen.transformer.SurfaceTransformerContext;
import com.google.api.codegen.util.java.JavaTypeTable;
import com.google.api.codegen.viewmodel.ApiCallSettingsView;
import com.google.api.codegen.viewmodel.ApiMethodView;
import com.google.api.codegen.viewmodel.ClientMethodType;
import com.google.api.codegen.viewmodel.ImportSectionView;
import com.google.api.codegen.viewmodel.PackageInfoView;
import com.google.api.codegen.viewmodel.PagedResponseIterateMethodView;
import com.google.api.codegen.viewmodel.ServiceDocView;
import com.google.api.codegen.viewmodel.SettingsDocView;
import com.google.api.codegen.viewmodel.StaticLangApiFileView;
import com.google.api.codegen.viewmodel.StaticLangApiMethodView;
import com.google.api.codegen.viewmodel.StaticLangApiView;
import com.google.api.codegen.viewmodel.StaticLangPagedResponseView;
import com.google.api.codegen.viewmodel.StaticLangPagedResponseWrappersView;
import com.google.api.codegen.viewmodel.StaticLangSettingsFileView;
import com.google.api.codegen.viewmodel.StaticLangSettingsView;
import com.google.api.codegen.viewmodel.ViewModel;
import com.google.api.tools.framework.model.Field;
import com.google.api.tools.framework.model.Interface;
import com.google.api.tools.framework.model.Method;
import com.google.api.tools.framework.model.Model;
import java.io.File;
import java.util.ArrayList;
import java.util.Arrays;
import java.util.List;

/** The ModelToViewTransformer to transform a Model into the standard GAPIC surface in Java. */
public class JavaGapicSurfaceTransformer implements ModelToViewTransformer {
  private final GapicCodePathMapper pathMapper;
  private final ServiceTransformer serviceTransformer = new ServiceTransformer();
  private final PathTemplateTransformer pathTemplateTransformer = new PathTemplateTransformer();
  private final ApiCallableTransformer apiCallableTransformer = new ApiCallableTransformer();
  private final StaticLangApiMethodTransformer apiMethodTransformer =
      new StaticLangApiMethodTransformer();
  private final PageStreamingTransformer pageStreamingTransformer = new PageStreamingTransformer();
  private final BundlingTransformer bundlingTransformer = new BundlingTransformer();
  private final StandardImportSectionTransformer importSectionTransformer =
      new StandardImportSectionTransformer();
  private final FileHeaderTransformer fileHeaderTransformer =
      new FileHeaderTransformer(importSectionTransformer);
  private final RetryDefinitionsTransformer retryDefinitionsTransformer =
      new RetryDefinitionsTransformer();

  private static final String XAPI_TEMPLATE_FILENAME = "java/main.snip";
  private static final String XSETTINGS_TEMPLATE_FILENAME = "java/settings.snip";
  private static final String PACKAGE_INFO_TEMPLATE_FILENAME = "java/package-info.snip";
  private static final String PAGE_STREAMING_RESPONSE_TEMPLATE_FILENAME =
      "java/page_streaming_response.snip";

  public JavaGapicSurfaceTransformer(GapicCodePathMapper pathMapper) {
    this.pathMapper = pathMapper;
  }

  @Override
  public List<String> getTemplateFileNames() {
    return Arrays.asList(
        XAPI_TEMPLATE_FILENAME,
        XSETTINGS_TEMPLATE_FILENAME,
        PACKAGE_INFO_TEMPLATE_FILENAME,
        PAGE_STREAMING_RESPONSE_TEMPLATE_FILENAME);
  }

  @Override
  public List<ViewModel> transform(Model model, ApiConfig apiConfig) {
    List<ViewModel> surfaceDocs = new ArrayList<>();
    SurfaceNamer namer = new JavaSurfaceNamer(apiConfig.getPackageName());

    List<ServiceDocView> serviceDocs = new ArrayList<>();
    for (Interface service : new InterfaceView().getElementIterable(model)) {
      boolean enableStringFormatFunctions = apiConfig.getResourceNameMessageConfigs().isEmpty();
      SurfaceTransformerContext context =
          SurfaceTransformerContext.create(
              service,
              apiConfig,
              createTypeTable(apiConfig.getPackageName()),
              namer,
              JavaFeatureConfig.newBuilder()
                  .enableStringFormatFunctions(enableStringFormatFunctions)
                  .build());
      StaticLangApiFileView apiFile = generateApiFile(context);
      surfaceDocs.add(apiFile);

      serviceDocs.add(apiFile.api().doc());

      context =
          SurfaceTransformerContext.create(
              service,
              apiConfig,
              createTypeTable(apiConfig.getPackageName()),
              namer,
              JavaFeatureConfig.newBuilder()
                  .enableStringFormatFunctions(enableStringFormatFunctions)
                  .build());
      StaticLangApiMethodView exampleApiMethod = getExampleApiMethod(apiFile.api().apiMethods());
      StaticLangSettingsFileView settingsFile = generateSettingsFile(context, exampleApiMethod);
      surfaceDocs.add(settingsFile);
    }

    StaticLangPagedResponseWrappersView pagedResponseWrappers =
        generatePagedResponseWrappers(model, apiConfig);
    if (pagedResponseWrappers != null) {
      surfaceDocs.add(pagedResponseWrappers);
    }

    PackageInfoView packageInfo = generatePackageInfo(model, apiConfig, namer, serviceDocs);
    surfaceDocs.add(packageInfo);

    return surfaceDocs;
  }

  private ModelTypeTable createTypeTable(String implicitPackageName) {
    return new ModelTypeTable(
        new JavaTypeTable(implicitPackageName),
        new JavaModelTypeNameConverter(implicitPackageName));
  }

  private StaticLangApiFileView generateApiFile(SurfaceTransformerContext context) {
    StaticLangApiFileView.Builder apiFile = StaticLangApiFileView.newBuilder();

    apiFile.templateFileName(XAPI_TEMPLATE_FILENAME);

    apiFile.api(generateApiClass(context));

    String outputPath = pathMapper.getOutputPath(context.getInterface(), context.getApiConfig());
    String className = context.getNamer().getApiWrapperClassName(context.getInterface());
    apiFile.outputPath(outputPath + File.separator + className + ".java");

    // must be done as the last step to catch all imports
    apiFile.fileHeader(fileHeaderTransformer.generateFileHeader(context));

    return apiFile.build();
  }

  private StaticLangApiView generateApiClass(SurfaceTransformerContext context) {
    addApiImports(context);

    List<StaticLangApiMethodView> methods = generateApiMethods(context);

    StaticLangApiView.Builder xapiClass = StaticLangApiView.newBuilder();

    ApiMethodView exampleApiMethod = getExampleApiMethod(methods);
    xapiClass.doc(serviceTransformer.generateServiceDoc(context, exampleApiMethod));

    String name = context.getNamer().getApiWrapperClassName(context.getInterface());
    xapiClass.releaseAnnotation(
        context.getNamer().getReleaseAnnotation(context.getApiConfig().getReleaseLevel()));
    xapiClass.name(name);
    xapiClass.settingsClassName(context.getNamer().getApiSettingsClassName(context.getInterface()));
    xapiClass.apiCallableMembers(apiCallableTransformer.generateStaticLangApiCallables(context));
    xapiClass.pathTemplates(pathTemplateTransformer.generatePathTemplates(context));
    xapiClass.formatResourceFunctions(
        pathTemplateTransformer.generateFormatResourceFunctions(context));
    xapiClass.parseResourceFunctions(
        pathTemplateTransformer.generateParseResourceFunctions(context));
    xapiClass.apiMethods(methods);
    xapiClass.hasDefaultInstance(context.getInterfaceConfig().hasDefaultInstance());
    xapiClass.hasLongRunningOperations(context.getInterfaceConfig().hasLongRunningOperations());

    return xapiClass.build();
  }

  private StaticLangPagedResponseWrappersView generatePagedResponseWrappers(
      Model model, ApiConfig apiConfig) {

    SurfaceNamer namer = new JavaSurfaceNamer(apiConfig.getPackageName());
    ModelTypeTable typeTable = createTypeTable(apiConfig.getPackageName());

    addPagedResponseWrapperImports(typeTable);

    StaticLangPagedResponseWrappersView.Builder pagedResponseWrappers =
        StaticLangPagedResponseWrappersView.newBuilder();

    pagedResponseWrappers.templateFileName(PAGE_STREAMING_RESPONSE_TEMPLATE_FILENAME);

    String name = namer.getPagedResponseWrappersClassName();
    pagedResponseWrappers.name(name);

    List<StaticLangPagedResponseView> pagedResponseWrappersList = new ArrayList<>();
    for (Interface service : new InterfaceView().getElementIterable(model)) {
      SurfaceTransformerContext context =
          SurfaceTransformerContext.create(
              service,
              apiConfig,
              typeTable,
              namer,
              JavaFeatureConfig.newBuilder()
                  .enableStringFormatFunctions(apiConfig.getResourceNameMessageConfigs().isEmpty())
                  .build());
      for (Method method : context.getSupportedMethods()) {
        if (context.getMethodConfig(method).isPageStreaming()) {
          pagedResponseWrappersList.add(
              generatePagedResponseWrapper(context.asRequestMethodContext(method), typeTable));
        }
      }
    }

    if (pagedResponseWrappersList.size() == 0) {
      return null;
    }

    pagedResponseWrappers.pagedResponseWrapperList(pagedResponseWrappersList);

    // must be done as the last step to catch all imports
    ImportSectionView importSection =
        importSectionTransformer.generateImportSection(typeTable.getImports());
    pagedResponseWrappers.fileHeader(
        fileHeaderTransformer.generateFileHeader(apiConfig, importSection, namer));

    Interface firstInterface = new InterfaceView().getElementIterable(model).iterator().next();
    String outputPath = pathMapper.getOutputPath(firstInterface, apiConfig);
    pagedResponseWrappers.outputPath(outputPath + File.separator + name + ".java");

    return pagedResponseWrappers.build();
  }

  private StaticLangPagedResponseView generatePagedResponseWrapper(
      MethodTransformerContext context, ModelTypeTable typeTable) {
    Method method = context.getMethod();
    Field resourceField = context.getMethodConfig().getPageStreaming().getResourcesField();

    StaticLangPagedResponseView.Builder pagedResponseWrapper =
        StaticLangPagedResponseView.newBuilder();

    String pagedResponseTypeName =
        context.getNamer().getPagedResponseTypeInnerName(method, typeTable, resourceField);
    pagedResponseWrapper.name(pagedResponseTypeName);
    pagedResponseWrapper.requestTypeName(typeTable.getAndSaveNicknameFor(method.getInputType()));
    pagedResponseWrapper.responseTypeName(typeTable.getAndSaveNicknameFor(method.getOutputType()));
    pagedResponseWrapper.resourceTypeName(
        typeTable.getAndSaveNicknameForElementType(resourceField.getType()));
    pagedResponseWrapper.iterateMethods(getIterateMethods(context));

    return pagedResponseWrapper.build();
  }

  private List<PagedResponseIterateMethodView> getIterateMethods(MethodTransformerContext context) {

    SurfaceNamer namer = context.getNamer();

    List<PagedResponseIterateMethodView> iterateMethods = new ArrayList<>();

    FieldConfig resourceFieldConfig =
        context.getMethodConfig().getPageStreaming().getResourcesFieldConfig();

    if (context.getFeatureConfig().useResourceNameFormatOption(resourceFieldConfig)) {

      String resourceTypeName =
          namer.getAndSaveElementResourceTypeName(context.getTypeTable(), resourceFieldConfig);
      String resourceTypeIterateMethodName =
          namer.getPagedResponseIterateMethod(context.getFeatureConfig(), resourceFieldConfig);
      String parseMethodName =
          namer.getResourceTypeParseMethodName(context.getTypeTable(), resourceFieldConfig);

      PagedResponseIterateMethodView.Builder iterateMethod =
          PagedResponseIterateMethodView.newBuilder()
              .overloadResourceTypeName(resourceTypeName)
              .overloadResourceTypeParseFunctionName(parseMethodName)
              .overloadResourceTypeIterateMethodName(resourceTypeIterateMethodName)
              .iterateMethodName(namer.getPagedResponseIterateMethod());

      iterateMethods.add(iterateMethod.build());
    }

    return iterateMethods;
  }

  private StaticLangApiMethodView getExampleApiMethod(List<StaticLangApiMethodView> methods) {
    StaticLangApiMethodView exampleApiMethod =
        searchExampleMethod(methods, ClientMethodType.FlattenedMethod);
    if (exampleApiMethod == null) {
      exampleApiMethod = searchExampleMethod(methods, ClientMethodType.PagedFlattenedMethod);
    }
    if (exampleApiMethod == null) {
      exampleApiMethod = searchExampleMethod(methods, ClientMethodType.RequestObjectMethod);
    }
    if (exampleApiMethod == null) {
      throw new RuntimeException("Could not find method to use as an example method");
    }
    return exampleApiMethod;
  }

  private StaticLangApiMethodView searchExampleMethod(
      List<StaticLangApiMethodView> methods, ClientMethodType methodType) {
    for (StaticLangApiMethodView method : methods) {
      if (method.type().equals(methodType)) {
        return method;
      }
    }
    return null;
  }

  private StaticLangSettingsFileView generateSettingsFile(
      SurfaceTransformerContext context, StaticLangApiMethodView exampleApiMethod) {
    StaticLangSettingsFileView.Builder settingsFile = StaticLangSettingsFileView.newBuilder();

    settingsFile.settings(generateSettingsClass(context, exampleApiMethod));
    settingsFile.templateFileName(XSETTINGS_TEMPLATE_FILENAME);

    String outputPath = pathMapper.getOutputPath(context.getInterface(), context.getApiConfig());
    String className = context.getNamer().getApiSettingsClassName(context.getInterface());
    settingsFile.outputPath(outputPath + "/" + className + ".java");

    // must be done as the last step to catch all imports
    settingsFile.fileHeader(fileHeaderTransformer.generateFileHeader(context));

    return settingsFile.build();
  }

  private StaticLangSettingsView generateSettingsClass(
      SurfaceTransformerContext context, StaticLangApiMethodView exampleApiMethod) {
    addSettingsImports(context);

    StaticLangSettingsView.Builder xsettingsClass = StaticLangSettingsView.newBuilder();
    xsettingsClass.doc(generateSettingsDoc(context, exampleApiMethod));
    String name = context.getNamer().getApiSettingsClassName(context.getInterface());
    xsettingsClass.name(name);
    ServiceConfig serviceConfig = new ServiceConfig();
    xsettingsClass.serviceAddress(serviceConfig.getServiceAddress(context.getInterface()));
    xsettingsClass.servicePort(serviceConfig.getServicePort());
    xsettingsClass.authScopes(serviceConfig.getAuthScopes(context.getInterface()));

    List<ApiCallSettingsView> apiCallSettings =
        apiCallableTransformer.generateCallSettings(context);
    xsettingsClass.callSettings(apiCallSettings);
    xsettingsClass.pageStreamingDescriptors(
        pageStreamingTransformer.generateDescriptorClasses(context));
    xsettingsClass.pagedListResponseFactories(
        pageStreamingTransformer.generateFactoryClasses(context));
    xsettingsClass.bundlingDescriptors(bundlingTransformer.generateDescriptorClasses(context));
    xsettingsClass.retryCodesDefinitions(
        retryDefinitionsTransformer.generateRetryCodesDefinitions(context));
    xsettingsClass.retryParamsDefinitions(
        retryDefinitionsTransformer.generateRetryParamsDefinitions(context));
    InterfaceConfig interfaceConfig = context.getInterfaceConfig();
    xsettingsClass.hasDefaultServiceAddress(interfaceConfig.hasDefaultServiceAddress());
    xsettingsClass.hasDefaultServiceScopes(interfaceConfig.hasDefaultServiceScopes());
    xsettingsClass.hasDefaultInstance(interfaceConfig.hasDefaultInstance());
    xsettingsClass.toolkitVersion(GeneratorVersionProvider.getGeneratorVersion());

    return xsettingsClass.build();
  }

  private PackageInfoView generatePackageInfo(
      Model model, ApiConfig apiConfig, SurfaceNamer namer, List<ServiceDocView> serviceDocs) {
    PackageInfoView.Builder packageInfo = PackageInfoView.newBuilder();

    packageInfo.templateFileName(PACKAGE_INFO_TEMPLATE_FILENAME);

    packageInfo.serviceTitle(model.getServiceConfig().getTitle());
    packageInfo.serviceDocs(serviceDocs);
    packageInfo.domainLayerLocation(apiConfig.getDomainLayerLocation());

    packageInfo.fileHeader(
        fileHeaderTransformer.generateFileHeader(
            apiConfig, ImportSectionView.newBuilder().build(), namer));

    Interface firstInterface = new InterfaceView().getElementIterable(model).iterator().next();
    String outputPath = pathMapper.getOutputPath(firstInterface, apiConfig);
    packageInfo.outputPath(outputPath + "/package-info.java");

    return packageInfo.build();
  }

  private void addApiImports(SurfaceTransformerContext context) {
    ModelTypeTable typeTable = context.getTypeTable();
    typeTable.saveNicknameFor("com.google.api.gax.grpc.ChannelAndExecutor");
    typeTable.saveNicknameFor("com.google.api.gax.grpc.UnaryCallable");
    typeTable.saveNicknameFor("com.google.api.gax.protobuf.PathTemplate");
    typeTable.saveNicknameFor("com.google.protobuf.ExperimentalApi");
    typeTable.saveNicknameFor("io.grpc.ManagedChannel");
    typeTable.saveNicknameFor("java.io.Closeable");
    typeTable.saveNicknameFor("java.io.IOException");
    typeTable.saveNicknameFor("java.util.ArrayList");
    typeTable.saveNicknameFor("java.util.List");
    typeTable.saveNicknameFor("java.util.concurrent.ScheduledExecutorService");
    typeTable.saveNicknameFor("javax.annotation.Generated");

    if (context.getInterfaceConfig().hasLongRunningOperations()) {
      typeTable.saveNicknameFor("com.google.api.gax.grpc.OperationFuture");
      typeTable.saveNicknameFor("com.google.api.gax.grpc.FixedChannelProvider");
      typeTable.saveNicknameFor("com.google.api.gax.grpc.FixedExecutorProvider");
      typeTable.saveNicknameFor("com.google.longrunning.OperationsClient");
      typeTable.saveNicknameFor("com.google.longrunning.OperationsSettings");
    }
  }

  private void addSettingsImports(SurfaceTransformerContext context) {
    ModelTypeTable typeTable = context.getTypeTable();
    typeTable.saveNicknameFor("com.google.api.gax.core.CredentialsProvider");
    typeTable.saveNicknameFor("com.google.api.gax.core.GoogleCredentialsProvider");
    typeTable.saveNicknameFor("com.google.api.gax.core.RetrySettings");
    typeTable.saveNicknameFor("com.google.api.gax.grpc.ChannelProvider");
    typeTable.saveNicknameFor("com.google.api.gax.grpc.ClientSettings");
    typeTable.saveNicknameFor("com.google.api.gax.grpc.ExecutorProvider");
    typeTable.saveNicknameFor("com.google.api.gax.grpc.InstantiatingChannelProvider");
    typeTable.saveNicknameFor("com.google.api.gax.grpc.InstantiatingExecutorProvider");
    typeTable.saveNicknameFor("com.google.api.gax.grpc.SimpleCallSettings");
    typeTable.saveNicknameFor("com.google.api.gax.grpc.UnaryCallSettings");
    typeTable.saveNicknameFor("com.google.auth.Credentials");
    typeTable.saveNicknameFor("com.google.common.collect.ImmutableList");
    typeTable.saveNicknameFor("com.google.common.collect.ImmutableMap");
    typeTable.saveNicknameFor("com.google.common.collect.ImmutableSet");
    typeTable.saveNicknameFor("com.google.common.collect.Lists");
    typeTable.saveNicknameFor("com.google.common.collect.Sets");
    typeTable.saveNicknameFor("com.google.protobuf.ExperimentalApi");
    typeTable.saveNicknameFor("io.grpc.ManagedChannel");
    typeTable.saveNicknameFor("io.grpc.Status");
    typeTable.saveNicknameFor("org.joda.time.Duration");
    typeTable.saveNicknameFor("java.io.IOException");
    typeTable.saveNicknameFor("java.util.List");
    typeTable.saveNicknameFor("java.util.concurrent.ScheduledExecutorService");
    typeTable.saveNicknameFor("javax.annotation.Generated");

    InterfaceConfig interfaceConfig = context.getInterfaceConfig();
    if (interfaceConfig.hasPageStreamingMethods()) {
      typeTable.saveNicknameFor("com.google.api.gax.grpc.CallContext");
      typeTable.saveNicknameFor("com.google.api.gax.grpc.PagedCallSettings");
      typeTable.saveNicknameFor("com.google.api.gax.grpc.PagedListDescriptor");
      typeTable.saveNicknameFor("com.google.api.gax.grpc.PagedListResponseFactory");
      typeTable.saveNicknameFor("com.google.api.gax.grpc.UnaryCallable");
    }
    if (interfaceConfig.hasBundlingMethods()) {
      typeTable.saveNicknameFor("com.google.api.gax.bundling.BundlingSettings");
      typeTable.saveNicknameFor("com.google.api.gax.core.FlowController");
      typeTable.saveNicknameFor("com.google.api.gax.core.FlowController.LimitExceededBehavior");
      typeTable.saveNicknameFor("com.google.api.gax.core.FlowControlSettings");
      typeTable.saveNicknameFor("com.google.api.gax.grpc.BundlingCallSettings");
      typeTable.saveNicknameFor("com.google.api.gax.grpc.BundlingDescriptor");
<<<<<<< HEAD
      typeTable.saveNicknameFor("com.google.api.gax.grpc.BundledRequestIssuer");
=======
      typeTable.saveNicknameFor("com.google.api.gax.grpc.RequestIssuer");
>>>>>>> fc29cc83
      typeTable.saveNicknameFor("java.util.ArrayList");
      typeTable.saveNicknameFor("java.util.Collection");
    }
    if (interfaceConfig.hasGrpcStreamingMethods()) {
      typeTable.saveNicknameFor("com.google.api.gax.grpc.StreamingCallSettings");
    }
    if (context.getInterfaceConfig().hasLongRunningOperations()) {
      typeTable.saveNicknameFor("com.google.api.gax.grpc.OperationCallSettings");
    }
  }

  private void addPagedResponseWrapperImports(ModelTypeTable typeTable) {
    typeTable.saveNicknameFor("com.google.api.gax.grpc.CallContext");
    typeTable.saveNicknameFor("com.google.api.gax.grpc.PagedListDescriptor");
    typeTable.saveNicknameFor("com.google.api.gax.grpc.PagedListResponseImpl");
    typeTable.saveNicknameFor("com.google.api.gax.grpc.UnaryCallable");
    typeTable.saveNicknameFor("com.google.common.base.Function");
    typeTable.saveNicknameFor("com.google.common.collect.Iterables");
    typeTable.saveNicknameFor("com.google.protobuf.ExperimentalApi");
    typeTable.saveNicknameFor("javax.annotation.Generated");
  }

  public SettingsDocView generateSettingsDoc(
      SurfaceTransformerContext context, StaticLangApiMethodView exampleApiMethod) {
    SurfaceNamer namer = context.getNamer();
    SettingsDocView.Builder settingsDoc = SettingsDocView.newBuilder();
    ServiceConfig serviceConfig = new ServiceConfig();
    settingsDoc.serviceAddress(serviceConfig.getServiceAddress(context.getInterface()));
    settingsDoc.servicePort(serviceConfig.getServicePort());
    settingsDoc.exampleApiMethodName(exampleApiMethod.name());
    settingsDoc.exampleApiMethodSettingsGetter(exampleApiMethod.settingsGetterName());
    settingsDoc.apiClassName(namer.getApiWrapperClassName(context.getInterface()));
    settingsDoc.settingsVarName(namer.getApiSettingsVariableName(context.getInterface()));
    settingsDoc.settingsClassName(namer.getApiSettingsClassName(context.getInterface()));
    settingsDoc.settingsBuilderVarName(namer.getApiSettingsBuilderVarName(context.getInterface()));
    settingsDoc.hasDefaultInstance(context.getInterfaceConfig().hasDefaultInstance());
    return settingsDoc.build();
  }

  private List<StaticLangApiMethodView> generateApiMethods(SurfaceTransformerContext context) {
    List<StaticLangApiMethodView> apiMethods = new ArrayList<>();

    for (Method method : context.getSupportedMethods()) {
      MethodConfig methodConfig = context.getMethodConfig(method);
      MethodTransformerContext requestMethodContext = context.asRequestMethodContext(method);

      if (methodConfig.isPageStreaming()) {
        if (methodConfig.isFlattening()) {
          for (FlatteningConfig flatteningGroup : methodConfig.getFlatteningConfigs()) {
            MethodTransformerContext flattenedMethodContext =
                context.asFlattenedMethodContext(method, flatteningGroup);
            apiMethods.add(
                apiMethodTransformer.generatePagedFlattenedMethod(flattenedMethodContext));
          }
        }
        apiMethods.add(apiMethodTransformer.generatePagedRequestObjectMethod(requestMethodContext));
        apiMethods.add(apiMethodTransformer.generatePagedCallableMethod(requestMethodContext));
        apiMethods.add(
            apiMethodTransformer.generateUnpagedListCallableMethod(requestMethodContext));
      } else if (methodConfig.isGrpcStreaming()) {
        context.getTypeTable().saveNicknameFor("com.google.api.gax.grpc.StreamingCallable");
        apiMethods.add(apiMethodTransformer.generateCallableMethod(requestMethodContext));
      } else if (methodConfig.isLongRunningOperation()) {
        context.getTypeTable().saveNicknameFor("com.google.api.gax.grpc.OperationCallable");
        if (methodConfig.isFlattening()) {
          for (FlatteningConfig flatteningGroup : methodConfig.getFlatteningConfigs()) {
            MethodTransformerContext flattenedMethodContext =
                context.asFlattenedMethodContext(method, flatteningGroup);
            apiMethods.add(
                apiMethodTransformer.generateAsyncOperationFlattenedMethod(flattenedMethodContext));
          }
        }
        apiMethods.add(
            apiMethodTransformer.generateAsyncOperationRequestObjectMethod(requestMethodContext));
        apiMethods.add(apiMethodTransformer.generateOperationCallableMethod(requestMethodContext));
        apiMethods.add(apiMethodTransformer.generateCallableMethod(requestMethodContext));
      } else {
        if (methodConfig.isFlattening()) {
          for (FlatteningConfig flatteningGroup : methodConfig.getFlatteningConfigs()) {
            MethodTransformerContext flattenedMethodContext =
                context.asFlattenedMethodContext(method, flatteningGroup);
            apiMethods.add(apiMethodTransformer.generateFlattenedMethod(flattenedMethodContext));
          }
        }
        apiMethods.add(apiMethodTransformer.generateRequestObjectMethod(requestMethodContext));
        apiMethods.add(apiMethodTransformer.generateCallableMethod(requestMethodContext));
      }
    }

    return apiMethods;
  }
}<|MERGE_RESOLUTION|>--- conflicted
+++ resolved
@@ -465,11 +465,7 @@
       typeTable.saveNicknameFor("com.google.api.gax.core.FlowControlSettings");
       typeTable.saveNicknameFor("com.google.api.gax.grpc.BundlingCallSettings");
       typeTable.saveNicknameFor("com.google.api.gax.grpc.BundlingDescriptor");
-<<<<<<< HEAD
-      typeTable.saveNicknameFor("com.google.api.gax.grpc.BundledRequestIssuer");
-=======
       typeTable.saveNicknameFor("com.google.api.gax.grpc.RequestIssuer");
->>>>>>> fc29cc83
       typeTable.saveNicknameFor("java.util.ArrayList");
       typeTable.saveNicknameFor("java.util.Collection");
     }
