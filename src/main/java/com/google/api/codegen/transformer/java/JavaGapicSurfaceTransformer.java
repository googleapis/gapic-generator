--- conflicted
+++ resolved
@@ -20,17 +20,11 @@
 import com.google.api.codegen.config.FieldConfig;
 import com.google.api.codegen.config.FieldType;
 import com.google.api.codegen.config.FlatteningConfig;
-<<<<<<< HEAD
+import com.google.api.codegen.config.GapicInterfaceConfig;
 import com.google.api.codegen.config.GapicProductConfig;
 import com.google.api.codegen.config.InterfaceConfig;
 import com.google.api.codegen.config.MethodConfig;
 import com.google.api.codegen.config.MethodModel;
-=======
-import com.google.api.codegen.config.GapicInterfaceConfig;
-import com.google.api.codegen.config.GapicProductConfig;
-import com.google.api.codegen.config.InterfaceConfig;
-import com.google.api.codegen.config.MethodConfig;
->>>>>>> 4aded504
 import com.google.api.codegen.config.PackageMetadataConfig;
 import com.google.api.codegen.config.ProductServiceConfig;
 import com.google.api.codegen.gapic.GapicCodePathMapper;
@@ -186,7 +180,7 @@
     apiFile.classView(generateApiClass(context));
 
     String outputPath =
-        pathMapper.getOutputPath(context.getInterface(), context.getProductConfig());
+        pathMapper.getOutputPath(context.getInterface().getFullName(), context.getProductConfig());
     String className = context.getNamer().getApiWrapperClassName(context.getInterfaceConfig());
     apiFile.outputPath(outputPath + File.separator + className + ".java");
 
@@ -281,20 +275,15 @@
         fileHeaderTransformer.generateFileHeader(productConfig, importSection, namer));
 
     Interface firstInterface = new InterfaceView().getElementIterable(model).iterator().next();
-    String outputPath = pathMapper.getOutputPath(firstInterface, productConfig);
+    String outputPath = pathMapper.getOutputPath(firstInterface.getFullName(), productConfig);
     pagedResponseWrappers.outputPath(outputPath + File.separator + name + ".java");
 
     return pagedResponseWrappers.build();
   }
 
   private StaticLangPagedResponseView generatePagedResponseWrapper(
-<<<<<<< HEAD
       MethodContext context, ModelTypeTable typeTable) {
     MethodModel method = context.getMethodModel();
-=======
-      GapicMethodContext context, ModelTypeTable typeTable) {
-    Method method = context.getMethod();
->>>>>>> 4aded504
     FieldType resourceField = context.getMethodConfig().getPageStreaming().getResourcesField();
 
     StaticLangPagedResponseView.Builder pagedResponseWrapper =
@@ -395,7 +384,7 @@
     settingsFile.templateFileName(SETTINGS_TEMPLATE_FILENAME);
 
     String outputPath =
-        pathMapper.getOutputPath(context.getInterface(), context.getProductConfig());
+        pathMapper.getOutputPath(context.getInterfaceFullName(), context.getProductConfig());
     String className = context.getNamer().getApiSettingsClassName(context.getInterfaceConfig());
     settingsFile.outputPath(outputPath + File.separator + className + ".java");
 
@@ -438,10 +427,6 @@
         retryDefinitionsTransformer.generateRetryCodesDefinitions(context));
     xsettingsClass.retryParamsDefinitions(
         retryDefinitionsTransformer.generateRetryParamsDefinitions(context));
-<<<<<<< HEAD
-    InterfaceConfig interfaceConfig = context.getInterfaceConfig();
-=======
->>>>>>> 4aded504
     xsettingsClass.hasDefaultServiceAddress(interfaceConfig.hasDefaultServiceAddress());
     xsettingsClass.hasDefaultServiceScopes(interfaceConfig.hasDefaultServiceScopes());
     xsettingsClass.hasDefaultInstance(interfaceConfig.hasDefaultInstance());
@@ -463,7 +448,7 @@
     fileView.templateFileName(STUB_INTERFACE_TEMPLATE_FILENAME);
 
     String outputPath =
-        pathMapper.getOutputPath(context.getInterface(), context.getProductConfig());
+        pathMapper.getOutputPath(context.getInterfaceFullName(), context.getProductConfig());
     String className = context.getNamer().getApiStubInterfaceName(context.getInterfaceConfig());
     fileView.outputPath(
         outputPath + File.separator + "stub" + File.separator + className + ".java");
@@ -506,7 +491,7 @@
     fileView.templateFileName(GRPC_STUB_TEMPLATE_FILENAME);
 
     String outputPath =
-        pathMapper.getOutputPath(context.getInterface(), context.getProductConfig());
+        pathMapper.getOutputPath(context.getInterfaceFullName(), context.getProductConfig());
     String className = context.getNamer().getApiGrpcStubClassName(context.getInterfaceConfig());
     fileView.outputPath(
         outputPath + File.separator + "stub" + File.separator + className + ".java");
@@ -599,7 +584,7 @@
             productConfig, ImportSectionView.newBuilder().build(), namer));
 
     Interface firstInterface = new InterfaceView().getElementIterable(model).iterator().next();
-    String outputPath = pathMapper.getOutputPath(firstInterface, productConfig);
+    String outputPath = pathMapper.getOutputPath(firstInterface.getFullName(), productConfig);
     packageInfo.outputPath(outputPath + File.separator + "package-info.java");
 
     return packageInfo.build();
@@ -773,15 +758,9 @@
   private List<StaticLangApiMethodView> generateApiMethods(InterfaceContext context) {
     List<StaticLangApiMethodView> apiMethods = new ArrayList<>();
 
-<<<<<<< HEAD
     for (MethodModel method : context.getSupportedMethods()) {
       MethodConfig methodConfig = context.getMethodConfig(method);
       MethodContext requestMethodContext = context.asRequestMethodContext(method);
-=======
-    for (Method method : context.getSupportedMethods()) {
-      MethodConfig methodConfig = context.getMethodConfig(method);
-      GapicMethodContext requestMethodContext = context.asRequestMethodContext(method);
->>>>>>> 4aded504
 
       if (methodConfig.isPageStreaming()) {
         if (methodConfig.isFlattening()) {
@@ -797,17 +776,10 @@
         apiMethods.add(
             apiMethodTransformer.generateUnpagedListCallableMethod(requestMethodContext));
       } else if (methodConfig.isGrpcStreaming()) {
-<<<<<<< HEAD
         context.getImportTypeTable().saveNicknameFor("com.google.api.gax.grpc.StreamingCallable");
         apiMethods.add(apiMethodTransformer.generateCallableMethod(requestMethodContext));
       } else if (methodConfig.isLongRunningOperation()) {
         context.getImportTypeTable().saveNicknameFor("com.google.api.gax.grpc.OperationCallable");
-=======
-        context.getModelTypeTable().saveNicknameFor("com.google.api.gax.rpc.StreamingCallable");
-        apiMethods.add(apiMethodTransformer.generateCallableMethod(requestMethodContext));
-      } else if (methodConfig.isLongRunningOperation()) {
-        context.getModelTypeTable().saveNicknameFor("com.google.api.gax.rpc.OperationCallable");
->>>>>>> 4aded504
         if (methodConfig.isFlattening()) {
           for (FlatteningConfig flatteningGroup : methodConfig.getFlatteningConfigs()) {
             MethodContext flattenedMethodContext =
