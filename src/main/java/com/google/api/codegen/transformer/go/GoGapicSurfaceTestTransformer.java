--- conflicted
+++ resolved
@@ -16,11 +16,7 @@
 
 import com.google.api.codegen.InterfaceView;
 import com.google.api.codegen.config.ApiConfig;
-<<<<<<< HEAD
-=======
-import com.google.api.codegen.config.FieldConfig;
 import com.google.api.codegen.metacode.InitCodeContext;
->>>>>>> 6cb3eb76
 import com.google.api.codegen.metacode.InitCodeContext.InitCodeOutputType;
 import com.google.api.codegen.transformer.FeatureConfig;
 import com.google.api.codegen.transformer.FileHeaderTransformer;
@@ -41,11 +37,7 @@
 import com.google.api.codegen.viewmodel.testing.MockCombinedView;
 import com.google.api.codegen.viewmodel.testing.MockServiceImplView;
 import com.google.api.codegen.viewmodel.testing.MockServiceUsageView;
-<<<<<<< HEAD
-import com.google.api.codegen.viewmodel.testing.TestMethodView;
-=======
 import com.google.api.codegen.viewmodel.testing.TestCaseView;
->>>>>>> 6cb3eb76
 import com.google.api.tools.framework.model.Interface;
 import com.google.api.tools.framework.model.Method;
 import com.google.api.tools.framework.model.Model;
@@ -129,13 +121,8 @@
         .build();
   }
 
-<<<<<<< HEAD
-  private List<TestMethodView> createTestCaseViews(SurfaceTransformerContext context) {
-    ArrayList<TestMethodView> testCaseViews = new ArrayList<>();
-=======
   private List<TestCaseView> createTestCaseViews(SurfaceTransformerContext context) {
     ArrayList<TestCaseView> testCaseViews = new ArrayList<>();
->>>>>>> 6cb3eb76
     SymbolTable testNameTable = new SymbolTable();
     for (Method method : context.getSupportedMethods()) {
       MethodTransformerContext methodContext = context.asRequestMethodContext(method);
@@ -143,30 +130,16 @@
       if (methodContext.getMethodConfig().isPageStreaming()) {
         clientMethodType = ClientMethodType.PagedRequestObjectMethod;
       }
-<<<<<<< HEAD
-      testCaseViews.add(
-          mockServiceTransformer.createTestMethodView(
-              methodContext,
-              testNameTable,
-              initCodeTransformer.createRequestInitCodeContext(
-                  methodContext,
-                  new SymbolTable(),
-                  methodContext.getMethodConfig().getRequiredFieldConfigs(),
-                  InitCodeOutputType.SingleObject,
-                  valueGenerator),
-              clientMethodType));
-=======
       InitCodeContext initCodeContext =
           initCodeTransformer.createRequestInitCodeContext(
               methodContext,
               new SymbolTable(),
-              Collections.<FieldConfig>emptyList(),
+              methodContext.getMethodConfig().getRequiredFieldConfigs(),
               InitCodeOutputType.SingleObject,
               valueGenerator);
       testCaseViews.add(
           testCaseTransformer.createTestCaseView(
               methodContext, testNameTable, initCodeContext, clientMethodType));
->>>>>>> 6cb3eb76
     }
     return testCaseViews;
   }
