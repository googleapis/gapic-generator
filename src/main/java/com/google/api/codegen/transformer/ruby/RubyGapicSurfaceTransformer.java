/* Copyright 2017 Google Inc
 *
 * Licensed under the Apache License, Version 2.0 (the "License");
 * you may not use this file except in compliance with the License.
 * You may obtain a copy of the License at
 *
 *      http://www.apache.org/licenses/LICENSE-2.0
 *
 * Unless required by applicable law or agreed to in writing, software
 * distributed under the License is distributed on an "AS IS" BASIS,
 * WITHOUT WARRANTIES OR CONDITIONS OF ANY KIND, either express or implied.
 * See the License for the specific language governing permissions and
 * limitations under the License.
 */
package com.google.api.codegen.transformer.ruby;

import com.google.api.codegen.GeneratorVersionProvider;
import com.google.api.codegen.InterfaceView;
import com.google.api.codegen.TargetLanguage;
import com.google.api.codegen.config.GapicInterfaceConfig;
import com.google.api.codegen.config.GapicProductConfig;
import com.google.api.codegen.config.MethodModel;
import com.google.api.codegen.config.PackageMetadataConfig;
import com.google.api.codegen.config.ProductServiceConfig;
import com.google.api.codegen.gapic.GapicCodePathMapper;
import com.google.api.codegen.transformer.BatchingTransformer;
import com.google.api.codegen.transformer.DynamicLangApiMethodTransformer;
import com.google.api.codegen.transformer.FeatureConfig;
import com.google.api.codegen.transformer.FileHeaderTransformer;
import com.google.api.codegen.transformer.GapicInterfaceContext;
import com.google.api.codegen.transformer.GrpcStubTransformer;
import com.google.api.codegen.transformer.ModelToViewTransformer;
import com.google.api.codegen.transformer.ModelTypeTable;
import com.google.api.codegen.transformer.PageStreamingTransformer;
import com.google.api.codegen.transformer.PathTemplateTransformer;
import com.google.api.codegen.transformer.ServiceTransformer;
import com.google.api.codegen.transformer.SurfaceNamer;
import com.google.api.codegen.util.Name;
import com.google.api.codegen.util.ruby.RubyTypeTable;
import com.google.api.codegen.viewmodel.ApiMethodView;
import com.google.api.codegen.viewmodel.CredentialsClassFileView;
import com.google.api.codegen.viewmodel.CredentialsClassView;
import com.google.api.codegen.viewmodel.DynamicLangXApiView;
import com.google.api.codegen.viewmodel.GrpcStreamingDetailView;
import com.google.api.codegen.viewmodel.ImportFileView;
import com.google.api.codegen.viewmodel.ImportSectionView;
import com.google.api.codegen.viewmodel.ImportTypeView;
import com.google.api.codegen.viewmodel.LongRunningOperationDetailView;
import com.google.api.codegen.viewmodel.PathTemplateGetterFunctionView;
import com.google.api.codegen.viewmodel.ViewModel;
import com.google.api.codegen.viewmodel.metadata.SimpleModuleView;
import com.google.api.codegen.viewmodel.metadata.TocContentView;
import com.google.api.codegen.viewmodel.metadata.TocModuleView;
import com.google.api.codegen.viewmodel.metadata.VersionIndexModuleView;
import com.google.api.codegen.viewmodel.metadata.VersionIndexRequireView;
import com.google.api.codegen.viewmodel.metadata.VersionIndexType;
import com.google.api.codegen.viewmodel.metadata.VersionIndexView;
import com.google.api.tools.framework.model.Interface;
import com.google.api.tools.framework.model.Model;
import com.google.common.base.Joiner;
import com.google.common.collect.ImmutableList;
import com.google.common.collect.Iterables;
import java.io.File;
import java.util.ArrayList;
import java.util.List;

/** The ModelToViewTransformer to transform a Model into the standard GAPIC surface in Ruby. */
public class RubyGapicSurfaceTransformer implements ModelToViewTransformer {
  private static final String VERSION_INDEX_TEMPLATE_FILE = "ruby/version_index.snip";
  private static final String XAPI_TEMPLATE_FILENAME = "ruby/main.snip";
  private static final String CREDENTIALS_CLASS_TEMPLATE_FILE = "ruby/credentials.snip";
  // This assumes the api is a google-cloud api.
  private static final List<String> DEFAULT_PATH_ENV_VARS =
      ImmutableList.of("GOOGLE_CLOUD_KEYFILE", "GCLOUD_KEYFILE");
  private static final List<String> DEFAULT_JSON_ENV_VARS =
      ImmutableList.of("GOOGLE_CLOUD_KEYFILE_JSON", "GCLOUD_KEYFILE_JSON");
  private static final int VERSION_MODULE_RINDEX = 1;
  private static final int SERVICE_MODULE_RINDEX = 2;

  private final GapicCodePathMapper pathMapper;
  private final PackageMetadataConfig packageConfig;
  private final FileHeaderTransformer fileHeaderTransformer =
      new FileHeaderTransformer(new RubyImportSectionTransformer());
  private final DynamicLangApiMethodTransformer apiMethodTransformer =
      new DynamicLangApiMethodTransformer(new RubyApiMethodParamTransformer());
  private final ServiceTransformer serviceTransformer = new ServiceTransformer();
  private final GrpcStubTransformer grpcStubTransformer = new GrpcStubTransformer();
  private final PageStreamingTransformer pageStreamingTransformer = new PageStreamingTransformer();
  private final BatchingTransformer batchingTransformer = new BatchingTransformer();
  private final PathTemplateTransformer pathTemplateTransformer = new PathTemplateTransformer();

  public RubyGapicSurfaceTransformer(
      GapicCodePathMapper pathMapper, PackageMetadataConfig packageConfig) {
    this.pathMapper = pathMapper;
    this.packageConfig = packageConfig;
  }

  @Override
  public List<String> getTemplateFileNames() {
    return ImmutableList.of(
        XAPI_TEMPLATE_FILENAME, VERSION_INDEX_TEMPLATE_FILE, CREDENTIALS_CLASS_TEMPLATE_FILE);
  }

  @Override
  public List<ViewModel> transform(Model model, GapicProductConfig productConfig) {
    ImmutableList.Builder<ViewModel> views = ImmutableList.builder();
    views.add(generateVersionIndexView(model, productConfig));
    views.add(generateTopLevelIndexView(model, productConfig));
    views.addAll(generateApiClasses(model, productConfig));
    views.add(generateCredentialsView(model, productConfig));
    return views.build();
  }

  private List<ViewModel> generateApiClasses(Model model, GapicProductConfig productConfig) {
    SurfaceNamer namer = new RubySurfaceNamer(productConfig.getPackageName());
    FeatureConfig featureConfig = new RubyFeatureConfig();
    ImmutableList.Builder<ViewModel> serviceSurfaces = ImmutableList.builder();
    for (Interface apiInterface : new InterfaceView().getElementIterable(model)) {
      ModelTypeTable modelTypeTable =
          new ModelTypeTable(
              new RubyTypeTable(productConfig.getPackageName()),
              new RubyModelTypeNameConverter(productConfig.getPackageName()));
      GapicInterfaceContext context =
          GapicInterfaceContext.create(
              apiInterface, productConfig, modelTypeTable, namer, featureConfig);
      serviceSurfaces.add(generateApiClass(context));
    }
    return serviceSurfaces.build();
  }

  private ViewModel generateApiClass(GapicInterfaceContext context) {
    SurfaceNamer namer = context.getNamer();
    String subPath = pathMapper.getOutputPath(context.getInterface(), context.getProductConfig());
    String name = namer.getApiWrapperClassName(context.getInterfaceConfig());
    List<ApiMethodView> methods = generateApiMethods(context);

    DynamicLangXApiView.Builder xapiClass = DynamicLangXApiView.newBuilder();
    xapiClass.templateFileName(XAPI_TEMPLATE_FILENAME);
    xapiClass.outputPath(namer.getSourceFilePath(subPath, name));

    xapiClass.fileHeader(fileHeaderTransformer.generateFileHeader(context));
    xapiClass.protoFilename(context.getInterface().getFile().getSimpleName());

    xapiClass.name(name);
    xapiClass.doc(serviceTransformer.generateServiceDoc(context, methods.get(0)));
    xapiClass.stubs(grpcStubTransformer.generateGrpcStubs(context));

    ProductServiceConfig productServiceConfig = new ProductServiceConfig();
    xapiClass.serviceAddress(
        productServiceConfig.getServiceAddress(context.getInterface().getModel()));
    xapiClass.servicePort(productServiceConfig.getServicePort());
    xapiClass.serviceTitle(productServiceConfig.getTitle(context.getInterface().getModel()));
    xapiClass.authScopes(productServiceConfig.getAuthScopes(context.getInterface().getModel()));
    xapiClass.hasDefaultServiceAddress(context.getInterfaceConfig().hasDefaultServiceAddress());
    xapiClass.hasDefaultServiceScopes(context.getInterfaceConfig().hasDefaultServiceScopes());

    xapiClass.pageStreamingDescriptors(pageStreamingTransformer.generateDescriptors(context));
    xapiClass.batchingDescriptors(batchingTransformer.generateDescriptors(context));
    xapiClass.longRunningDescriptors(ImmutableList.<LongRunningOperationDetailView>of());
    xapiClass.grpcStreamingDescriptors(ImmutableList.<GrpcStreamingDetailView>of());
    xapiClass.hasPageStreamingMethods(context.getInterfaceConfig().hasPageStreamingMethods());
    xapiClass.hasBatchingMethods(context.getInterfaceConfig().hasBatchingMethods());
    xapiClass.hasLongRunningOperations(context.getInterfaceConfig().hasLongRunningOperations());

    xapiClass.pathTemplates(pathTemplateTransformer.generatePathTemplates(context));
    xapiClass.formatResourceFunctions(
        pathTemplateTransformer.generateFormatResourceFunctions(context));
    xapiClass.parseResourceFunctions(
        pathTemplateTransformer.generateParseResourceFunctions(context));
    xapiClass.pathTemplateGetterFunctions(ImmutableList.<PathTemplateGetterFunctionView>of());

    xapiClass.methodKeys(ImmutableList.<String>of());
    xapiClass.interfaceKey(context.getInterface().getFullName());
    xapiClass.clientConfigPath(namer.getClientConfigPath(context.getInterface()));
    xapiClass.grpcClientTypeName(
        namer.getAndSaveNicknameForGrpcClientTypeName(
            context.getModelTypeTable(), context.getInterface()));

    xapiClass.apiMethods(methods);

    xapiClass.toolkitVersion(GeneratorVersionProvider.getGeneratorVersion());
    xapiClass.packageVersion(
        packageConfig.generatedPackageVersionBound(TargetLanguage.RUBY).lower());

    xapiClass.fullyQualifiedCredentialsClassName(namer.getFullyQualifiedCredentialsClassName());
    return xapiClass.build();
  }

  private List<ApiMethodView> generateApiMethods(GapicInterfaceContext context) {
    ImmutableList.Builder<ApiMethodView> apiMethods = ImmutableList.builder();
<<<<<<< HEAD
    for (MethodModel method : context.getSupportedMethods()) {
      apiMethods.add(apiMethodTransformer.generateMethod(context.asDynamicMethodContext(method)));
=======
    boolean packageHasMultipleServices =
        new InterfaceView().hasMultipleServices(context.getModel());
    for (Method method : context.getSupportedMethods()) {
      apiMethods.add(
          apiMethodTransformer.generateMethod(
              context.asDynamicMethodContext(method), packageHasMultipleServices));
>>>>>>> 4aded504
    }
    return apiMethods.build();
  }

  private ViewModel generateVersionIndexView(Model model, GapicProductConfig productConfig) {
    SurfaceNamer namer = new RubySurfaceNamer(productConfig.getPackageName());

    ImmutableList.Builder<VersionIndexRequireView> requireViews = ImmutableList.builder();
    Iterable<Interface> interfaces = new InterfaceView().getElementIterable(model);
    for (Interface apiInterface : interfaces) {
      GapicInterfaceContext context = createContext(apiInterface, productConfig);
      GapicInterfaceConfig interfaceConfig = productConfig.getInterfaceConfig(apiInterface);
      requireViews.add(
          VersionIndexRequireView.newBuilder()
              .clientName(namer.getFullyQualifiedApiWrapperClassName(interfaceConfig))
              .fileName(namer.getServiceFileName(interfaceConfig))
              .serviceName(namer.getPackageServiceName(apiInterface))
              .doc(
                  serviceTransformer.generateServiceDoc(
                      context, generateApiMethods(context).get(0)))
              .build());
    }

    return VersionIndexView.newBuilder()
        .apiVersion(packageConfig.apiVersion())
        .requireViews(requireViews.build())
        .templateFileName(VERSION_INDEX_TEMPLATE_FILE)
        .packageVersion(packageConfig.generatedPackageVersionBound(TargetLanguage.RUBY).lower())
        .fileHeader(
            fileHeaderTransformer.generateFileHeader(
                productConfig, ImportSectionView.newBuilder().build(), namer))
        .outputPath("lib" + File.separator + versionPackagePath(namer) + ".rb")
        .modules(generateModuleViews(model, productConfig, true))
        .type(VersionIndexType.VersionIndex)
        .toolkitVersion(GeneratorVersionProvider.getGeneratorVersion())
        .build();
  }

  private ViewModel generateCredentialsView(Model model, GapicProductConfig productConfig) {
    SurfaceNamer namer = new RubySurfaceNamer(productConfig.getPackageName());
    CredentialsClassView credentialsClass = generateCredentialsClass(model, productConfig);
    ImportSectionView importSection =
        ImportSectionView.newBuilder()
            .externalImports(
                ImmutableList.of(
                    ImportFileView.newBuilder()
                        .moduleName("google/gax")
                        .types(ImmutableList.<ImportTypeView>of())
                        .build()))
            .build();
    List<String> modules = namer.getTopLevelApiModules();
    return CredentialsClassFileView.newBuilder()
        .outputPath("lib" + File.separator + namer.getCredentialsClassImportName() + ".rb")
        .templateFileName(CREDENTIALS_CLASS_TEMPLATE_FILE)
        .credentialsClass(credentialsClass)
        .fileHeader(
            fileHeaderTransformer.generateFileHeader(
                productConfig, importSection, namer, ImmutableList.copyOf(modules)))
        .build();
  }

  private CredentialsClassView generateCredentialsClass(
      Model model, GapicProductConfig productConfig) {
    ProductServiceConfig productServiceConfig = new ProductServiceConfig();

    SurfaceNamer namer = new RubySurfaceNamer(productConfig.getPackageName());

    String sanitizedShortName = packageConfig.shortName().replaceAll("[^A-Za-z0-9]", " ");
    Name.lowerCamel(sanitizedShortName.split(" "));
    String apiSpecificPathEnvVar =
        namer.inittedConstantName(Name.lowerCamel(sanitizedShortName.split(" ")).join("keyfile"));
    String apiSpecificJsonEnvVar =
        namer.inittedConstantName(
            Name.lowerCamel(sanitizedShortName.split(" ")).join("keyfile").join("json"));

    List<String> pathEnvVars =
        ImmutableList.<String>builder()
            .add(apiSpecificPathEnvVar)
            .addAll(DEFAULT_PATH_ENV_VARS)
            .build();
    List<String> jsonEnvVars =
        ImmutableList.<String>builder()
            .add(apiSpecificJsonEnvVar)
            .addAll(DEFAULT_JSON_ENV_VARS)
            .build();

    return CredentialsClassView.newBuilder()
        .pathEnvVars(pathEnvVars)
        .jsonEnvVars(jsonEnvVars)
        .scopes(productServiceConfig.getAuthScopes(model))
        .build();
  }

  private ViewModel generateTopLevelIndexView(Model model, GapicProductConfig productConfig) {
    SurfaceNamer namer = new RubySurfaceNamer(productConfig.getPackageName());

    ImmutableList.Builder<VersionIndexRequireView> requireViews = ImmutableList.builder();
    Iterable<Interface> interfaces = new InterfaceView().getElementIterable(model);
    List<String> modules = namer.getTopLevelApiModules();
    boolean hasMultipleServices = Iterables.size(interfaces) > 1;
    for (Interface apiInterface : interfaces) {
      GapicInterfaceContext context = createContext(apiInterface, productConfig);
      String clientName = namer.getPackageName();
      String serviceName = namer.getPackageServiceName(apiInterface);
      if (hasMultipleServices) {
        clientName += "::" + serviceName;
      }
      String topLevelNamespace = namer.getTopLevelNamespace();
      requireViews.add(
          VersionIndexRequireView.newBuilder()
              .clientName(clientName)
              .serviceName(serviceName)
              .fileName(versionPackagePath(namer))
              .topLevelNamespace(topLevelNamespace)
              .doc(
                  serviceTransformer.generateServiceDoc(
                      context, generateApiMethods(context).get(0)))
              .build());
    }

    String versionFileBasePath =
        namer.packageFilePathPiece(Name.upperCamel(modules.get(modules.size() - 1)));

    return VersionIndexView.newBuilder()
        .apiVersion(packageConfig.apiVersion())
        .requireViews(requireViews.build())
        .templateFileName(VERSION_INDEX_TEMPLATE_FILE)
        .packageVersion(packageConfig.generatedPackageVersionBound(TargetLanguage.RUBY).lower())
        .fileHeader(
            fileHeaderTransformer.generateFileHeader(
                productConfig, ImportSectionView.newBuilder().build(), namer))
        .outputPath("lib" + File.separator + topLevelPackagePath(namer) + ".rb")
        .modules(generateModuleViews(model, productConfig, false))
        .type(VersionIndexType.TopLevelIndex)
        .versionFileBasePath(versionFileBasePath)
        .toolkitVersion(GeneratorVersionProvider.getGeneratorVersion())
        .build();
  }

  private List<VersionIndexModuleView> generateModuleViews(
      Model model, GapicProductConfig productConfig, boolean includeVersionModule) {
    SurfaceNamer namer = new RubySurfaceNamer(productConfig.getPackageName());
    RubyPackageMetadataTransformer metadataTransformer =
        new RubyPackageMetadataTransformer(packageConfig);
    RubyPackageMetadataNamer packageNamer =
        new RubyPackageMetadataNamer(productConfig.getPackageName());

    List<String> apiModules = namer.getApiModules();
    int moduleCount = apiModules.size();
    ImmutableList.Builder<VersionIndexModuleView> moduleViews = ImmutableList.builder();

    for (int i = 0; i < moduleCount; ++i) {
      if (i == moduleCount - VERSION_MODULE_RINDEX) {
        if (includeVersionModule) {
          moduleViews.add(generateTocModuleView(model, productConfig, apiModules.get(i)));
        }
      } else if (i == moduleCount - SERVICE_MODULE_RINDEX) {
        moduleViews.add(
            metadataTransformer
                .generateReadmeMetadataView(model, productConfig, packageNamer)
                .moduleName(apiModules.get(i))
                .build());
      } else {
        moduleViews.add(SimpleModuleView.newBuilder().moduleName(apiModules.get(i)).build());
      }
    }
    return moduleViews.build();
  }

  private TocModuleView generateTocModuleView(
      Model model, GapicProductConfig productConfig, String moduleName) {
    SurfaceNamer namer = new RubySurfaceNamer(productConfig.getPackageName());
    RubyPackageMetadataTransformer metadataTransformer =
        new RubyPackageMetadataTransformer(packageConfig);
    RubyPackageMetadataNamer packageNamer =
        new RubyPackageMetadataNamer(productConfig.getPackageName());
    String version = packageConfig.apiVersion();
    Iterable<Interface> interfaces = new InterfaceView().getElementIterable(model);
    ImmutableList.Builder<TocContentView> tocContents = ImmutableList.builder();
    for (Interface apiInterface : interfaces) {
      GapicInterfaceConfig interfaceConfig = productConfig.getInterfaceConfig(apiInterface);
      tocContents.add(
          metadataTransformer.generateTocContent(
              model, packageNamer, version, namer.getApiWrapperClassName(interfaceConfig)));
    }

    tocContents.add(
        metadataTransformer.generateDataTypeTocContent(
            productConfig.getPackageName(), packageNamer, version));

    return TocModuleView.newBuilder()
        .moduleName(moduleName)
        .fullName(model.getServiceConfig().getTitle())
        .contents(tocContents.build())
        .build();
  }

  private String versionPackagePath(SurfaceNamer namer) {
    List<String> parts = namer.getApiModules();
    List<String> paths = new ArrayList<>();
    for (String part : parts) {
      paths.add(namer.packageFilePathPiece(Name.upperCamel(part)));
    }
    return Joiner.on(File.separator).join(paths);
  }

  private String topLevelPackagePath(SurfaceNamer namer) {
    List<String> paths = new ArrayList<>();
    for (String part : namer.getTopLevelApiModules()) {
      paths.add(namer.packageFilePathPiece(Name.upperCamel(part)));
    }
    return Joiner.on(File.separator).join(paths);
  }

  private GapicInterfaceContext createContext(
      Interface apiInterface, GapicProductConfig productConfig) {
    return GapicInterfaceContext.create(
        apiInterface,
        productConfig,
        new ModelTypeTable(
            new RubyTypeTable(productConfig.getPackageName()),
            new RubyModelTypeNameConverter(productConfig.getPackageName())),
        new RubySurfaceNamer(productConfig.getPackageName()),
        new RubyFeatureConfig());
  }
}<|MERGE_RESOLUTION|>--- conflicted
+++ resolved
@@ -130,7 +130,8 @@
 
   private ViewModel generateApiClass(GapicInterfaceContext context) {
     SurfaceNamer namer = context.getNamer();
-    String subPath = pathMapper.getOutputPath(context.getInterface(), context.getProductConfig());
+    String subPath =
+        pathMapper.getOutputPath(context.getInterface().getFullName(), context.getProductConfig());
     String name = namer.getApiWrapperClassName(context.getInterfaceConfig());
     List<ApiMethodView> methods = generateApiMethods(context);
 
@@ -188,17 +189,12 @@
 
   private List<ApiMethodView> generateApiMethods(GapicInterfaceContext context) {
     ImmutableList.Builder<ApiMethodView> apiMethods = ImmutableList.builder();
-<<<<<<< HEAD
-    for (MethodModel method : context.getSupportedMethods()) {
-      apiMethods.add(apiMethodTransformer.generateMethod(context.asDynamicMethodContext(method)));
-=======
     boolean packageHasMultipleServices =
         new InterfaceView().hasMultipleServices(context.getModel());
-    for (Method method : context.getSupportedMethods()) {
+    for (MethodModel method : context.getSupportedMethods()) {
       apiMethods.add(
           apiMethodTransformer.generateMethod(
               context.asDynamicMethodContext(method), packageHasMultipleServices));
->>>>>>> 4aded504
     }
     return apiMethods.build();
   }
