/* Copyright 2017 Google Inc
 *
 * Licensed under the Apache License, Version 2.0 (the "License");
 * you may not use this file except in compliance with the License.
 * You may obtain a copy of the License at
 *
 *      http://www.apache.org/licenses/LICENSE-2.0
 *
 * Unless required by applicable law or agreed to in writing, software
 * distributed under the License is distributed on an "AS IS" BASIS,
 * WITHOUT WARRANTIES OR CONDITIONS OF ANY KIND, either express or implied.
 * See the License for the specific language governing permissions and
 * limitations under the License.
 */
package com.google.api.codegen.transformer.ruby;

import com.google.api.codegen.GeneratorVersionProvider;
import com.google.api.codegen.InterfaceView;
import com.google.api.codegen.TargetLanguage;
import com.google.api.codegen.config.ApiModel;
import com.google.api.codegen.config.GapicInterfaceConfig;
import com.google.api.codegen.config.GapicProductConfig;
import com.google.api.codegen.config.InterfaceModel;
import com.google.api.codegen.config.MethodModel;
import com.google.api.codegen.config.PackageMetadataConfig;
import com.google.api.codegen.config.ProtoApiModel;
import com.google.api.codegen.gapic.GapicCodePathMapper;
import com.google.api.codegen.ruby.RubyUtil;
import com.google.api.codegen.transformer.BatchingTransformer;
import com.google.api.codegen.transformer.DynamicLangApiMethodTransformer;
import com.google.api.codegen.transformer.FeatureConfig;
import com.google.api.codegen.transformer.FileHeaderTransformer;
import com.google.api.codegen.transformer.GapicInterfaceContext;
import com.google.api.codegen.transformer.GrpcStubTransformer;
import com.google.api.codegen.transformer.ModelToViewTransformer;
import com.google.api.codegen.transformer.ModelTypeTable;
import com.google.api.codegen.transformer.PageStreamingTransformer;
import com.google.api.codegen.transformer.PathTemplateTransformer;
import com.google.api.codegen.transformer.ServiceTransformer;
import com.google.api.codegen.transformer.SurfaceNamer;
import com.google.api.codegen.util.Name;
import com.google.api.codegen.util.ruby.RubyTypeTable;
import com.google.api.codegen.viewmodel.ApiMethodView;
import com.google.api.codegen.viewmodel.CredentialsClassFileView;
import com.google.api.codegen.viewmodel.CredentialsClassView;
import com.google.api.codegen.viewmodel.DynamicLangXApiView;
import com.google.api.codegen.viewmodel.GrpcStreamingDetailView;
import com.google.api.codegen.viewmodel.ImportFileView;
import com.google.api.codegen.viewmodel.ImportSectionView;
import com.google.api.codegen.viewmodel.ImportTypeView;
import com.google.api.codegen.viewmodel.LongRunningOperationDetailView;
import com.google.api.codegen.viewmodel.PathTemplateGetterFunctionView;
import com.google.api.codegen.viewmodel.ViewModel;
import com.google.api.codegen.viewmodel.metadata.ModuleView;
import com.google.api.codegen.viewmodel.metadata.SimpleModuleView;
import com.google.api.codegen.viewmodel.metadata.VersionIndexRequireView;
import com.google.api.codegen.viewmodel.metadata.VersionIndexType;
import com.google.api.codegen.viewmodel.metadata.VersionIndexView;
import com.google.api.tools.framework.model.Model;
import com.google.common.base.Joiner;
import com.google.common.collect.ImmutableList;
import com.google.common.collect.Iterables;
import java.io.File;
import java.util.ArrayList;
import java.util.List;

/** The ModelToViewTransformer to transform a Model into the standard GAPIC surface in Ruby. */
public class RubyGapicSurfaceTransformer implements ModelToViewTransformer {
  private static final String VERSION_INDEX_TEMPLATE_FILE = "ruby/version_index.snip";
  private static final String XAPI_TEMPLATE_FILENAME = "ruby/main.snip";
  private static final String CREDENTIALS_CLASS_TEMPLATE_FILE = "ruby/credentials.snip";
  // This assumes the api is a google-cloud api.
  private static final List<String> DEFAULT_PATH_ENV_VARS =
      ImmutableList.of("GOOGLE_CLOUD_KEYFILE", "GCLOUD_KEYFILE");
  private static final List<String> DEFAULT_JSON_ENV_VARS =
      ImmutableList.of("GOOGLE_CLOUD_KEYFILE_JSON", "GCLOUD_KEYFILE_JSON");

  private final GapicCodePathMapper pathMapper;
  private final PackageMetadataConfig packageConfig;
  private final FileHeaderTransformer fileHeaderTransformer =
      new FileHeaderTransformer(new RubyImportSectionTransformer());
  private final DynamicLangApiMethodTransformer apiMethodTransformer =
      new DynamicLangApiMethodTransformer(new RubyApiMethodParamTransformer());
  private final ServiceTransformer serviceTransformer = new ServiceTransformer();
  private final GrpcStubTransformer grpcStubTransformer = new GrpcStubTransformer();
  private final PageStreamingTransformer pageStreamingTransformer = new PageStreamingTransformer();
  private final BatchingTransformer batchingTransformer = new BatchingTransformer();
  private final PathTemplateTransformer pathTemplateTransformer = new PathTemplateTransformer();

  public RubyGapicSurfaceTransformer(
      GapicCodePathMapper pathMapper, PackageMetadataConfig packageConfig) {
    this.pathMapper = pathMapper;
    this.packageConfig = packageConfig;
  }

  @Override
  public List<String> getTemplateFileNames() {
    return ImmutableList.of(
        XAPI_TEMPLATE_FILENAME, VERSION_INDEX_TEMPLATE_FILE, CREDENTIALS_CLASS_TEMPLATE_FILE);
  }

  @Override
  public List<ViewModel> transform(Model model, GapicProductConfig productConfig) {
    ProtoApiModel apiModel = new ProtoApiModel(model);
    ImmutableList.Builder<ViewModel> views = ImmutableList.builder();
<<<<<<< HEAD
    views.add(generateVersionIndexView(apiModel, productConfig));
    if (RubyUtil.hasMajorVersion(productConfig.getPackageName())) {
      views.add(generateTopLevelIndexView(apiModel, productConfig));
    }
    views.addAll(generateApiClasses(apiModel, productConfig));
    if (!RubyUtil.isLongrunning(productConfig.getPackageName())) {
      views.add(generateCredentialsView(apiModel, productConfig));
=======
    views.add(generateVersionIndexView(model, productConfig));
    if (RubyUtil.hasMajorVersion(productConfig.getPackageName())) {
      views.add(generateTopLevelIndexView(model, productConfig));
    }
    views.addAll(generateApiClasses(model, productConfig));
    if (!RubyUtil.isLongrunning(productConfig.getPackageName())) {
      views.add(generateCredentialsView(model, productConfig));
>>>>>>> 6c28fb8c
    }
    return views.build();
  }

  private List<ViewModel> generateApiClasses(ApiModel model, GapicProductConfig productConfig) {
    SurfaceNamer namer = new RubySurfaceNamer(productConfig.getPackageName());
    FeatureConfig featureConfig = new RubyFeatureConfig();
    ImmutableList.Builder<ViewModel> serviceSurfaces = ImmutableList.builder();
    for (InterfaceModel apiInterface : model.getInterfaces(productConfig)) {
      ModelTypeTable modelTypeTable =
          new ModelTypeTable(
              new RubyTypeTable(productConfig.getPackageName()),
              new RubyModelTypeNameConverter(productConfig.getPackageName()));
      GapicInterfaceContext context =
          GapicInterfaceContext.create(
              apiInterface, productConfig, modelTypeTable, namer, featureConfig);
      serviceSurfaces.add(generateApiClass(context));
    }
    return serviceSurfaces.build();
  }

  private ViewModel generateApiClass(GapicInterfaceContext context) {
    SurfaceNamer namer = context.getNamer();
    String subPath =
        pathMapper.getOutputPath(context.getInterface().getFullName(), context.getProductConfig());
    String name = namer.getApiWrapperClassName(context.getInterfaceConfig());
    List<ApiMethodView> methods = generateApiMethods(context);

    DynamicLangXApiView.Builder xapiClass = DynamicLangXApiView.newBuilder();
    xapiClass.templateFileName(XAPI_TEMPLATE_FILENAME);
    xapiClass.outputPath(namer.getSourceFilePath(subPath, name));

    xapiClass.fileHeader(fileHeaderTransformer.generateFileHeader(context));
    xapiClass.protoFilename(context.getInterface().getFile().getSimpleName());

    xapiClass.name(name);
    xapiClass.doc(serviceTransformer.generateServiceDoc(context, methods.get(0)));
    xapiClass.stubs(grpcStubTransformer.generateGrpcStubs(context));

    ApiModel model = context.getApiModel();
    xapiClass.serviceAddress(model.getServiceAddress());
    xapiClass.servicePort(model.getServicePort());
    xapiClass.serviceTitle(model.getTitle());
    xapiClass.authScopes(model.getAuthScopes());
    xapiClass.hasDefaultServiceAddress(context.getInterfaceConfig().hasDefaultServiceAddress());
    xapiClass.hasDefaultServiceScopes(context.getInterfaceConfig().hasDefaultServiceScopes());

    xapiClass.pageStreamingDescriptors(pageStreamingTransformer.generateDescriptors(context));
    xapiClass.batchingDescriptors(batchingTransformer.generateDescriptors(context));
    xapiClass.longRunningDescriptors(ImmutableList.<LongRunningOperationDetailView>of());
    xapiClass.grpcStreamingDescriptors(ImmutableList.<GrpcStreamingDetailView>of());
    xapiClass.hasPageStreamingMethods(context.getInterfaceConfig().hasPageStreamingMethods());
    xapiClass.hasBatchingMethods(context.getInterfaceConfig().hasBatchingMethods());
    xapiClass.hasLongRunningOperations(context.getInterfaceConfig().hasLongRunningOperations());

    xapiClass.pathTemplates(pathTemplateTransformer.generatePathTemplates(context));
    xapiClass.formatResourceFunctions(
        pathTemplateTransformer.generateFormatResourceFunctions(context));
    xapiClass.parseResourceFunctions(
        pathTemplateTransformer.generateParseResourceFunctions(context));
    xapiClass.pathTemplateGetterFunctions(ImmutableList.<PathTemplateGetterFunctionView>of());

    xapiClass.methodKeys(ImmutableList.<String>of());
    xapiClass.interfaceKey(context.getInterface().getFullName());
    xapiClass.clientConfigPath(namer.getClientConfigPath(context.getInterfaceModel()));
    xapiClass.grpcClientTypeName(
        namer.getAndSaveNicknameForGrpcClientTypeName(
            context.getImportTypeTable(), context.getInterfaceModel()));

    xapiClass.apiMethods(methods);

    xapiClass.toolkitVersion(GeneratorVersionProvider.getGeneratorVersion());
    xapiClass.packageVersion(
        packageConfig.generatedPackageVersionBound(TargetLanguage.RUBY).lower());

    xapiClass.fullyQualifiedCredentialsClassName(namer.getFullyQualifiedCredentialsClassName());
    return xapiClass.build();
  }

  private List<ApiMethodView> generateApiMethods(GapicInterfaceContext context) {
    ImmutableList.Builder<ApiMethodView> apiMethods = ImmutableList.builder();
    boolean packageHasMultipleServices =
        new InterfaceView().hasMultipleServices(context.getModel());
    for (MethodModel method : context.getSupportedMethods()) {
      apiMethods.add(
          apiMethodTransformer.generateMethod(
              context.asDynamicMethodContext(method), packageHasMultipleServices));
    }
    return apiMethods.build();
  }

  private ViewModel generateVersionIndexView(ApiModel model, GapicProductConfig productConfig) {
    SurfaceNamer namer = new RubySurfaceNamer(productConfig.getPackageName());

    ImmutableList.Builder<VersionIndexRequireView> requireViews = ImmutableList.builder();
    Iterable<? extends InterfaceModel> interfaces = model.getInterfaces(productConfig);
    for (InterfaceModel apiInterface : interfaces) {
      GapicInterfaceContext context = createContext(apiInterface, productConfig);
      GapicInterfaceConfig interfaceConfig = productConfig.getInterfaceConfig(apiInterface);
      requireViews.add(
          VersionIndexRequireView.newBuilder()
              .clientName(namer.getFullyQualifiedApiWrapperClassName(interfaceConfig))
              .fileName(namer.getServiceFileName(interfaceConfig))
              .serviceName(namer.getPackageServiceName(context.getInterfaceModel()))
              .doc(
                  serviceTransformer.generateServiceDoc(
                      context, generateApiMethods(context).get(0)))
              .build());
    }

    return VersionIndexView.newBuilder()
        .apiVersion(packageConfig.apiVersion())
        .requireViews(requireViews.build())
        .templateFileName(VERSION_INDEX_TEMPLATE_FILE)
        .packageVersion(packageConfig.generatedPackageVersionBound(TargetLanguage.RUBY).lower())
        .fileHeader(
            fileHeaderTransformer.generateFileHeader(
                productConfig, ImportSectionView.newBuilder().build(), namer))
        .outputPath("lib" + File.separator + versionPackagePath(namer) + ".rb")
        .modules(generateModuleViews(model, productConfig, true))
        .type(VersionIndexType.VersionIndex)
        .toolkitVersion(GeneratorVersionProvider.getGeneratorVersion())
        .build();
  }

  private ViewModel generateCredentialsView(ApiModel model, GapicProductConfig productConfig) {
    SurfaceNamer namer = new RubySurfaceNamer(productConfig.getPackageName());
    CredentialsClassView credentialsClass = generateCredentialsClass(model, productConfig);
    ImportSectionView importSection =
        ImportSectionView.newBuilder()
            .externalImports(
                ImmutableList.of(
                    ImportFileView.newBuilder()
                        .moduleName("google/gax")
                        .types(ImmutableList.<ImportTypeView>of())
                        .build()))
            .build();
    List<String> modules = namer.getTopLevelApiModules();
    return CredentialsClassFileView.newBuilder()
        .outputPath("lib" + File.separator + namer.getCredentialsClassImportName() + ".rb")
        .templateFileName(CREDENTIALS_CLASS_TEMPLATE_FILE)
        .credentialsClass(credentialsClass)
        .fileHeader(
            fileHeaderTransformer.generateFileHeader(
                productConfig, importSection, namer, ImmutableList.copyOf(modules)))
        .build();
  }

  private CredentialsClassView generateCredentialsClass(
      ApiModel model, GapicProductConfig productConfig) {

    SurfaceNamer namer = new RubySurfaceNamer(productConfig.getPackageName());

    String sanitizedShortName = packageConfig.shortName().replaceAll("[^A-Za-z0-9]", " ");
    Name.lowerCamel(sanitizedShortName.split(" "));
    String apiSpecificPathEnvVar =
        namer.inittedConstantName(Name.lowerCamel(sanitizedShortName.split(" ")).join("keyfile"));
    String apiSpecificJsonEnvVar =
        namer.inittedConstantName(
            Name.lowerCamel(sanitizedShortName.split(" ")).join("keyfile").join("json"));

    List<String> pathEnvVars =
        ImmutableList.<String>builder()
            .add(apiSpecificPathEnvVar)
            .addAll(DEFAULT_PATH_ENV_VARS)
            .build();
    List<String> jsonEnvVars =
        ImmutableList.<String>builder()
            .add(apiSpecificJsonEnvVar)
            .addAll(DEFAULT_JSON_ENV_VARS)
            .build();

    return CredentialsClassView.newBuilder()
        .pathEnvVars(pathEnvVars)
        .jsonEnvVars(jsonEnvVars)
        .scopes(model.getAuthScopes())
        .build();
  }

  private ViewModel generateTopLevelIndexView(ApiModel model, GapicProductConfig productConfig) {
    SurfaceNamer namer = new RubySurfaceNamer(productConfig.getPackageName());

    ImmutableList.Builder<VersionIndexRequireView> requireViews = ImmutableList.builder();
    Iterable<? extends InterfaceModel> interfaces = model.getInterfaces(productConfig);
    List<String> modules = namer.getTopLevelApiModules();
    boolean hasMultipleServices = Iterables.size(interfaces) > 1;
    for (InterfaceModel apiInterface : interfaces) {
      GapicInterfaceContext context = createContext(apiInterface, productConfig);
      String clientName = namer.getPackageName();
      String serviceName = namer.getPackageServiceName(context.getInterfaceModel());
      if (hasMultipleServices) {
        clientName += "::" + serviceName;
      }
      String topLevelNamespace = namer.getTopLevelNamespace();
      requireViews.add(
          VersionIndexRequireView.newBuilder()
              .clientName(clientName)
              .serviceName(serviceName)
              .fileName(versionPackagePath(namer))
              .topLevelNamespace(topLevelNamespace)
              .doc(
                  serviceTransformer.generateServiceDoc(
                      context, generateApiMethods(context).get(0)))
              .build());
    }

    String versionFileBasePath =
        namer.packageFilePathPiece(Name.upperCamel(modules.get(modules.size() - 1)));

    return VersionIndexView.newBuilder()
        .apiVersion(packageConfig.apiVersion())
        .requireViews(requireViews.build())
        .templateFileName(VERSION_INDEX_TEMPLATE_FILE)
        .packageVersion(packageConfig.generatedPackageVersionBound(TargetLanguage.RUBY).lower())
        .fileHeader(
            fileHeaderTransformer.generateFileHeader(
                productConfig, ImportSectionView.newBuilder().build(), namer))
        .outputPath("lib" + File.separator + topLevelPackagePath(namer) + ".rb")
        .modules(generateModuleViews(model, productConfig, false))
        .type(VersionIndexType.TopLevelIndex)
        .versionFileBasePath(versionFileBasePath)
        .toolkitVersion(GeneratorVersionProvider.getGeneratorVersion())
        .build();
  }

<<<<<<< HEAD
  private List<VersionIndexModuleView> generateModuleViews(
      ApiModel model, GapicProductConfig productConfig, boolean includeVersionModule) {
=======
  private List<ModuleView> generateModuleViews(
      Model model, GapicProductConfig productConfig, boolean includeVersionModule) {
>>>>>>> 6c28fb8c
    SurfaceNamer namer = new RubySurfaceNamer(productConfig.getPackageName());
    RubyPackageMetadataTransformer metadataTransformer =
        new RubyPackageMetadataTransformer(packageConfig);
    RubyPackageMetadataNamer packageNamer =
        new RubyPackageMetadataNamer(productConfig.getPackageName());

    ImmutableList.Builder<ModuleView> moduleViews = ImmutableList.builder();

    for (String moduleName : namer.getApiModules()) {
      if (moduleName.equals(namer.getModuleServiceName())) {
        moduleViews.add(
            metadataTransformer
                .generateReadmeMetadataView(model, productConfig, packageNamer)
                .moduleName(moduleName)
                .build());
      } else if (includeVersionModule || !moduleName.equals(namer.getModuleVersionName())) {
        moduleViews.add(SimpleModuleView.newBuilder().moduleName(moduleName).build());
      }
    }
    return moduleViews.build();
  }

<<<<<<< HEAD
  private TocModuleView generateTocModuleView(
      ApiModel model, GapicProductConfig productConfig, String moduleName) {
    SurfaceNamer namer = new RubySurfaceNamer(productConfig.getPackageName());
    RubyPackageMetadataTransformer metadataTransformer =
        new RubyPackageMetadataTransformer(packageConfig);
    RubyPackageMetadataNamer packageNamer =
        new RubyPackageMetadataNamer(productConfig.getPackageName());
    String version = packageConfig.apiVersion();
    Iterable<? extends InterfaceModel> interfaces = model.getInterfaces(productConfig);
    ImmutableList.Builder<TocContentView> tocContents = ImmutableList.builder();
    for (InterfaceModel apiInterface : interfaces) {
      GapicInterfaceConfig interfaceConfig = productConfig.getInterfaceConfig(apiInterface);
      tocContents.add(
          metadataTransformer.generateTocContent(
              model, packageNamer, version, namer.getApiWrapperClassName(interfaceConfig)));
    }

    tocContents.add(
        metadataTransformer.generateDataTypeTocContent(
            productConfig.getPackageName(), packageNamer, version));

    return TocModuleView.newBuilder()
        .moduleName(moduleName)
        .fullName(model.getTitle())
        .contents(tocContents.build())
        .build();
  }

=======
>>>>>>> 6c28fb8c
  private String versionPackagePath(SurfaceNamer namer) {
    List<String> parts = namer.getApiModules();
    List<String> paths = new ArrayList<>();
    for (String part : parts) {
      paths.add(namer.packageFilePathPiece(Name.upperCamel(part)));
    }
    return Joiner.on(File.separator).join(paths);
  }

  private String topLevelPackagePath(SurfaceNamer namer) {
    List<String> paths = new ArrayList<>();
    for (String part : namer.getTopLevelApiModules()) {
      paths.add(namer.packageFilePathPiece(Name.upperCamel(part)));
    }
    return Joiner.on(File.separator).join(paths);
  }

  private GapicInterfaceContext createContext(
      InterfaceModel apiInterface, GapicProductConfig productConfig) {
    return GapicInterfaceContext.create(
        apiInterface,
        productConfig,
        new ModelTypeTable(
            new RubyTypeTable(productConfig.getPackageName()),
            new RubyModelTypeNameConverter(productConfig.getPackageName())),
        new RubySurfaceNamer(productConfig.getPackageName()),
        new RubyFeatureConfig());
  }
}<|MERGE_RESOLUTION|>--- conflicted
+++ resolved
@@ -103,7 +103,6 @@
   public List<ViewModel> transform(Model model, GapicProductConfig productConfig) {
     ProtoApiModel apiModel = new ProtoApiModel(model);
     ImmutableList.Builder<ViewModel> views = ImmutableList.builder();
-<<<<<<< HEAD
     views.add(generateVersionIndexView(apiModel, productConfig));
     if (RubyUtil.hasMajorVersion(productConfig.getPackageName())) {
       views.add(generateTopLevelIndexView(apiModel, productConfig));
@@ -111,15 +110,6 @@
     views.addAll(generateApiClasses(apiModel, productConfig));
     if (!RubyUtil.isLongrunning(productConfig.getPackageName())) {
       views.add(generateCredentialsView(apiModel, productConfig));
-=======
-    views.add(generateVersionIndexView(model, productConfig));
-    if (RubyUtil.hasMajorVersion(productConfig.getPackageName())) {
-      views.add(generateTopLevelIndexView(model, productConfig));
-    }
-    views.addAll(generateApiClasses(model, productConfig));
-    if (!RubyUtil.isLongrunning(productConfig.getPackageName())) {
-      views.add(generateCredentialsView(model, productConfig));
->>>>>>> 6c28fb8c
     }
     return views.build();
   }
@@ -345,13 +335,8 @@
         .build();
   }
 
-<<<<<<< HEAD
-  private List<VersionIndexModuleView> generateModuleViews(
+  private List<ModuleView> generateModuleViews(
       ApiModel model, GapicProductConfig productConfig, boolean includeVersionModule) {
-=======
-  private List<ModuleView> generateModuleViews(
-      Model model, GapicProductConfig productConfig, boolean includeVersionModule) {
->>>>>>> 6c28fb8c
     SurfaceNamer namer = new RubySurfaceNamer(productConfig.getPackageName());
     RubyPackageMetadataTransformer metadataTransformer =
         new RubyPackageMetadataTransformer(packageConfig);
@@ -374,37 +359,6 @@
     return moduleViews.build();
   }
 
-<<<<<<< HEAD
-  private TocModuleView generateTocModuleView(
-      ApiModel model, GapicProductConfig productConfig, String moduleName) {
-    SurfaceNamer namer = new RubySurfaceNamer(productConfig.getPackageName());
-    RubyPackageMetadataTransformer metadataTransformer =
-        new RubyPackageMetadataTransformer(packageConfig);
-    RubyPackageMetadataNamer packageNamer =
-        new RubyPackageMetadataNamer(productConfig.getPackageName());
-    String version = packageConfig.apiVersion();
-    Iterable<? extends InterfaceModel> interfaces = model.getInterfaces(productConfig);
-    ImmutableList.Builder<TocContentView> tocContents = ImmutableList.builder();
-    for (InterfaceModel apiInterface : interfaces) {
-      GapicInterfaceConfig interfaceConfig = productConfig.getInterfaceConfig(apiInterface);
-      tocContents.add(
-          metadataTransformer.generateTocContent(
-              model, packageNamer, version, namer.getApiWrapperClassName(interfaceConfig)));
-    }
-
-    tocContents.add(
-        metadataTransformer.generateDataTypeTocContent(
-            productConfig.getPackageName(), packageNamer, version));
-
-    return TocModuleView.newBuilder()
-        .moduleName(moduleName)
-        .fullName(model.getTitle())
-        .contents(tocContents.build())
-        .build();
-  }
-
-=======
->>>>>>> 6c28fb8c
   private String versionPackagePath(SurfaceNamer namer) {
     List<String> parts = namer.getApiModules();
     List<String> paths = new ArrayList<>();
