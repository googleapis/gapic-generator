/* Copyright 2017 Google Inc
 *
 * Licensed under the Apache License, Version 2.0 (the "License");
 * you may not use this file except in compliance with the License.
 * You may obtain a copy of the License at
 *
 *      http://www.apache.org/licenses/LICENSE-2.0
 *
 * Unless required by applicable law or agreed to in writing, software
 * distributed under the License is distributed on an "AS IS" BASIS,
 * WITHOUT WARRANTIES OR CONDITIONS OF ANY KIND, either express or implied.
 * See the License for the specific language governing permissions and
 * limitations under the License.
 */
package com.google.api.codegen.transformer.ruby;

import com.google.api.codegen.GeneratorVersionProvider;
import com.google.api.codegen.InterfaceView;
import com.google.api.codegen.TargetLanguage;
import com.google.api.codegen.config.ApiModel;
import com.google.api.codegen.config.GapicInterfaceConfig;
import com.google.api.codegen.config.GapicProductConfig;
import com.google.api.codegen.config.InterfaceModel;
import com.google.api.codegen.config.MethodModel;
import com.google.api.codegen.config.PackageMetadataConfig;
import com.google.api.codegen.config.ProtoApiModel;
import com.google.api.codegen.gapic.GapicCodePathMapper;
import com.google.api.codegen.ruby.RubyUtil;
import com.google.api.codegen.transformer.BatchingTransformer;
import com.google.api.codegen.transformer.DynamicLangApiMethodTransformer;
import com.google.api.codegen.transformer.FeatureConfig;
import com.google.api.codegen.transformer.FileHeaderTransformer;
import com.google.api.codegen.transformer.GapicInterfaceContext;
import com.google.api.codegen.transformer.GrpcStubTransformer;
import com.google.api.codegen.transformer.ModelToViewTransformer;
import com.google.api.codegen.transformer.ModelTypeTable;
import com.google.api.codegen.transformer.PageStreamingTransformer;
import com.google.api.codegen.transformer.PathTemplateTransformer;
import com.google.api.codegen.transformer.ServiceTransformer;
import com.google.api.codegen.transformer.SurfaceNamer;
import com.google.api.codegen.util.Name;
import com.google.api.codegen.util.ruby.RubyTypeTable;
import com.google.api.codegen.viewmodel.ApiMethodView;
import com.google.api.codegen.viewmodel.CredentialsClassFileView;
import com.google.api.codegen.viewmodel.CredentialsClassView;
import com.google.api.codegen.viewmodel.DynamicLangXApiView;
import com.google.api.codegen.viewmodel.GrpcStreamingDetailView;
import com.google.api.codegen.viewmodel.ImportFileView;
import com.google.api.codegen.viewmodel.ImportSectionView;
import com.google.api.codegen.viewmodel.ImportTypeView;
import com.google.api.codegen.viewmodel.LongRunningOperationDetailView;
import com.google.api.codegen.viewmodel.PathTemplateGetterFunctionView;
import com.google.api.codegen.viewmodel.ViewModel;
import com.google.api.codegen.viewmodel.metadata.SimpleModuleView;
import com.google.api.codegen.viewmodel.metadata.TocContentView;
import com.google.api.codegen.viewmodel.metadata.TocModuleView;
import com.google.api.codegen.viewmodel.metadata.VersionIndexModuleView;
import com.google.api.codegen.viewmodel.metadata.VersionIndexRequireView;
import com.google.api.codegen.viewmodel.metadata.VersionIndexType;
import com.google.api.codegen.viewmodel.metadata.VersionIndexView;
import com.google.api.tools.framework.model.Model;
import com.google.common.base.Joiner;
import com.google.common.collect.ImmutableList;
import com.google.common.collect.Iterables;
import java.io.File;
import java.util.ArrayList;
import java.util.List;

/** The ModelToViewTransformer to transform a Model into the standard GAPIC surface in Ruby. */
public class RubyGapicSurfaceTransformer implements ModelToViewTransformer {
  private static final String VERSION_INDEX_TEMPLATE_FILE = "ruby/version_index.snip";
  private static final String XAPI_TEMPLATE_FILENAME = "ruby/main.snip";
  private static final String CREDENTIALS_CLASS_TEMPLATE_FILE = "ruby/credentials.snip";
  // This assumes the api is a google-cloud api.
  private static final List<String> DEFAULT_PATH_ENV_VARS =
      ImmutableList.of("GOOGLE_CLOUD_KEYFILE", "GCLOUD_KEYFILE");
  private static final List<String> DEFAULT_JSON_ENV_VARS =
      ImmutableList.of("GOOGLE_CLOUD_KEYFILE_JSON", "GCLOUD_KEYFILE_JSON");
  private static final int VERSION_MODULE_RINDEX = 1;
  private static final int SERVICE_MODULE_RINDEX = 2;

  private final GapicCodePathMapper pathMapper;
  private final PackageMetadataConfig packageConfig;
  private final FileHeaderTransformer fileHeaderTransformer =
      new FileHeaderTransformer(new RubyImportSectionTransformer());
  private final DynamicLangApiMethodTransformer apiMethodTransformer =
      new DynamicLangApiMethodTransformer(new RubyApiMethodParamTransformer());
  private final ServiceTransformer serviceTransformer = new ServiceTransformer();
  private final GrpcStubTransformer grpcStubTransformer = new GrpcStubTransformer();
  private final PageStreamingTransformer pageStreamingTransformer = new PageStreamingTransformer();
  private final BatchingTransformer batchingTransformer = new BatchingTransformer();
  private final PathTemplateTransformer pathTemplateTransformer = new PathTemplateTransformer();

  public RubyGapicSurfaceTransformer(
      GapicCodePathMapper pathMapper, PackageMetadataConfig packageConfig) {
    this.pathMapper = pathMapper;
    this.packageConfig = packageConfig;
  }

  @Override
  public List<String> getTemplateFileNames() {
    return ImmutableList.of(
        XAPI_TEMPLATE_FILENAME, VERSION_INDEX_TEMPLATE_FILE, CREDENTIALS_CLASS_TEMPLATE_FILE);
  }

  @Override
  public List<ViewModel> transform(Model model, GapicProductConfig productConfig) {
    ProtoApiModel apiModel = new ProtoApiModel(model);
    ImmutableList.Builder<ViewModel> views = ImmutableList.builder();
<<<<<<< HEAD
    views.add(generateVersionIndexView(apiModel, productConfig));
    views.add(generateTopLevelIndexView(apiModel, productConfig));
    views.addAll(generateApiClasses(apiModel, productConfig));
    views.add(generateCredentialsView(apiModel, productConfig));
=======
    views.add(generateVersionIndexView(model, productConfig));
    if (RubyUtil.hasMajorVersion(productConfig.getPackageName())) {
      views.add(generateTopLevelIndexView(model, productConfig));
    }
    views.addAll(generateApiClasses(model, productConfig));
    if (!RubyUtil.isLongrunning(productConfig.getPackageName())) {
      views.add(generateCredentialsView(model, productConfig));
    }
>>>>>>> fac9db34
    return views.build();
  }

  private List<ViewModel> generateApiClasses(ApiModel model, GapicProductConfig productConfig) {
    SurfaceNamer namer = new RubySurfaceNamer(productConfig.getPackageName());
    FeatureConfig featureConfig = new RubyFeatureConfig();
    ImmutableList.Builder<ViewModel> serviceSurfaces = ImmutableList.builder();
    for (InterfaceModel apiInterface : model.getInterfaces(productConfig)) {
      ModelTypeTable modelTypeTable =
          new ModelTypeTable(
              new RubyTypeTable(productConfig.getPackageName()),
              new RubyModelTypeNameConverter(productConfig.getPackageName()));
      GapicInterfaceContext context =
          GapicInterfaceContext.create(
              apiInterface, productConfig, modelTypeTable, namer, featureConfig);
      serviceSurfaces.add(generateApiClass(context));
    }
    return serviceSurfaces.build();
  }

  private ViewModel generateApiClass(GapicInterfaceContext context) {
    SurfaceNamer namer = context.getNamer();
    String subPath =
        pathMapper.getOutputPath(context.getInterface().getFullName(), context.getProductConfig());
    String name = namer.getApiWrapperClassName(context.getInterfaceConfig());
    List<ApiMethodView> methods = generateApiMethods(context);

    DynamicLangXApiView.Builder xapiClass = DynamicLangXApiView.newBuilder();
    xapiClass.templateFileName(XAPI_TEMPLATE_FILENAME);
    xapiClass.outputPath(namer.getSourceFilePath(subPath, name));

    xapiClass.fileHeader(fileHeaderTransformer.generateFileHeader(context));
    xapiClass.protoFilename(context.getInterface().getFile().getSimpleName());

    xapiClass.name(name);
    xapiClass.doc(serviceTransformer.generateServiceDoc(context, methods.get(0)));
    xapiClass.stubs(grpcStubTransformer.generateGrpcStubs(context));

    ApiModel model = context.getApiModel();
    xapiClass.serviceAddress(model.getServiceAddress());
    xapiClass.servicePort(model.getServicePort());
    xapiClass.serviceTitle(model.getTitle());
    xapiClass.authScopes(model.getAuthScopes());
    xapiClass.hasDefaultServiceAddress(context.getInterfaceConfig().hasDefaultServiceAddress());
    xapiClass.hasDefaultServiceScopes(context.getInterfaceConfig().hasDefaultServiceScopes());

    xapiClass.pageStreamingDescriptors(pageStreamingTransformer.generateDescriptors(context));
    xapiClass.batchingDescriptors(batchingTransformer.generateDescriptors(context));
    xapiClass.longRunningDescriptors(ImmutableList.<LongRunningOperationDetailView>of());
    xapiClass.grpcStreamingDescriptors(ImmutableList.<GrpcStreamingDetailView>of());
    xapiClass.hasPageStreamingMethods(context.getInterfaceConfig().hasPageStreamingMethods());
    xapiClass.hasBatchingMethods(context.getInterfaceConfig().hasBatchingMethods());
    xapiClass.hasLongRunningOperations(context.getInterfaceConfig().hasLongRunningOperations());

    xapiClass.pathTemplates(pathTemplateTransformer.generatePathTemplates(context));
    xapiClass.formatResourceFunctions(
        pathTemplateTransformer.generateFormatResourceFunctions(context));
    xapiClass.parseResourceFunctions(
        pathTemplateTransformer.generateParseResourceFunctions(context));
    xapiClass.pathTemplateGetterFunctions(ImmutableList.<PathTemplateGetterFunctionView>of());

    xapiClass.methodKeys(ImmutableList.<String>of());
    xapiClass.interfaceKey(context.getInterface().getFullName());
    xapiClass.clientConfigPath(namer.getClientConfigPath(context.getInterfaceModel()));
    xapiClass.grpcClientTypeName(
        namer.getAndSaveNicknameForGrpcClientTypeName(
            context.getImportTypeTable(), context.getInterfaceModel()));

    xapiClass.apiMethods(methods);

    xapiClass.toolkitVersion(GeneratorVersionProvider.getGeneratorVersion());
    xapiClass.packageVersion(
        packageConfig.generatedPackageVersionBound(TargetLanguage.RUBY).lower());

    xapiClass.fullyQualifiedCredentialsClassName(namer.getFullyQualifiedCredentialsClassName());
    return xapiClass.build();
  }

  private List<ApiMethodView> generateApiMethods(GapicInterfaceContext context) {
    ImmutableList.Builder<ApiMethodView> apiMethods = ImmutableList.builder();
    boolean packageHasMultipleServices =
        new InterfaceView().hasMultipleServices(context.getModel());
    for (MethodModel method : context.getSupportedMethods()) {
      apiMethods.add(
          apiMethodTransformer.generateMethod(
              context.asDynamicMethodContext(method), packageHasMultipleServices));
    }
    return apiMethods.build();
  }

  private ViewModel generateVersionIndexView(ApiModel model, GapicProductConfig productConfig) {
    SurfaceNamer namer = new RubySurfaceNamer(productConfig.getPackageName());

    ImmutableList.Builder<VersionIndexRequireView> requireViews = ImmutableList.builder();
    Iterable<? extends InterfaceModel> interfaces = model.getInterfaces(productConfig);
    for (InterfaceModel apiInterface : interfaces) {
      GapicInterfaceContext context = createContext(apiInterface, productConfig);
      GapicInterfaceConfig interfaceConfig = productConfig.getInterfaceConfig(apiInterface);
      requireViews.add(
          VersionIndexRequireView.newBuilder()
              .clientName(namer.getFullyQualifiedApiWrapperClassName(interfaceConfig))
              .fileName(namer.getServiceFileName(interfaceConfig))
              .serviceName(namer.getPackageServiceName(context.getInterfaceModel()))
              .doc(
                  serviceTransformer.generateServiceDoc(
                      context, generateApiMethods(context).get(0)))
              .build());
    }

    return VersionIndexView.newBuilder()
        .apiVersion(packageConfig.apiVersion())
        .requireViews(requireViews.build())
        .templateFileName(VERSION_INDEX_TEMPLATE_FILE)
        .packageVersion(packageConfig.generatedPackageVersionBound(TargetLanguage.RUBY).lower())
        .fileHeader(
            fileHeaderTransformer.generateFileHeader(
                productConfig, ImportSectionView.newBuilder().build(), namer))
        .outputPath("lib" + File.separator + versionPackagePath(namer) + ".rb")
        .modules(generateModuleViews(model, productConfig, true))
        .type(VersionIndexType.VersionIndex)
        .toolkitVersion(GeneratorVersionProvider.getGeneratorVersion())
        .build();
  }

  private ViewModel generateCredentialsView(ApiModel model, GapicProductConfig productConfig) {
    SurfaceNamer namer = new RubySurfaceNamer(productConfig.getPackageName());
    CredentialsClassView credentialsClass = generateCredentialsClass(model, productConfig);
    ImportSectionView importSection =
        ImportSectionView.newBuilder()
            .externalImports(
                ImmutableList.of(
                    ImportFileView.newBuilder()
                        .moduleName("google/gax")
                        .types(ImmutableList.<ImportTypeView>of())
                        .build()))
            .build();
    List<String> modules = namer.getTopLevelApiModules();
    return CredentialsClassFileView.newBuilder()
        .outputPath("lib" + File.separator + namer.getCredentialsClassImportName() + ".rb")
        .templateFileName(CREDENTIALS_CLASS_TEMPLATE_FILE)
        .credentialsClass(credentialsClass)
        .fileHeader(
            fileHeaderTransformer.generateFileHeader(
                productConfig, importSection, namer, ImmutableList.copyOf(modules)))
        .build();
  }

  private CredentialsClassView generateCredentialsClass(
      ApiModel model, GapicProductConfig productConfig) {

    SurfaceNamer namer = new RubySurfaceNamer(productConfig.getPackageName());

    String sanitizedShortName = packageConfig.shortName().replaceAll("[^A-Za-z0-9]", " ");
    Name.lowerCamel(sanitizedShortName.split(" "));
    String apiSpecificPathEnvVar =
        namer.inittedConstantName(Name.lowerCamel(sanitizedShortName.split(" ")).join("keyfile"));
    String apiSpecificJsonEnvVar =
        namer.inittedConstantName(
            Name.lowerCamel(sanitizedShortName.split(" ")).join("keyfile").join("json"));

    List<String> pathEnvVars =
        ImmutableList.<String>builder()
            .add(apiSpecificPathEnvVar)
            .addAll(DEFAULT_PATH_ENV_VARS)
            .build();
    List<String> jsonEnvVars =
        ImmutableList.<String>builder()
            .add(apiSpecificJsonEnvVar)
            .addAll(DEFAULT_JSON_ENV_VARS)
            .build();

    return CredentialsClassView.newBuilder()
        .pathEnvVars(pathEnvVars)
        .jsonEnvVars(jsonEnvVars)
        .scopes(model.getAuthScopes())
        .build();
  }

  private ViewModel generateTopLevelIndexView(ApiModel model, GapicProductConfig productConfig) {
    SurfaceNamer namer = new RubySurfaceNamer(productConfig.getPackageName());

    ImmutableList.Builder<VersionIndexRequireView> requireViews = ImmutableList.builder();
    Iterable<? extends InterfaceModel> interfaces = model.getInterfaces(productConfig);
    List<String> modules = namer.getTopLevelApiModules();
    boolean hasMultipleServices = Iterables.size(interfaces) > 1;
    for (InterfaceModel apiInterface : interfaces) {
      GapicInterfaceContext context = createContext(apiInterface, productConfig);
      String clientName = namer.getPackageName();
      String serviceName = namer.getPackageServiceName(context.getInterfaceModel());
      if (hasMultipleServices) {
        clientName += "::" + serviceName;
      }
      String topLevelNamespace = namer.getTopLevelNamespace();
      requireViews.add(
          VersionIndexRequireView.newBuilder()
              .clientName(clientName)
              .serviceName(serviceName)
              .fileName(versionPackagePath(namer))
              .topLevelNamespace(topLevelNamespace)
              .doc(
                  serviceTransformer.generateServiceDoc(
                      context, generateApiMethods(context).get(0)))
              .build());
    }

    String versionFileBasePath =
        namer.packageFilePathPiece(Name.upperCamel(modules.get(modules.size() - 1)));

    return VersionIndexView.newBuilder()
        .apiVersion(packageConfig.apiVersion())
        .requireViews(requireViews.build())
        .templateFileName(VERSION_INDEX_TEMPLATE_FILE)
        .packageVersion(packageConfig.generatedPackageVersionBound(TargetLanguage.RUBY).lower())
        .fileHeader(
            fileHeaderTransformer.generateFileHeader(
                productConfig, ImportSectionView.newBuilder().build(), namer))
        .outputPath("lib" + File.separator + topLevelPackagePath(namer) + ".rb")
        .modules(generateModuleViews(model, productConfig, false))
        .type(VersionIndexType.TopLevelIndex)
        .versionFileBasePath(versionFileBasePath)
        .toolkitVersion(GeneratorVersionProvider.getGeneratorVersion())
        .build();
  }

  private List<VersionIndexModuleView> generateModuleViews(
      ApiModel model, GapicProductConfig productConfig, boolean includeVersionModule) {
    SurfaceNamer namer = new RubySurfaceNamer(productConfig.getPackageName());
    RubyPackageMetadataTransformer metadataTransformer =
        new RubyPackageMetadataTransformer(packageConfig);
    RubyPackageMetadataNamer packageNamer =
        new RubyPackageMetadataNamer(productConfig.getPackageName());

    List<String> apiModules = namer.getApiModules();
    int moduleCount = apiModules.size();
    ImmutableList.Builder<VersionIndexModuleView> moduleViews = ImmutableList.builder();

    for (int i = 0; i < moduleCount; ++i) {
      if (i == moduleCount - VERSION_MODULE_RINDEX) {
        if (includeVersionModule) {
          moduleViews.add(generateTocModuleView(model, productConfig, apiModules.get(i)));
        }
      } else if (i == moduleCount - SERVICE_MODULE_RINDEX) {
        moduleViews.add(
            metadataTransformer
                .generateReadmeMetadataView(model, productConfig, packageNamer)
                .moduleName(apiModules.get(i))
                .build());
      } else {
        moduleViews.add(SimpleModuleView.newBuilder().moduleName(apiModules.get(i)).build());
      }
    }
    return moduleViews.build();
  }

  private TocModuleView generateTocModuleView(
      ApiModel model, GapicProductConfig productConfig, String moduleName) {
    SurfaceNamer namer = new RubySurfaceNamer(productConfig.getPackageName());
    RubyPackageMetadataTransformer metadataTransformer =
        new RubyPackageMetadataTransformer(packageConfig);
    RubyPackageMetadataNamer packageNamer =
        new RubyPackageMetadataNamer(productConfig.getPackageName());
    String version = packageConfig.apiVersion();
    Iterable<? extends InterfaceModel> interfaces = model.getInterfaces(productConfig);
    ImmutableList.Builder<TocContentView> tocContents = ImmutableList.builder();
    for (InterfaceModel apiInterface : interfaces) {
      GapicInterfaceConfig interfaceConfig = productConfig.getInterfaceConfig(apiInterface);
      tocContents.add(
          metadataTransformer.generateTocContent(
              model, packageNamer, version, namer.getApiWrapperClassName(interfaceConfig)));
    }

    tocContents.add(
        metadataTransformer.generateDataTypeTocContent(
            productConfig.getPackageName(), packageNamer, version));

    return TocModuleView.newBuilder()
        .moduleName(moduleName)
        .fullName(model.getTitle())
        .contents(tocContents.build())
        .build();
  }

  private String versionPackagePath(SurfaceNamer namer) {
    List<String> parts = namer.getApiModules();
    List<String> paths = new ArrayList<>();
    for (String part : parts) {
      paths.add(namer.packageFilePathPiece(Name.upperCamel(part)));
    }
    return Joiner.on(File.separator).join(paths);
  }

  private String topLevelPackagePath(SurfaceNamer namer) {
    List<String> paths = new ArrayList<>();
    for (String part : namer.getTopLevelApiModules()) {
      paths.add(namer.packageFilePathPiece(Name.upperCamel(part)));
    }
    return Joiner.on(File.separator).join(paths);
  }

  private GapicInterfaceContext createContext(
      InterfaceModel apiInterface, GapicProductConfig productConfig) {
    return GapicInterfaceContext.create(
        apiInterface,
        productConfig,
        new ModelTypeTable(
            new RubyTypeTable(productConfig.getPackageName()),
            new RubyModelTypeNameConverter(productConfig.getPackageName())),
        new RubySurfaceNamer(productConfig.getPackageName()),
        new RubyFeatureConfig());
  }
}<|MERGE_RESOLUTION|>--- conflicted
+++ resolved
@@ -107,21 +107,14 @@
   public List<ViewModel> transform(Model model, GapicProductConfig productConfig) {
     ProtoApiModel apiModel = new ProtoApiModel(model);
     ImmutableList.Builder<ViewModel> views = ImmutableList.builder();
-<<<<<<< HEAD
     views.add(generateVersionIndexView(apiModel, productConfig));
-    views.add(generateTopLevelIndexView(apiModel, productConfig));
+    if (RubyUtil.hasMajorVersion(productConfig.getPackageName())) {
+      views.add(generateTopLevelIndexView(apiModel, productConfig));
+    }
     views.addAll(generateApiClasses(apiModel, productConfig));
-    views.add(generateCredentialsView(apiModel, productConfig));
-=======
-    views.add(generateVersionIndexView(model, productConfig));
-    if (RubyUtil.hasMajorVersion(productConfig.getPackageName())) {
-      views.add(generateTopLevelIndexView(model, productConfig));
-    }
-    views.addAll(generateApiClasses(model, productConfig));
     if (!RubyUtil.isLongrunning(productConfig.getPackageName())) {
-      views.add(generateCredentialsView(model, productConfig));
-    }
->>>>>>> fac9db34
+      views.add(generateCredentialsView(apiModel, productConfig));
+    }
     return views.build();
   }
 
