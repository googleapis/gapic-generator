--- conflicted
+++ resolved
@@ -229,6 +229,7 @@
         .outputPath("lib" + File.separator + versionPackagePath(namer) + ".rb")
         .modules(generateModuleViews(model, productConfig, true))
         .type(VersionIndexType.VersionIndex)
+        .toolkitVersion(GeneratorVersionProvider.getGeneratorVersion())
         .build();
   }
 
@@ -337,6 +338,7 @@
         .modules(generateModuleViews(model, productConfig, false))
         .type(VersionIndexType.TopLevelIndex)
         .versionFileBasePath(versionFileBasePath)
+        .toolkitVersion(GeneratorVersionProvider.getGeneratorVersion())
         .build();
   }
 
@@ -370,20 +372,6 @@
     return moduleViews.build();
   }
 
-<<<<<<< HEAD
-    return VersionIndexView.newBuilder()
-        .apiVersion(namer.getApiWrapperModuleVersion())
-        // The following assumes that all generated interfaces are generated to the same output path.
-        .outputPath(pathMapper.getOutputPath(interfaces.iterator().next(), productConfig) + ".rb")
-        .modules(moduleViews.build())
-        .requireViews(requireViews.build())
-        .templateFileName(VERSION_INDEX_TEMPLATE_FILE)
-        .packageVersion(packageConfig.generatedPackageVersionBound(TargetLanguage.RUBY).lower())
-        .toolkitVersion(GeneratorVersionProvider.getGeneratorVersion())
-        .fileHeader(
-            fileHeaderTransformer.generateFileHeader(
-                productConfig, ImportSectionView.newBuilder().build(), namer))
-=======
   private TocModuleView generateTocModuleView(
       Model model, GapicProductConfig productConfig, String moduleName) {
     SurfaceNamer namer = new RubySurfaceNamer(productConfig.getPackageName());
@@ -409,7 +397,6 @@
         .moduleName(moduleName)
         .fullName(model.getServiceConfig().getTitle())
         .contents(tocContents.build())
->>>>>>> a7fc0bd7
         .build();
   }
 
