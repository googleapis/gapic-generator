/* Copyright 2017 Google Inc
 *
 * Licensed under the Apache License, Version 2.0 (the "License");
 * you may not use this file except in compliance with the License.
 * You may obtain a copy of the License at
 *
 *      http://www.apache.org/licenses/LICENSE-2.0
 *
 * Unless required by applicable law or agreed to in writing, software
 * distributed under the License is distributed on an "AS IS" BASIS,
 * WITHOUT WARRANTIES OR CONDITIONS OF ANY KIND, either express or implied.
 * See the License for the specific language governing permissions and
 * limitations under the License.
 */
package com.google.api.codegen.transformer.ruby;

import com.google.api.codegen.GeneratorVersionProvider;
import com.google.api.codegen.InterfaceView;
import com.google.api.codegen.TargetLanguage;
import com.google.api.codegen.config.GapicInterfaceConfig;
import com.google.api.codegen.config.GapicProductConfig;
import com.google.api.codegen.config.PackageMetadataConfig;
import com.google.api.codegen.config.ProductServiceConfig;
import com.google.api.codegen.gapic.GapicCodePathMapper;
import com.google.api.codegen.transformer.BatchingTransformer;
import com.google.api.codegen.transformer.DynamicLangApiMethodTransformer;
import com.google.api.codegen.transformer.FeatureConfig;
import com.google.api.codegen.transformer.FileHeaderTransformer;
import com.google.api.codegen.transformer.GapicInterfaceContext;
import com.google.api.codegen.transformer.GrpcStubTransformer;
import com.google.api.codegen.transformer.ModelToViewTransformer;
import com.google.api.codegen.transformer.ModelTypeTable;
import com.google.api.codegen.transformer.PageStreamingTransformer;
import com.google.api.codegen.transformer.PathTemplateTransformer;
import com.google.api.codegen.transformer.ServiceTransformer;
import com.google.api.codegen.transformer.SurfaceNamer;
import com.google.api.codegen.util.Name;
import com.google.api.codegen.util.ruby.RubyTypeTable;
import com.google.api.codegen.viewmodel.ApiMethodView;
import com.google.api.codegen.viewmodel.CredentialsClassFileView;
import com.google.api.codegen.viewmodel.CredentialsClassView;
import com.google.api.codegen.viewmodel.DynamicLangXApiView;
import com.google.api.codegen.viewmodel.GrpcStreamingDetailView;
import com.google.api.codegen.viewmodel.ImportFileView;
import com.google.api.codegen.viewmodel.ImportSectionView;
import com.google.api.codegen.viewmodel.ImportTypeView;
import com.google.api.codegen.viewmodel.LongRunningOperationDetailView;
import com.google.api.codegen.viewmodel.PathTemplateGetterFunctionView;
import com.google.api.codegen.viewmodel.ViewModel;
import com.google.api.codegen.viewmodel.metadata.SimpleModuleView;
import com.google.api.codegen.viewmodel.metadata.TocContentView;
import com.google.api.codegen.viewmodel.metadata.TocModuleView;
import com.google.api.codegen.viewmodel.metadata.VersionIndexModuleView;
import com.google.api.codegen.viewmodel.metadata.VersionIndexRequireView;
import com.google.api.codegen.viewmodel.metadata.VersionIndexType;
import com.google.api.codegen.viewmodel.metadata.VersionIndexView;
import com.google.api.tools.framework.model.Interface;
import com.google.api.tools.framework.model.Method;
import com.google.api.tools.framework.model.Model;
import com.google.common.base.Joiner;
import com.google.common.collect.ImmutableList;
<<<<<<< HEAD
=======
import com.google.common.collect.Iterables;
>>>>>>> 6862983f
import java.io.File;
import java.util.ArrayList;
import java.util.List;

/** The ModelToViewTransformer to transform a Model into the standard GAPIC surface in Ruby. */
public class RubyGapicSurfaceTransformer implements ModelToViewTransformer {
  private static final String VERSION_INDEX_TEMPLATE_FILE = "ruby/version_index.snip";
  private static final String XAPI_TEMPLATE_FILENAME = "ruby/main.snip";
<<<<<<< HEAD
  private static final String CREDENTIALS_CLASS_TEMPLATE_FILE = "ruby/credentials.snip";
  // This assumes the api is a google-cloud api.
  private static final List<String> DEFAULT_PATH_ENV_VARS =
      ImmutableList.of("GOOGLE_CLOUD_KEYFILE", "GCLOUD_KEYFILE");
  private static final List<String> DEFAULT_JSON_ENV_VARS =
      ImmutableList.of("GOOGLE_CLOUD_KEYFILE_JSON", "GCLOUD_KEYFILE_JSON");
=======
  private static final int VERSION_MODULE_RINDEX = 1;
  private static final int SERVICE_MODULE_RINDEX = 2;
>>>>>>> 6862983f

  private final GapicCodePathMapper pathMapper;
  private final PackageMetadataConfig packageConfig;
  private final FileHeaderTransformer fileHeaderTransformer =
      new FileHeaderTransformer(new RubyImportSectionTransformer());
  private final DynamicLangApiMethodTransformer apiMethodTransformer =
      new DynamicLangApiMethodTransformer(new RubyApiMethodParamTransformer());
  private final ServiceTransformer serviceTransformer = new ServiceTransformer();
  private final GrpcStubTransformer grpcStubTransformer = new GrpcStubTransformer();
  private final PageStreamingTransformer pageStreamingTransformer = new PageStreamingTransformer();
  private final BatchingTransformer batchingTransformer = new BatchingTransformer();
  private final PathTemplateTransformer pathTemplateTransformer = new PathTemplateTransformer();

  public RubyGapicSurfaceTransformer(
      GapicCodePathMapper pathMapper, PackageMetadataConfig packageConfig) {
    this.pathMapper = pathMapper;
    this.packageConfig = packageConfig;
  }

  @Override
  public List<String> getTemplateFileNames() {
    return ImmutableList.of(
        XAPI_TEMPLATE_FILENAME, VERSION_INDEX_TEMPLATE_FILE, CREDENTIALS_CLASS_TEMPLATE_FILE);
  }

  @Override
  public List<ViewModel> transform(Model model, GapicProductConfig productConfig) {
    ImmutableList.Builder<ViewModel> views = ImmutableList.builder();
    views.add(generateVersionIndexView(model, productConfig));
    views.add(generateTopLevelIndexView(model, productConfig));
    views.addAll(generateApiClasses(model, productConfig));
    views.add(generateCredentialsView(model, productConfig));
    return views.build();
  }

  private List<ViewModel> generateApiClasses(Model model, GapicProductConfig productConfig) {
    SurfaceNamer namer = new RubySurfaceNamer(productConfig.getPackageName());
    FeatureConfig featureConfig = new RubyFeatureConfig();
    ImmutableList.Builder<ViewModel> serviceSurfaces = ImmutableList.builder();
    for (Interface apiInterface : new InterfaceView().getElementIterable(model)) {
      ModelTypeTable modelTypeTable =
          new ModelTypeTable(
              new RubyTypeTable(productConfig.getPackageName()),
              new RubyModelTypeNameConverter(productConfig.getPackageName()));
      GapicInterfaceContext context =
          GapicInterfaceContext.create(
              apiInterface, productConfig, modelTypeTable, namer, featureConfig);
      serviceSurfaces.add(generateApiClass(context));
    }
    return serviceSurfaces.build();
  }

  private ViewModel generateApiClass(GapicInterfaceContext context) {
    SurfaceNamer namer = context.getNamer();
    String subPath = pathMapper.getOutputPath(context.getInterface(), context.getProductConfig());
    String name = namer.getApiWrapperClassName(context.getInterfaceConfig());
    List<ApiMethodView> methods = generateApiMethods(context);

    DynamicLangXApiView.Builder xapiClass = DynamicLangXApiView.newBuilder();
    xapiClass.templateFileName(XAPI_TEMPLATE_FILENAME);
    xapiClass.outputPath(namer.getSourceFilePath(subPath, name));

    xapiClass.fileHeader(fileHeaderTransformer.generateFileHeader(context));
    xapiClass.protoFilename(context.getInterface().getFile().getSimpleName());

    xapiClass.name(name);
    xapiClass.doc(serviceTransformer.generateServiceDoc(context, methods.get(0)));
    xapiClass.stubs(grpcStubTransformer.generateGrpcStubs(context));

    ProductServiceConfig productServiceConfig = new ProductServiceConfig();
    xapiClass.serviceAddress(
        productServiceConfig.getServiceAddress(context.getInterface().getModel()));
    xapiClass.servicePort(productServiceConfig.getServicePort());
    xapiClass.serviceTitle(productServiceConfig.getTitle(context.getInterface().getModel()));
    xapiClass.authScopes(productServiceConfig.getAuthScopes(context.getInterface().getModel()));
    xapiClass.hasDefaultServiceAddress(context.getInterfaceConfig().hasDefaultServiceAddress());
    xapiClass.hasDefaultServiceScopes(context.getInterfaceConfig().hasDefaultServiceScopes());

    xapiClass.pageStreamingDescriptors(pageStreamingTransformer.generateDescriptors(context));
    xapiClass.batchingDescriptors(batchingTransformer.generateDescriptors(context));
    xapiClass.longRunningDescriptors(ImmutableList.<LongRunningOperationDetailView>of());
    xapiClass.grpcStreamingDescriptors(ImmutableList.<GrpcStreamingDetailView>of());
    xapiClass.hasPageStreamingMethods(context.getInterfaceConfig().hasPageStreamingMethods());
    xapiClass.hasBatchingMethods(context.getInterfaceConfig().hasBatchingMethods());
    xapiClass.hasLongRunningOperations(context.getInterfaceConfig().hasLongRunningOperations());

    xapiClass.pathTemplates(pathTemplateTransformer.generatePathTemplates(context));
    xapiClass.formatResourceFunctions(
        pathTemplateTransformer.generateFormatResourceFunctions(context));
    xapiClass.parseResourceFunctions(
        pathTemplateTransformer.generateParseResourceFunctions(context));
    xapiClass.pathTemplateGetterFunctions(ImmutableList.<PathTemplateGetterFunctionView>of());

    xapiClass.methodKeys(ImmutableList.<String>of());
    xapiClass.interfaceKey(context.getInterface().getFullName());
    xapiClass.clientConfigPath(namer.getClientConfigPath(context.getInterface()));
    xapiClass.grpcClientTypeName(
        namer.getAndSaveNicknameForGrpcClientTypeName(
            context.getModelTypeTable(), context.getInterface()));

    xapiClass.apiMethods(methods);

    xapiClass.toolkitVersion(GeneratorVersionProvider.getGeneratorVersion());
    xapiClass.packageVersion(
        packageConfig.generatedPackageVersionBound(TargetLanguage.RUBY).lower());

    xapiClass.credentialsClass(
        generateCredentialsClass(context.getModel(), context.getProductConfig()));
    return xapiClass.build();
  }

  private List<ApiMethodView> generateApiMethods(GapicInterfaceContext context) {
    ImmutableList.Builder<ApiMethodView> apiMethods = ImmutableList.builder();
    boolean packageHasMultipleServices =
        new InterfaceView().hasMultipleServices(context.getModel());
    for (Method method : context.getSupportedMethods()) {
      apiMethods.add(
          apiMethodTransformer.generateMethod(
              context.asDynamicMethodContext(method), packageHasMultipleServices));
    }
    return apiMethods.build();
  }

  private ViewModel generateVersionIndexView(Model model, GapicProductConfig productConfig) {
    SurfaceNamer namer = new RubySurfaceNamer(productConfig.getPackageName());

    ImmutableList.Builder<VersionIndexRequireView> requireViews = ImmutableList.builder();
    Iterable<Interface> interfaces = new InterfaceView().getElementIterable(model);
    for (Interface apiInterface : interfaces) {
      GapicInterfaceContext context = createContext(apiInterface, productConfig);
      GapicInterfaceConfig interfaceConfig = productConfig.getInterfaceConfig(apiInterface);
      requireViews.add(
          VersionIndexRequireView.newBuilder()
              .clientName(namer.getFullyQualifiedApiWrapperClassName(interfaceConfig))
              .fileName(namer.getServiceFileName(interfaceConfig))
              .serviceName(namer.getPackageServiceName(apiInterface))
              .doc(
                  serviceTransformer.generateServiceDoc(
                      context, generateApiMethods(context).get(0)))
              .build());
    }

    return VersionIndexView.newBuilder()
        .apiVersion(packageConfig.apiVersion())
        .requireViews(requireViews.build())
        .templateFileName(VERSION_INDEX_TEMPLATE_FILE)
        .packageVersion(packageConfig.generatedPackageVersionBound(TargetLanguage.RUBY).lower())
        .fileHeader(
            fileHeaderTransformer.generateFileHeader(
                productConfig, ImportSectionView.newBuilder().build(), namer))
        .outputPath("lib" + File.separator + versionPackagePath(namer) + ".rb")
        .modules(generateModuleViews(model, productConfig, true))
        .type(VersionIndexType.VersionIndex)
        .build();
  }

<<<<<<< HEAD
  private ViewModel generateCredentialsView(Model model, GapicProductConfig productConfig) {
    SurfaceNamer namer = new RubySurfaceNamer(productConfig.getPackageName());
    CredentialsClassView credentialsClass = generateCredentialsClass(model, productConfig);
    String outputPath = credentialsClassOutputPath(namer);

    ImportSectionView importSection =
        ImportSectionView.newBuilder()
            .externalImports(
                ImmutableList.of(
                    ImportFileView.newBuilder()
                        .moduleName("google/gax")
                        .types(ImmutableList.<ImportTypeView>of())
                        .build()))
            .build();
    return CredentialsClassFileView.newBuilder()
        .outputPath(outputPath)
        .templateFileName(CREDENTIALS_CLASS_TEMPLATE_FILE)
        .credentialsClass(credentialsClass)
        .fileHeader(fileHeaderTransformer.generateFileHeader(productConfig, importSection, namer))
        .build();
  }

  private String credentialsClassOutputPath(SurfaceNamer namer) {
    List<String> parts = namer.getApiModules();
    List<String> paths = new ArrayList<>();
    paths.add("lib");
    for (String part : parts) {
      paths.add(namer.packageFilePathPiece(Name.upperCamel(part)));
    }
    paths.add("credentials.rb");
    return Joiner.on(File.separator).join(paths);
  }

  private CredentialsClassView generateCredentialsClass(
      Model model, GapicProductConfig productConfig) {
    ProductServiceConfig productServiceConfig = new ProductServiceConfig();

    SurfaceNamer namer = new RubySurfaceNamer(productConfig.getPackageName());

    String apiSpecificPathEnvVar =
        namer.inittedConstantName(Name.lowerCamel(packageConfig.shortName()).join("keyfile"));
    String apiSpecificJsonEnvVar =
        namer.inittedConstantName(
            Name.lowerCamel(packageConfig.shortName()).join("keyfile").join("json"));

    List<String> pathEnvVars =
        ImmutableList.<String>builder()
            .add(apiSpecificPathEnvVar)
            .addAll(DEFAULT_PATH_ENV_VARS)
            .build();
    List<String> jsonEnvVars =
        ImmutableList.<String>builder()
            .add(apiSpecificJsonEnvVar)
            .addAll(DEFAULT_JSON_ENV_VARS)
            .build();
    return CredentialsClassView.newBuilder()
        .pathEnvVars(pathEnvVars)
        .jsonEnvVars(jsonEnvVars)
        .serviceAddress(productServiceConfig.getServiceAddress(model))
        .packageName(namer.getPackageName())
        .build();
=======
  private ViewModel generateTopLevelIndexView(Model model, GapicProductConfig productConfig) {
    SurfaceNamer namer = new RubySurfaceNamer(productConfig.getPackageName());

    ImmutableList.Builder<VersionIndexRequireView> requireViews = ImmutableList.builder();
    Iterable<Interface> interfaces = new InterfaceView().getElementIterable(model);
    List<String> modules = namer.getApiModules();
    boolean hasMultipleServices = Iterables.size(interfaces) > 1;
    for (Interface apiInterface : interfaces) {
      GapicInterfaceContext context = createContext(apiInterface, productConfig);
      String clientName = namer.getPackageName();
      String serviceName = namer.getPackageServiceName(apiInterface);
      if (hasMultipleServices) {
        clientName += "::" + serviceName;
      }
      String topLevelNamespace = Joiner.on("::").join(modules.subList(0, modules.size() - 1));
      requireViews.add(
          VersionIndexRequireView.newBuilder()
              .clientName(clientName)
              .serviceName(serviceName)
              .fileName(versionPackagePath(namer))
              .topLevelNamespace(topLevelNamespace)
              .doc(
                  serviceTransformer.generateServiceDoc(
                      context, generateApiMethods(context).get(0)))
              .build());
    }

    String versionFileBasePath =
        namer.packageFilePathPiece(Name.upperCamel(modules.get(modules.size() - 2)));

    return VersionIndexView.newBuilder()
        .apiVersion(packageConfig.apiVersion())
        .requireViews(requireViews.build())
        .templateFileName(VERSION_INDEX_TEMPLATE_FILE)
        .packageVersion(packageConfig.generatedPackageVersionBound(TargetLanguage.RUBY).lower())
        .fileHeader(
            fileHeaderTransformer.generateFileHeader(
                productConfig, ImportSectionView.newBuilder().build(), namer))
        .outputPath("lib" + File.separator + topLevelPackagePath(namer) + ".rb")
        .modules(generateModuleViews(model, productConfig, false))
        .type(VersionIndexType.TopLevelIndex)
        .versionFileBasePath(versionFileBasePath)
        .build();
  }

  private List<VersionIndexModuleView> generateModuleViews(
      Model model, GapicProductConfig productConfig, boolean includeVersionModule) {
    SurfaceNamer namer = new RubySurfaceNamer(productConfig.getPackageName());
    RubyPackageMetadataTransformer metadataTransformer =
        new RubyPackageMetadataTransformer(packageConfig);
    RubyPackageMetadataNamer packageNamer =
        new RubyPackageMetadataNamer(productConfig.getPackageName());

    List<String> apiModules = namer.getApiModules();
    int moduleCount = apiModules.size();
    ImmutableList.Builder<VersionIndexModuleView> moduleViews = ImmutableList.builder();

    for (int i = 0; i < moduleCount; ++i) {
      if (i == moduleCount - VERSION_MODULE_RINDEX) {
        if (includeVersionModule) {
          moduleViews.add(generateTocModuleView(model, productConfig, apiModules.get(i)));
        }
      } else if (i == moduleCount - SERVICE_MODULE_RINDEX) {
        moduleViews.add(
            metadataTransformer
                .generateReadmeMetadataView(model, productConfig, packageNamer)
                .moduleName(apiModules.get(i))
                .build());
      } else {
        moduleViews.add(SimpleModuleView.newBuilder().moduleName(apiModules.get(i)).build());
      }
    }
    return moduleViews.build();
  }

  private TocModuleView generateTocModuleView(
      Model model, GapicProductConfig productConfig, String moduleName) {
    SurfaceNamer namer = new RubySurfaceNamer(productConfig.getPackageName());
    RubyPackageMetadataTransformer metadataTransformer =
        new RubyPackageMetadataTransformer(packageConfig);
    RubyPackageMetadataNamer packageNamer =
        new RubyPackageMetadataNamer(productConfig.getPackageName());
    String version = packageConfig.apiVersion();
    Iterable<Interface> interfaces = new InterfaceView().getElementIterable(model);
    ImmutableList.Builder<TocContentView> tocContents = ImmutableList.builder();
    for (Interface apiInterface : interfaces) {
      GapicInterfaceConfig interfaceConfig = productConfig.getInterfaceConfig(apiInterface);
      tocContents.add(
          metadataTransformer.generateTocContent(
              model, packageNamer, version, namer.getApiWrapperClassName(interfaceConfig)));
    }

    tocContents.add(
        metadataTransformer.generateDataTypeTocContent(
            productConfig.getPackageName(), packageNamer, version));

    return TocModuleView.newBuilder()
        .moduleName(moduleName)
        .fullName(model.getServiceConfig().getTitle())
        .contents(tocContents.build())
        .build();
  }

  private String versionPackagePath(SurfaceNamer namer) {
    List<String> parts = namer.getApiModules();
    List<String> paths = new ArrayList<>();
    for (String part : parts) {
      paths.add(namer.packageFilePathPiece(Name.upperCamel(part)));
    }
    return Joiner.on(File.separator).join(paths);
  }

  private String topLevelPackagePath(SurfaceNamer namer) {
    List<String> parts = namer.getApiModules();
    parts = parts.subList(0, parts.size() - 1);
    List<String> paths = new ArrayList<>();
    for (String part : parts) {
      paths.add(namer.packageFilePathPiece(Name.upperCamel(part)));
    }
    return Joiner.on(File.separator).join(paths);
  }

  private GapicInterfaceContext createContext(
      Interface apiInterface, GapicProductConfig productConfig) {
    return GapicInterfaceContext.create(
        apiInterface,
        productConfig,
        new ModelTypeTable(
            new RubyTypeTable(productConfig.getPackageName()),
            new RubyModelTypeNameConverter(productConfig.getPackageName())),
        new RubySurfaceNamer(productConfig.getPackageName()),
        new RubyFeatureConfig());
>>>>>>> 6862983f
  }
}<|MERGE_RESOLUTION|>--- conflicted
+++ resolved
@@ -59,10 +59,7 @@
 import com.google.api.tools.framework.model.Model;
 import com.google.common.base.Joiner;
 import com.google.common.collect.ImmutableList;
-<<<<<<< HEAD
-=======
 import com.google.common.collect.Iterables;
->>>>>>> 6862983f
 import java.io.File;
 import java.util.ArrayList;
 import java.util.List;
@@ -71,17 +68,14 @@
 public class RubyGapicSurfaceTransformer implements ModelToViewTransformer {
   private static final String VERSION_INDEX_TEMPLATE_FILE = "ruby/version_index.snip";
   private static final String XAPI_TEMPLATE_FILENAME = "ruby/main.snip";
-<<<<<<< HEAD
   private static final String CREDENTIALS_CLASS_TEMPLATE_FILE = "ruby/credentials.snip";
   // This assumes the api is a google-cloud api.
   private static final List<String> DEFAULT_PATH_ENV_VARS =
       ImmutableList.of("GOOGLE_CLOUD_KEYFILE", "GCLOUD_KEYFILE");
   private static final List<String> DEFAULT_JSON_ENV_VARS =
       ImmutableList.of("GOOGLE_CLOUD_KEYFILE_JSON", "GCLOUD_KEYFILE_JSON");
-=======
   private static final int VERSION_MODULE_RINDEX = 1;
   private static final int SERVICE_MODULE_RINDEX = 2;
->>>>>>> 6862983f
 
   private final GapicCodePathMapper pathMapper;
   private final PackageMetadataConfig packageConfig;
@@ -238,7 +232,6 @@
         .build();
   }
 
-<<<<<<< HEAD
   private ViewModel generateCredentialsView(Model model, GapicProductConfig productConfig) {
     SurfaceNamer namer = new RubySurfaceNamer(productConfig.getPackageName());
     CredentialsClassView credentialsClass = generateCredentialsClass(model, productConfig);
@@ -300,7 +293,8 @@
         .serviceAddress(productServiceConfig.getServiceAddress(model))
         .packageName(namer.getPackageName())
         .build();
-=======
+  }
+
   private ViewModel generateTopLevelIndexView(Model model, GapicProductConfig productConfig) {
     SurfaceNamer namer = new RubySurfaceNamer(productConfig.getPackageName());
 
@@ -433,6 +427,5 @@
             new RubyModelTypeNameConverter(productConfig.getPackageName())),
         new RubySurfaceNamer(productConfig.getPackageName()),
         new RubyFeatureConfig());
->>>>>>> 6862983f
   }
 }