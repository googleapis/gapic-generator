/* Copyright 2017 Google Inc
 *
 * Licensed under the Apache License, Version 2.0 (the "License");
 * you may not use this file except in compliance with the License.
 * You may obtain a copy of the License at
 *
 *      http://www.apache.org/licenses/LICENSE-2.0
 *
 * Unless required by applicable law or agreed to in writing, software
 * distributed under the License is distributed on an "AS IS" BASIS,
 * WITHOUT WARRANTIES OR CONDITIONS OF ANY KIND, either express or implied.
 * See the License for the specific language governing permissions and
 * limitations under the License.
 */
package com.google.api.codegen.transformer.ruby;

import com.google.api.codegen.GeneratorVersionProvider;
import com.google.api.codegen.InterfaceView;
import com.google.api.codegen.TargetLanguage;
import com.google.api.codegen.config.ApiModel;
import com.google.api.codegen.config.GapicInterfaceConfig;
import com.google.api.codegen.config.GapicProductConfig;
import com.google.api.codegen.config.InterfaceModel;
import com.google.api.codegen.config.MethodModel;
import com.google.api.codegen.config.PackageMetadataConfig;
import com.google.api.codegen.config.ProtoApiModel;
import com.google.api.codegen.gapic.GapicCodePathMapper;
import com.google.api.codegen.ruby.RubyUtil;
import com.google.api.codegen.transformer.BatchingTransformer;
import com.google.api.codegen.transformer.DynamicLangApiMethodTransformer;
import com.google.api.codegen.transformer.FeatureConfig;
import com.google.api.codegen.transformer.FileHeaderTransformer;
import com.google.api.codegen.transformer.GapicInterfaceContext;
import com.google.api.codegen.transformer.GrpcStubTransformer;
import com.google.api.codegen.transformer.ModelToViewTransformer;
import com.google.api.codegen.transformer.ModelTypeTable;
import com.google.api.codegen.transformer.PageStreamingTransformer;
import com.google.api.codegen.transformer.PathTemplateTransformer;
import com.google.api.codegen.transformer.ServiceTransformer;
import com.google.api.codegen.transformer.SurfaceNamer;
import com.google.api.codegen.util.Name;
import com.google.api.codegen.util.ruby.RubyTypeTable;
import com.google.api.codegen.viewmodel.ApiMethodView;
import com.google.api.codegen.viewmodel.CredentialsClassFileView;
import com.google.api.codegen.viewmodel.CredentialsClassView;
import com.google.api.codegen.viewmodel.DynamicLangXApiView;
import com.google.api.codegen.viewmodel.GrpcStreamingDetailView;
import com.google.api.codegen.viewmodel.ImportFileView;
import com.google.api.codegen.viewmodel.ImportSectionView;
import com.google.api.codegen.viewmodel.ImportTypeView;
import com.google.api.codegen.viewmodel.LongRunningOperationDetailView;
import com.google.api.codegen.viewmodel.PathTemplateGetterFunctionView;
import com.google.api.codegen.viewmodel.ViewModel;
import com.google.api.codegen.viewmodel.metadata.ModuleView;
import com.google.api.codegen.viewmodel.metadata.SimpleModuleView;
import com.google.api.codegen.viewmodel.metadata.VersionIndexRequireView;
import com.google.api.codegen.viewmodel.metadata.VersionIndexType;
import com.google.api.codegen.viewmodel.metadata.VersionIndexView;
import com.google.api.tools.framework.model.Model;
import com.google.common.base.Joiner;
import com.google.common.collect.ImmutableList;
import com.google.common.collect.Iterables;
import java.io.File;
import java.util.ArrayList;
import java.util.List;

/** The ModelToViewTransformer to transform a Model into the standard GAPIC surface in Ruby. */
public class RubyGapicSurfaceTransformer implements ModelToViewTransformer {
  private static final String VERSION_INDEX_TEMPLATE_FILE = "ruby/version_index.snip";
  private static final String XAPI_TEMPLATE_FILENAME = "ruby/main.snip";
  private static final String CREDENTIALS_CLASS_TEMPLATE_FILE = "ruby/credentials.snip";
  // This assumes the api is a google-cloud api.
  private static final List<String> DEFAULT_PATH_ENV_VARS =
      ImmutableList.of("GOOGLE_CLOUD_KEYFILE", "GCLOUD_KEYFILE");
  private static final List<String> DEFAULT_JSON_ENV_VARS =
      ImmutableList.of("GOOGLE_CLOUD_KEYFILE_JSON", "GCLOUD_KEYFILE_JSON");
<<<<<<< HEAD
=======
  private static final List<String> DEFAULT_PATHS =
      ImmutableList.of("~/.config/gcloud/application_default_credentials.json");
>>>>>>> 5c3c137c

  private final GapicCodePathMapper pathMapper;
  private final PackageMetadataConfig packageConfig;
  private final FileHeaderTransformer fileHeaderTransformer =
      new FileHeaderTransformer(new RubyImportSectionTransformer());
  private final DynamicLangApiMethodTransformer apiMethodTransformer =
      new DynamicLangApiMethodTransformer(new RubyApiMethodParamTransformer());
  private final ServiceTransformer serviceTransformer = new ServiceTransformer();
  private final GrpcStubTransformer grpcStubTransformer = new GrpcStubTransformer();
  private final PageStreamingTransformer pageStreamingTransformer = new PageStreamingTransformer();
  private final BatchingTransformer batchingTransformer = new BatchingTransformer();
  private final PathTemplateTransformer pathTemplateTransformer = new PathTemplateTransformer();

  public RubyGapicSurfaceTransformer(
      GapicCodePathMapper pathMapper, PackageMetadataConfig packageConfig) {
    this.pathMapper = pathMapper;
    this.packageConfig = packageConfig;
  }

  @Override
  public List<String> getTemplateFileNames() {
    return ImmutableList.of(
        XAPI_TEMPLATE_FILENAME, VERSION_INDEX_TEMPLATE_FILE, CREDENTIALS_CLASS_TEMPLATE_FILE);
  }

  @Override
  public List<ViewModel> transform(Model model, GapicProductConfig productConfig) {
    ProtoApiModel apiModel = new ProtoApiModel(model);
    ImmutableList.Builder<ViewModel> views = ImmutableList.builder();
<<<<<<< HEAD
    views.add(generateVersionIndexView(apiModel, productConfig));
    if (RubyUtil.hasMajorVersion(productConfig.getPackageName())) {
      views.add(generateTopLevelIndexView(apiModel, productConfig));
    }
    views.addAll(generateApiClasses(apiModel, productConfig));
    if (!RubyUtil.isLongrunning(productConfig.getPackageName())) {
      views.add(generateCredentialsView(apiModel, productConfig));
=======
    views.add(generateVersionIndexView(model, productConfig));
    if (RubyUtil.hasMajorVersion(productConfig.getPackageName())) {
      views.add(generateTopLevelIndexView(model, productConfig));
    }
    views.addAll(generateApiClasses(model, productConfig));
    if (!RubyUtil.isLongrunning(productConfig.getPackageName())) {
      views.add(generateCredentialsView(model, productConfig));
>>>>>>> 5c3c137c
    }
    return views.build();
  }

  private List<ViewModel> generateApiClasses(ApiModel model, GapicProductConfig productConfig) {
    SurfaceNamer namer = new RubySurfaceNamer(productConfig.getPackageName());
    FeatureConfig featureConfig = new RubyFeatureConfig();
    ImmutableList.Builder<ViewModel> serviceSurfaces = ImmutableList.builder();
    for (InterfaceModel apiInterface : model.getInterfaces(productConfig)) {
      ModelTypeTable modelTypeTable =
          new ModelTypeTable(
              new RubyTypeTable(productConfig.getPackageName()),
              new RubyModelTypeNameConverter(productConfig.getPackageName()));
      GapicInterfaceContext context =
          GapicInterfaceContext.create(
              apiInterface, productConfig, modelTypeTable, namer, featureConfig);
      serviceSurfaces.add(generateApiClass(context));
    }
    return serviceSurfaces.build();
  }

  private ViewModel generateApiClass(GapicInterfaceContext context) {
    SurfaceNamer namer = context.getNamer();
    String subPath =
        pathMapper.getOutputPath(context.getInterface().getFullName(), context.getProductConfig());
    String name = namer.getApiWrapperClassName(context.getInterfaceConfig());
    List<ApiMethodView> methods = generateApiMethods(context);

    DynamicLangXApiView.Builder xapiClass = DynamicLangXApiView.newBuilder();
    xapiClass.templateFileName(XAPI_TEMPLATE_FILENAME);
    xapiClass.outputPath(namer.getSourceFilePath(subPath, name));

    xapiClass.fileHeader(fileHeaderTransformer.generateFileHeader(context));
    xapiClass.protoFilename(context.getInterface().getFile().getSimpleName());

    xapiClass.name(name);
    xapiClass.doc(serviceTransformer.generateServiceDoc(context, methods.get(0)));
    xapiClass.stubs(grpcStubTransformer.generateGrpcStubs(context));

    ApiModel model = context.getApiModel();
    xapiClass.serviceAddress(model.getServiceAddress());
    xapiClass.servicePort(model.getServicePort());
    xapiClass.serviceTitle(model.getTitle());
    xapiClass.authScopes(model.getAuthScopes());
    xapiClass.hasDefaultServiceAddress(context.getInterfaceConfig().hasDefaultServiceAddress());
    xapiClass.hasDefaultServiceScopes(context.getInterfaceConfig().hasDefaultServiceScopes());

    xapiClass.pageStreamingDescriptors(pageStreamingTransformer.generateDescriptors(context));
    xapiClass.batchingDescriptors(batchingTransformer.generateDescriptors(context));
    xapiClass.longRunningDescriptors(ImmutableList.<LongRunningOperationDetailView>of());
    xapiClass.grpcStreamingDescriptors(ImmutableList.<GrpcStreamingDetailView>of());
    xapiClass.hasPageStreamingMethods(context.getInterfaceConfig().hasPageStreamingMethods());
    xapiClass.hasBatchingMethods(context.getInterfaceConfig().hasBatchingMethods());
    xapiClass.hasLongRunningOperations(context.getInterfaceConfig().hasLongRunningOperations());

    xapiClass.pathTemplates(pathTemplateTransformer.generatePathTemplates(context));
    xapiClass.formatResourceFunctions(
        pathTemplateTransformer.generateFormatResourceFunctions(context));
    xapiClass.parseResourceFunctions(
        pathTemplateTransformer.generateParseResourceFunctions(context));
    xapiClass.pathTemplateGetterFunctions(ImmutableList.<PathTemplateGetterFunctionView>of());

    xapiClass.methodKeys(ImmutableList.<String>of());
    xapiClass.interfaceKey(context.getInterface().getFullName());
    xapiClass.clientConfigPath(namer.getClientConfigPath(context.getInterfaceModel()));
    xapiClass.grpcClientTypeName(
        namer.getAndSaveNicknameForGrpcClientTypeName(
            context.getImportTypeTable(), context.getInterfaceModel()));

    xapiClass.apiMethods(methods);

    xapiClass.toolkitVersion(GeneratorVersionProvider.getGeneratorVersion());
    xapiClass.packageVersion(
        packageConfig.generatedPackageVersionBound(TargetLanguage.RUBY).lower());

    xapiClass.fullyQualifiedCredentialsClassName(namer.getFullyQualifiedCredentialsClassName());
    return xapiClass.build();
  }

  private List<ApiMethodView> generateApiMethods(GapicInterfaceContext context) {
    ImmutableList.Builder<ApiMethodView> apiMethods = ImmutableList.builder();
    boolean packageHasMultipleServices =
        new InterfaceView().hasMultipleServices(context.getModel());
    for (MethodModel method : context.getSupportedMethods()) {
      apiMethods.add(
          apiMethodTransformer.generateMethod(
              context.asDynamicMethodContext(method), packageHasMultipleServices));
    }
    return apiMethods.build();
  }

  private ViewModel generateVersionIndexView(ApiModel model, GapicProductConfig productConfig) {
    SurfaceNamer namer = new RubySurfaceNamer(productConfig.getPackageName());

    ImmutableList.Builder<VersionIndexRequireView> requireViews = ImmutableList.builder();
    Iterable<? extends InterfaceModel> interfaces = model.getInterfaces(productConfig);
    for (InterfaceModel apiInterface : interfaces) {
      GapicInterfaceContext context = createContext(apiInterface, productConfig);
      GapicInterfaceConfig interfaceConfig = productConfig.getInterfaceConfig(apiInterface);
      requireViews.add(
          VersionIndexRequireView.newBuilder()
              .clientName(namer.getFullyQualifiedApiWrapperClassName(interfaceConfig))
              .fileName(namer.getServiceFileName(interfaceConfig))
              .serviceName(namer.getPackageServiceName(context.getInterfaceModel()))
              .doc(
                  serviceTransformer.generateServiceDoc(
                      context, generateApiMethods(context).get(0)))
              .build());
    }

    return VersionIndexView.newBuilder()
        .apiVersion(packageConfig.apiVersion())
        .requireViews(requireViews.build())
        .templateFileName(VERSION_INDEX_TEMPLATE_FILE)
        .packageVersion(packageConfig.generatedPackageVersionBound(TargetLanguage.RUBY).lower())
        .fileHeader(
            fileHeaderTransformer.generateFileHeader(
                productConfig, ImportSectionView.newBuilder().build(), namer))
        .outputPath("lib" + File.separator + versionPackagePath(namer) + ".rb")
        .modules(generateModuleViews(model, productConfig, true))
        .type(VersionIndexType.VersionIndex)
        .toolkitVersion(GeneratorVersionProvider.getGeneratorVersion())
        .build();
  }

  private ViewModel generateCredentialsView(ApiModel model, GapicProductConfig productConfig) {
    SurfaceNamer namer = new RubySurfaceNamer(productConfig.getPackageName());
    CredentialsClassView credentialsClass = generateCredentialsClass(model, productConfig);
    ImportSectionView importSection =
        ImportSectionView.newBuilder()
            .externalImports(
                ImmutableList.of(
                    ImportFileView.newBuilder()
                        .moduleName("googleauth")
                        .types(ImmutableList.<ImportTypeView>of())
                        .build()))
            .build();
    List<String> modules = namer.getTopLevelApiModules();
    return CredentialsClassFileView.newBuilder()
        .outputPath("lib" + File.separator + namer.getCredentialsClassImportName() + ".rb")
        .templateFileName(CREDENTIALS_CLASS_TEMPLATE_FILE)
        .credentialsClass(credentialsClass)
        .fileHeader(
            fileHeaderTransformer.generateFileHeader(
                productConfig, importSection, namer, ImmutableList.copyOf(modules)))
        .build();
  }

  private CredentialsClassView generateCredentialsClass(
      ApiModel model, GapicProductConfig productConfig) {

    SurfaceNamer namer = new RubySurfaceNamer(productConfig.getPackageName());

    String sanitizedShortName = packageConfig.shortName().replaceAll("[^A-Za-z0-9]", " ");
    Name.lowerCamel(sanitizedShortName.split(" "));
    String apiSpecificPathEnvVar =
        namer.inittedConstantName(Name.lowerCamel(sanitizedShortName.split(" ")).join("keyfile"));
    String apiSpecificJsonEnvVar =
        namer.inittedConstantName(
            Name.lowerCamel(sanitizedShortName.split(" ")).join("keyfile").join("json"));

    List<String> pathEnvVars =
        ImmutableList.<String>builder()
            .add(apiSpecificPathEnvVar)
            .addAll(DEFAULT_PATH_ENV_VARS)
            .build();
    List<String> jsonEnvVars =
        ImmutableList.<String>builder()
            .add(apiSpecificJsonEnvVar)
            .addAll(DEFAULT_JSON_ENV_VARS)
            .build();

    return CredentialsClassView.newBuilder()
        .pathEnvVars(pathEnvVars)
        .jsonEnvVars(jsonEnvVars)
<<<<<<< HEAD
        .scopes(model.getAuthScopes())
=======
        .defaultPaths(DEFAULT_PATHS)
        .scopes(productServiceConfig.getAuthScopes(model))
>>>>>>> 5c3c137c
        .build();
  }

  private ViewModel generateTopLevelIndexView(ApiModel model, GapicProductConfig productConfig) {
    SurfaceNamer namer = new RubySurfaceNamer(productConfig.getPackageName());

    ImmutableList.Builder<VersionIndexRequireView> requireViews = ImmutableList.builder();
    Iterable<? extends InterfaceModel> interfaces = model.getInterfaces(productConfig);
    List<String> modules = namer.getTopLevelApiModules();
    boolean hasMultipleServices = Iterables.size(interfaces) > 1;
    for (InterfaceModel apiInterface : interfaces) {
      GapicInterfaceContext context = createContext(apiInterface, productConfig);
      String clientName = namer.getPackageName();
      String serviceName = namer.getPackageServiceName(context.getInterfaceModel());
      if (hasMultipleServices) {
        clientName += "::" + serviceName;
      }
      String topLevelNamespace = namer.getTopLevelNamespace();
      requireViews.add(
          VersionIndexRequireView.newBuilder()
              .clientName(clientName)
              .serviceName(serviceName)
              .fileName(versionPackagePath(namer))
              .topLevelNamespace(topLevelNamespace)
              .doc(
                  serviceTransformer.generateServiceDoc(
                      context, generateApiMethods(context).get(0)))
              .build());
    }

    String versionFileBasePath =
        namer.packageFilePathPiece(Name.upperCamel(modules.get(modules.size() - 1)));

    return VersionIndexView.newBuilder()
        .apiVersion(packageConfig.apiVersion())
        .requireViews(requireViews.build())
        .templateFileName(VERSION_INDEX_TEMPLATE_FILE)
        .packageVersion(packageConfig.generatedPackageVersionBound(TargetLanguage.RUBY).lower())
        .fileHeader(
            fileHeaderTransformer.generateFileHeader(
                productConfig, ImportSectionView.newBuilder().build(), namer))
        .outputPath("lib" + File.separator + topLevelPackagePath(namer) + ".rb")
        .modules(generateModuleViews(model, productConfig, false))
        .type(VersionIndexType.TopLevelIndex)
        .versionFileBasePath(versionFileBasePath)
        .toolkitVersion(GeneratorVersionProvider.getGeneratorVersion())
        .build();
  }

  private List<ModuleView> generateModuleViews(
<<<<<<< HEAD
      ApiModel model, GapicProductConfig productConfig, boolean includeVersionModule) {
=======
      Model model, GapicProductConfig productConfig, boolean includeVersionModule) {
>>>>>>> 5c3c137c
    SurfaceNamer namer = new RubySurfaceNamer(productConfig.getPackageName());
    RubyPackageMetadataTransformer metadataTransformer =
        new RubyPackageMetadataTransformer(packageConfig);
    RubyPackageMetadataNamer packageNamer =
        new RubyPackageMetadataNamer(productConfig.getPackageName());

    ImmutableList.Builder<ModuleView> moduleViews = ImmutableList.builder();

    for (String moduleName : namer.getApiModules()) {
      if (moduleName.equals(namer.getModuleServiceName())) {
        moduleViews.add(
            metadataTransformer
                .generateReadmeMetadataView(model, productConfig, packageNamer)
                .moduleName(moduleName)
                .build());
      } else if (includeVersionModule || !moduleName.equals(namer.getModuleVersionName())) {
        moduleViews.add(SimpleModuleView.newBuilder().moduleName(moduleName).build());
      }
    }
    return moduleViews.build();
  }

  private String versionPackagePath(SurfaceNamer namer) {
    List<String> parts = namer.getApiModules();
    List<String> paths = new ArrayList<>();
    for (String part : parts) {
      paths.add(namer.packageFilePathPiece(Name.upperCamel(part)));
    }
    return Joiner.on(File.separator).join(paths);
  }

  private String topLevelPackagePath(SurfaceNamer namer) {
    List<String> paths = new ArrayList<>();
    for (String part : namer.getTopLevelApiModules()) {
      paths.add(namer.packageFilePathPiece(Name.upperCamel(part)));
    }
    return Joiner.on(File.separator).join(paths);
  }

  private GapicInterfaceContext createContext(
      InterfaceModel apiInterface, GapicProductConfig productConfig) {
    return GapicInterfaceContext.create(
        apiInterface,
        productConfig,
        new ModelTypeTable(
            new RubyTypeTable(productConfig.getPackageName()),
            new RubyModelTypeNameConverter(productConfig.getPackageName())),
        new RubySurfaceNamer(productConfig.getPackageName()),
        new RubyFeatureConfig());
  }
}<|MERGE_RESOLUTION|>--- conflicted
+++ resolved
@@ -74,11 +74,8 @@
       ImmutableList.of("GOOGLE_CLOUD_KEYFILE", "GCLOUD_KEYFILE");
   private static final List<String> DEFAULT_JSON_ENV_VARS =
       ImmutableList.of("GOOGLE_CLOUD_KEYFILE_JSON", "GCLOUD_KEYFILE_JSON");
-<<<<<<< HEAD
-=======
   private static final List<String> DEFAULT_PATHS =
       ImmutableList.of("~/.config/gcloud/application_default_credentials.json");
->>>>>>> 5c3c137c
 
   private final GapicCodePathMapper pathMapper;
   private final PackageMetadataConfig packageConfig;
@@ -108,7 +105,6 @@
   public List<ViewModel> transform(Model model, GapicProductConfig productConfig) {
     ProtoApiModel apiModel = new ProtoApiModel(model);
     ImmutableList.Builder<ViewModel> views = ImmutableList.builder();
-<<<<<<< HEAD
     views.add(generateVersionIndexView(apiModel, productConfig));
     if (RubyUtil.hasMajorVersion(productConfig.getPackageName())) {
       views.add(generateTopLevelIndexView(apiModel, productConfig));
@@ -116,15 +112,6 @@
     views.addAll(generateApiClasses(apiModel, productConfig));
     if (!RubyUtil.isLongrunning(productConfig.getPackageName())) {
       views.add(generateCredentialsView(apiModel, productConfig));
-=======
-    views.add(generateVersionIndexView(model, productConfig));
-    if (RubyUtil.hasMajorVersion(productConfig.getPackageName())) {
-      views.add(generateTopLevelIndexView(model, productConfig));
-    }
-    views.addAll(generateApiClasses(model, productConfig));
-    if (!RubyUtil.isLongrunning(productConfig.getPackageName())) {
-      views.add(generateCredentialsView(model, productConfig));
->>>>>>> 5c3c137c
     }
     return views.build();
   }
@@ -300,12 +287,8 @@
     return CredentialsClassView.newBuilder()
         .pathEnvVars(pathEnvVars)
         .jsonEnvVars(jsonEnvVars)
-<<<<<<< HEAD
+        .defaultPaths(DEFAULT_PATHS)
         .scopes(model.getAuthScopes())
-=======
-        .defaultPaths(DEFAULT_PATHS)
-        .scopes(productServiceConfig.getAuthScopes(model))
->>>>>>> 5c3c137c
         .build();
   }
 
@@ -356,11 +339,7 @@
   }
 
   private List<ModuleView> generateModuleViews(
-<<<<<<< HEAD
       ApiModel model, GapicProductConfig productConfig, boolean includeVersionModule) {
-=======
-      Model model, GapicProductConfig productConfig, boolean includeVersionModule) {
->>>>>>> 5c3c137c
     SurfaceNamer namer = new RubySurfaceNamer(productConfig.getPackageName());
     RubyPackageMetadataTransformer metadataTransformer =
         new RubyPackageMetadataTransformer(packageConfig);
