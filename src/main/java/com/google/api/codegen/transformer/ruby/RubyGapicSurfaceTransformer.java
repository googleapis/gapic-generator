/* Copyright 2017 Google Inc
 *
 * Licensed under the Apache License, Version 2.0 (the "License");
 * you may not use this file except in compliance with the License.
 * You may obtain a copy of the License at
 *
 *      http://www.apache.org/licenses/LICENSE-2.0
 *
 * Unless required by applicable law or agreed to in writing, software
 * distributed under the License is distributed on an "AS IS" BASIS,
 * WITHOUT WARRANTIES OR CONDITIONS OF ANY KIND, either express or implied.
 * See the License for the specific language governing permissions and
 * limitations under the License.
 */
package com.google.api.codegen.transformer.ruby;

import com.google.api.codegen.GeneratorVersionProvider;
import com.google.api.codegen.InterfaceView;
import com.google.api.codegen.TargetLanguage;
import com.google.api.codegen.config.ApiModel;
import com.google.api.codegen.config.GapicInterfaceConfig;
import com.google.api.codegen.config.GapicProductConfig;
import com.google.api.codegen.config.InterfaceModel;
import com.google.api.codegen.config.MethodModel;
import com.google.api.codegen.config.PackageMetadataConfig;
import com.google.api.codegen.config.ProtoApiModel;
import com.google.api.codegen.gapic.GapicCodePathMapper;
import com.google.api.codegen.ruby.RubyUtil;
import com.google.api.codegen.transformer.BatchingTransformer;
import com.google.api.codegen.transformer.DynamicLangApiMethodTransformer;
import com.google.api.codegen.transformer.FeatureConfig;
import com.google.api.codegen.transformer.FileHeaderTransformer;
import com.google.api.codegen.transformer.GapicInterfaceContext;
import com.google.api.codegen.transformer.GrpcStubTransformer;
import com.google.api.codegen.transformer.ModelToViewTransformer;
import com.google.api.codegen.transformer.ModelTypeTable;
import com.google.api.codegen.transformer.PageStreamingTransformer;
import com.google.api.codegen.transformer.PathTemplateTransformer;
import com.google.api.codegen.transformer.ServiceTransformer;
import com.google.api.codegen.transformer.SurfaceNamer;
import com.google.api.codegen.util.Name;
import com.google.api.codegen.util.ruby.RubyTypeTable;
import com.google.api.codegen.viewmodel.ApiMethodView;
import com.google.api.codegen.viewmodel.CredentialsClassFileView;
import com.google.api.codegen.viewmodel.CredentialsClassView;
import com.google.api.codegen.viewmodel.DynamicLangXApiView;
import com.google.api.codegen.viewmodel.GrpcStreamingDetailView;
import com.google.api.codegen.viewmodel.ImportFileView;
import com.google.api.codegen.viewmodel.ImportSectionView;
import com.google.api.codegen.viewmodel.ImportTypeView;
import com.google.api.codegen.viewmodel.LongRunningOperationDetailView;
import com.google.api.codegen.viewmodel.PathTemplateGetterFunctionView;
import com.google.api.codegen.viewmodel.ViewModel;
import com.google.api.codegen.viewmodel.metadata.ModuleView;
import com.google.api.codegen.viewmodel.metadata.SimpleModuleView;
import com.google.api.codegen.viewmodel.metadata.VersionIndexRequireView;
import com.google.api.codegen.viewmodel.metadata.VersionIndexType;
import com.google.api.codegen.viewmodel.metadata.VersionIndexView;
import com.google.api.tools.framework.model.Model;
import com.google.common.base.Joiner;
import com.google.common.collect.ImmutableList;
import com.google.common.collect.Iterables;
import java.io.File;
import java.util.ArrayList;
import java.util.List;

/** The ModelToViewTransformer to transform a Model into the standard GAPIC surface in Ruby. */
public class RubyGapicSurfaceTransformer implements ModelToViewTransformer {
  private static final String VERSION_INDEX_TEMPLATE_FILE = "ruby/version_index.snip";
  private static final String XAPI_TEMPLATE_FILENAME = "ruby/main.snip";
  private static final String CREDENTIALS_CLASS_TEMPLATE_FILE = "ruby/credentials.snip";
  // This assumes the api is a google-cloud api.
  private static final List<String> DEFAULT_PATH_ENV_VARS =
      ImmutableList.of("GOOGLE_CLOUD_KEYFILE", "GCLOUD_KEYFILE");
  private static final List<String> DEFAULT_JSON_ENV_VARS =
      ImmutableList.of("GOOGLE_CLOUD_KEYFILE_JSON", "GCLOUD_KEYFILE_JSON");
<<<<<<< HEAD
=======
  private static final List<String> DEFAULT_PATHS =
      ImmutableList.of("~/.config/gcloud/application_default_credentials.json");
>>>>>>> 74d44fa5

  private final GapicCodePathMapper pathMapper;
  private final PackageMetadataConfig packageConfig;
  private final FileHeaderTransformer fileHeaderTransformer =
      new FileHeaderTransformer(new RubyImportSectionTransformer());
  private final DynamicLangApiMethodTransformer apiMethodTransformer =
      new DynamicLangApiMethodTransformer(new RubyApiMethodParamTransformer());
  private final ServiceTransformer serviceTransformer = new ServiceTransformer();
  private final GrpcStubTransformer grpcStubTransformer = new GrpcStubTransformer();
  private final PageStreamingTransformer pageStreamingTransformer = new PageStreamingTransformer();
  private final BatchingTransformer batchingTransformer = new BatchingTransformer();
  private final PathTemplateTransformer pathTemplateTransformer = new PathTemplateTransformer();

  public RubyGapicSurfaceTransformer(
      GapicCodePathMapper pathMapper, PackageMetadataConfig packageConfig) {
    this.pathMapper = pathMapper;
    this.packageConfig = packageConfig;
  }

  @Override
  public List<String> getTemplateFileNames() {
    return ImmutableList.of(
        XAPI_TEMPLATE_FILENAME, VERSION_INDEX_TEMPLATE_FILE, CREDENTIALS_CLASS_TEMPLATE_FILE);
  }

  @Override
  public List<ViewModel> transform(Model model, GapicProductConfig productConfig) {
    ProtoApiModel apiModel = new ProtoApiModel(model);
    ImmutableList.Builder<ViewModel> views = ImmutableList.builder();
    views.add(generateVersionIndexView(apiModel, productConfig));
    if (RubyUtil.hasMajorVersion(productConfig.getPackageName())) {
      views.add(generateTopLevelIndexView(apiModel, productConfig));
    }
    views.addAll(generateApiClasses(apiModel, productConfig));
    if (!RubyUtil.isLongrunning(productConfig.getPackageName())) {
      views.add(generateCredentialsView(apiModel, productConfig));
    }
    return views.build();
  }

  private List<ViewModel> generateApiClasses(ApiModel model, GapicProductConfig productConfig) {
    SurfaceNamer namer = new RubySurfaceNamer(productConfig.getPackageName());
    FeatureConfig featureConfig = new RubyFeatureConfig();
    ImmutableList.Builder<ViewModel> serviceSurfaces = ImmutableList.builder();
    for (InterfaceModel apiInterface : model.getInterfaces(productConfig)) {
      ModelTypeTable modelTypeTable =
          new ModelTypeTable(
              new RubyTypeTable(productConfig.getPackageName()),
              new RubyModelTypeNameConverter(productConfig.getPackageName()));
      GapicInterfaceContext context =
          GapicInterfaceContext.create(
              apiInterface, productConfig, modelTypeTable, namer, featureConfig);
      serviceSurfaces.add(generateApiClass(context));
    }
    return serviceSurfaces.build();
  }

  private ViewModel generateApiClass(GapicInterfaceContext context) {
    SurfaceNamer namer = context.getNamer();
    String subPath =
        pathMapper.getOutputPath(context.getInterface().getFullName(), context.getProductConfig());
    String name = namer.getApiWrapperClassName(context.getInterfaceConfig());
    List<ApiMethodView> methods = generateApiMethods(context);

    DynamicLangXApiView.Builder xapiClass = DynamicLangXApiView.newBuilder();
    xapiClass.templateFileName(XAPI_TEMPLATE_FILENAME);
    xapiClass.outputPath(namer.getSourceFilePath(subPath, name));

    xapiClass.fileHeader(fileHeaderTransformer.generateFileHeader(context));
    xapiClass.protoFilename(context.getInterface().getFile().getSimpleName());

    xapiClass.name(name);
    xapiClass.doc(
        serviceTransformer.generateServiceDoc(context, methods.get(0), context.getProductConfig()));
    xapiClass.stubs(grpcStubTransformer.generateGrpcStubs(context));

    ApiModel model = context.getApiModel();
    xapiClass.serviceAddress(model.getServiceAddress());
    xapiClass.servicePort(model.getServicePort());
    xapiClass.serviceTitle(model.getTitle());
    xapiClass.authScopes(model.getAuthScopes());
    xapiClass.hasDefaultServiceAddress(context.getInterfaceConfig().hasDefaultServiceAddress());
    xapiClass.hasDefaultServiceScopes(context.getInterfaceConfig().hasDefaultServiceScopes());

    xapiClass.pageStreamingDescriptors(pageStreamingTransformer.generateDescriptors(context));
    xapiClass.batchingDescriptors(batchingTransformer.generateDescriptors(context));
    xapiClass.longRunningDescriptors(ImmutableList.<LongRunningOperationDetailView>of());
    xapiClass.grpcStreamingDescriptors(ImmutableList.<GrpcStreamingDetailView>of());
    xapiClass.hasPageStreamingMethods(context.getInterfaceConfig().hasPageStreamingMethods());
    xapiClass.hasBatchingMethods(context.getInterfaceConfig().hasBatchingMethods());
    xapiClass.hasLongRunningOperations(context.getInterfaceConfig().hasLongRunningOperations());

    xapiClass.pathTemplates(pathTemplateTransformer.generatePathTemplates(context));
    xapiClass.formatResourceFunctions(
        pathTemplateTransformer.generateFormatResourceFunctions(context));
    xapiClass.parseResourceFunctions(
        pathTemplateTransformer.generateParseResourceFunctions(context));
    xapiClass.pathTemplateGetterFunctions(ImmutableList.<PathTemplateGetterFunctionView>of());

    xapiClass.methodKeys(ImmutableList.<String>of());
    xapiClass.interfaceKey(context.getInterface().getFullName());
    xapiClass.clientConfigPath(namer.getClientConfigPath(context.getInterfaceModel()));
    xapiClass.grpcClientTypeName(
        namer.getAndSaveNicknameForGrpcClientTypeName(
            context.getImportTypeTable(), context.getInterfaceModel()));

    xapiClass.apiMethods(methods);

    xapiClass.toolkitVersion(GeneratorVersionProvider.getGeneratorVersion());
    xapiClass.packageVersion(
        packageConfig.generatedPackageVersionBound(TargetLanguage.RUBY).lower());

    xapiClass.fullyQualifiedCredentialsClassName(namer.getFullyQualifiedCredentialsClassName());
    return xapiClass.build();
  }

  private List<ApiMethodView> generateApiMethods(GapicInterfaceContext context) {
    ImmutableList.Builder<ApiMethodView> apiMethods = ImmutableList.builder();
    boolean packageHasMultipleServices =
        new InterfaceView().hasMultipleServices(context.getModel());
    for (MethodModel method : context.getSupportedMethods()) {
      apiMethods.add(
          apiMethodTransformer.generateMethod(
              context.asDynamicMethodContext(method), packageHasMultipleServices));
    }
    return apiMethods.build();
  }

  private ViewModel generateVersionIndexView(ApiModel model, GapicProductConfig productConfig) {
    SurfaceNamer namer = new RubySurfaceNamer(productConfig.getPackageName());

    ImmutableList.Builder<VersionIndexRequireView> requireViews = ImmutableList.builder();
    Iterable<? extends InterfaceModel> interfaces = model.getInterfaces(productConfig);
    for (InterfaceModel apiInterface : interfaces) {
      GapicInterfaceContext context = createContext(apiInterface, productConfig);
      GapicInterfaceConfig interfaceConfig = productConfig.getInterfaceConfig(apiInterface);
      requireViews.add(
          VersionIndexRequireView.newBuilder()
              .clientName(namer.getFullyQualifiedApiWrapperClassName(interfaceConfig))
              .fileName(namer.getServiceFileName(interfaceConfig))
              .serviceName(namer.getPackageServiceName(context.getInterfaceModel()))
              .doc(
                  serviceTransformer.generateServiceDoc(
                      context, generateApiMethods(context).get(0), productConfig))
              .build());
    }

    return VersionIndexView.newBuilder()
        .apiVersion(packageConfig.apiVersion())
        .requireViews(requireViews.build())
        .templateFileName(VERSION_INDEX_TEMPLATE_FILE)
        .packageVersion(packageConfig.generatedPackageVersionBound(TargetLanguage.RUBY).lower())
        .fileHeader(
            fileHeaderTransformer.generateFileHeader(
                productConfig, ImportSectionView.newBuilder().build(), namer))
        .outputPath("lib" + File.separator + versionPackagePath(namer) + ".rb")
        .modules(generateModuleViews(model, productConfig, true))
        .type(VersionIndexType.VersionIndex)
        .toolkitVersion(GeneratorVersionProvider.getGeneratorVersion())
        .build();
  }

  private ViewModel generateCredentialsView(ApiModel model, GapicProductConfig productConfig) {
    SurfaceNamer namer = new RubySurfaceNamer(productConfig.getPackageName());
    CredentialsClassView credentialsClass = generateCredentialsClass(model, productConfig);
    ImportSectionView importSection =
        ImportSectionView.newBuilder()
            .externalImports(
                ImmutableList.of(
                    ImportFileView.newBuilder()
                        .moduleName("googleauth")
                        .types(ImmutableList.<ImportTypeView>of())
                        .build()))
            .build();
    List<String> modules = namer.getTopLevelApiModules();
    return CredentialsClassFileView.newBuilder()
        .outputPath("lib" + File.separator + namer.getCredentialsClassImportName() + ".rb")
        .templateFileName(CREDENTIALS_CLASS_TEMPLATE_FILE)
        .credentialsClass(credentialsClass)
        .fileHeader(
            fileHeaderTransformer.generateFileHeader(
                productConfig, importSection, namer, ImmutableList.copyOf(modules)))
        .build();
  }

  private CredentialsClassView generateCredentialsClass(
      ApiModel model, GapicProductConfig productConfig) {

    SurfaceNamer namer = new RubySurfaceNamer(productConfig.getPackageName());

    String sanitizedShortName = packageConfig.shortName().replaceAll("[^A-Za-z0-9]", " ");
    Name.lowerCamel(sanitizedShortName.split(" "));
    String apiSpecificPathEnvVar =
        namer.inittedConstantName(Name.lowerCamel(sanitizedShortName.split(" ")).join("keyfile"));
    String apiSpecificJsonEnvVar =
        namer.inittedConstantName(
            Name.lowerCamel(sanitizedShortName.split(" ")).join("keyfile").join("json"));

    List<String> pathEnvVars =
        ImmutableList.<String>builder()
            .add(apiSpecificPathEnvVar)
            .addAll(DEFAULT_PATH_ENV_VARS)
            .build();
    List<String> jsonEnvVars =
        ImmutableList.<String>builder()
            .add(apiSpecificJsonEnvVar)
            .addAll(DEFAULT_JSON_ENV_VARS)
            .build();

    return CredentialsClassView.newBuilder()
        .pathEnvVars(pathEnvVars)
        .jsonEnvVars(jsonEnvVars)
        .defaultPaths(DEFAULT_PATHS)
        .scopes(model.getAuthScopes())
        .build();
  }

  private ViewModel generateTopLevelIndexView(ApiModel model, GapicProductConfig productConfig) {
    SurfaceNamer namer = new RubySurfaceNamer(productConfig.getPackageName());

    ImmutableList.Builder<VersionIndexRequireView> requireViews = ImmutableList.builder();
    Iterable<? extends InterfaceModel> interfaces = model.getInterfaces(productConfig);
    List<String> modules = namer.getTopLevelApiModules();
    boolean hasMultipleServices = Iterables.size(interfaces) > 1;
    for (InterfaceModel apiInterface : interfaces) {
      GapicInterfaceContext context = createContext(apiInterface, productConfig);
      String clientName = namer.getPackageName();
      String serviceName = namer.getPackageServiceName(context.getInterfaceModel());
      if (hasMultipleServices) {
        clientName += "::" + serviceName;
      }
      String topLevelNamespace = namer.getTopLevelNamespace();
      requireViews.add(
          VersionIndexRequireView.newBuilder()
              .clientName(clientName)
              .serviceName(serviceName)
              .fileName(versionPackagePath(namer))
              .topLevelNamespace(topLevelNamespace)
              .doc(
                  serviceTransformer.generateServiceDoc(
                      context, generateApiMethods(context).get(0), productConfig))
              .build());
    }

    String versionFileBasePath =
        namer.packageFilePathPiece(Name.upperCamel(modules.get(modules.size() - 1)));

    return VersionIndexView.newBuilder()
        .apiVersion(packageConfig.apiVersion())
        .requireViews(requireViews.build())
        .templateFileName(VERSION_INDEX_TEMPLATE_FILE)
        .packageVersion(packageConfig.generatedPackageVersionBound(TargetLanguage.RUBY).lower())
        .fileHeader(
            fileHeaderTransformer.generateFileHeader(
                productConfig, ImportSectionView.newBuilder().build(), namer))
        .outputPath("lib" + File.separator + topLevelPackagePath(namer) + ".rb")
        .modules(generateModuleViews(model, productConfig, false))
        .type(VersionIndexType.TopLevelIndex)
        .versionFileBasePath(versionFileBasePath)
        .toolkitVersion(GeneratorVersionProvider.getGeneratorVersion())
        .build();
  }

  private List<ModuleView> generateModuleViews(
      ApiModel model, GapicProductConfig productConfig, boolean includeVersionModule) {
    SurfaceNamer namer = new RubySurfaceNamer(productConfig.getPackageName());
    RubyPackageMetadataTransformer metadataTransformer =
        new RubyPackageMetadataTransformer(packageConfig);
    RubyPackageMetadataNamer packageNamer =
        new RubyPackageMetadataNamer(productConfig.getPackageName());

    ImmutableList.Builder<ModuleView> moduleViews = ImmutableList.builder();

    for (String moduleName : namer.getApiModules()) {
      if (moduleName.equals(namer.getModuleServiceName())) {
        moduleViews.add(
            metadataTransformer
                .generateReadmeMetadataView(model, productConfig, packageNamer)
                .moduleName(moduleName)
                .build());
      } else if (includeVersionModule || !moduleName.equals(namer.getModuleVersionName())) {
        moduleViews.add(SimpleModuleView.newBuilder().moduleName(moduleName).build());
      }
    }
    return moduleViews.build();
  }

  private String versionPackagePath(SurfaceNamer namer) {
    List<String> parts = namer.getApiModules();
    List<String> paths = new ArrayList<>();
    for (String part : parts) {
      paths.add(namer.packageFilePathPiece(Name.upperCamel(part)));
    }
    return Joiner.on(File.separator).join(paths);
  }

  private String topLevelPackagePath(SurfaceNamer namer) {
    List<String> paths = new ArrayList<>();
    for (String part : namer.getTopLevelApiModules()) {
      paths.add(namer.packageFilePathPiece(Name.upperCamel(part)));
    }
    return Joiner.on(File.separator).join(paths);
  }

  private GapicInterfaceContext createContext(
      InterfaceModel apiInterface, GapicProductConfig productConfig) {
    return GapicInterfaceContext.create(
        apiInterface,
        productConfig,
        new ModelTypeTable(
            new RubyTypeTable(productConfig.getPackageName()),
            new RubyModelTypeNameConverter(productConfig.getPackageName())),
        new RubySurfaceNamer(productConfig.getPackageName()),
        new RubyFeatureConfig());
  }
}<|MERGE_RESOLUTION|>--- conflicted
+++ resolved
@@ -74,11 +74,8 @@
       ImmutableList.of("GOOGLE_CLOUD_KEYFILE", "GCLOUD_KEYFILE");
   private static final List<String> DEFAULT_JSON_ENV_VARS =
       ImmutableList.of("GOOGLE_CLOUD_KEYFILE_JSON", "GCLOUD_KEYFILE_JSON");
-<<<<<<< HEAD
-=======
   private static final List<String> DEFAULT_PATHS =
       ImmutableList.of("~/.config/gcloud/application_default_credentials.json");
->>>>>>> 74d44fa5
 
   private final GapicCodePathMapper pathMapper;
   private final PackageMetadataConfig packageConfig;
