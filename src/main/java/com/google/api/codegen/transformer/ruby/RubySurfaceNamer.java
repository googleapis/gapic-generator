/* Copyright 2016 Google Inc
 *
 * Licensed under the Apache License, Version 2.0 (the "License");
 * you may not use this file except in compliance with the License.
 * You may obtain a copy of the License at
 *
 *      http://www.apache.org/licenses/LICENSE-2.0
 *
 * Unless required by applicable law or agreed to in writing, software
 * distributed under the License is distributed on an "AS IS" BASIS,
 * WITHOUT WARRANTIES OR CONDITIONS OF ANY KIND, either express or implied.
 * See the License for the specific language governing permissions and
 * limitations under the License.
 */
package com.google.api.codegen.transformer.ruby;

import com.google.api.codegen.config.FieldConfig;
import com.google.api.codegen.config.FieldModel;
import com.google.api.codegen.config.InterfaceConfig;
import com.google.api.codegen.config.InterfaceModel;
import com.google.api.codegen.config.MethodConfig;
import com.google.api.codegen.config.MethodModel;
import com.google.api.codegen.config.ProtoInterfaceModel;
import com.google.api.codegen.config.SingleResourceNameConfig;
import com.google.api.codegen.config.VisibilityConfig;
import com.google.api.codegen.metacode.InitFieldConfig;
import com.google.api.codegen.ruby.RubyUtil;
import com.google.api.codegen.transformer.FeatureConfig;
import com.google.api.codegen.transformer.ImportTypeTable;
import com.google.api.codegen.transformer.MethodContext;
import com.google.api.codegen.transformer.ModelTypeFormatterImpl;
import com.google.api.codegen.transformer.ModelTypeTable;
import com.google.api.codegen.transformer.SurfaceNamer;
import com.google.api.codegen.transformer.Synchronicity;
import com.google.api.codegen.transformer.TransformationContext;
import com.google.api.codegen.util.CommonRenderingUtil;
import com.google.api.codegen.util.Name;
import com.google.api.codegen.util.NamePath;
import com.google.api.codegen.util.TypeName;
import com.google.api.codegen.util.ruby.RubyCommentReformatter;
import com.google.api.codegen.util.ruby.RubyNameFormatter;
import com.google.api.codegen.util.ruby.RubyTypeTable;
import com.google.api.tools.framework.model.Interface;
import com.google.api.tools.framework.model.ProtoFile;
import com.google.api.tools.framework.model.TypeRef;
import com.google.common.base.Joiner;
import com.google.common.base.Splitter;
import com.google.common.collect.ImmutableList;
import java.io.File;
import java.util.ArrayList;
import java.util.List;

/** The SurfaceNamer for Ruby. */
public class RubySurfaceNamer extends SurfaceNamer {
  public RubySurfaceNamer(String packageName) {
    super(
        new RubyNameFormatter(),
        new ModelTypeFormatterImpl(new RubyModelTypeNameConverter(packageName)),
        new RubyTypeTable(packageName),
        new RubyCommentReformatter(),
        packageName,
        packageName);
  }

  @Override
  public SurfaceNamer cloneWithPackageName(String packageName) {
    return new RubySurfaceNamer(packageName);
  }

  /** The name of the class that implements snippets for a particular proto interface. */
  @Override
  public String getApiSnippetsClassName(InterfaceModel apiInterface) {
    return publicClassName(Name.upperCamel(apiInterface.getSimpleName(), "ClientSnippets"));
  }

  /** The function name to set a field. */
  @Override
  public String getFieldSetFunctionName(FieldModel field) {
    return getFieldGetFunctionName(field);
  }

  /** The function name to set a field having the given type and name. */
  @Override
  public String getFieldSetFunctionName(TypeRef type, Name identifier) {
    return getFieldGetFunctionName(type, identifier);
  }

  /** The function name to format the entity for the given collection. */
  @Override
  public String getFormatFunctionName(
      InterfaceModel apiInterface, SingleResourceNameConfig resourceNameConfig) {
    return staticFunctionName(Name.from(resourceNameConfig.getEntityName(), "path"));
  }

  @Override
  public String getParseFunctionName(String var, SingleResourceNameConfig resourceNameConfig) {
    return staticFunctionName(
        Name.from("match", var, "from", resourceNameConfig.getEntityName(), "name"));
  }

  @Override
  public String getClientConfigPath(InterfaceModel apiInterface) {
    return Name.upperCamel(apiInterface.getSimpleName()).join("client_config").toLowerUnderscore()
        + ".json";
  }

  @Override
  public String getRequestVariableName(MethodModel method) {
    return method.getRequestStreaming() ? "reqs" : "req";
  }

  /**
   * The type name of the Grpc client class. This needs to match what Grpc generates for the
   * particular language.
   */
  @Override
  public String getGrpcClientTypeName(Interface apiInterface) {
    return getGrpcClientTypeName(new ProtoInterfaceModel(apiInterface));
  }

  /**
   * The type name of the Grpc client class. This needs to match what Grpc generates for the
   * particular language.
   */
  @Override
  public String getGrpcClientTypeName(InterfaceModel apiInterface) {
    return getTypeFormatter().getFullNameFor(apiInterface);
  }

  @Override
  public String getParamTypeName(ImportTypeTable typeTable, FieldModel type) {
    if (type.isMap()) {
      String keyTypeName = typeTable.getFullNameForElementType(type.getMapKeyField());
      String valueTypeName = typeTable.getFullNameForElementType(type.getMapValueField());
      if (type.getMapValueField().isMessage()) {
        valueTypeName += " | Hash";
      }
      return new TypeName(
              typeTable.getFullNameFor(type),
              typeTable.getNicknameFor(type),
              "%s{%i => %i}",
              new TypeName(keyTypeName),
              new TypeName(valueTypeName))
          .getFullName();
    }

    String elementTypeName = typeTable.getFullNameForElementType(type);
    if (type.isMessage()) {
      elementTypeName += " | Hash";
    }
    if (type.isRepeated()) {
      return new TypeName(
              typeTable.getFullNameFor(type),
              typeTable.getNicknameFor(type),
              "%s<%i>",
              new TypeName(elementTypeName))
          .getFullName();
    }

    return elementTypeName;
  }

  /** The type name for the message property */
  @Override
  public String getMessagePropertyTypeName(ImportTypeTable importTypeTable, FieldModel fieldModel) {
    if (fieldModel.isMap()) {
      String keyTypeName = importTypeTable.getFullNameForElementType(fieldModel.getMapKeyField());
      String valueTypeName =
          importTypeTable.getFullNameForElementType(fieldModel.getMapValueField());
      return new TypeName(
              importTypeTable.getFullNameFor(fieldModel),
              importTypeTable.getNicknameFor(fieldModel),
              "%s{%i => %i}",
              new TypeName(keyTypeName),
              new TypeName(valueTypeName))
          .getFullName();
    }

    if (fieldModel.isRepeated()) {
      String elementTypeName = importTypeTable.getFullNameForElementType(fieldModel);
      return new TypeName(
              importTypeTable.getFullNameFor(fieldModel),
              importTypeTable.getNicknameFor(fieldModel),
              "%s<%i>",
              new TypeName(elementTypeName))
          .getFullName();
    }

    return importTypeTable.getFullNameForElementType(fieldModel);
  }

  @Override
  public String getDynamicLangReturnTypeName(MethodContext methodContext) {
    MethodModel method = methodContext.getMethodModel();
    MethodConfig methodConfig = methodContext.getMethodConfig();
    if (method.isOutputTypeEmpty()) {
      return "";
    }

    String classInfo = method.getOutputTypeName(methodContext.getTypeTable()).getFullName();
    if (method.getResponseStreaming()) {
      return "Enumerable<" + classInfo + ">";
    }

    if (methodConfig.isPageStreaming()) {
      String resourceTypeName =
          getModelTypeFormatter()
              .getFullNameForElementType(methodConfig.getPageStreaming().getResourcesField());
      return "Google::Gax::PagedEnumerable<" + resourceTypeName + ">";
    }

    if (methodConfig.isLongRunningOperation()) {
      return "Google::Gax::Operation";
    }

    return classInfo;
  }

  @Override
  public String getFullyQualifiedStubType(InterfaceModel apiInterface) {
    NamePath namePath =
        getTypeNameConverter().getNamePath(getModelTypeFormatter().getFullNameFor(apiInterface));
    return qualifiedName(namePath.append("Stub"));
  }

  @Override
  public String getLongRunningOperationTypeName(ImportTypeTable typeTable, TypeRef type) {
    return ((ModelTypeTable) typeTable).getFullNameFor(type);
  }

  @Override
  public String getRequestTypeName(ImportTypeTable typeTable, TypeRef type) {
    return ((ModelTypeTable) typeTable).getFullNameFor(type);
  }

  @Override
<<<<<<< HEAD
  public List<String> getThrowsDocLines(MethodConfig methodConfig) {
    return ImmutableList.of("@raise [Google::Gax::GaxError] if the RPC is aborted.");
=======
  public String getFullyQualifiedCredentialsClassName() {
    if (RubyUtil.isLongrunning(getPackageName())) {
      return "Google::Gax::Credentials";
    }
    return getTopLevelNamespace() + "::Credentials";
>>>>>>> fac9db34
  }

  public String getFullyQualifiedCredentialsClassName() {
    return getTopLevelNamespace() + "::Credentials";
  }

  @Override
  public List<String> getReturnDocLines(
      TransformationContext context, MethodContext methodContext, Synchronicity synchronicity) {
    MethodModel method = methodContext.getMethodModel();
    MethodConfig methodConfig = methodContext.getMethodConfig();
    if (method.getResponseStreaming()) {
      String classInfo = method.getOutputTypeName(methodContext.getTypeTable()).getFullName();
      return ImmutableList.of("An enumerable of " + classInfo + " instances.", "");
    }

    if (methodConfig.isPageStreaming()) {
      String resourceTypeName =
          getTypeFormatter()
              .getFullNameForElementType(methodConfig.getPageStreaming().getResourcesField());
      return ImmutableList.of(
          "An enumerable of " + resourceTypeName + " instances.",
          "See Google::Gax::PagedEnumerable documentation for other",
          "operations such as per-page iteration or access to the response",
          "object.");
    }

    return ImmutableList.<String>of();
  }

  /** The file name for an API interface. */
  @Override
  public String getServiceFileName(InterfaceConfig interfaceConfig) {
    return getPackageFilePath()
        + "/"
        + classFileNameBase(Name.upperCamel(getApiWrapperClassName(interfaceConfig)));
  }

  @Override
  public String getSourceFilePath(String path, String publicClassName) {
    return path + File.separator + Name.upperCamel(publicClassName).toLowerUnderscore() + ".rb";
  }

  @Override
  public String getProtoFileName(ProtoFile file) {
    String protoFilename = file.getSimpleName();
    return protoFilename.substring(0, protoFilename.length() - "proto".length()) + "rb";
  }

  @Override
  public String getFullyQualifiedApiWrapperClassName(InterfaceConfig interfaceConfig) {
    return getPackageName() + "::" + getApiWrapperClassName(interfaceConfig);
  }

  @Override
  public String getTopLevelAliasedApiClassName(
<<<<<<< HEAD
      InterfaceConfig interfaceConfig, boolean packageHasMultipleServices) {
=======
      GapicInterfaceConfig interfaceConfig, boolean packageHasMultipleServices) {
    if (!RubyUtil.hasMajorVersion(getPackageName())) {
      return getVersionAliasedApiClassName(interfaceConfig, packageHasMultipleServices);
    }
>>>>>>> fac9db34
    return packageHasMultipleServices
        ? getTopLevelNamespace() + "::" + getPackageServiceName(interfaceConfig.getInterfaceModel())
        : getTopLevelNamespace();
  }

  @Override
  public String getVersionAliasedApiClassName(
      InterfaceConfig interfaceConfig, boolean packageHasMultipleServices) {
    return packageHasMultipleServices
        ? getPackageName() + "::" + getPackageServiceName(interfaceConfig.getInterfaceModel())
        : getPackageName();
  }

  @Override
  public String getTopLevelNamespace() {
    return Joiner.on("::").join(getTopLevelApiModules());
  }

  @Override
  public ImmutableList<String> getApiModules() {
    return ImmutableList.copyOf(Splitter.on("::").split(getPackageName()));
  }

  @Override
  public List<String> getTopLevelApiModules() {
    List<String> apiModules = getApiModules();
    return apiModules.subList(0, apiModules.size() - 1);
  }

  @Override
  public String getServiceFileImportName(String filename) {
    return filename.replace(".proto", "_services_pb");
  }

  @Override
  public String getProtoFileImportName(String filename) {
    return filename.replace(".proto", "_pb");
  }

  @Override
  public String injectRandomStringGeneratorCode(String randomString) {
    String delimiter = ",";
    String[] split =
        CommonRenderingUtil.stripQuotes(randomString)
            .replace(
                InitFieldConfig.RANDOM_TOKEN, delimiter + InitFieldConfig.RANDOM_TOKEN + delimiter)
            .split(delimiter);
    ArrayList<String> stringParts = new ArrayList<>();
    for (String token : split) {
      if (token.length() > 0) {
        if (token.equals(InitFieldConfig.RANDOM_TOKEN)) {
          stringParts.add("Time.new.to_i.to_s");
        } else {
          stringParts.add("\"" + token + "\"");
        }
      }
    }
    return Joiner.on(" + ").join(stringParts);
  }

  @Override
  public String getVersionIndexFileImportName() {
    return getPackageFilePath();
  }

  @Override
  public String getTopLevelIndexFileImportName() {
    List<String> newNames = new ArrayList<>();
    for (String name : getTopLevelNamespace().split("::")) {
      newNames.add(packageFilePathPiece(Name.upperCamel(name)));
    }
    return Joiner.on(File.separator).join(newNames.toArray());
  }

  @Override
  public String getCredentialsClassImportName() {
    // Place credentials in top-level namespace.
    List<String> paths = new ArrayList<>();
    for (String part : getTopLevelApiModules()) {
      paths.add(packageFilePathPiece(Name.upperCamel(part)));
    }
    paths.add("credentials");
    return Joiner.on(File.separator).join(paths);
  }

  private String getPackageFilePath() {
    List<String> newNames = new ArrayList<>();
    for (String name : getPackageName().split("::")) {
      newNames.add(packageFilePathPiece(Name.upperCamel(name)));
    }
    return Joiner.on("/").join(newNames.toArray());
  }

  @Override
  public String getFieldGetFunctionName(FeatureConfig featureConfig, FieldConfig fieldConfig) {
    return getFieldKey(fieldConfig.getField());
  }

  @Override
  public String getFieldGetFunctionName(FieldModel type, Name identifier) {
    return keyName(identifier);
  }

  @Override
  public String getGrpcStubCallString(InterfaceModel apiInterface, MethodModel method) {
    return getFullyQualifiedStubType(apiInterface);
  }

  @Override
  public String getLroApiMethodName(MethodModel method, VisibilityConfig visibility) {
    return getMethodKey(method);
  }

  @Override
  public String getPackageServiceName(InterfaceModel apiInterface) {
    return publicClassName(getReducedServiceName(apiInterface.getSimpleName()));
  }
}<|MERGE_RESOLUTION|>--- conflicted
+++ resolved
@@ -234,20 +234,16 @@
   }
 
   @Override
-<<<<<<< HEAD
-  public List<String> getThrowsDocLines(MethodConfig methodConfig) {
-    return ImmutableList.of("@raise [Google::Gax::GaxError] if the RPC is aborted.");
-=======
   public String getFullyQualifiedCredentialsClassName() {
     if (RubyUtil.isLongrunning(getPackageName())) {
       return "Google::Gax::Credentials";
     }
     return getTopLevelNamespace() + "::Credentials";
->>>>>>> fac9db34
-  }
-
-  public String getFullyQualifiedCredentialsClassName() {
-    return getTopLevelNamespace() + "::Credentials";
+  }
+
+  @Override
+  public List<String> getThrowsDocLines(MethodConfig methodConfig) {
+    return ImmutableList.of("@raise [Google::Gax::GaxError] if the RPC is aborted.");
   }
 
   @Override
@@ -300,14 +296,10 @@
 
   @Override
   public String getTopLevelAliasedApiClassName(
-<<<<<<< HEAD
       InterfaceConfig interfaceConfig, boolean packageHasMultipleServices) {
-=======
-      GapicInterfaceConfig interfaceConfig, boolean packageHasMultipleServices) {
     if (!RubyUtil.hasMajorVersion(getPackageName())) {
       return getVersionAliasedApiClassName(interfaceConfig, packageHasMultipleServices);
     }
->>>>>>> fac9db34
     return packageHasMultipleServices
         ? getTopLevelNamespace() + "::" + getPackageServiceName(interfaceConfig.getInterfaceModel())
         : getTopLevelNamespace();
