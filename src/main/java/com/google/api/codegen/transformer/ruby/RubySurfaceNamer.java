/* Copyright 2016 Google Inc
 *
 * Licensed under the Apache License, Version 2.0 (the "License");
 * you may not use this file except in compliance with the License.
 * You may obtain a copy of the License at
 *
 *      http://www.apache.org/licenses/LICENSE-2.0
 *
 * Unless required by applicable law or agreed to in writing, software
 * distributed under the License is distributed on an "AS IS" BASIS,
 * WITHOUT WARRANTIES OR CONDITIONS OF ANY KIND, either express or implied.
 * See the License for the specific language governing permissions and
 * limitations under the License.
 */
package com.google.api.codegen.transformer.ruby;

import com.google.api.codegen.config.SingleResourceNameConfig;
import com.google.api.codegen.metacode.InitFieldConfig;
import com.google.api.codegen.transformer.ModelTypeFormatterImpl;
import com.google.api.codegen.transformer.ModelTypeTable;
import com.google.api.codegen.transformer.SurfaceNamer;
import com.google.api.codegen.util.CommonRenderingUtil;
import com.google.api.codegen.util.Name;
import com.google.api.codegen.util.NamePath;
import com.google.api.codegen.util.TypeName;
import com.google.api.codegen.util.ruby.RubyCommentReformatter;
import com.google.api.codegen.util.ruby.RubyNameFormatter;
import com.google.api.codegen.util.ruby.RubyTypeTable;
import com.google.api.tools.framework.model.Interface;
import com.google.api.tools.framework.model.ProtoFile;
import com.google.api.tools.framework.model.TypeRef;
import com.google.common.base.Joiner;
<<<<<<< HEAD
import com.google.common.base.Splitter;
import com.google.common.collect.ImmutableList;
=======
import java.io.File;
>>>>>>> a64dff62
import java.util.ArrayList;
import java.util.List;

/** The SurfaceNamer for Ruby. */
public class RubySurfaceNamer extends SurfaceNamer {
  public RubySurfaceNamer(String packageName) {
    super(
        new RubyNameFormatter(),
        new ModelTypeFormatterImpl(new RubyModelTypeNameConverter(packageName)),
        new RubyTypeTable(packageName),
        new RubyCommentReformatter(),
        packageName);
  }

  @Override
  /** The name of the class that implements snippets for a particular proto interface. */
  public String getApiSnippetsClassName(Interface interfaze) {
    return publicClassName(Name.upperCamel(interfaze.getSimpleName(), "ClientSnippets"));
  }

  /** The function name to set a field having the given type and name. */
  @Override
  public String getFieldSetFunctionName(TypeRef type, Name identifier) {
    return publicMethodName(identifier);
  }

  /** The function name to format the entity for the given collection. */
  @Override
  public String getFormatFunctionName(
      Interface service, SingleResourceNameConfig resourceNameConfig) {
    return staticFunctionName(Name.from(resourceNameConfig.getEntityName(), "path"));
  }

  /**
   * The type name of the Grpc client class. This needs to match what Grpc generates for the
   * particular language.
   */
  @Override
  public String getGrpcClientTypeName(Interface service) {
    return getModelTypeFormatter().getFullNameFor(service);
  }

  @Override
  public String getParamTypeName(ModelTypeTable typeTable, TypeRef type) {
    if (type.isMap()) {
      String keyTypeName = typeTable.getFullNameForElementType(type.getMapKeyField().getType());
      String valueTypeName = typeTable.getFullNameForElementType(type.getMapValueField().getType());
      return new TypeName(
              typeTable.getFullNameFor(type),
              typeTable.getNicknameFor(type),
              "%s{%i => %i}",
              new TypeName(keyTypeName),
              new TypeName(valueTypeName))
          .getFullName();
    }

    if (type.isRepeated()) {
      String elementTypeName = typeTable.getFullNameForElementType(type);
      return new TypeName(
              typeTable.getFullNameFor(type),
              typeTable.getNicknameFor(type),
              "%s<%i>",
              new TypeName(elementTypeName))
          .getFullName();
    }

    return typeTable.getFullNameForElementType(type);
  }

  @Override
  public String getFullyQualifiedStubType(Interface service) {
    NamePath namePath =
        getTypeNameConverter().getNamePath(getModelTypeFormatter().getFullNameFor(service));
    return qualifiedName(namePath.append("Stub"));
  }

  /** The file name for an API service. */
  @Override
  public String getServiceFileName(Interface service) {
    String[] names = getPackageName().split("::");
    List<String> newNames = new ArrayList<>();
    for (String name : names) {
      newNames.add(packageFilePathPiece(Name.upperCamel(name)));
    }
    newNames.add(classFileNameBase(Name.upperCamel(getApiWrapperClassName(service))));
    return Joiner.on("/").join(newNames.toArray());
  }

  @Override
<<<<<<< HEAD
  public String getProtoFileName(ProtoFile file) {
    String protoFilename = file.getSimpleName();
    return protoFilename.substring(0, protoFilename.length() - "proto".length()) + "rb";
=======
  public String getSourceFilePath(String path, String publicClassName) {
    return path + File.separator + Name.upperCamel(publicClassName).toLowerUnderscore() + ".rb";
>>>>>>> a64dff62
  }

  @Override
  public String getFullyQualifiedApiWrapperClassName(Interface service) {
    return getPackageName() + "::" + getApiWrapperClassName(service);
  }

  @Override
  public ImmutableList<String> getApiModules() {
    return ImmutableList.copyOf(Splitter.on("::").split(getPackageName()));
  }

  @Override
  public String getServiceFileImportName(String filename) {
    return filename.replace(".proto", "_services_pb");
  }

  @Override
  public String getProtoFileImportName(String filename) {
    return filename.replace(".proto", "_pb");
  }

  @Override
  public String injectRandomStringGeneratorCode(String randomString) {
    String delimiter = ",";
    String[] split =
        CommonRenderingUtil.stripQuotes(randomString)
            .replace(
                InitFieldConfig.RANDOM_TOKEN, delimiter + InitFieldConfig.RANDOM_TOKEN + delimiter)
            .split(delimiter);
    ArrayList<String> stringParts = new ArrayList<>();
    for (String token : split) {
      if (token.length() > 0) {
        if (token.equals(InitFieldConfig.RANDOM_TOKEN)) {
          stringParts.add("Time.new.to_i.to_s");
        } else {
          stringParts.add("\"" + token + "\"");
        }
      }
    }
    return Joiner.on(" + ").join(stringParts);
  }
}<|MERGE_RESOLUTION|>--- conflicted
+++ resolved
@@ -30,12 +30,9 @@
 import com.google.api.tools.framework.model.ProtoFile;
 import com.google.api.tools.framework.model.TypeRef;
 import com.google.common.base.Joiner;
-<<<<<<< HEAD
 import com.google.common.base.Splitter;
 import com.google.common.collect.ImmutableList;
-=======
 import java.io.File;
->>>>>>> a64dff62
 import java.util.ArrayList;
 import java.util.List;
 
@@ -125,14 +122,14 @@
   }
 
   @Override
-<<<<<<< HEAD
+  public String getSourceFilePath(String path, String publicClassName) {
+    return path + File.separator + Name.upperCamel(publicClassName).toLowerUnderscore() + ".rb";
+  }
+
+  @Override
   public String getProtoFileName(ProtoFile file) {
     String protoFilename = file.getSimpleName();
     return protoFilename.substring(0, protoFilename.length() - "proto".length()) + "rb";
-=======
-  public String getSourceFilePath(String path, String publicClassName) {
-    return path + File.separator + Name.upperCamel(publicClassName).toLowerUnderscore() + ".rb";
->>>>>>> a64dff62
   }
 
   @Override
