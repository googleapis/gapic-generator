--- conflicted
+++ resolved
@@ -66,14 +66,6 @@
     return qualifiedName(namePath.append("Stub"));
   }
 
-<<<<<<< HEAD
-  @Override
-  public String getGrpcMethodName(Method method) {
-    return Name.upperCamel(method.getSimpleName()).toLowerUnderscore();
-  }
-
-=======
->>>>>>> 2387eb96
   /** The file name for an API service. */
   @Override
   public String getServiceFileName(Interface service, String packageName) {
