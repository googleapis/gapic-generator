/* Copyright 2016 Google Inc
 *
 * Licensed under the Apache License, Version 2.0 (the "License");
 * you may not use this file except in compliance with the License.
 * You may obtain a copy of the License at
 *
 *      http://www.apache.org/licenses/LICENSE-2.0
 *
 * Unless required by applicable law or agreed to in writing, software
 * distributed under the License is distributed on an "AS IS" BASIS,
 * WITHOUT WARRANTIES OR CONDITIONS OF ANY KIND, either express or implied.
 * See the License for the specific language governing permissions and
 * limitations under the License.
 */
package com.google.api.codegen.transformer.php;

import com.google.api.codegen.GeneratorVersionProvider;
import com.google.api.codegen.ServiceMessages;
import com.google.api.codegen.config.ApiModel;
import com.google.api.codegen.config.GapicProductConfig;
import com.google.api.codegen.config.GrpcStreamingConfig;
import com.google.api.codegen.config.InterfaceModel;
import com.google.api.codegen.config.LongRunningConfig;
import com.google.api.codegen.config.MethodModel;
import com.google.api.codegen.config.ProtoApiModel;
import com.google.api.codegen.config.VisibilityConfig;
import com.google.api.codegen.gapic.GapicCodePathMapper;
import com.google.api.codegen.transformer.DynamicLangApiMethodTransformer;
import com.google.api.codegen.transformer.FileHeaderTransformer;
import com.google.api.codegen.transformer.GapicInterfaceContext;
import com.google.api.codegen.transformer.GapicMethodContext;
import com.google.api.codegen.transformer.GrpcStubTransformer;
import com.google.api.codegen.transformer.ModelToViewTransformer;
import com.google.api.codegen.transformer.ModelTypeTable;
import com.google.api.codegen.transformer.PageStreamingTransformer;
import com.google.api.codegen.transformer.PathTemplateTransformer;
import com.google.api.codegen.transformer.ServiceTransformer;
import com.google.api.codegen.transformer.SurfaceNamer;
import com.google.api.codegen.util.php.PhpPackageUtil;
import com.google.api.codegen.util.php.PhpTypeTable;
import com.google.api.codegen.viewmodel.ApiMethodView;
import com.google.api.codegen.viewmodel.DynamicLangXApiSubclassView;
import com.google.api.codegen.viewmodel.DynamicLangXApiView;
import com.google.api.codegen.viewmodel.GrpcStreamingDetailView;
import com.google.api.codegen.viewmodel.LongRunningOperationDetailView;
import com.google.api.codegen.viewmodel.ViewModel;
import com.google.api.tools.framework.model.Model;
import com.google.api.tools.framework.model.TypeRef;
import java.util.ArrayList;
import java.util.Arrays;
import java.util.List;

/** The ModelToViewTransformer to transform a Model into the standard GAPIC surface in PHP. */
public class PhpGapicSurfaceTransformer implements ModelToViewTransformer {
  private GapicCodePathMapper pathMapper;
  private ServiceTransformer serviceTransformer;
  private PathTemplateTransformer pathTemplateTransformer;
  private PageStreamingTransformer pageStreamingTransformer;
  private DynamicLangApiMethodTransformer apiMethodTransformer;
  private GrpcStubTransformer grpcStubTransformer;
  private final FileHeaderTransformer fileHeaderTransformer =
      new FileHeaderTransformer(new PhpImportSectionTransformer());

  private static final String API_TEMPLATE_FILENAME = "php/partial_veneer_client.snip";
  private static final String API_IMPL_TEMPLATE_FILENAME = "php/client_impl.snip";

  public PhpGapicSurfaceTransformer(
      GapicProductConfig productConfig, GapicCodePathMapper pathMapper) {
    this.pathMapper = pathMapper;
    this.serviceTransformer = new ServiceTransformer();
    this.pathTemplateTransformer = new PathTemplateTransformer();
    this.pageStreamingTransformer = new PageStreamingTransformer();
    this.apiMethodTransformer =
        new DynamicLangApiMethodTransformer(new PhpApiMethodParamTransformer());
    this.grpcStubTransformer = new GrpcStubTransformer();
  }

  @Override
  public List<String> getTemplateFileNames() {
    return Arrays.asList(API_TEMPLATE_FILENAME, API_IMPL_TEMPLATE_FILENAME);
  }

  @Override
  public List<ViewModel> transform(Model model, GapicProductConfig productConfig) {
    List<ViewModel> surfaceDocs = new ArrayList<>();
    ProtoApiModel apiModel = new ProtoApiModel(model);
    for (InterfaceModel apiInterface : apiModel.getInterfaces(productConfig)) {
      ModelTypeTable modelTypeTable =
          new ModelTypeTable(
              new PhpTypeTable(productConfig.getPackageName()),
              new PhpModelTypeNameConverter(productConfig.getPackageName()));
      GapicInterfaceContext context =
          GapicInterfaceContext.create(
              apiInterface,
              productConfig,
              modelTypeTable,
              new PhpSurfaceNamer(productConfig.getPackageName()),
              new PhpFeatureConfig());
      surfaceDocs.addAll(transform(context));
    }
    return surfaceDocs;
  }

  public List<ViewModel> transform(GapicInterfaceContext context) {
<<<<<<< HEAD
    String outputPath =
        pathMapper.getOutputPath(
            context.getInterfaceModel().getFullName(), context.getProductConfig());
    SurfaceNamer namer = context.getNamer();
=======
    GapicInterfaceContext gapicImplContext =
        context.withNewTypeTable(context.getNamer().getGapicImplNamespace());
>>>>>>> fac9db34

    List<ViewModel> surfaceData = new ArrayList<>();
    surfaceData.add(buildGapicClientViewModel(gapicImplContext));
    surfaceData.add(buildClientViewModel(context));
    return surfaceData;
  }

  private ViewModel buildGapicClientViewModel(GapicInterfaceContext context) {
    SurfaceNamer namer = context.getNamer();

    addApiImports(context);

    List<ApiMethodView> methods = generateApiMethods(context);

    DynamicLangXApiView.Builder apiImplClass = DynamicLangXApiView.newBuilder();

    apiImplClass.doc(serviceTransformer.generateServiceDoc(context, methods.get(0)));

<<<<<<< HEAD
    xapiClass.templateFileName(XAPI_TEMPLATE_FILENAME);
    xapiClass.protoFilename(context.getInterface().getFile().getSimpleName());
    String name = namer.getApiWrapperClassName(context.getInterfaceConfig());
    xapiClass.name(name);
    ApiModel model = context.getApiModel();
    xapiClass.serviceAddress(model.getServiceAddress());
    xapiClass.servicePort(model.getServicePort());
    xapiClass.serviceTitle(model.getTitle());
    xapiClass.authScopes(model.getAuthScopes());
=======
    apiImplClass.templateFileName(API_IMPL_TEMPLATE_FILENAME);
    apiImplClass.protoFilename(context.getInterface().getFile().getSimpleName());
    String implName = namer.getApiWrapperClassImplName(context.getInterfaceConfig());
    apiImplClass.name(implName);
    ProductServiceConfig productServiceConfig = new ProductServiceConfig();
    apiImplClass.serviceAddress(
        productServiceConfig.getServiceAddress(context.getInterface().getModel()));
    apiImplClass.servicePort(productServiceConfig.getServicePort());
    apiImplClass.serviceTitle(productServiceConfig.getTitle(context.getInterface().getModel()));
    apiImplClass.authScopes(productServiceConfig.getAuthScopes(context.getInterface().getModel()));
>>>>>>> fac9db34

    apiImplClass.pathTemplates(pathTemplateTransformer.generatePathTemplates(context));
    apiImplClass.formatResourceFunctions(
        pathTemplateTransformer.generateFormatResourceFunctions(context));
    apiImplClass.parseResourceFunctions(
        pathTemplateTransformer.generateParseResourceFunctions(context));
    apiImplClass.pathTemplateGetterFunctions(
        pathTemplateTransformer.generatePathTemplateGetterFunctions(context));
<<<<<<< HEAD
    xapiClass.pageStreamingDescriptors(pageStreamingTransformer.generateDescriptors(context));
    xapiClass.hasPageStreamingMethods(context.getInterfaceConfig().hasPageStreamingMethods());
    xapiClass.hasBatchingMethods(context.getInterfaceConfig().hasBatchingMethods());
    xapiClass.longRunningDescriptors(createLongRunningDescriptors(context));
    xapiClass.hasLongRunningOperations(context.getInterfaceConfig().hasLongRunningOperations());
    xapiClass.grpcStreamingDescriptors(createGrpcStreamingDescriptors(context));

    xapiClass.methodKeys(generateMethodKeys(context));
    xapiClass.clientConfigPath(namer.getClientConfigPath(context.getInterfaceModel()));
    xapiClass.interfaceKey(context.getInterface().getFullName());
    String grpcClientTypeName =
        namer.getAndSaveNicknameForGrpcClientTypeName(
            context.getImportTypeTable(), context.getInterfaceModel());
    xapiClass.grpcClientTypeName(grpcClientTypeName);
=======
    apiImplClass.pageStreamingDescriptors(pageStreamingTransformer.generateDescriptors(context));
    apiImplClass.hasPageStreamingMethods(context.getInterfaceConfig().hasPageStreamingMethods());
    apiImplClass.hasBatchingMethods(context.getInterfaceConfig().hasBatchingMethods());
    apiImplClass.longRunningDescriptors(createLongRunningDescriptors(context));
    apiImplClass.hasLongRunningOperations(context.getInterfaceConfig().hasLongRunningOperations());
    apiImplClass.grpcStreamingDescriptors(createGrpcStreamingDescriptors(context));

    apiImplClass.methodKeys(generateMethodKeys(context));
    apiImplClass.clientConfigPath(namer.getClientConfigPath(context.getInterface()));
    apiImplClass.interfaceKey(context.getInterface().getFullName());
    String grpcClientTypeName =
        namer.getAndSaveNicknameForGrpcClientTypeName(
            context.getModelTypeTable(), context.getInterface());
    apiImplClass.grpcClientTypeName(grpcClientTypeName);
>>>>>>> fac9db34

    apiImplClass.apiMethods(methods);

    apiImplClass.stubs(grpcStubTransformer.generateGrpcStubs(context));

    apiImplClass.hasDefaultServiceAddress(context.getInterfaceConfig().hasDefaultServiceAddress());
    apiImplClass.hasDefaultServiceScopes(context.getInterfaceConfig().hasDefaultServiceScopes());

    apiImplClass.toolkitVersion(GeneratorVersionProvider.getGeneratorVersion());

    // must be done as the last step to catch all imports
    apiImplClass.fileHeader(fileHeaderTransformer.generateFileHeader(context));

    String outputPath =
        pathMapper.getOutputPath(context.getInterface(), context.getProductConfig());
    apiImplClass.outputPath(outputPath + "/" + implName + ".php");

    return apiImplClass.build();
  }

  private ViewModel buildClientViewModel(GapicInterfaceContext context) {
    SurfaceNamer namer = context.getNamer();
    String name = namer.getApiWrapperClassName(context.getInterfaceConfig());

    addApiImports(context);

    context
        .getTypeTable()
        .getAndSaveNicknameFor(
            PhpPackageUtil.getFullyQualifiedName(
                namer.getGapicImplNamespace(),
                namer.getApiWrapperClassImplName(context.getInterfaceConfig())));

    DynamicLangXApiSubclassView.Builder apiClass = DynamicLangXApiSubclassView.newBuilder();
    apiClass.templateFileName(API_TEMPLATE_FILENAME);
    apiClass.protoFilename(context.getInterface().getFile().getSimpleName());
    apiClass.name(name);
    apiClass.parentName(namer.getApiWrapperClassImplName(context.getInterfaceConfig()));
    apiClass.fileHeader(fileHeaderTransformer.generateFileHeader(context));
    String outputPath =
        pathMapper.getOutputPath(context.getInterface(), context.getProductConfig());
    apiClass.outputPath(outputPath + "/" + name + ".php");

    return apiClass.build();
  }

  private List<LongRunningOperationDetailView> createLongRunningDescriptors(
      GapicInterfaceContext context) {
    List<LongRunningOperationDetailView> result = new ArrayList<>();

    for (MethodModel method : context.getLongRunningMethods()) {
      GapicMethodContext methodContext = context.asDynamicMethodContext(method);
      LongRunningConfig lroConfig = methodContext.getMethodConfig().getLongRunningConfig();
      TypeRef returnType = lroConfig.getReturnType();
      TypeRef metadataType = lroConfig.getMetadataType();
      result.add(
          LongRunningOperationDetailView.newBuilder()
              .methodName(context.getNamer().getApiMethodName(method, VisibilityConfig.PUBLIC))
              .constructorName("")
              .clientReturnTypeName("")
              .operationPayloadTypeName(context.getImportTypeTable().getFullNameFor(returnType))
              .isEmptyOperation(ServiceMessages.s_isEmptyType(lroConfig.getReturnType()))
              .metadataTypeName(context.getImportTypeTable().getFullNameFor(metadataType))
              .implementsCancel(true)
              .implementsDelete(true)
              .initialPollDelay(lroConfig.getInitialPollDelay().toMillis())
              .pollDelayMultiplier(lroConfig.getPollDelayMultiplier())
              .maxPollDelay(lroConfig.getMaxPollDelay().toMillis())
              .totalPollTimeout(lroConfig.getTotalPollTimeout().toMillis())
              .build());
    }

    return result;
  }

  private List<GrpcStreamingDetailView> createGrpcStreamingDescriptors(
      GapicInterfaceContext context) {
    List<GrpcStreamingDetailView> result = new ArrayList<>();

    for (MethodModel method : context.getGrpcStreamingMethods()) {
      GrpcStreamingConfig grpcStreamingConfig =
          context.asDynamicMethodContext(method).getMethodConfig().getGrpcStreaming();
      String resourcesFieldGetFunction = null;
      if (grpcStreamingConfig.hasResourceField()) {
        resourcesFieldGetFunction =
            context.getNamer().getFieldGetFunctionName(grpcStreamingConfig.getResourcesField());
      }
      result.add(
          GrpcStreamingDetailView.newBuilder()
              .methodName(context.getNamer().getApiMethodName(method, VisibilityConfig.PUBLIC))
              .grpcStreamingType(grpcStreamingConfig.getType())
              .grpcResourcesField(resourcesFieldGetFunction)
              .build());
    }

    return result;
  }

  private void addApiImports(GapicInterfaceContext context) {
    ModelTypeTable typeTable = context.getImportTypeTable();
    typeTable.saveNicknameFor("\\Google\\GAX\\AgentHeaderDescriptor");
    typeTable.saveNicknameFor("\\Google\\GAX\\ApiCallable");
    typeTable.saveNicknameFor("\\Google\\GAX\\CallSettings");
    typeTable.saveNicknameFor("\\Google\\GAX\\GrpcConstants");
    typeTable.saveNicknameFor("\\Google\\GAX\\GrpcCredentialsHelper");
    typeTable.saveNicknameFor("\\Google\\GAX\\PathTemplate");
    typeTable.saveNicknameFor("\\Google\\GAX\\ValidationException");

    if (context.getInterfaceConfig().hasPageStreamingMethods()) {
      typeTable.saveNicknameFor("\\Google\\GAX\\PageStreamingDescriptor");
    }

    if (context.getInterfaceConfig().hasLongRunningOperations()) {
      typeTable.saveNicknameFor("\\Google\\GAX\\LongRunning\\OperationsClient");
      typeTable.saveNicknameFor("\\Google\\GAX\\OperationResponse");
    }
  }

  private List<String> generateMethodKeys(GapicInterfaceContext context) {
    List<String> methodKeys = new ArrayList<>(context.getInterface().getMethods().size());

    for (MethodModel method : context.getSupportedMethods()) {
      methodKeys.add(context.getNamer().getMethodKey(method));
    }

    return methodKeys;
  }

  private List<ApiMethodView> generateApiMethods(GapicInterfaceContext context) {
    List<ApiMethodView> apiMethods = new ArrayList<>(context.getInterface().getMethods().size());

    for (MethodModel method : context.getSupportedMethods()) {
      apiMethods.add(apiMethodTransformer.generateMethod(context.asDynamicMethodContext(method)));
    }

    return apiMethods;
  }
}<|MERGE_RESOLUTION|>--- conflicted
+++ resolved
@@ -22,6 +22,7 @@
 import com.google.api.codegen.config.InterfaceModel;
 import com.google.api.codegen.config.LongRunningConfig;
 import com.google.api.codegen.config.MethodModel;
+import com.google.api.codegen.config.ProductServiceConfig;
 import com.google.api.codegen.config.ProtoApiModel;
 import com.google.api.codegen.config.VisibilityConfig;
 import com.google.api.codegen.gapic.GapicCodePathMapper;
@@ -102,15 +103,14 @@
   }
 
   public List<ViewModel> transform(GapicInterfaceContext context) {
-<<<<<<< HEAD
-    String outputPath =
-        pathMapper.getOutputPath(
-            context.getInterfaceModel().getFullName(), context.getProductConfig());
-    SurfaceNamer namer = context.getNamer();
-=======
+//<<<<<<< HEAD
+//    String outputPath =
+//        pathMapper.getOutputPath(
+//            context.getInterfaceModel().getFullName(), context.getProductConfig());
+//    SurfaceNamer namer = context.getNamer();
+//=======
     GapicInterfaceContext gapicImplContext =
         context.withNewTypeTable(context.getNamer().getGapicImplNamespace());
->>>>>>> fac9db34
 
     List<ViewModel> surfaceData = new ArrayList<>();
     surfaceData.add(buildGapicClientViewModel(gapicImplContext));
@@ -129,17 +129,6 @@
 
     apiImplClass.doc(serviceTransformer.generateServiceDoc(context, methods.get(0)));
 
-<<<<<<< HEAD
-    xapiClass.templateFileName(XAPI_TEMPLATE_FILENAME);
-    xapiClass.protoFilename(context.getInterface().getFile().getSimpleName());
-    String name = namer.getApiWrapperClassName(context.getInterfaceConfig());
-    xapiClass.name(name);
-    ApiModel model = context.getApiModel();
-    xapiClass.serviceAddress(model.getServiceAddress());
-    xapiClass.servicePort(model.getServicePort());
-    xapiClass.serviceTitle(model.getTitle());
-    xapiClass.authScopes(model.getAuthScopes());
-=======
     apiImplClass.templateFileName(API_IMPL_TEMPLATE_FILENAME);
     apiImplClass.protoFilename(context.getInterface().getFile().getSimpleName());
     String implName = namer.getApiWrapperClassImplName(context.getInterfaceConfig());
@@ -150,7 +139,6 @@
     apiImplClass.servicePort(productServiceConfig.getServicePort());
     apiImplClass.serviceTitle(productServiceConfig.getTitle(context.getInterface().getModel()));
     apiImplClass.authScopes(productServiceConfig.getAuthScopes(context.getInterface().getModel()));
->>>>>>> fac9db34
 
     apiImplClass.pathTemplates(pathTemplateTransformer.generatePathTemplates(context));
     apiImplClass.formatResourceFunctions(
@@ -159,22 +147,6 @@
         pathTemplateTransformer.generateParseResourceFunctions(context));
     apiImplClass.pathTemplateGetterFunctions(
         pathTemplateTransformer.generatePathTemplateGetterFunctions(context));
-<<<<<<< HEAD
-    xapiClass.pageStreamingDescriptors(pageStreamingTransformer.generateDescriptors(context));
-    xapiClass.hasPageStreamingMethods(context.getInterfaceConfig().hasPageStreamingMethods());
-    xapiClass.hasBatchingMethods(context.getInterfaceConfig().hasBatchingMethods());
-    xapiClass.longRunningDescriptors(createLongRunningDescriptors(context));
-    xapiClass.hasLongRunningOperations(context.getInterfaceConfig().hasLongRunningOperations());
-    xapiClass.grpcStreamingDescriptors(createGrpcStreamingDescriptors(context));
-
-    xapiClass.methodKeys(generateMethodKeys(context));
-    xapiClass.clientConfigPath(namer.getClientConfigPath(context.getInterfaceModel()));
-    xapiClass.interfaceKey(context.getInterface().getFullName());
-    String grpcClientTypeName =
-        namer.getAndSaveNicknameForGrpcClientTypeName(
-            context.getImportTypeTable(), context.getInterfaceModel());
-    xapiClass.grpcClientTypeName(grpcClientTypeName);
-=======
     apiImplClass.pageStreamingDescriptors(pageStreamingTransformer.generateDescriptors(context));
     apiImplClass.hasPageStreamingMethods(context.getInterfaceConfig().hasPageStreamingMethods());
     apiImplClass.hasBatchingMethods(context.getInterfaceConfig().hasBatchingMethods());
@@ -183,13 +155,13 @@
     apiImplClass.grpcStreamingDescriptors(createGrpcStreamingDescriptors(context));
 
     apiImplClass.methodKeys(generateMethodKeys(context));
-    apiImplClass.clientConfigPath(namer.getClientConfigPath(context.getInterface()));
+    apiImplClass.clientConfigPath(namer.getClientConfigPath(context.getInterfaceModel()));
     apiImplClass.interfaceKey(context.getInterface().getFullName());
     String grpcClientTypeName =
         namer.getAndSaveNicknameForGrpcClientTypeName(
-            context.getModelTypeTable(), context.getInterface());
+            context.getModelTypeTable(), context.getInterfaceModel());
     apiImplClass.grpcClientTypeName(grpcClientTypeName);
->>>>>>> fac9db34
+//>>>>>>> master
 
     apiImplClass.apiMethods(methods);
 
@@ -204,7 +176,7 @@
     apiImplClass.fileHeader(fileHeaderTransformer.generateFileHeader(context));
 
     String outputPath =
-        pathMapper.getOutputPath(context.getInterface(), context.getProductConfig());
+        pathMapper.getOutputPath(context.getInterfaceModel().getFullName(), context.getProductConfig());
     apiImplClass.outputPath(outputPath + "/" + implName + ".php");
 
     return apiImplClass.build();
@@ -216,8 +188,7 @@
 
     addApiImports(context);
 
-    context
-        .getTypeTable()
+    context.getImportTypeTable()
         .getAndSaveNicknameFor(
             PhpPackageUtil.getFullyQualifiedName(
                 namer.getGapicImplNamespace(),
@@ -230,7 +201,7 @@
     apiClass.parentName(namer.getApiWrapperClassImplName(context.getInterfaceConfig()));
     apiClass.fileHeader(fileHeaderTransformer.generateFileHeader(context));
     String outputPath =
-        pathMapper.getOutputPath(context.getInterface(), context.getProductConfig());
+        pathMapper.getOutputPath(context.getInterface().getFullName(), context.getProductConfig());
     apiClass.outputPath(outputPath + "/" + name + ".php");
 
     return apiClass.build();
