--- conflicted
+++ resolved
@@ -148,22 +148,12 @@
     apiImplClass.grpcStreamingDescriptors(createGrpcStreamingDescriptors(context));
 
     apiImplClass.methodKeys(generateMethodKeys(context));
-<<<<<<< HEAD
     apiImplClass.clientConfigPath(namer.getClientConfigPath(context.getInterfaceModel()));
     apiImplClass.interfaceKey(context.getInterface().getFullName());
     String grpcClientTypeName =
         namer.getAndSaveNicknameForGrpcClientTypeName(
             context.getModelTypeTable(), context.getInterfaceModel());
     apiImplClass.grpcClientTypeName(grpcClientTypeName);
-    //>>>>>>> master
-=======
-    apiImplClass.clientConfigPath(namer.getClientConfigPath(context.getInterface()));
-    apiImplClass.interfaceKey(context.getInterface().getFullName());
-    String grpcClientTypeName =
-        namer.getAndSaveNicknameForGrpcClientTypeName(
-            context.getModelTypeTable(), context.getInterface());
-    apiImplClass.grpcClientTypeName(grpcClientTypeName);
->>>>>>> 6c28fb8c
 
     apiImplClass.apiMethods(methods);
 
@@ -176,7 +166,6 @@
 
     // must be done as the last step to catch all imports
     apiImplClass.fileHeader(fileHeaderTransformer.generateFileHeader(context));
-<<<<<<< HEAD
 
     String outputPath =
         pathMapper.getOutputPath(
@@ -190,26 +179,8 @@
     SurfaceNamer namer = context.getNamer();
     String name = namer.getApiWrapperClassName(context.getInterfaceConfig());
 
-    addApiImports(context);
-
     context
         .getImportTypeTable()
-=======
-
-    String outputPath =
-        pathMapper.getOutputPath(context.getInterface(), context.getProductConfig());
-    apiImplClass.outputPath(outputPath + "/" + implName + ".php");
-
-    return apiImplClass.build();
-  }
-
-  private ViewModel buildClientViewModel(GapicInterfaceContext context) {
-    SurfaceNamer namer = context.getNamer();
-    String name = namer.getApiWrapperClassName(context.getInterfaceConfig());
-
-    context
-        .getTypeTable()
->>>>>>> 6c28fb8c
         .getAndSaveNicknameFor(
             PhpPackageUtil.getFullyQualifiedName(
                 namer.getGapicImplNamespace(),
@@ -222,11 +193,7 @@
     apiClass.parentName(namer.getApiWrapperClassImplName(context.getInterfaceConfig()));
     apiClass.fileHeader(fileHeaderTransformer.generateFileHeader(context));
     String outputPath =
-<<<<<<< HEAD
         pathMapper.getOutputPath(context.getInterface().getFullName(), context.getProductConfig());
-=======
-        pathMapper.getOutputPath(context.getInterface(), context.getProductConfig());
->>>>>>> 6c28fb8c
     apiClass.outputPath(outputPath + "/" + name + ".php");
 
     return apiClass.build();
