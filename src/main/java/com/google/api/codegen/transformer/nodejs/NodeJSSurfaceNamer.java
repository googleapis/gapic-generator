--- conflicted
+++ resolved
@@ -457,10 +457,9 @@
   }
 
   @Override
-<<<<<<< HEAD
   public String getByteLengthFunctionName(FieldModel typeRef) {
     if (typeRef.isMessage()) {
-      return "gax.createByteLengthFunction(grpcClients." + typeRef.getTypeFullName() + ")";
+      return "gax.createByteLengthFunction(loadedProtos." + typeRef.getTypeFullName() + ")";
     } else if (typeRef.isString() || typeRef.isBytes()) {
       return "function(s) { return s.length; }";
     } else {
@@ -468,22 +467,6 @@
       // For now throwing an exception.
       throw new IllegalArgumentException(
           "Can't determine the byte length function for " + typeRef.getKind());
-=======
-  public String getByteLengthFunctionName(TypeRef typeRef) {
-    switch (typeRef.getKind()) {
-      case TYPE_MESSAGE:
-        return "gax.createByteLengthFunction(loadedProtos."
-            + typeRef.getMessageType().getFullName()
-            + ")";
-      case TYPE_STRING:
-      case TYPE_BYTES:
-        return "function(s) { return s.length; }";
-      default:
-        // There is no easy way to say the actual length of the numeric fields.
-        // For now throwing an exception.
-        throw new IllegalArgumentException(
-            "Can't determine the byte length function for " + typeRef.getKind());
->>>>>>> 6c28fb8c
     }
   }
 
