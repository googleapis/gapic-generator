--- conflicted
+++ resolved
@@ -350,7 +350,6 @@
   }
 
   @Override
-<<<<<<< HEAD
   public String getProtoFileName(ProtoFile file) {
     String filePath = file.getSimpleName().replace(".proto", ".js");
     if (commentReformatter.isExternalFile(file)) {
@@ -410,7 +409,9 @@
     List<String> enumNames =
         Arrays.asList(typeTable.getNicknameFor(TypeRef.of(enumType)).split("\\."));
     return enumNames.get(enumNames.size() - 1);
-=======
+  }
+
+  @Override
   public String getServiceFileName(InterfaceConfig interfaceConfig) {
     return Name.upperCamel(interfaceConfig.getInterface().getSimpleName())
             .join("client")
@@ -462,6 +463,5 @@
         return getNotImplementedString(
             "SurfaceNamer.getStreamTypeName(GrpcStreamingType." + type.toString() + ")");
     }
->>>>>>> 9cde0fa6
   }
 }