/* Copyright 2016 Google Inc
 *
 * Licensed under the Apache License, Version 2.0 (the "License");
 * you may not use this file except in compliance with the License.
 * You may obtain a copy of the License at
 *
 *      http://www.apache.org/licenses/LICENSE-2.0
 *
 * Unless required by applicable law or agreed to in writing, software
 * distributed under the License is distributed on an "AS IS" BASIS,
 * WITHOUT WARRANTIES OR CONDITIONS OF ANY KIND, either express or implied.
 * See the License for the specific language governing permissions and
 * limitations under the License.
 */
package com.google.api.codegen.transformer.nodejs;

import com.google.api.codegen.config.*;
import com.google.api.codegen.config.GrpcStreamingConfig.GrpcStreamingType;
import com.google.api.codegen.metacode.InitFieldConfig;
import com.google.api.codegen.transformer.FeatureConfig;
import com.google.api.codegen.transformer.ImportTypeTable;
import com.google.api.codegen.transformer.MethodContext;
import com.google.api.codegen.transformer.ModelTypeFormatterImpl;
import com.google.api.codegen.transformer.ModelTypeTable;
import com.google.api.codegen.transformer.SurfaceNamer;
import com.google.api.codegen.transformer.Synchronicity;
import com.google.api.codegen.transformer.TransformationContext;
import com.google.api.codegen.util.CommonRenderingUtil;
import com.google.api.codegen.util.Name;
import com.google.api.codegen.util.NamePath;
import com.google.api.codegen.util.js.JSCommentReformatter;
import com.google.api.codegen.util.js.JSNameFormatter;
import com.google.api.codegen.util.js.JSTypeTable;
import com.google.api.tools.framework.model.EnumType;
import com.google.api.tools.framework.model.MessageType;
import com.google.api.tools.framework.model.Method;
import com.google.api.tools.framework.model.ProtoFile;
import com.google.api.tools.framework.model.TypeRef;
import com.google.common.base.Joiner;
import com.google.common.base.Splitter;
import com.google.common.base.Strings;
import com.google.common.collect.ImmutableList;
import java.io.File;
import java.util.ArrayList;
import java.util.Arrays;
import java.util.List;

/** The SurfaceNamer for NodeJS. */
public class NodeJSSurfaceNamer extends SurfaceNamer {
  private static final JSCommentReformatter commentReformatter = new JSCommentReformatter();

  private final boolean isGcloud;
  private final String packageName;

  public NodeJSSurfaceNamer(String packageName, boolean isGcloud) {
    super(
        new JSNameFormatter(),
        new ModelTypeFormatterImpl(new NodeJSModelTypeNameConverter(packageName)),
        new JSTypeTable(packageName),
        new JSCommentReformatter(),
        packageName,
        packageName);
    this.packageName = packageName;
    this.isGcloud = isGcloud;
  }

  @Override
  public SurfaceNamer cloneWithPackageName(String packageName) {
    return new NodeJSSurfaceNamer(packageName, isGcloud);
  }

  /**
   * NodeJS uses a special format for ApiWrapperModuleName.
   *
   * <p>The name for the module for this vkit module. This assumes that the package_name in the API
   * config will be in the format of 'apiname.version', and extracts the 'apiname'.
   */
  @Override
  public String getApiWrapperModuleName() {
    List<String> names = Splitter.on(".").splitToList(packageName);
    return names.get(0);
  }

  @Override
  public String getApiWrapperModuleVersion() {
    List<String> names = Splitter.on(".").splitToList(packageName);
    if (names.size() < 2) {
      return null;
    }
    return names.get(names.size() - 1);
  }

  @Override
  public String getPackageServiceName(InterfaceModel apiInterface) {
    return getReducedServiceName(apiInterface.getSimpleName()).toLowerCamel();
  }

  @Override
  public String getApiWrapperClassConstructorName(InterfaceModel apiInterface) {
    return publicFieldName(Name.upperCamel(apiInterface.getSimpleName(), "Client"));
  }

  @Override
  public String getFieldSetFunctionName(TypeModel type, Name identifier) {
    if (type.isMap() || type.isRepeated()) {
      return publicMethodName(Name.from("add").join(identifier));
    } else {
      return publicMethodName(Name.from("set").join(identifier));
    }
  }

  @Override
  public String getPathTemplateName(
      InterfaceModel apiInterface, SingleResourceNameConfig resourceNameConfig) {
    return publicFieldName(Name.from(resourceNameConfig.getEntityName(), "path", "template"));
  }

  @Override
  public String getParseFunctionName(String var, SingleResourceNameConfig resourceNameConfig) {
    return staticFunctionName(
        Name.from("match", var, "from", resourceNameConfig.getEntityName(), "name"));
  }

  @Override
  public String getFormatFunctionName(
      InterfaceModel apiInterface, SingleResourceNameConfig resourceNameConfig) {
    return staticFunctionName(Name.from(resourceNameConfig.getEntityName(), "path"));
  }

  @Override
  public String getClientConfigPath(InterfaceModel apiInterface) {
    return Name.upperCamel(apiInterface.getSimpleName()).join("client_config").toLowerUnderscore();
  }

  public String getClientFileName(InterfaceModel apiInterface) {
    return Name.upperCamel(apiInterface.getSimpleName()).join("client").toLowerUnderscore();
  }

  @Override
  public boolean shouldImportRequestObjectParamType(FieldModel field) {
    return field.isMap();
  }

  @Override
  public String getOptionalArrayTypeName() {
    return "gax.CallOptions";
  }

  @Override
  public String getDynamicLangReturnTypeName(MethodContext methodContext) {
    MethodModel method = methodContext.getMethodModel();
    if (method.isOutputTypeEmpty()) {
      return "";
    }

    return method.getOutputTypeName(methodContext.getTypeTable()).getFullName();
  }

  @Override
  public String getFullyQualifiedStubType(InterfaceModel apiInterface) {
    return getModelTypeFormatter().getFullNameFor(apiInterface);
  }

  @Override
  public String getGrpcClientImportName(InterfaceModel apiInterface) {
    return "grpc-" + NamePath.dotted(apiInterface.getFileFullName()).toDashed();
  }

  @Override
  public String getFieldGetFunctionName(FeatureConfig featureConfig, FieldConfig fieldConfig) {
    FieldModel field = fieldConfig.getField();
    return Name.from(field.getSimpleName()).toLowerCamel();
  }

  @Override
  public String getFieldGetFunctionName(FieldModel field) {
    return Name.from(field.getSimpleName()).toLowerCamel();
  }

  @Override
  public String getFieldGetFunctionName(FieldModel type, Name identifier) {
    return identifier.toLowerCamel();
  }

  @Override
  public String getAsyncApiMethodName(MethodModel method, VisibilityConfig visibility) {
    return getApiMethodName(Name.upperCamel(method.getSimpleName()), visibility);
  }

  /** Return JSDoc callback comment and return type comment for the given method. */
  @Override
  public List<String> getReturnDocLines(
      TransformationContext context, MethodContext methodContext, Synchronicity synchronicity) {
    GapicMethodConfig methodConfig = (GapicMethodConfig) methodContext.getMethodConfig();
    Method method = methodConfig.getMethod();
    if (method.getRequestStreaming() && method.getResponseStreaming()) {
      return bidiStreamingReturnDocLines(method);
    } else if (method.getResponseStreaming()) {
      return responseStreamingReturnDocLines(method);
    }

    List<String> callbackLines = returnCallbackDocLines(context.getImportTypeTable(), methodConfig);
    List<String> returnObjectLines =
        returnObjectDocLines(context.getImportTypeTable(), methodConfig);
    return ImmutableList.<String>builder().addAll(callbackLines).addAll(returnObjectLines).build();
  }

  private List<String> bidiStreamingReturnDocLines(Method method) {
    return ImmutableList.<String>builder()
        .add(
            "@returns {Stream}",
            "  An object stream which is both readable and writable. It accepts objects",
            "  representing "
                + commentReformatter.getLinkedElementName(method.getInputType().getMessageType())
                + " for write() method, and",
            "  will emit objects representing "
                + commentReformatter.getLinkedElementName(method.getOutputType().getMessageType())
                + " on 'data' event asynchronously.")
        .build();
  }

  private List<String> responseStreamingReturnDocLines(Method method) {
    return ImmutableList.<String>builder()
        .add(
            "@returns {Stream}",
            "  An object stream which emits "
                + commentReformatter.getLinkedElementName(method.getOutputType().getMessageType())
                + " on 'data' event.")
        .build();
  }

  @Override
  public String getTypeNameDoc(ImportTypeTable typeTable, TypeRef typeRef) {
    if (typeRef.isMessage()) {
      return "an object representing "
          + commentReformatter.getLinkedElementName(typeRef.getMessageType());
    } else if (typeRef.isEnum()) {
      return "a number of " + commentReformatter.getLinkedElementName(typeRef.getEnumType());
    }
    // Converting to lowercase because "String" is capitalized in NodeJSModelTypeNameConverter.
    return "a " + getParamTypeNoCardinality(typeTable, typeRef).toLowerCase();
  }

  private List<String> returnCallbackDocLines(
      ImportTypeTable typeTable, GapicMethodConfig methodConfig) {
    String returnTypeDoc = returnTypeDoc(typeTable, methodConfig);
    Method method = methodConfig.getMethod();
    String classInfo = getParamTypeName(typeTable, method.getOutputType());
    String callbackType;
    if (isProtobufEmpty(method.getOutputMessage())) {
      callbackType = "function(?Error)";
    } else if (methodConfig.isPageStreaming()) {
      callbackType = String.format("function(?Error, ?Array, ?Object, ?%s)", classInfo);
    } else {
      callbackType = String.format("function(?Error, ?%s)", classInfo);
    }
    ImmutableList.Builder<String> callbackLines = ImmutableList.builder();
    callbackLines.add(
        "@param {" + callbackType + "=} callback",
        "  The function which will be called with the result of the API call.");
    if (!isProtobufEmpty(method.getOutputMessage())) {
      callbackLines.add("", "  The second parameter to the callback is " + returnTypeDoc + ".");
      if (methodConfig.isPageStreaming()) {
        callbackLines.add(
            "",
            "  When autoPaginate: false is specified through options, it contains the result",
            "  in a single response. If the response indicates the next page exists, the third",
            "  parameter is set to be used for the next request object. The fourth parameter keeps",
            "  the raw response object of "
                + getTypeNameDoc(typeTable, method.getOutputType())
                + ".");
      }
    }
    return callbackLines.build();
  }

  private List<String> returnObjectDocLines(
      ImportTypeTable typeTable, GapicMethodConfig methodConfig) {
    String returnTypeDoc = returnTypeDoc(typeTable, methodConfig);
    Method method = methodConfig.getMethod();
    ImmutableList.Builder<String> returnMessageLines = ImmutableList.builder();
    if (method.getRequestStreaming()) {
      returnMessageLines.add(
          "@returns {Stream} - A writable stream which accepts objects representing",
          "  "
              + commentReformatter.getLinkedElementName(method.getInputType().getMessageType())
              + " for write() method.");
    } else {
      if (isProtobufEmpty(method.getOutputMessage())) {
        returnMessageLines.add(
            "@returns {Promise} - The promise which resolves when API call finishes.");
      } else {
        returnMessageLines.add(
            "@returns {Promise} - The promise which resolves to an array.",
            "  The first element of the array is " + returnTypeDoc + ".");
        if (methodConfig.isPageStreaming()) {
          returnMessageLines.add(
              "",
              "  When autoPaginate: false is specified through options, the array has three "
                  + "elements.",
              "  The first element is " + returnTypeDoc + " in a single response.",
              "  The second element is the next request object if the response",
              "  indicates the next page exists, or null. The third element is ",
              "  " + getTypeNameDoc(typeTable, method.getOutputType()) + ".",
              "");
        }
      }
      returnMessageLines.add(
          "  The promise has a method named \"cancel\" which cancels the ongoing API call.");
    }
    return returnMessageLines.build();
  }

  @Override
  public String getParamTypeName(ImportTypeTable typeTable, TypeRef type) {
    String cardinalityComment = "";
    if (type.getCardinality() == TypeRef.Cardinality.REPEATED) {
      if (type.isMap()) {
        String keyType = getParamTypeName(typeTable, new ProtoField(type.getMapKeyField()));
        String valueType = getParamTypeName(typeTable, new ProtoField(type.getMapValueField()));
        return String.format("Object.<%s, %s>", keyType, valueType);
      } else {
        cardinalityComment = "[]";
      }
    }
    return String.format("%s%s", getParamTypeNoCardinality(typeTable, type), cardinalityComment);
  }

  private boolean isProtobufEmpty(MessageType message) {
    return message.getFullName().equals("google.protobuf.Empty");
  }

  private String returnTypeDoc(ImportTypeTable typeTable, GapicMethodConfig methodConfig) {
    String returnTypeDoc = "";
    if (methodConfig.isPageStreaming()) {
      returnTypeDoc = "Array of ";
      FieldModel resourcesType = methodConfig.getPageStreaming().getResourcesField();
      if (resourcesType.isMessage()) {
        returnTypeDoc +=
            commentReformatter.getLinkedElementName(
                ((ProtoTypeRef) resourcesType.getType()).getProtoType().getMessageType());
      } else if (resourcesType.isEnum()) {
        returnTypeDoc +=
            commentReformatter.getLinkedElementName(
                ((ProtoTypeRef) resourcesType.getType()).getProtoType().getEnumType());
      } else {
        // Converting to lowercase because "String" is capitalized in NodeJSModelTypeNameConverter.
        returnTypeDoc +=
            getParamTypeNoCardinality(
                    typeTable, ((ProtoTypeRef) resourcesType.getType()).getProtoType())
                .toLowerCase();
      }
    } else if (methodConfig.isLongRunningOperation()) {
      returnTypeDoc =
          "a [gax.Operation]{@link https://googleapis.github.io/gax-nodejs/Operation} object";
    } else {
      returnTypeDoc = getTypeNameDoc(typeTable, methodConfig.getMethod().getOutputType());
    }
    return returnTypeDoc;
  }

  private String getParamTypeNoCardinality(ImportTypeTable typeTable, TypeRef type) {
    if (type.isMessage()) {
      return "Object";
    } else if (type.isEnum()) {
      return "number";
    } else {
      return ((ModelTypeTable) typeTable).getFullNameForElementType(type);
    }
  }

  @Override
  public String getProtoFileName(ProtoFile file) {
    String filePath = file.getSimpleName().replace(".proto", ".js");
    int lastSlash = filePath.lastIndexOf('/');
    if (lastSlash >= 0) {
      filePath = filePath.substring(lastSlash + 1);
    }
    return filePath;
  }

  @Override
  public List<String> getDocLines(FieldModel field) {
    ImmutableList.Builder<String> lines = ImmutableList.builder();
    List<String> fieldDocLines = getDocLines(field.getScopedDocumentation());
    String extraFieldDescription = getExtraFieldDescription(field);

    lines.addAll(fieldDocLines);
    if (!Strings.isNullOrEmpty(extraFieldDescription)) {
      if (!fieldDocLines.isEmpty()) {
        // Add a break if there was field docs and an extra description.
        lines.add("");
      }
      lines.add(extraFieldDescription);
    }
    return lines.build();
  }

  private String getExtraFieldDescription(FieldModel field) {
    boolean fieldIsMessage = field.isMessage() && !field.isMap();
    boolean fieldIsEnum = field.isEnum();
    if (fieldIsMessage) {
      return "This object should have the same structure as "
          + commentReformatter.getLinkedElementName(
              ((ProtoTypeRef) field.getType()).getProtoType().getMessageType());
    } else if (fieldIsEnum) {
      return "The number should be among the values of "
          + commentReformatter.getLinkedElementName(
              ((ProtoTypeRef) field.getType()).getProtoType().getEnumType());
    }
    return "";
  }

  @Override
  public String getMessageTypeName(ImportTypeTable typeTable, MessageType message) {
    // JSTypeTable produces nicknames which are qualified with the a packagePrefix which needs
    // to be stripped from the message type name.
    List<String> messageNames =
        Arrays.asList(
            ((ModelTypeTable) typeTable).getNicknameFor(TypeRef.of(message)).split("\\."));
    return messageNames.get(messageNames.size() - 1);
  }

  @Override
  public String getEnumTypeName(ImportTypeTable typeTable, EnumType enumType) {
    // JSTypeTable produces nicknames which are qualified with the a packagePrefix which needs
    // to be stripped from the enum type name.
    List<String> enumNames =
        Arrays.asList(
            ((ModelTypeTable) typeTable).getNicknameFor(TypeRef.of(enumType)).split("\\."));
    return enumNames.get(enumNames.size() - 1);
  }

  @Override
  public String getServiceFileName(InterfaceConfig interfaceConfig) {
    return Name.upperCamel(interfaceConfig.getRawName()).join("client").toLowerUnderscore() + ".js";
  }

  @Override
  public String getSourceFilePath(String path, String publicClassName) {
    return path + File.separator + Name.upperCamel(publicClassName).toLowerUnderscore() + ".js";
  }

  @Override
  public String getPackageName() {
    if (isGcloud) {
      return "@google-cloud/" + packageName.split("\\.")[0];
    }
    return packageName;
  }

  @Override
  public String getByteLengthFunctionName(FieldModel typeRef) {
    if (typeRef.isMessage()) {
<<<<<<< HEAD
      return "gax.createByteLengthFunction(loadedProtos." + typeRef.getTypeFullName() + ")";
=======
      return "gax.createByteLengthFunction(protos." + typeRef.getTypeFullName() + ")";
>>>>>>> 74d44fa5
    } else if (typeRef.isString() || typeRef.isBytes()) {
      return "s => s.length";
    } else {
      // There is no easy way to say the actual length of the numeric fields.
      // For now throwing an exception.
      throw new IllegalArgumentException(
          "Can't determine the byte length function for " + typeRef.getKind());
    }
  }

  @Override
  public String getLocalPackageName() {
    // NodeJS module names can be hyphen separated.
    return Name.from(getApiWrapperModuleName().split("[^a-zA-Z0-9']+")).toLowerCamel();
  }

  @Override
  public String getStreamTypeName(GrpcStreamingType type) {
    switch (type) {
      case BidiStreaming:
        return "gax.StreamType.BIDI_STREAMING";
      case ClientStreaming:
        return "gax.StreamType.CLIENT_STREAMING";
      case ServerStreaming:
        return "gax.StreamType.SERVER_STREAMING";
      default:
        return getNotImplementedString(
            "SurfaceNamer.getStreamTypeName(GrpcStreamingType." + type.toString() + ")");
    }
  }

  @Override
  public String injectRandomStringGeneratorCode(String randomString) {
    String delimiter = ",";
    String[] split =
        CommonRenderingUtil.stripQuotes(randomString)
            .replace(
                InitFieldConfig.RANDOM_TOKEN, delimiter + InitFieldConfig.RANDOM_TOKEN + delimiter)
            .split(delimiter);
    ArrayList<String> stringParts = new ArrayList<>();
    for (String token : split) {
      if (token.length() > 0) {
        if (token.equals(InitFieldConfig.RANDOM_TOKEN)) {
          stringParts.add("Date.now().toString()");
        } else {
          stringParts.add("\"" + token + "\"");
        }
      }
    }
    return Joiner.on(" + ").join(stringParts);
  }
}<|MERGE_RESOLUTION|>--- conflicted
+++ resolved
@@ -452,11 +452,7 @@
   @Override
   public String getByteLengthFunctionName(FieldModel typeRef) {
     if (typeRef.isMessage()) {
-<<<<<<< HEAD
-      return "gax.createByteLengthFunction(loadedProtos." + typeRef.getTypeFullName() + ")";
-=======
       return "gax.createByteLengthFunction(protos." + typeRef.getTypeFullName() + ")";
->>>>>>> 74d44fa5
     } else if (typeRef.isString() || typeRef.isBytes()) {
       return "s => s.length";
     } else {
