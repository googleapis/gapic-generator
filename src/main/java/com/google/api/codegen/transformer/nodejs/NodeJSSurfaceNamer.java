/* Copyright 2016 Google Inc
 *
 * Licensed under the Apache License, Version 2.0 (the "License");
 * you may not use this file except in compliance with the License.
 * You may obtain a copy of the License at
 *
 *      http://www.apache.org/licenses/LICENSE-2.0
 *
 * Unless required by applicable law or agreed to in writing, software
 * distributed under the License is distributed on an "AS IS" BASIS,
 * WITHOUT WARRANTIES OR CONDITIONS OF ANY KIND, either express or implied.
 * See the License for the specific language governing permissions and
 * limitations under the License.
 */
package com.google.api.codegen.transformer.nodejs;

import com.google.api.codegen.config.FieldConfig;
import com.google.api.codegen.config.FieldModel;
import com.google.api.codegen.config.GapicMethodConfig;
import com.google.api.codegen.config.GrpcStreamingConfig.GrpcStreamingType;
import com.google.api.codegen.config.InterfaceConfig;
import com.google.api.codegen.config.InterfaceModel;
import com.google.api.codegen.config.MethodModel;
import com.google.api.codegen.config.ProtoField;
import com.google.api.codegen.config.SingleResourceNameConfig;
import com.google.api.codegen.config.VisibilityConfig;
import com.google.api.codegen.metacode.InitFieldConfig;
import com.google.api.codegen.transformer.FeatureConfig;
import com.google.api.codegen.transformer.ImportTypeTable;
import com.google.api.codegen.transformer.MethodContext;
import com.google.api.codegen.transformer.ModelTypeFormatterImpl;
import com.google.api.codegen.transformer.ModelTypeTable;
import com.google.api.codegen.transformer.SurfaceNamer;
import com.google.api.codegen.transformer.Synchronicity;
import com.google.api.codegen.transformer.TransformationContext;
import com.google.api.codegen.util.CommonRenderingUtil;
import com.google.api.codegen.util.Name;
import com.google.api.codegen.util.NamePath;
import com.google.api.codegen.util.js.JSCommentReformatter;
import com.google.api.codegen.util.js.JSNameFormatter;
import com.google.api.codegen.util.js.JSTypeTable;
import com.google.api.tools.framework.model.EnumType;
import com.google.api.tools.framework.model.MessageType;
import com.google.api.tools.framework.model.Method;
import com.google.api.tools.framework.model.ProtoFile;
import com.google.api.tools.framework.model.TypeRef;
import com.google.common.base.Joiner;
import com.google.common.base.Splitter;
import com.google.common.base.Strings;
import com.google.common.collect.ImmutableList;
import java.io.File;
import java.util.ArrayList;
import java.util.Arrays;
import java.util.List;

/** The SurfaceNamer for NodeJS. */
public class NodeJSSurfaceNamer extends SurfaceNamer {
  private static final JSCommentReformatter commentReformatter = new JSCommentReformatter();

  private final boolean isGcloud;
  private final String packageName;

  public NodeJSSurfaceNamer(String packageName, boolean isGcloud) {
    super(
        new JSNameFormatter(),
        new ModelTypeFormatterImpl(new NodeJSModelTypeNameConverter(packageName)),
        new JSTypeTable(packageName),
        new JSCommentReformatter(),
        packageName,
        packageName);
    this.packageName = packageName;
    this.isGcloud = isGcloud;
  }

  @Override
  public SurfaceNamer cloneWithPackageName(String packageName) {
    return new NodeJSSurfaceNamer(packageName, isGcloud);
  }

  /**
   * NodeJS uses a special format for ApiWrapperModuleName.
   *
   * <p>The name for the module for this vkit module. This assumes that the package_name in the API
   * config will be in the format of 'apiname.version', and extracts the 'apiname'.
   */
  @Override
  public String getApiWrapperModuleName() {
    List<String> names = Splitter.on(".").splitToList(packageName);
    return names.get(0);
  }

  @Override
  public String getApiWrapperModuleVersion() {
    List<String> names = Splitter.on(".").splitToList(packageName);
    if (names.size() < 2) {
      return null;
    }
    return names.get(names.size() - 1);
  }

  @Override
  public String getPackageServiceName(InterfaceModel apiInterface) {
    return getReducedServiceName(apiInterface.getSimpleName()).toLowerCamel();
  }

  @Override
  public String getApiWrapperClassConstructorName(InterfaceModel apiInterface) {
    return publicFieldName(Name.upperCamel(apiInterface.getSimpleName(), "Client"));
  }

  @Override
  public String getFieldSetFunctionName(TypeRef type, Name identifier) {
    if (type.isMap() || type.isRepeated()) {
      return publicMethodName(Name.from("add").join(identifier));
    } else {
      return publicMethodName(Name.from("set").join(identifier));
    }
  }

  @Override
  public String getPathTemplateName(
<<<<<<< HEAD
      InterfaceModel apiInterface, SingleResourceNameConfig resourceNameConfig) {
    return inittedConstantName(Name.from(resourceNameConfig.getEntityName(), "path", "template"));
=======
      Interface apiInterface, SingleResourceNameConfig resourceNameConfig) {
    return publicFieldName(Name.from(resourceNameConfig.getEntityName(), "path", "template"));
>>>>>>> 5c3c137c
  }

  @Override
  public String getParseFunctionName(String var, SingleResourceNameConfig resourceNameConfig) {
    return staticFunctionName(
        Name.from("match", var, "from", resourceNameConfig.getEntityName(), "name"));
  }

  @Override
  public String getFormatFunctionName(
      InterfaceModel apiInterface, SingleResourceNameConfig resourceNameConfig) {
    return staticFunctionName(Name.from(resourceNameConfig.getEntityName(), "path"));
  }

  @Override
  public String getClientConfigPath(InterfaceModel apiInterface) {
    return Name.upperCamel(apiInterface.getSimpleName()).join("client_config").toLowerUnderscore();
  }

  public String getClientFileName(InterfaceModel apiInterface) {
    return Name.upperCamel(apiInterface.getSimpleName()).join("client").toLowerUnderscore();
  }

  @Override
  public boolean shouldImportRequestObjectParamType(FieldModel field) {
    return field.isMap();
  }

  @Override
  public String getOptionalArrayTypeName() {
    return "gax.CallOptions";
  }

  @Override
  public String getDynamicLangReturnTypeName(MethodContext methodContext) {
    MethodModel method = methodContext.getMethodModel();
    if (method.isOutputTypeEmpty()) {
      return "";
    }

    return method.getOutputTypeName(methodContext.getTypeTable()).getFullName();
  }

  @Override
  public String getFullyQualifiedStubType(InterfaceModel apiInterface) {
    return getModelTypeFormatter().getFullNameFor(apiInterface);
  }

  @Override
  public String getGrpcClientImportName(InterfaceModel apiInterface) {
    return "grpc-" + NamePath.dotted(apiInterface.getFileFullName()).toDashed();
  }

  @Override
  public String getFieldGetFunctionName(FeatureConfig featureConfig, FieldConfig fieldConfig) {
    FieldModel field = fieldConfig.getField();
    return Name.from(field.getSimpleName()).toLowerCamel();
  }

  @Override
  public String getFieldGetFunctionName(FieldModel field) {
    return Name.from(field.getSimpleName()).toLowerCamel();
  }

  @Override
  public String getFieldGetFunctionName(FieldModel type, Name identifier) {
    return identifier.toLowerCamel();
  }

  @Override
  public String getAsyncApiMethodName(MethodModel method, VisibilityConfig visibility) {
    return getApiMethodName(Name.upperCamel(method.getSimpleName()), visibility);
  }

  /** Return JSDoc callback comment and return type comment for the given method. */
  @Override
  public List<String> getReturnDocLines(
      TransformationContext context, MethodContext methodContext, Synchronicity synchronicity) {
    GapicMethodConfig methodConfig = (GapicMethodConfig) methodContext.getMethodConfig();
    Method method = methodConfig.getMethod();
    if (method.getRequestStreaming() && method.getResponseStreaming()) {
      return bidiStreamingReturnDocLines(method);
    } else if (method.getResponseStreaming()) {
      return responseStreamingReturnDocLines(method);
    }

    List<String> callbackLines = returnCallbackDocLines(context.getImportTypeTable(), methodConfig);
    List<String> returnObjectLines =
        returnObjectDocLines(context.getImportTypeTable(), methodConfig);
    return ImmutableList.<String>builder().addAll(callbackLines).addAll(returnObjectLines).build();
  }

  private List<String> bidiStreamingReturnDocLines(Method method) {
    return ImmutableList.<String>builder()
        .add(
            "@returns {Stream}",
            "  An object stream which is both readable and writable. It accepts objects",
            "  representing "
                + commentReformatter.getLinkedElementName(method.getInputType().getMessageType())
                + " for write() method, and",
            "  will emit objects representing "
                + commentReformatter.getLinkedElementName(method.getOutputType().getMessageType())
                + " on 'data' event asynchronously.")
        .build();
  }

  private List<String> responseStreamingReturnDocLines(Method method) {
    return ImmutableList.<String>builder()
        .add(
            "@returns {Stream}",
            "  An object stream which emits "
                + commentReformatter.getLinkedElementName(method.getOutputType().getMessageType())
                + " on 'data' event.")
        .build();
  }

  @Override
  public String getTypeNameDoc(ImportTypeTable typeTable, TypeRef typeRef) {
    if (typeRef.isMessage()) {
      return "an object representing "
          + commentReformatter.getLinkedElementName(typeRef.getMessageType());
    } else if (typeRef.isEnum()) {
      return "a number of " + commentReformatter.getLinkedElementName(typeRef.getEnumType());
    }
    // Converting to lowercase because "String" is capitalized in NodeJSModelTypeNameConverter.
    return "a " + getParamTypeNoCardinality(typeTable, typeRef).toLowerCase();
  }

  private List<String> returnCallbackDocLines(
      ImportTypeTable typeTable, GapicMethodConfig methodConfig) {
    String returnTypeDoc = returnTypeDoc(typeTable, methodConfig);
    Method method = methodConfig.getMethod();
    String classInfo = getParamTypeName(typeTable, method.getOutputType());
    String callbackType;
    if (isProtobufEmpty(method.getOutputMessage())) {
      callbackType = "function(?Error)";
    } else if (methodConfig.isPageStreaming()) {
      callbackType = String.format("function(?Error, ?Array, ?Object, ?%s)", classInfo);
    } else {
      callbackType = String.format("function(?Error, ?%s)", classInfo);
    }
    ImmutableList.Builder<String> callbackLines = ImmutableList.builder();
    callbackLines.add(
        "@param {" + callbackType + "=} callback",
        "  The function which will be called with the result of the API call.");
    if (!isProtobufEmpty(method.getOutputMessage())) {
      callbackLines.add("", "  The second parameter to the callback is " + returnTypeDoc + ".");
      if (methodConfig.isPageStreaming()) {
        callbackLines.add(
            "",
            "  When autoPaginate: false is specified through options, it contains the result",
            "  in a single response. If the response indicates the next page exists, the third",
            "  parameter is set to be used for the next request object. The fourth parameter keeps",
            "  the raw response object of "
                + getTypeNameDoc(typeTable, method.getOutputType())
                + ".");
      }
    }
    return callbackLines.build();
  }

  private List<String> returnObjectDocLines(
      ImportTypeTable typeTable, GapicMethodConfig methodConfig) {
    String returnTypeDoc = returnTypeDoc(typeTable, methodConfig);
    Method method = methodConfig.getMethod();
    ImmutableList.Builder<String> returnMessageLines = ImmutableList.builder();
    if (method.getRequestStreaming()) {
      returnMessageLines.add(
          "@returns {Stream} - A writable stream which accepts objects representing",
          "  "
              + commentReformatter.getLinkedElementName(method.getInputType().getMessageType())
              + " for write() method.");
    } else {
      if (isProtobufEmpty(method.getOutputMessage())) {
        returnMessageLines.add(
            "@returns {Promise} - The promise which resolves when API call finishes.");
      } else {
        returnMessageLines.add(
            "@returns {Promise} - The promise which resolves to an array.",
            "  The first element of the array is " + returnTypeDoc + ".");
        if (methodConfig.isPageStreaming()) {
          returnMessageLines.add(
              "",
              "  When autoPaginate: false is specified through options, the array has three "
                  + "elements.",
              "  The first element is " + returnTypeDoc + " in a single response.",
              "  The second element is the next request object if the response",
              "  indicates the next page exists, or null. The third element is ",
              "  " + getTypeNameDoc(typeTable, method.getOutputType()) + ".",
              "");
        }
      }
      returnMessageLines.add(
          "  The promise has a method named \"cancel\" which cancels the ongoing API call.");
    }
    return returnMessageLines.build();
  }

  @Override
  public String getParamTypeName(ImportTypeTable typeTable, TypeRef type) {
    String cardinalityComment = "";
    if (type.getCardinality() == TypeRef.Cardinality.REPEATED) {
      if (type.isMap()) {
        String keyType = getParamTypeName(typeTable, new ProtoField(type.getMapKeyField()));
        String valueType = getParamTypeName(typeTable, new ProtoField(type.getMapValueField()));
        return String.format("Object.<%s, %s>", keyType, valueType);
      } else {
        cardinalityComment = "[]";
      }
    }
    return String.format("%s%s", getParamTypeNoCardinality(typeTable, type), cardinalityComment);
  }

  private boolean isProtobufEmpty(MessageType message) {
    return message.getFullName().equals("google.protobuf.Empty");
  }

  private String returnTypeDoc(ImportTypeTable typeTable, GapicMethodConfig methodConfig) {
    String returnTypeDoc = "";
    if (methodConfig.isPageStreaming()) {
      returnTypeDoc = "Array of ";
      FieldModel resourcesType = methodConfig.getPageStreaming().getResourcesField();
      if (resourcesType.isMessage()) {
        returnTypeDoc +=
            commentReformatter.getLinkedElementName(
                resourcesType.getProtoTypeRef().getMessageType());
      } else if (resourcesType.isEnum()) {
        returnTypeDoc +=
            commentReformatter.getLinkedElementName(resourcesType.getProtoTypeRef().getEnumType());
      } else {
        // Converting to lowercase because "String" is capitalized in NodeJSModelTypeNameConverter.
        returnTypeDoc +=
            getParamTypeNoCardinality(typeTable, resourcesType.getProtoTypeRef()).toLowerCase();
      }
    } else if (methodConfig.isLongRunningOperation()) {
      returnTypeDoc =
          "a [gax.Operation]{@link https://googleapis.github.io/gax-nodejs/Operation} object";
    } else {
      returnTypeDoc = getTypeNameDoc(typeTable, methodConfig.getMethod().getOutputType());
    }
    return returnTypeDoc;
  }

  private String getParamTypeNoCardinality(ImportTypeTable typeTable, TypeRef type) {
    if (type.isMessage()) {
      return "Object";
    } else if (type.isEnum()) {
      return "number";
    } else {
      return ((ModelTypeTable) typeTable).getFullNameForElementType(type);
    }
  }

  @Override
  public String getProtoFileName(ProtoFile file) {
    String filePath = file.getSimpleName().replace(".proto", ".js");
    int lastSlash = filePath.lastIndexOf('/');
    if (lastSlash >= 0) {
      filePath = filePath.substring(lastSlash + 1);
    }
    return filePath;
  }

  @Override
  public List<String> getDocLines(FieldModel field) {
    ImmutableList.Builder<String> lines = ImmutableList.builder();
    List<String> fieldDocLines = getDocLines(field.getScopedDocumentation());
    String extraFieldDescription = getExtraFieldDescription(field);

    lines.addAll(fieldDocLines);
    if (!Strings.isNullOrEmpty(extraFieldDescription)) {
      if (!fieldDocLines.isEmpty()) {
        // Add a break if there was field docs and an extra description.
        lines.add("");
      }
      lines.add(extraFieldDescription);
    }
    return lines.build();
  }

  private String getExtraFieldDescription(FieldModel field) {
    boolean fieldIsMessage = field.isMessage() && !field.isMap();
    boolean fieldIsEnum = field.isEnum();
    if (fieldIsMessage) {
      return "This object should have the same structure as "
          + commentReformatter.getLinkedElementName(field.getProtoTypeRef().getMessageType());
    } else if (fieldIsEnum) {
      return "The number should be among the values of "
          + commentReformatter.getLinkedElementName(field.getProtoTypeRef().getEnumType());
    }
    return "";
  }

  @Override
  public String getMessageTypeName(ImportTypeTable typeTable, MessageType message) {
    // JSTypeTable produces nicknames which are qualified with the a packagePrefix which needs
    // to be stripped from the message type name.
    List<String> messageNames =
        Arrays.asList(
            ((ModelTypeTable) typeTable).getNicknameFor(TypeRef.of(message)).split("\\."));
    return messageNames.get(messageNames.size() - 1);
  }

  @Override
  public String getEnumTypeName(ImportTypeTable typeTable, EnumType enumType) {
    // JSTypeTable produces nicknames which are qualified with the a packagePrefix which needs
    // to be stripped from the enum type name.
    List<String> enumNames =
        Arrays.asList(
            ((ModelTypeTable) typeTable).getNicknameFor(TypeRef.of(enumType)).split("\\."));
    return enumNames.get(enumNames.size() - 1);
  }

  @Override
  public String getServiceFileName(InterfaceConfig interfaceConfig) {
    return Name.upperCamel(interfaceConfig.getRawName()).join("client").toLowerUnderscore() + ".js";
  }

  @Override
  public String getSourceFilePath(String path, String publicClassName) {
    return path + File.separator + Name.upperCamel(publicClassName).toLowerUnderscore() + ".js";
  }

  @Override
  public String getPackageName() {
    if (isGcloud) {
      return "@google-cloud/" + packageName.split("\\.")[0];
    }
    return packageName;
  }

  @Override
<<<<<<< HEAD
  public String getByteLengthFunctionName(FieldModel typeRef) {
    if (typeRef.isMessage()) {
      return "gax.createByteLengthFunction(loadedProtos." + typeRef.getTypeFullName() + ")";
    } else if (typeRef.isString() || typeRef.isBytes()) {
      return "function(s) { return s.length; }";
    } else {
      // There is no easy way to say the actual length of the numeric fields.
      // For now throwing an exception.
      throw new IllegalArgumentException(
          "Can't determine the byte length function for " + typeRef.getKind());
=======
  public String getByteLengthFunctionName(TypeRef typeRef) {
    switch (typeRef.getKind()) {
      case TYPE_MESSAGE:
        return "gax.createByteLengthFunction(protos."
            + typeRef.getMessageType().getFullName()
            + ")";
      case TYPE_STRING:
      case TYPE_BYTES:
        return "s => s.length";
      default:
        // There is no easy way to say the actual length of the numeric fields.
        // For now throwing an exception.
        throw new IllegalArgumentException(
            "Can't determine the byte length function for " + typeRef.getKind());
>>>>>>> 5c3c137c
    }
  }

  @Override
  public String getLocalPackageName() {
    // NodeJS module names can be hyphen separated.
    return Name.from(getApiWrapperModuleName().split("[^a-zA-Z0-9']+")).toLowerCamel();
  }

  @Override
  public String getStreamTypeName(GrpcStreamingType type) {
    switch (type) {
      case BidiStreaming:
        return "gax.StreamType.BIDI_STREAMING";
      case ClientStreaming:
        return "gax.StreamType.CLIENT_STREAMING";
      case ServerStreaming:
        return "gax.StreamType.SERVER_STREAMING";
      default:
        return getNotImplementedString(
            "SurfaceNamer.getStreamTypeName(GrpcStreamingType." + type.toString() + ")");
    }
  }

  @Override
  public String injectRandomStringGeneratorCode(String randomString) {
    String delimiter = ",";
    String[] split =
        CommonRenderingUtil.stripQuotes(randomString)
            .replace(
                InitFieldConfig.RANDOM_TOKEN, delimiter + InitFieldConfig.RANDOM_TOKEN + delimiter)
            .split(delimiter);
    ArrayList<String> stringParts = new ArrayList<>();
    for (String token : split) {
      if (token.length() > 0) {
        if (token.equals(InitFieldConfig.RANDOM_TOKEN)) {
          stringParts.add("Date.now().toString()");
        } else {
          stringParts.add("\"" + token + "\"");
        }
      }
    }
    return Joiner.on(" + ").join(stringParts);
  }
}<|MERGE_RESOLUTION|>--- conflicted
+++ resolved
@@ -119,13 +119,8 @@
 
   @Override
   public String getPathTemplateName(
-<<<<<<< HEAD
       InterfaceModel apiInterface, SingleResourceNameConfig resourceNameConfig) {
-    return inittedConstantName(Name.from(resourceNameConfig.getEntityName(), "path", "template"));
-=======
-      Interface apiInterface, SingleResourceNameConfig resourceNameConfig) {
     return publicFieldName(Name.from(resourceNameConfig.getEntityName(), "path", "template"));
->>>>>>> 5c3c137c
   }
 
   @Override
@@ -458,33 +453,16 @@
   }
 
   @Override
-<<<<<<< HEAD
   public String getByteLengthFunctionName(FieldModel typeRef) {
     if (typeRef.isMessage()) {
-      return "gax.createByteLengthFunction(loadedProtos." + typeRef.getTypeFullName() + ")";
+      return "gax.createByteLengthFunction(protos." + typeRef.getTypeFullName() + ")";
     } else if (typeRef.isString() || typeRef.isBytes()) {
-      return "function(s) { return s.length; }";
+      return "s => s.length";
     } else {
       // There is no easy way to say the actual length of the numeric fields.
       // For now throwing an exception.
       throw new IllegalArgumentException(
           "Can't determine the byte length function for " + typeRef.getKind());
-=======
-  public String getByteLengthFunctionName(TypeRef typeRef) {
-    switch (typeRef.getKind()) {
-      case TYPE_MESSAGE:
-        return "gax.createByteLengthFunction(protos."
-            + typeRef.getMessageType().getFullName()
-            + ")";
-      case TYPE_STRING:
-      case TYPE_BYTES:
-        return "s => s.length";
-      default:
-        // There is no easy way to say the actual length of the numeric fields.
-        // For now throwing an exception.
-        throw new IllegalArgumentException(
-            "Can't determine the byte length function for " + typeRef.getKind());
->>>>>>> 5c3c137c
     }
   }
 
