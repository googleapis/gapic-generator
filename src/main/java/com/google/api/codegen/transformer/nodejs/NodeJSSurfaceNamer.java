--- conflicted
+++ resolved
@@ -92,11 +92,7 @@
 
   @Override
   public String getPackageServiceName(Interface apiInterface) {
-<<<<<<< HEAD
-    return getReducedServiceName(apiInterface).toLowerCamel();
-=======
     return getReducedServiceName(apiInterface.getSimpleName()).toLowerCamel();
->>>>>>> 00938c2e
   }
 
   @Override
