--- conflicted
+++ resolved
@@ -25,15 +25,10 @@
 import com.google.api.codegen.transformer.SurfaceNamer;
 import com.google.api.codegen.util.Name;
 import com.google.api.codegen.util.NamePath;
-<<<<<<< HEAD
 import com.google.api.codegen.util.TypeName;
-import com.google.api.codegen.util.nodejs.NodeJSCommentFixer;
-import com.google.api.codegen.util.nodejs.NodeJSNameFormatter;
-import com.google.api.codegen.util.nodejs.NodeJSTypeTable;
-=======
 import com.google.api.codegen.util.js.JSNameFormatter;
 import com.google.api.codegen.util.js.JSTypeTable;
->>>>>>> 4864d9ea
+import com.google.api.codegen.util.nodejs.NodeJSCommentFixer;
 import com.google.api.tools.framework.model.Field;
 import com.google.api.tools.framework.model.Interface;
 import com.google.api.tools.framework.model.Method;
@@ -47,12 +42,8 @@
     super(
         new JSNameFormatter(),
         new ModelTypeFormatterImpl(new NodeJSModelTypeNameConverter(packageName)),
-<<<<<<< HEAD
-        new NodeJSTypeTable(packageName),
+        new JSTypeTable(packageName),
         new NodeJSCommentFixer(),
-=======
-        new JSTypeTable(packageName),
->>>>>>> 4864d9ea
         packageName);
   }
 
