/* Copyright 2017 Google Inc
 *
 * Licensed under the Apache License, Version 2.0 (the "License");
 * you may not use this file except in compliance with the License.
 * You may obtain a copy of the License at
 *
 *      http://www.apache.org/licenses/LICENSE-2.0
 *
 * Unless required by applicable law or agreed to in writing, software
 * distributed under the License is distributed on an "AS IS" BASIS,
 * WITHOUT WARRANTIES OR CONDITIONS OF ANY KIND, either express or implied.
 * See the License for the specific language governing permissions and
 * limitations under the License.
 */
package com.google.api.codegen.discogapic.transformer;

import com.google.api.codegen.discovery.Method;
import com.google.api.codegen.transformer.SurfaceNamer;
import com.google.api.codegen.util.Name;
import com.google.api.codegen.util.NameFormatter;

/** Provides language-specific names for variables and classes. */
public class DiscoGapicNamer {
  private final SurfaceNamer languageNamer;
  private static final String regexDelimiter = "\\.";

  /* Create a JavaSurfaceNamer for a Discovery-based API. */
  public DiscoGapicNamer(SurfaceNamer parentNamer, NameFormatter formatter) {
    this.languageNamer = parentNamer;
  }

  /* @return the underlying language surface namer. */
  public SurfaceNamer getLanguageNamer() {
    return languageNamer;
  }

<<<<<<< HEAD
  /** Returns the variable name for a field. */
  public String getFieldVarName(String fieldName) {
    return languageNamer.privateFieldName(Name.anyCamel(fieldName));
  }

=======
>>>>>>> 4aded504
  /** Returns the resource getter method name for a resource field. */
  public String getResourceGetterName(String fieldName) {
    Name name;
    if (fieldName.contains("_")) {
      name = Name.anyCamel(fieldName.split("_"));
    } else {
      name = Name.anyCamel(fieldName);
    }
<<<<<<< HEAD
    return languageNamer.publicMethodName(Name.anyCamel("get").join(name));
=======
    return publicMethodName(Name.anyCamel("get").join(name));
>>>>>>> 4aded504
  }

  /** Returns the resource getter method name for a resource field. */
  public String getResourceSetterName(String fieldName) {
    Name name;
    if (fieldName.contains("_")) {
      name = Name.anyCamel(fieldName.split("_"));
    } else {
      name = Name.anyCamel(fieldName);
    }
<<<<<<< HEAD
    return languageNamer.publicMethodName(Name.anyCamel("set").join(name));
  }

  /**
   * Formats the method as a Name. Methods are generally in the format
   * "[api].[resource].[function]".
   */
  public static Name methodAsName(Method method) {
    String[] pieces = method.id().split(regexDelimiter);
    Name result = Name.anyCamel(pieces[1]);
    for (int i = 2; i < pieces.length; i++) {
      result = result.join(Name.anyCamel(pieces[i]));
    }
    return result;
  }

  public String getSimpleInterfaceName(String interfaceName) {
    String[] pieces = interfaceName.split(regexDelimiter);
    return pieces[pieces.length - 1];
=======
    return publicMethodName(Name.anyCamel("set").join(name));
>>>>>>> 4aded504
  }

  /**
   * Returns the last substring after the input is split by periods. Ex: Input
   * "compute.addresses.aggregatedList" returns "aggregatedList".
   */
<<<<<<< HEAD
  public static Name getRequestName(Method method) {
    String[] pieces = method.id().split(regexDelimiter);
    return Name.anyCamel(pieces[pieces.length - 2], pieces[pieces.length - 1], "http", "request");
  }

  /**
   * Returns the last substring after the input is split by periods. Ex: Input
   * "compute.addresses.aggregatedList" returns "aggregatedList".
   */
  public static Name getResponseName(Method method) {
    String[] pieces = method.id().split(regexDelimiter);
    return Name.anyCamel(pieces[pieces.length - 2], pieces[pieces.length - 1], "http", "response");
  }

  //TODO(andrealin): Naming methods for service name.
=======
  public String getRequestName(String fullMethodName) {
    String[] pieces = fullMethodName.split("\\.");
    if (pieces.length < 3) {
      throw new IllegalArgumentException(
          "Fully qualified method name must be in the form [api].[resource].[method]");
    }
    return privateFieldName(
        Name.anyCamel(pieces[pieces.length - 2], pieces[pieces.length - 1], "http", "request"));
  }

  //TODO(andrealin): Naming methods for responses, service name.
>>>>>>> 4aded504
}<|MERGE_RESOLUTION|>--- conflicted
+++ resolved
@@ -34,14 +34,11 @@
     return languageNamer;
   }
 
-<<<<<<< HEAD
   /** Returns the variable name for a field. */
   public String getFieldVarName(String fieldName) {
     return languageNamer.privateFieldName(Name.anyCamel(fieldName));
   }
 
-=======
->>>>>>> 4aded504
   /** Returns the resource getter method name for a resource field. */
   public String getResourceGetterName(String fieldName) {
     Name name;
@@ -50,11 +47,7 @@
     } else {
       name = Name.anyCamel(fieldName);
     }
-<<<<<<< HEAD
     return languageNamer.publicMethodName(Name.anyCamel("get").join(name));
-=======
-    return publicMethodName(Name.anyCamel("get").join(name));
->>>>>>> 4aded504
   }
 
   /** Returns the resource getter method name for a resource field. */
@@ -65,7 +58,6 @@
     } else {
       name = Name.anyCamel(fieldName);
     }
-<<<<<<< HEAD
     return languageNamer.publicMethodName(Name.anyCamel("set").join(name));
   }
 
@@ -85,16 +77,12 @@
   public String getSimpleInterfaceName(String interfaceName) {
     String[] pieces = interfaceName.split(regexDelimiter);
     return pieces[pieces.length - 1];
-=======
-    return publicMethodName(Name.anyCamel("set").join(name));
->>>>>>> 4aded504
   }
 
   /**
    * Returns the last substring after the input is split by periods. Ex: Input
    * "compute.addresses.aggregatedList" returns "aggregatedList".
    */
-<<<<<<< HEAD
   public static Name getRequestName(Method method) {
     String[] pieces = method.id().split(regexDelimiter);
     return Name.anyCamel(pieces[pieces.length - 2], pieces[pieces.length - 1], "http", "request");
@@ -110,17 +98,4 @@
   }
 
   //TODO(andrealin): Naming methods for service name.
-=======
-  public String getRequestName(String fullMethodName) {
-    String[] pieces = fullMethodName.split("\\.");
-    if (pieces.length < 3) {
-      throw new IllegalArgumentException(
-          "Fully qualified method name must be in the form [api].[resource].[method]");
-    }
-    return privateFieldName(
-        Name.anyCamel(pieces[pieces.length - 2], pieces[pieces.length - 1], "http", "request"));
-  }
-
-  //TODO(andrealin): Naming methods for responses, service name.
->>>>>>> 4aded504
 }