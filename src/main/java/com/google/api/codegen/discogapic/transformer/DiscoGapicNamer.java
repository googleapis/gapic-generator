/* Copyright 2017 Google Inc
 *
 * Licensed under the Apache License, Version 2.0 (the "License");
 * you may not use this file except in compliance with the License.
 * You may obtain a copy of the License at
 *
 *      http://www.apache.org/licenses/LICENSE-2.0
 *
 * Unless required by applicable law or agreed to in writing, software
 * distributed under the License is distributed on an "AS IS" BASIS,
 * WITHOUT WARRANTIES OR CONDITIONS OF ANY KIND, either express or implied.
 * See the License for the specific language governing permissions and
 * limitations under the License.
 */
package com.google.api.codegen.discogapic.transformer;

<<<<<<< HEAD
import com.google.api.codegen.config.MethodModel;
=======
import com.google.api.codegen.Inflector;
>>>>>>> e9e2370c
import com.google.api.codegen.discovery.Method;
import com.google.api.codegen.transformer.SurfaceNamer;
import com.google.api.codegen.util.Name;
import com.google.api.codegen.util.TypeName;
import com.google.api.codegen.util.TypeNameConverter;

/** Provides language-specific names for variables and classes of Discovery-Document models. */
public class DiscoGapicNamer {
  private final SurfaceNamer languageNamer;
  private static final String regexDelimiter = "\\.";

  /* Create a JavaSurfaceNamer for a Discovery-based API. */
  public DiscoGapicNamer(SurfaceNamer parentNamer) {
    this.languageNamer = parentNamer;
  }

  public DiscoGapicNamer cloneWithPackageName(String packageName) {
    return new DiscoGapicNamer(languageNamer.cloneWithPackageNameForDiscovery(packageName));
  }

  /* @return the underlying language surface namer. */
  public SurfaceNamer getLanguageNamer() {
    return languageNamer;
  }

  /** Returns the variable name for a field. */
  public String getFieldVarName(String fieldName) {
    return languageNamer.privateFieldName(Name.anyCamel(fieldName));
  }

  /** Returns the resource getter method name for a resource field. */
  public String getResourceGetterName(String fieldName) {
    Name name;
    if (fieldName.contains("_")) {
      name = Name.anyCamel(fieldName.split("_"));
    } else {
      name = Name.anyCamel(fieldName);
    }
    return languageNamer.publicMethodName(Name.anyCamel("get").join(name));
  }

  /** Returns the resource setter method name for a resource field. */
  public String getResourceSetterName(String fieldName) {
    Name name;
    if (fieldName.contains("_")) {
      name = Name.anyCamel(fieldName.split("_"));
    } else {
      name = Name.anyCamel(fieldName);
    }
    return languageNamer.publicMethodName(Name.anyCamel("set").join(name));
  }

  /** Returns the name for a ResourceName for the resource of the given method. */
  public String getResourceNameName(Method method) {
    return languageNamer.localVarName(getResourceIdentifier(method).join("name"));
  }

  /** Returns the name for a ResourceName for the resource of the given method. */
  public String getResourceNameTypeName(Method method) {
    return languageNamer.publicClassName(getResourceIdentifier(method).join("name").join("type"));
  }

  /**
   * Formats the method as a Name. Methods are generally in the format
   * "[api].[resource].[function]".
   */
  public static Name methodAsName(Method method) {
    String[] pieces = method.id().split(regexDelimiter);
    String resourceLastName = pieces[pieces.length - 2];
    if (!method.isPluralMethod()) {
      resourceLastName = Inflector.singularize(resourceLastName);
    }
    Name resource = Name.anyCamel(resourceLastName);
    for (int i = pieces.length - 3; i > 0; i--) {
      resource = Name.anyCamel(pieces[i]).join(resource);
    }
    Name function = Name.anyCamel(pieces[pieces.length - 1]);
    return function.join(resource);
  }

  /** Return the name of the resource from a given method's path. */
  private static Name getResourceIdentifier(Method method) {
    // Assumes the resource is the last curly-bracketed String in the path.
    String path = method.flatPath();
    String resourceName = path.substring(path.lastIndexOf('{') + 1, path.lastIndexOf('}'));
    return Name.anyCamel(resourceName);
  }

  public static String getSimpleInterfaceName(String interfaceName) {
    String[] pieces = interfaceName.split(regexDelimiter);
    return pieces[pieces.length - 1];
  }

  /** Get the request type name from a method. */
  public static Name getRequestName(Method method) {
    String[] pieces = method.id().split(regexDelimiter);
    String methodName = pieces[pieces.length - 1];
    String resourceName = pieces[pieces.length - 2];
    if (!method.isPluralMethod()) {
      resourceName = Inflector.singularize(resourceName);
    }
    return Name.anyCamel(methodName, resourceName, "http", "request");
  }

  /**
   * Get the request type name from a method. Assumes the input's fullName follows the pattern
   * ([a-zA-Z]+\.){2}[a-zA-Z]+
   */
  public static Name getRequestName(MethodModel method) {
    String[] pieces = method.getFullName().split(regexDelimiter);
    return Name.anyCamel(pieces[pieces.length - 2], pieces[pieces.length - 1], "http", "request");
  }

  /** Get the request type name from a method. */
  public TypeName getRequestTypeName(Method method) {
    TypeNameConverter typeNameConverter = languageNamer.getTypeNameConverter();
    return typeNameConverter.getTypeNameInImplicitPackage(
        languageNamer.publicClassName(getRequestName(method)));
  }

  /** Get the response type name from a method. */
  public static Name getResponseName(Method method) {
    if (method.response() != null) {
      String typeName =
          method.response().reference() != null
              ? method.response().reference()
              : method.response().getIdentifier();
      return Name.anyCamel(typeName);
    } else {
      String[] pieces = method.id().split(regexDelimiter);
      String methodName = pieces[pieces.length - 1];
      String resourceName = pieces[pieces.length - 2];
      if (!method.isPluralMethod()) {
        resourceName = Inflector.singularize(resourceName);
      }
      return Name.anyCamel(methodName, resourceName, "http", "response");
    }
  }

  //TODO(andrealin): Naming methods for service name.
}<|MERGE_RESOLUTION|>--- conflicted
+++ resolved
@@ -14,11 +14,7 @@
  */
 package com.google.api.codegen.discogapic.transformer;
 
-<<<<<<< HEAD
-import com.google.api.codegen.config.MethodModel;
-=======
 import com.google.api.codegen.Inflector;
->>>>>>> e9e2370c
 import com.google.api.codegen.discovery.Method;
 import com.google.api.codegen.transformer.SurfaceNamer;
 import com.google.api.codegen.util.Name;
@@ -123,15 +119,6 @@
     return Name.anyCamel(methodName, resourceName, "http", "request");
   }
 
-  /**
-   * Get the request type name from a method. Assumes the input's fullName follows the pattern
-   * ([a-zA-Z]+\.){2}[a-zA-Z]+
-   */
-  public static Name getRequestName(MethodModel method) {
-    String[] pieces = method.getFullName().split(regexDelimiter);
-    return Name.anyCamel(pieces[pieces.length - 2], pieces[pieces.length - 1], "http", "request");
-  }
-
   /** Get the request type name from a method. */
   public TypeName getRequestTypeName(Method method) {
     TypeNameConverter typeNameConverter = languageNamer.getTypeNameConverter();
