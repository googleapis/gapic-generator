--- conflicted
+++ resolved
@@ -169,11 +169,7 @@
     String paramString = deref.getIdentifier();
     String[] pieces = paramString.split("_");
     Name param = Name.anyCamel(pieces);
-<<<<<<< HEAD
-    if (Strings.isNullOrEmpty(schema.location()) && schema.type().equals(Schema.Type.OBJECT)) {
-=======
     if (Strings.isNullOrEmpty(deref.location()) && deref.type().equals(Schema.Type.OBJECT)) {
->>>>>>> 25ddedb7
       param = param.join("resource");
     }
     return param;
@@ -196,17 +192,7 @@
   @Nullable
   public DiscoveryField getResponseType(Method method) {
     if (method.response() != null) {
-<<<<<<< HEAD
-      Schema responseSchema;
-      if (method.response().reference() != null) {
-        responseSchema = method.response().dereference();
-      } else {
-        responseSchema = method.getDocument().schemas().get(method.response().getIdentifier());
-      }
-      return DiscoveryField.create(responseSchema, this);
-=======
       return DiscoveryField.create(method.response(), this);
->>>>>>> 25ddedb7
     }
     return null;
   }
