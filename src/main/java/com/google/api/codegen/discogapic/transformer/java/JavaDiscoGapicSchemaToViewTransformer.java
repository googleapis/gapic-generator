--- conflicted
+++ resolved
@@ -39,10 +39,7 @@
 import java.util.Arrays;
 import java.util.Collections;
 import java.util.Comparator;
-<<<<<<< HEAD
 import java.util.HashMap;
-=======
->>>>>>> a786e8ee
 import java.util.LinkedList;
 import java.util.List;
 import java.util.Map;
@@ -88,10 +85,7 @@
             JavaFeatureConfig.newBuilder().enableStringFormatFunctions(false).build());
 
     StaticLangApiMessageFileView apiFile;
-<<<<<<< HEAD
-    for (Map.Entry<String, Schema> entry : context.getDocument().schemas().entrySet()) {
-      apiFile = generateSchemaFile(context, entry.getValue());
-=======
+
     // TODO(andrealin): Remove this when imports are fixed.
     final List<Schema> schemas = new LinkedList<>(context.getDocument().schemas().values());
     Collections.sort(
@@ -105,7 +99,6 @@
 
     for (Schema schema : schemas) {
       apiFile = generateSchemaFile(context, schema);
->>>>>>> a786e8ee
       surfaceSchemas.add(apiFile);
     }
     return surfaceSchemas;
@@ -114,11 +107,7 @@
   private DiscoTypeTable createTypeTable(String implicitPackageName) {
     return new DiscoTypeTable(
         new JavaTypeTable(implicitPackageName),
-<<<<<<< HEAD
         new JavaSchemaTypeNameConverter(implicitPackageName, nameFormatter));
-=======
-        new JavaSchemaTypeNameConverter(implicitPackageName));
->>>>>>> a786e8ee
   }
 
   private StaticLangApiMessageFileView generateSchemaFile(
@@ -128,12 +117,8 @@
 
     apiFile.templateFileName(SCHEMA_TEMPLATE_FILENAME);
 
-<<<<<<< HEAD
     addApiImports(context);
     StaticLangApiMessageView messageView = generateSchemaClass(context, null, schema, null);
-=======
-    StaticLangApiMessageView messageView = generateSchemaClass(context, schema, schemaSymbolTable);
->>>>>>> a786e8ee
     apiFile.schema(messageView);
 
     String outputPath = pathMapper.getOutputPath(null, context.getProductConfig());
@@ -146,7 +131,6 @@
   }
 
   private StaticLangApiMessageView generateSchemaClass(
-<<<<<<< HEAD
       DiscoGapicInterfaceContext context, String key, Schema schema, String parentName) {
 
     // TODO(andrealin): Probably don't need to create a new SymbolTable for every method invocation.
@@ -184,38 +168,6 @@
         new Comparator<StaticLangApiMessageView>() {
           @Override
           public int compare(StaticLangApiMessageView o1, StaticLangApiMessageView o2) {
-=======
-      DiscoGapicInterfaceContext context, Schema schema, SymbolTable schemaSymbolTable) {
-    addApiImports(context);
-
-    StaticLangApiMessageView.Builder schemaView = StaticLangApiMessageView.newBuilder();
-
-    schemaView.typeName(nameFormatter.publicClassName(Name.anyCamel(schema.id())));
-    schemaView.type(schema.type());
-    // TODO(andrealin): use symbol table to make sure Schema names aren't Java keywords.
-    schemaView.defaultValue(schema.defaultValue());
-
-    // Map each property name to the Java typeName of the property.
-    List<SimpleMessagePropertyView> properties = new LinkedList<>();
-    for (Map.Entry<String, Schema> propertyEntry : schema.properties().entrySet()) {
-      String propertyString = schemaSymbolTable.getNewSymbol(propertyEntry.getKey());
-      Schema property = propertyEntry.getValue();
-      SimpleMessagePropertyView.Builder simpleProperty =
-          SimpleMessagePropertyView.newBuilder().name(propertyString);
-      simpleProperty.typeName(
-          context.getDiscoTypeTable().getAndSaveNicknameForElementType(property));
-      simpleProperty.fieldGetFunction(
-          context.getDiscoGapicNamer().getResourceGetterName(propertyString));
-      simpleProperty.fieldSetFunction(
-          context.getDiscoGapicNamer().getResourceSetterName(propertyString));
-      properties.add(simpleProperty.build());
-    }
-    Collections.sort(
-        properties,
-        new Comparator<SimpleMessagePropertyView>() {
-          @Override
-          public int compare(SimpleMessagePropertyView o1, SimpleMessagePropertyView o2) {
->>>>>>> a786e8ee
             return String.CASE_INSENSITIVE_ORDER.compare(o1.name(), o2.name());
           };
         });
