/* Copyright 2017 Google Inc
 *
 * Licensed under the Apache License, Version 2.0 (the "License");
 * you may not use this file except in compliance with the License.
 * You may obtain a copy of the License at
 *
 *      http://www.apache.org/licenses/LICENSE-2.0
 *
 * Unless required by applicable law or agreed to in writing, software
 * distributed under the License is distributed on an "AS IS" BASIS,
 * WITHOUT WARRANTIES OR CONDITIONS OF ANY KIND, either express or implied.
 * See the License for the specific language governing permissions and
 * limitations under the License.
 */
package com.google.api.codegen.discogapic.transformer.java;

import static com.google.api.codegen.util.java.JavaTypeTable.JavaLangResolution.IGNORE_JAVA_LANG_CLASH;

import com.google.api.codegen.config.GapicProductConfig;
import com.google.api.codegen.config.PackageMetadataConfig;
<<<<<<< HEAD
import com.google.api.codegen.discogapic.SchemaTransformationContext;
import com.google.api.codegen.discogapic.transformer.DiscoGapicNamer;
=======
import com.google.api.codegen.discogapic.SchemaInterfaceContext;
>>>>>>> 4aded504
import com.google.api.codegen.discogapic.transformer.DocumentToViewTransformer;
import com.google.api.codegen.discovery.Document;
import com.google.api.codegen.discovery.Schema;
import com.google.api.codegen.discovery.Schema.Type;
import com.google.api.codegen.gapic.GapicCodePathMapper;
import com.google.api.codegen.transformer.DiscoGapicInterfaceContext;
import com.google.api.codegen.transformer.FileHeaderTransformer;
import com.google.api.codegen.transformer.SchemaTypeTable;
import com.google.api.codegen.transformer.StandardImportSectionTransformer;
import com.google.api.codegen.transformer.java.JavaFeatureConfig;
import com.google.api.codegen.transformer.java.JavaSchemaTypeNameConverter;
import com.google.api.codegen.transformer.java.JavaSurfaceNamer;
import com.google.api.codegen.util.Name;
import com.google.api.codegen.util.SymbolTable;
import com.google.api.codegen.util.java.JavaNameFormatter;
import com.google.api.codegen.util.java.JavaTypeTable;
import com.google.api.codegen.viewmodel.StaticLangApiMessageFileView;
import com.google.api.codegen.viewmodel.StaticLangApiMessageView;
import com.google.api.codegen.viewmodel.ViewModel;
import java.io.File;
import java.util.ArrayList;
import java.util.Arrays;
import java.util.Collections;
import java.util.Comparator;
import java.util.HashSet;
import java.util.LinkedList;
import java.util.List;
import java.util.Map;
import java.util.Set;
import java.util.TreeMap;

/* Creates the ViewModel for a Discovery Doc Schema Java class. */
public class JavaDiscoGapicSchemaToViewTransformer implements DocumentToViewTransformer {
  private final GapicCodePathMapper pathMapper;
  private final PackageMetadataConfig packageConfig;
  private final StandardImportSectionTransformer importSectionTransformer =
      new StandardImportSectionTransformer();
  private final FileHeaderTransformer fileHeaderTransformer =
      new FileHeaderTransformer(importSectionTransformer);
  private final JavaNameFormatter nameFormatter = new JavaNameFormatter();
  private static Set<String> reservedKeywords = new HashSet<>();

  static {
    reservedKeywords.addAll(JavaNameFormatter.RESERVED_IDENTIFIER_SET);
    reservedKeywords.add("Builder");
  }

  private static final String SCHEMA_TEMPLATE_FILENAME = "java/message.snip";

  public JavaDiscoGapicSchemaToViewTransformer(
      GapicCodePathMapper pathMapper, PackageMetadataConfig packageMetadataConfig) {
    this.pathMapper = pathMapper;
    this.packageConfig = packageMetadataConfig;
    // TODO use packageMetadataConfig
  }

  public List<String> getTemplateFileNames() {
    return Arrays.asList(SCHEMA_TEMPLATE_FILENAME);
  }

  @Override
  public List<ViewModel> transform(Document document, GapicProductConfig productConfig) {
    List<ViewModel> surfaceSchemas = new ArrayList<>();
    JavaSurfaceNamer surfaceNamer =
        new JavaSurfaceNamer(productConfig.getPackageName(), nameFormatter);
    DiscoGapicInterfaceContext context =
        DiscoGapicInterfaceContext.createWithoutInterface(
            document,
            productConfig,
            createTypeTable(productConfig.getPackageName()),
<<<<<<< HEAD
            new DiscoGapicNamer(surfaceNamer, nameFormatter),
=======
            discoGapicNamer,
            new JavaSurfaceNamer(productConfig.getPackageName(), productConfig.getPackageName()),
>>>>>>> 4aded504
            JavaFeatureConfig.newBuilder().enableStringFormatFunctions(false).build());

    // Escape any schema's field names that are Java keywords.

    for (Schema schema : context.getDocument().schemas().values()) {
      Map<SchemaTransformationContext, StaticLangApiMessageView> contextViews =
          new TreeMap<>(SchemaTransformationContext.comparator);
      generateSchemaClasses(contextViews, context, schema);
      for (Map.Entry<SchemaTransformationContext, StaticLangApiMessageView> contextView :
          contextViews.entrySet()) {
        surfaceSchemas.add(generateSchemaFile(contextView.getKey(), contextView.getValue()));
      }
    }
    Collections.sort(
        surfaceSchemas,
        new Comparator<ViewModel>() {
          @Override
          public int compare(ViewModel o1, ViewModel o2) {
            return String.CASE_INSENSITIVE_ORDER.compare(o1.outputPath(), o2.outputPath());
          }
        });
    return surfaceSchemas;
  }

  private SchemaTypeTable createTypeTable(String implicitPackageName) {
    return new SchemaTypeTable(
        new JavaTypeTable(implicitPackageName, IGNORE_JAVA_LANG_CLASH),
        new JavaSchemaTypeNameConverter(implicitPackageName, nameFormatter));
  }

  /* Given a message view, creates a top-level message file view. */
  private StaticLangApiMessageFileView generateSchemaFile(
      SchemaTransformationContext context, StaticLangApiMessageView messageView) {
    StaticLangApiMessageFileView.Builder apiFile = StaticLangApiMessageFileView.newBuilder();
    apiFile.templateFileName(SCHEMA_TEMPLATE_FILENAME);
    addApiImports(context.getSchemaTypeTable());
    apiFile.schema(messageView);

    String outputPath = pathMapper.getOutputPath(null, context.getDocContext().getProductConfig());
    apiFile.outputPath(outputPath + File.separator + messageView.innerTypeName() + ".java");

    // must be done as the last step to catch all imports
    apiFile.fileHeader(fileHeaderTransformer.generateFileHeader(context));

    return apiFile.build();
  }

  private StaticLangApiMessageView generateSchemaClasses(
      Map<SchemaTransformationContext, StaticLangApiMessageView> messageViewAccumulator,
      DiscoGapicInterfaceContext documentContext,
      Schema schema) {

    SchemaTypeTable schemaTypeTable =
        (SchemaTypeTable) documentContext.getSchemaTypeTable().cloneEmpty();

<<<<<<< HEAD
    SchemaTransformationContext context =
        SchemaTransformationContext.create(
            schema.getIdentifier(), schemaTypeTable, documentContext);
=======
    SchemaInterfaceContext context =
        SchemaInterfaceContext.create(schema.getIdentifier(), schemaTypeTable, documentContext);
>>>>>>> 4aded504

    StaticLangApiMessageView.Builder schemaView = StaticLangApiMessageView.newBuilder();
    boolean hasRequiredProperties = false;

    // Child schemas cannot have the same symbols as parent schemas, but sibling schemas can have
    // the same symbols.
    SymbolTable symbolTableCopy = SymbolTable.fromSeed(reservedKeywords);

    String schemaId = Name.anyCamel(schema.getIdentifier()).toLowerCamel();
    String schemaName =
        nameFormatter.privateFieldName(Name.anyCamel(symbolTableCopy.getNewSymbol(schemaId)));

    schemaView.name(schemaName);
    schemaView.defaultValue(schema.defaultValue());
    schemaView.description(schema.description());
    // Getters and setters use unescaped name for better readability on public methods.
    schemaView.fieldGetFunction(context.getDiscoGapicNamer().getResourceGetterName(schemaId));
    schemaView.fieldSetFunction(context.getDiscoGapicNamer().getResourceSetterName(schemaId));
    String schemaTypeName = schemaTypeTable.getAndSaveNicknameFor(schema);

    schemaView.typeName(schemaTypeName);
    if (schema.type() == Type.ARRAY) {
      schemaView.innerTypeName(schemaTypeTable.getInnerTypeNameFor(schema));
    } else {
      schemaView.innerTypeName(schemaTypeName);
    }

    // Generate a Schema view from each property.
    List<StaticLangApiMessageView> viewProperties = new LinkedList<>();
    List<Schema> schemaProperties = new LinkedList<>();
    schemaProperties.addAll(schema.properties().values());
    if (schema.items() != null) {
      schemaProperties.addAll(schema.items().properties().values());
    }
    for (Schema property : schemaProperties) {
      viewProperties.add(generateSchemaClasses(messageViewAccumulator, documentContext, property));
      if (!property.properties().isEmpty() || (property.items() != null)) {
        // Add non-primitive-type property to imports.
        schemaTypeTable.getAndSaveNicknameFor(property);
      }
      if (property.required()) {
        hasRequiredProperties = true;
      }
    }
    Collections.sort(viewProperties);
    schemaView.properties(viewProperties);

    schemaView.canRepeat(schema.repeated());
    schemaView.isRequired(schema.required());
    schemaView.isRequestMessage(false);
    schemaView.hasRequiredProperties(hasRequiredProperties);

    if (!schema.properties().isEmpty()
        || (schema.items() != null && !schema.items().properties().isEmpty())) {
      // This is a top-level Schema, so add it to list of file ViewModels for rendering.

      messageViewAccumulator.put(context, schemaView.build());
    }
    return schemaView.build();
  }

  private void addApiImports(SchemaTypeTable typeTable) {
    typeTable.getAndSaveNicknameFor("com.google.api.core.BetaApi");
<<<<<<< HEAD
    typeTable.getAndSaveNicknameFor("com.google.api.gax.core.ApiMessage");
=======
>>>>>>> 4aded504
    typeTable.getAndSaveNicknameFor("com.google.common.collect.ImmutableList");
    typeTable.getAndSaveNicknameFor("java.io.Serializable");
    typeTable.getAndSaveNicknameFor("java.util.Collections");
    typeTable.getAndSaveNicknameFor("java.util.HashMap");
    typeTable.getAndSaveNicknameFor("java.util.List");
    typeTable.getAndSaveNicknameFor("java.util.Map");
    typeTable.getAndSaveNicknameFor("java.util.Objects");
    typeTable.getAndSaveNicknameFor("java.util.Set");
    typeTable.getAndSaveNicknameFor("javax.annotation.Generated");
  }
}<|MERGE_RESOLUTION|>--- conflicted
+++ resolved
@@ -18,12 +18,8 @@
 
 import com.google.api.codegen.config.GapicProductConfig;
 import com.google.api.codegen.config.PackageMetadataConfig;
-<<<<<<< HEAD
 import com.google.api.codegen.discogapic.SchemaTransformationContext;
 import com.google.api.codegen.discogapic.transformer.DiscoGapicNamer;
-=======
-import com.google.api.codegen.discogapic.SchemaInterfaceContext;
->>>>>>> 4aded504
 import com.google.api.codegen.discogapic.transformer.DocumentToViewTransformer;
 import com.google.api.codegen.discovery.Document;
 import com.google.api.codegen.discovery.Schema;
@@ -87,19 +83,15 @@
   @Override
   public List<ViewModel> transform(Document document, GapicProductConfig productConfig) {
     List<ViewModel> surfaceSchemas = new ArrayList<>();
-    JavaSurfaceNamer surfaceNamer =
-        new JavaSurfaceNamer(productConfig.getPackageName(), nameFormatter);
+    String packageName = productConfig.getPackageName();
+    JavaSurfaceNamer surfaceNamer = new JavaSurfaceNamer(packageName, packageName, nameFormatter);
+    DiscoGapicNamer discoGapicNamer = new DiscoGapicNamer(surfaceNamer, nameFormatter);
     DiscoGapicInterfaceContext context =
         DiscoGapicInterfaceContext.createWithoutInterface(
             document,
             productConfig,
             createTypeTable(productConfig.getPackageName()),
-<<<<<<< HEAD
-            new DiscoGapicNamer(surfaceNamer, nameFormatter),
-=======
             discoGapicNamer,
-            new JavaSurfaceNamer(productConfig.getPackageName(), productConfig.getPackageName()),
->>>>>>> 4aded504
             JavaFeatureConfig.newBuilder().enableStringFormatFunctions(false).build());
 
     // Escape any schema's field names that are Java keywords.
@@ -155,14 +147,9 @@
     SchemaTypeTable schemaTypeTable =
         (SchemaTypeTable) documentContext.getSchemaTypeTable().cloneEmpty();
 
-<<<<<<< HEAD
     SchemaTransformationContext context =
         SchemaTransformationContext.create(
             schema.getIdentifier(), schemaTypeTable, documentContext);
-=======
-    SchemaInterfaceContext context =
-        SchemaInterfaceContext.create(schema.getIdentifier(), schemaTypeTable, documentContext);
->>>>>>> 4aded504
 
     StaticLangApiMessageView.Builder schemaView = StaticLangApiMessageView.newBuilder();
     boolean hasRequiredProperties = false;
@@ -226,10 +213,7 @@
 
   private void addApiImports(SchemaTypeTable typeTable) {
     typeTable.getAndSaveNicknameFor("com.google.api.core.BetaApi");
-<<<<<<< HEAD
     typeTable.getAndSaveNicknameFor("com.google.api.gax.core.ApiMessage");
-=======
->>>>>>> 4aded504
     typeTable.getAndSaveNicknameFor("com.google.common.collect.ImmutableList");
     typeTable.getAndSaveNicknameFor("java.io.Serializable");
     typeTable.getAndSaveNicknameFor("java.util.Collections");
