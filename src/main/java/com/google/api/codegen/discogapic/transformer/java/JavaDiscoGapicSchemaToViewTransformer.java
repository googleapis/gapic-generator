/* Copyright 2017 Google Inc
 *
 * Licensed under the Apache License, Version 2.0 (the "License");
 * you may not use this file except in compliance with the License.
 * You may obtain a copy of the License at
 *
 *      http://www.apache.org/licenses/LICENSE-2.0
 *
 * Unless required by applicable law or agreed to in writing, software
 * distributed under the License is distributed on an "AS IS" BASIS,
 * WITHOUT WARRANTIES OR CONDITIONS OF ANY KIND, either express or implied.
 * See the License for the specific language governing permissions and
 * limitations under the License.
 */
package com.google.api.codegen.discogapic.transformer.java;

import com.google.api.codegen.config.GapicProductConfig;
import com.google.api.codegen.config.PackageMetadataConfig;
import com.google.api.codegen.discogapic.DiscoGapicInterfaceContext;
import com.google.api.codegen.discogapic.SchemaInterfaceContext;
import com.google.api.codegen.discogapic.transformer.DocumentToViewTransformer;
import com.google.api.codegen.discovery.Document;
import com.google.api.codegen.discovery.Schema;
import com.google.api.codegen.discovery.Schema.Type;
import com.google.api.codegen.gapic.GapicCodePathMapper;
import com.google.api.codegen.transformer.FileHeaderTransformer;
import com.google.api.codegen.transformer.SchemaTypeTable;
import com.google.api.codegen.transformer.StandardImportSectionTransformer;
import com.google.api.codegen.transformer.java.JavaFeatureConfig;
import com.google.api.codegen.transformer.java.JavaSchemaTypeNameConverter;
import com.google.api.codegen.transformer.java.JavaSurfaceNamer;
import com.google.api.codegen.util.Name;
import com.google.api.codegen.util.SymbolTable;
import com.google.api.codegen.util.java.JavaNameFormatter;
import com.google.api.codegen.util.java.JavaTypeTable;
import com.google.api.codegen.viewmodel.StaticLangApiMessageFileView;
import com.google.api.codegen.viewmodel.StaticLangApiMessageView;
import com.google.api.codegen.viewmodel.ViewModel;
import java.io.File;
import java.util.ArrayList;
import java.util.Arrays;
import java.util.Collections;
import java.util.Comparator;
import java.util.HashMap;
import java.util.LinkedList;
import java.util.List;
import java.util.Map;

/* Creates the ViewModel for a Discovery Doc Schema Java class. */
public class JavaDiscoGapicSchemaToViewTransformer implements DocumentToViewTransformer {
  private final GapicCodePathMapper pathMapper;
  private final PackageMetadataConfig packageConfig;
  private final StandardImportSectionTransformer importSectionTransformer =
      new StandardImportSectionTransformer();
  private final FileHeaderTransformer fileHeaderTransformer =
      new FileHeaderTransformer(importSectionTransformer);
  private final JavaNameFormatter nameFormatter = new JavaNameFormatter();

  private static final String XAPI_TEMPLATE_FILENAME = "java/main.snip";
  private static final String PACKAGE_INFO_TEMPLATE_FILENAME = "java/package-info.snip";
  private static final String SCHEMA_TEMPLATE_FILENAME = "java/message.snip";

  public JavaDiscoGapicSchemaToViewTransformer(
      GapicCodePathMapper pathMapper, PackageMetadataConfig packageMetadataConfig) {
    this.pathMapper = pathMapper;
    this.packageConfig = packageMetadataConfig;
    // TODO use packageMetadataConfig
  }

  public List<String> getTemplateFileNames() {
    return Arrays.asList(
        XAPI_TEMPLATE_FILENAME, PACKAGE_INFO_TEMPLATE_FILENAME, SCHEMA_TEMPLATE_FILENAME);
  }

  @Override
  public List<ViewModel> transform(Document document, GapicProductConfig productConfig) {
    List<ViewModel> surfaceSchemas = new ArrayList<>();
    JavaDiscoGapicNamer discoGapicNamer = new JavaDiscoGapicNamer();

    DiscoGapicInterfaceContext context =
        DiscoGapicInterfaceContext.create(
            document,
            productConfig,
            createTypeTable(productConfig.getPackageName()),
            discoGapicNamer,
            new JavaSurfaceNamer(productConfig.getPackageName()),
            JavaFeatureConfig.newBuilder().enableStringFormatFunctions(false).build());

    StaticLangApiMessageFileView apiFile;
<<<<<<< HEAD
=======

>>>>>>> 33bc4ca3
    // TODO(andrealin): Remove this when imports are fixed.
    final List<Schema> schemas = new LinkedList<>(context.getDocument().schemas().values());
    Collections.sort(
        schemas,
        new Comparator<Schema>() {
          @Override
          public int compare(Schema o1, Schema o2) {
            return String.CASE_INSENSITIVE_ORDER.compare(o1.id(), o2.id());
          }
        });

    for (Schema schema : schemas) {
      apiFile = generateSchemaFile(context, schema);
      surfaceSchemas.add(apiFile);
    }
    return surfaceSchemas;
  }

  private SchemaTypeTable createTypeTable(String implicitPackageName) {
    return new SchemaTypeTable(
<<<<<<< HEAD
        new JavaTypeTable(implicitPackageName),
        new JavaSchemaTypeNameConverter(implicitPackageName));
  }

  private StaticLangApiMessageFileView generateSchemaFile(
      DiscoGapicInterfaceContext context, Schema schema) {
=======
        new JavaTypeTable(implicitPackageName, true),
        new JavaSchemaTypeNameConverter(implicitPackageName, nameFormatter));
  }

  private StaticLangApiMessageFileView generateSchemaFile(
      DiscoGapicInterfaceContext documentContext, Schema schema) {
>>>>>>> 33bc4ca3
    StaticLangApiMessageFileView.Builder apiFile = StaticLangApiMessageFileView.newBuilder();

    // Escape any schema's field names that are Java keywords.

    apiFile.templateFileName(SCHEMA_TEMPLATE_FILENAME);

<<<<<<< HEAD
    StaticLangApiMessageView messageView = generateSchemaClass(context, schema, schemaSymbolTable);
    apiFile.schema(messageView);

    String outputPath = pathMapper.getOutputPath(null, context.getProductConfig());
=======
    SchemaInterfaceContext context =
        SchemaInterfaceContext.create(
            schema,
            documentContext.getSchemaTypeTable().cloneEmpty(),
            SymbolTable.fromSeed(JavaNameFormatter.RESERVED_IDENTIFIER_SET),
            documentContext);

    addApiImports(context.getSchemaTypeTable());

    StaticLangApiMessageView messageView =
        generateSchemaClass(context, null, schema, null, context.getSchemaTypeTable());
    apiFile.schema(messageView);

    String outputPath = pathMapper.getOutputPath(null, documentContext.getProductConfig());
>>>>>>> 33bc4ca3
    apiFile.outputPath(outputPath + File.separator + messageView.typeName() + ".java");

    // must be done as the last step to catch all imports
    apiFile.fileHeader(fileHeaderTransformer.generateFileHeader(context));

    return apiFile.build();
  }

  private StaticLangApiMessageView generateSchemaClass(
<<<<<<< HEAD
      DiscoGapicInterfaceContext context, Schema schema, SymbolTable schemaSymbolTable) {
    addApiImports(context);

    StaticLangApiMessageView.Builder schemaView = StaticLangApiMessageView.newBuilder();

    schemaView.typeName(nameFormatter.publicClassName(Name.anyCamel(schema.id())));
    schemaView.type(schema.type());
    // TODO(andrealin): use symbol table to make sure Schema names aren't Java keywords.
=======
      SchemaInterfaceContext context,
      String key,
      Schema schema,
      String parentName,
      SchemaTypeTable schemaTypeTable) {
    StaticLangApiMessageView.Builder schemaView = StaticLangApiMessageView.newBuilder();

    String schemaId = schema.id().isEmpty() ? key : schema.id();
    String schemaName =
        nameFormatter.privateFieldName(
            Name.anyCamel(context.getSymbolTable().getNewSymbol(schemaId)));
    if (schemaName.equals("Object") || schemaName.equals("String")) {
      throw new IllegalArgumentException(
          String.format(
              "Schema has name '%s', which clashes with java.lang.* namespace", schemaName));
    }
    schemaView.name(schemaName);
>>>>>>> 33bc4ca3
    schemaView.defaultValue(schema.defaultValue());
    schemaView.description(schema.description());
    schemaView.fieldGetFunction(context.getDiscoGapicNamer().getResourceGetterName(schemaName));
    schemaView.fieldSetFunction(context.getDiscoGapicNamer().getResourceSetterName(schemaName));
    String schemaTypeName =
        schemaTypeTable.getAndSaveNicknameForElementType(key, schema, parentName);
    schemaView.typeName(schemaTypeName);
    if (schema.type() == Type.ARRAY) {
      schemaView.innerTypeName(schemaTypeTable.getInnerTypeNameFor(schemaName, schema, parentName));
    } else {
      schemaView.innerTypeName(schemaTypeName);
    }

<<<<<<< HEAD
    // Map each property name to the Java typeName of the property.
    List<SimpleMessagePropertyView> properties = new LinkedList<>();
    for (Map.Entry<String, Schema> propertyEntry : schema.properties().entrySet()) {
      String propertyString = schemaSymbolTable.getNewSymbol(propertyEntry.getKey());
      Schema property = propertyEntry.getValue();
      SimpleMessagePropertyView.Builder simpleProperty =
          SimpleMessagePropertyView.newBuilder().name(propertyString);
      simpleProperty.typeName(
          context.getSchemaTypeTable().getAndSaveNicknameForElementType(property));
      simpleProperty.fieldGetFunction(
          context.getDiscoGapicNamer().getResourceGetterName(propertyString));
      simpleProperty.fieldSetFunction(
          context.getDiscoGapicNamer().getResourceSetterName(propertyString));
      properties.add(simpleProperty.build());
=======
    // Generate a Schema view from each property.
    List<StaticLangApiMessageView> properties = new LinkedList<>();
    Map<String, Schema> schemaProperties = new HashMap<>();
    schemaProperties.putAll(schema.properties());
    if (schema.items() != null && schema.items().properties() != null) {
      schemaProperties.putAll(schema.items().properties());
    }
    for (Map.Entry<String, Schema> propertyEntry : schemaProperties.entrySet()) {
      properties.add(
          generateSchemaClass(
              context,
              propertyEntry.getKey(),
              propertyEntry.getValue(),
              schemaName,
              schemaTypeTable));
>>>>>>> 33bc4ca3
    }
    Collections.sort(
        properties,
        new Comparator<StaticLangApiMessageView>() {
          @Override
          public int compare(StaticLangApiMessageView o1, StaticLangApiMessageView o2) {
            return String.CASE_INSENSITIVE_ORDER.compare(o1.name(), o2.name());
          };
        });
    schemaView.properties(properties);

    return schemaView.build();
  }

<<<<<<< HEAD
  private void addApiImports(DiscoGapicInterfaceContext context) {
    SchemaTypeTable typeTable = context.getSchemaTypeTable();
=======
  private void addApiImports(SchemaTypeTable typeTable) {
>>>>>>> 33bc4ca3
    typeTable.saveNicknameFor("com.google.api.core.BetaApi");
    typeTable.saveNicknameFor("java.io.Serializable");
    typeTable.saveNicknameFor("java.util.List");
    typeTable.saveNicknameFor("javax.annotation.Generated");
  }
}<|MERGE_RESOLUTION|>--- conflicted
+++ resolved
@@ -87,10 +87,7 @@
             JavaFeatureConfig.newBuilder().enableStringFormatFunctions(false).build());
 
     StaticLangApiMessageFileView apiFile;
-<<<<<<< HEAD
-=======
-
->>>>>>> 33bc4ca3
+
     // TODO(andrealin): Remove this when imports are fixed.
     final List<Schema> schemas = new LinkedList<>(context.getDocument().schemas().values());
     Collections.sort(
@@ -111,33 +108,18 @@
 
   private SchemaTypeTable createTypeTable(String implicitPackageName) {
     return new SchemaTypeTable(
-<<<<<<< HEAD
-        new JavaTypeTable(implicitPackageName),
-        new JavaSchemaTypeNameConverter(implicitPackageName));
-  }
-
-  private StaticLangApiMessageFileView generateSchemaFile(
-      DiscoGapicInterfaceContext context, Schema schema) {
-=======
         new JavaTypeTable(implicitPackageName, true),
         new JavaSchemaTypeNameConverter(implicitPackageName, nameFormatter));
   }
 
   private StaticLangApiMessageFileView generateSchemaFile(
       DiscoGapicInterfaceContext documentContext, Schema schema) {
->>>>>>> 33bc4ca3
     StaticLangApiMessageFileView.Builder apiFile = StaticLangApiMessageFileView.newBuilder();
 
     // Escape any schema's field names that are Java keywords.
 
     apiFile.templateFileName(SCHEMA_TEMPLATE_FILENAME);
 
-<<<<<<< HEAD
-    StaticLangApiMessageView messageView = generateSchemaClass(context, schema, schemaSymbolTable);
-    apiFile.schema(messageView);
-
-    String outputPath = pathMapper.getOutputPath(null, context.getProductConfig());
-=======
     SchemaInterfaceContext context =
         SchemaInterfaceContext.create(
             schema,
@@ -152,7 +134,6 @@
     apiFile.schema(messageView);
 
     String outputPath = pathMapper.getOutputPath(null, documentContext.getProductConfig());
->>>>>>> 33bc4ca3
     apiFile.outputPath(outputPath + File.separator + messageView.typeName() + ".java");
 
     // must be done as the last step to catch all imports
@@ -162,16 +143,6 @@
   }
 
   private StaticLangApiMessageView generateSchemaClass(
-<<<<<<< HEAD
-      DiscoGapicInterfaceContext context, Schema schema, SymbolTable schemaSymbolTable) {
-    addApiImports(context);
-
-    StaticLangApiMessageView.Builder schemaView = StaticLangApiMessageView.newBuilder();
-
-    schemaView.typeName(nameFormatter.publicClassName(Name.anyCamel(schema.id())));
-    schemaView.type(schema.type());
-    // TODO(andrealin): use symbol table to make sure Schema names aren't Java keywords.
-=======
       SchemaInterfaceContext context,
       String key,
       Schema schema,
@@ -189,7 +160,6 @@
               "Schema has name '%s', which clashes with java.lang.* namespace", schemaName));
     }
     schemaView.name(schemaName);
->>>>>>> 33bc4ca3
     schemaView.defaultValue(schema.defaultValue());
     schemaView.description(schema.description());
     schemaView.fieldGetFunction(context.getDiscoGapicNamer().getResourceGetterName(schemaName));
@@ -203,22 +173,6 @@
       schemaView.innerTypeName(schemaTypeName);
     }
 
-<<<<<<< HEAD
-    // Map each property name to the Java typeName of the property.
-    List<SimpleMessagePropertyView> properties = new LinkedList<>();
-    for (Map.Entry<String, Schema> propertyEntry : schema.properties().entrySet()) {
-      String propertyString = schemaSymbolTable.getNewSymbol(propertyEntry.getKey());
-      Schema property = propertyEntry.getValue();
-      SimpleMessagePropertyView.Builder simpleProperty =
-          SimpleMessagePropertyView.newBuilder().name(propertyString);
-      simpleProperty.typeName(
-          context.getSchemaTypeTable().getAndSaveNicknameForElementType(property));
-      simpleProperty.fieldGetFunction(
-          context.getDiscoGapicNamer().getResourceGetterName(propertyString));
-      simpleProperty.fieldSetFunction(
-          context.getDiscoGapicNamer().getResourceSetterName(propertyString));
-      properties.add(simpleProperty.build());
-=======
     // Generate a Schema view from each property.
     List<StaticLangApiMessageView> properties = new LinkedList<>();
     Map<String, Schema> schemaProperties = new HashMap<>();
@@ -234,7 +188,6 @@
               propertyEntry.getValue(),
               schemaName,
               schemaTypeTable));
->>>>>>> 33bc4ca3
     }
     Collections.sort(
         properties,
@@ -249,12 +202,7 @@
     return schemaView.build();
   }
 
-<<<<<<< HEAD
-  private void addApiImports(DiscoGapicInterfaceContext context) {
-    SchemaTypeTable typeTable = context.getSchemaTypeTable();
-=======
   private void addApiImports(SchemaTypeTable typeTable) {
->>>>>>> 33bc4ca3
     typeTable.saveNicknameFor("com.google.api.core.BetaApi");
     typeTable.saveNicknameFor("java.io.Serializable");
     typeTable.saveNicknameFor("java.util.List");
