/* Copyright 2017 Google Inc
 *
 * Licensed under the Apache License, Version 2.0 (the "License");
 * you may not use this file except in compliance with the License.
 * You may obtain a copy of the License at
 *
 *      http://www.apache.org/licenses/LICENSE-2.0
 *
 * Unless required by applicable law or agreed to in writing, software
 * distributed under the License is distributed on an "AS IS" BASIS,
 * WITHOUT WARRANTIES OR CONDITIONS OF ANY KIND, either express or implied.
 * See the License for the specific language governing permissions and
 * limitations under the License.
 */
package com.google.api.codegen.discogapic.transformer.java;

import static com.google.api.codegen.util.java.JavaTypeTable.JavaLangResolution.IGNORE_JAVA_LANG_CLASH;

import com.google.api.codegen.config.GapicProductConfig;
import com.google.api.codegen.config.PackageMetadataConfig;
import com.google.api.codegen.discogapic.DiscoGapicInterfaceContext;
import com.google.api.codegen.discogapic.SchemaInterfaceContext;
import com.google.api.codegen.discogapic.transformer.DocumentToViewTransformer;
import com.google.api.codegen.discovery.Document;
import com.google.api.codegen.discovery.Schema;
import com.google.api.codegen.discovery.Schema.Type;
import com.google.api.codegen.gapic.GapicCodePathMapper;
import com.google.api.codegen.transformer.FileHeaderTransformer;
import com.google.api.codegen.transformer.SchemaTypeTable;
import com.google.api.codegen.transformer.StandardImportSectionTransformer;
import com.google.api.codegen.transformer.java.JavaFeatureConfig;
import com.google.api.codegen.transformer.java.JavaSchemaTypeNameConverter;
import com.google.api.codegen.transformer.java.JavaSurfaceNamer;
import com.google.api.codegen.util.Name;
import com.google.api.codegen.util.SymbolTable;
import com.google.api.codegen.util.java.JavaNameFormatter;
import com.google.api.codegen.util.java.JavaTypeTable;
import com.google.api.codegen.viewmodel.StaticLangApiMessageFileView;
import com.google.api.codegen.viewmodel.StaticLangApiMessageView;
import com.google.api.codegen.viewmodel.ViewModel;
import java.io.File;
import java.util.ArrayList;
import java.util.Arrays;
import java.util.Collections;
import java.util.Comparator;
import java.util.HashSet;
import java.util.LinkedList;
import java.util.List;
import java.util.Map;
<<<<<<< HEAD
import java.util.Set;
=======
>>>>>>> 5f5c2c8d
import java.util.TreeMap;

/* Creates the ViewModel for a Discovery Doc Schema Java class. */
public class JavaDiscoGapicSchemaToViewTransformer implements DocumentToViewTransformer {
  private final GapicCodePathMapper pathMapper;
  private final PackageMetadataConfig packageConfig;
  private final StandardImportSectionTransformer importSectionTransformer =
      new StandardImportSectionTransformer();
  private final FileHeaderTransformer fileHeaderTransformer =
      new FileHeaderTransformer(importSectionTransformer);
  private final JavaNameFormatter nameFormatter = new JavaNameFormatter();
  private static Set<String> reservedKeywords = new HashSet<>();

  static {
    reservedKeywords.addAll(JavaNameFormatter.RESERVED_IDENTIFIER_SET);
    reservedKeywords.add("Builder");
  }

  private static final String XAPI_TEMPLATE_FILENAME = "java/main.snip";
  private static final String PACKAGE_INFO_TEMPLATE_FILENAME = "java/package-info.snip";
  private static final String SCHEMA_TEMPLATE_FILENAME = "java/message.snip";

  public JavaDiscoGapicSchemaToViewTransformer(
      GapicCodePathMapper pathMapper, PackageMetadataConfig packageMetadataConfig) {
    this.pathMapper = pathMapper;
    this.packageConfig = packageMetadataConfig;
    // TODO use packageMetadataConfig
  }

  public List<String> getTemplateFileNames() {
    return Arrays.asList(
        XAPI_TEMPLATE_FILENAME, PACKAGE_INFO_TEMPLATE_FILENAME, SCHEMA_TEMPLATE_FILENAME);
  }

  @Override
  public List<ViewModel> transform(Document document, GapicProductConfig productConfig) {
    List<ViewModel> surfaceSchemas = new ArrayList<>();
    JavaDiscoGapicNamer discoGapicNamer = new JavaDiscoGapicNamer();

    DiscoGapicInterfaceContext context =
        DiscoGapicInterfaceContext.create(
            document,
            productConfig,
            createTypeTable(productConfig.getPackageName()),
            discoGapicNamer,
            new JavaSurfaceNamer(productConfig.getPackageName()),
            JavaFeatureConfig.newBuilder().enableStringFormatFunctions(false).build());

<<<<<<< HEAD
    // Escape any schema's field names that are Java keywords.
    Set<String> reservedKeywords = new HashSet<>();
    reservedKeywords.addAll(JavaNameFormatter.RESERVED_IDENTIFIER_SET);
    reservedKeywords.add("Builder");

    for (Schema schema : context.getDocument().schemas().values()) {
      Map<SchemaInterfaceContext, StaticLangApiMessageView> contextViews =
          new TreeMap<>(SchemaInterfaceContext.comparator);
      generateSchemaClasses(contextViews, context, schema);
      for (Map.Entry<SchemaInterfaceContext, StaticLangApiMessageView> contextView :
          contextViews.entrySet()) {
        surfaceSchemas.add(generateSchemaFile(contextView.getKey(), contextView.getValue()));
      }
    }
=======
    StaticLangApiMessageFileView apiFile;

    // TODO(andrealin): Remove this when imports are fixed.
    final List<Schema> schemas = new LinkedList<>(context.getDocument().schemas().values());
>>>>>>> 5f5c2c8d
    Collections.sort(
        surfaceSchemas,
        new Comparator<ViewModel>() {
          @Override
          public int compare(ViewModel o1, ViewModel o2) {
            return String.CASE_INSENSITIVE_ORDER.compare(o1.outputPath(), o2.outputPath());
          }
        });
    return surfaceSchemas;
  }

  private SchemaTypeTable createTypeTable(String implicitPackageName) {
    return new SchemaTypeTable(
        new JavaTypeTable(implicitPackageName, IGNORE_JAVA_LANG_CLASH),
        new JavaSchemaTypeNameConverter(implicitPackageName, nameFormatter));
  }

  /* Given a message view, creates a top-level message file view. */
  private StaticLangApiMessageFileView generateSchemaFile(
<<<<<<< HEAD
      SchemaInterfaceContext context, StaticLangApiMessageView messageView) {
    StaticLangApiMessageFileView.Builder apiFile = StaticLangApiMessageFileView.newBuilder();
    apiFile.templateFileName(SCHEMA_TEMPLATE_FILENAME);
    addApiImports(context.getSchemaTypeTable());
    apiFile.schema(messageView);

    String outputPath = pathMapper.getOutputPath(null, context.getDocContext().getProductConfig());
    apiFile.outputPath(outputPath + File.separator + messageView.innerTypeName() + ".java");
=======
      DiscoGapicInterfaceContext documentContext, Schema schema) {
    StaticLangApiMessageFileView.Builder apiFile = StaticLangApiMessageFileView.newBuilder();

    apiFile.templateFileName(SCHEMA_TEMPLATE_FILENAME);

    SchemaInterfaceContext context =
        SchemaInterfaceContext.create(
            schema,
            documentContext.getSchemaTypeTable().cloneEmpty(),
            SymbolTable.fromSeed(JavaNameFormatter.RESERVED_IDENTIFIER_SET),
            documentContext);

    addApiImports(context.getSchemaTypeTable());

    StaticLangApiMessageView messageView =
        generateSchemaClass(context, schema, context.getSchemaTypeTable());
    apiFile.schema(messageView);

    String outputPath = pathMapper.getOutputPath(null, documentContext.getProductConfig());
    apiFile.outputPath(outputPath + File.separator + messageView.typeName() + ".java");
>>>>>>> 5f5c2c8d

    // must be done as the last step to catch all imports
    apiFile.fileHeader(fileHeaderTransformer.generateFileHeader(context));

    return apiFile.build();
  }

<<<<<<< HEAD
  private StaticLangApiMessageView generateSchemaClasses(
      Map<SchemaInterfaceContext, StaticLangApiMessageView> messageViewAccumulator,
      DiscoGapicInterfaceContext documentContext,
      Schema schema) {

    SchemaTypeTable schemaTypeTable = documentContext.getSchemaTypeTable().cloneEmpty();

    SchemaInterfaceContext context =
        SchemaInterfaceContext.create(schema, schemaTypeTable, documentContext);

    StaticLangApiMessageView.Builder schemaView = StaticLangApiMessageView.newBuilder();

    // Child schemas cannot have the same symbols as parent schemas, but sibling schemas can have
    // the same symbols.
    SymbolTable symbolTableCopy = SymbolTable.fromSeed(reservedKeywords);

    String schemaId =
        Name.anyCamel(schema.id().isEmpty() ? schema.key() : schema.id()).toLowerCamel();
    String schemaName =
        nameFormatter.privateFieldName(Name.anyCamel(symbolTableCopy.getNewSymbol(schemaId)));

    schemaView.name(schemaName);
    schemaView.defaultValue(schema.defaultValue());
    schemaView.description(schema.description());
    schemaView.fieldGetFunction(context.getDiscoGapicNamer().getResourceGetterName(schemaName));
    schemaView.fieldSetFunction(context.getDiscoGapicNamer().getResourceSetterName(schemaName));
    String schemaTypeName = schemaTypeTable.getAndSaveNicknameForElementType(schema);

=======
  private StaticLangApiMessageView generateSchemaClass(
      SchemaInterfaceContext context, Schema schema, SchemaTypeTable schemaTypeTable) {
    StaticLangApiMessageView.Builder schemaView = StaticLangApiMessageView.newBuilder();

    String schemaId = schema.id().isEmpty() ? schema.key() : schema.id();
    String schemaName =
        nameFormatter.privateFieldName(
            Name.anyCamel(context.getSymbolTable().getNewSymbol(schemaId)));
    schemaView.name(schemaName);
    schemaView.defaultValue(schema.defaultValue());
    schemaView.description(schema.description());

    //TODO(andrealin): Using schemaId as hack so test passes. Use escaped schemaName instead.
    schemaView.fieldGetFunction(context.getDiscoGapicNamer().getResourceGetterName(schemaId));
    schemaView.fieldSetFunction(context.getDiscoGapicNamer().getResourceSetterName(schemaId));
    String schemaTypeName = schemaTypeTable.getAndSaveNicknameForElementType(schema);
>>>>>>> 5f5c2c8d
    schemaView.typeName(schemaTypeName);
    if (schema.type() == Type.ARRAY) {
      schemaView.innerTypeName(schemaTypeTable.getInnerTypeNameFor(schema));
    } else {
      schemaView.innerTypeName(schemaTypeName);
    }

    // Generate a Schema view from each property.
<<<<<<< HEAD
    List<StaticLangApiMessageView> viewProperties = new LinkedList<>();
    List<Schema> schemaProperties = new LinkedList<>();
    schemaProperties.addAll(schema.properties().values());
    if (schema.items() != null) {
      schemaProperties.addAll(schema.items().properties().values());
    }
    for (Schema property : schemaProperties) {
      viewProperties.add(generateSchemaClasses(messageViewAccumulator, documentContext, property));
      if (!property.properties().isEmpty() || (property.items() != null)) {
        // Add non-primitive-type property to imports.
        schemaTypeTable.getAndSaveNicknameFor(property);
      }
    }
    Collections.sort(viewProperties);
    schemaView.properties(viewProperties);
=======
    List<StaticLangApiMessageView> properties = new LinkedList<>();
    Map<String, Schema> schemaProperties = new TreeMap<>();
    schemaProperties.putAll(schema.properties());
    if (schema.items() != null && schema.items().properties() != null) {
      schemaProperties.putAll(schema.items().properties());
    }
    for (Schema property : schemaProperties.values()) {
      properties.add(generateSchemaClass(context, property, schemaTypeTable));
    }
    schemaView.properties(properties);
>>>>>>> 5f5c2c8d

    if (!schema.properties().isEmpty()
        || (schema.items() != null && !schema.items().properties().isEmpty())) {
      // This is a top-level Schema, so add it to list of file ViewModels for rendering.
      messageViewAccumulator.put(context, schemaView.build());
    }
    return schemaView.build();
  }

  private void addApiImports(SchemaTypeTable typeTable) {
    typeTable.saveNicknameFor("com.google.api.core.BetaApi");
    typeTable.saveNicknameFor("java.io.Serializable");
    typeTable.saveNicknameFor("javax.annotation.Generated");
  }
}<|MERGE_RESOLUTION|>--- conflicted
+++ resolved
@@ -47,10 +47,7 @@
 import java.util.LinkedList;
 import java.util.List;
 import java.util.Map;
-<<<<<<< HEAD
 import java.util.Set;
-=======
->>>>>>> 5f5c2c8d
 import java.util.TreeMap;
 
 /* Creates the ViewModel for a Discovery Doc Schema Java class. */
@@ -99,7 +96,6 @@
             new JavaSurfaceNamer(productConfig.getPackageName()),
             JavaFeatureConfig.newBuilder().enableStringFormatFunctions(false).build());
 
-<<<<<<< HEAD
     // Escape any schema's field names that are Java keywords.
     Set<String> reservedKeywords = new HashSet<>();
     reservedKeywords.addAll(JavaNameFormatter.RESERVED_IDENTIFIER_SET);
@@ -114,12 +110,6 @@
         surfaceSchemas.add(generateSchemaFile(contextView.getKey(), contextView.getValue()));
       }
     }
-=======
-    StaticLangApiMessageFileView apiFile;
-
-    // TODO(andrealin): Remove this when imports are fixed.
-    final List<Schema> schemas = new LinkedList<>(context.getDocument().schemas().values());
->>>>>>> 5f5c2c8d
     Collections.sort(
         surfaceSchemas,
         new Comparator<ViewModel>() {
@@ -139,7 +129,6 @@
 
   /* Given a message view, creates a top-level message file view. */
   private StaticLangApiMessageFileView generateSchemaFile(
-<<<<<<< HEAD
       SchemaInterfaceContext context, StaticLangApiMessageView messageView) {
     StaticLangApiMessageFileView.Builder apiFile = StaticLangApiMessageFileView.newBuilder();
     apiFile.templateFileName(SCHEMA_TEMPLATE_FILENAME);
@@ -148,28 +137,6 @@
 
     String outputPath = pathMapper.getOutputPath(null, context.getDocContext().getProductConfig());
     apiFile.outputPath(outputPath + File.separator + messageView.innerTypeName() + ".java");
-=======
-      DiscoGapicInterfaceContext documentContext, Schema schema) {
-    StaticLangApiMessageFileView.Builder apiFile = StaticLangApiMessageFileView.newBuilder();
-
-    apiFile.templateFileName(SCHEMA_TEMPLATE_FILENAME);
-
-    SchemaInterfaceContext context =
-        SchemaInterfaceContext.create(
-            schema,
-            documentContext.getSchemaTypeTable().cloneEmpty(),
-            SymbolTable.fromSeed(JavaNameFormatter.RESERVED_IDENTIFIER_SET),
-            documentContext);
-
-    addApiImports(context.getSchemaTypeTable());
-
-    StaticLangApiMessageView messageView =
-        generateSchemaClass(context, schema, context.getSchemaTypeTable());
-    apiFile.schema(messageView);
-
-    String outputPath = pathMapper.getOutputPath(null, documentContext.getProductConfig());
-    apiFile.outputPath(outputPath + File.separator + messageView.typeName() + ".java");
->>>>>>> 5f5c2c8d
 
     // must be done as the last step to catch all imports
     apiFile.fileHeader(fileHeaderTransformer.generateFileHeader(context));
@@ -177,7 +144,6 @@
     return apiFile.build();
   }
 
-<<<<<<< HEAD
   private StaticLangApiMessageView generateSchemaClasses(
       Map<SchemaInterfaceContext, StaticLangApiMessageView> messageViewAccumulator,
       DiscoGapicInterfaceContext documentContext,
@@ -202,28 +168,10 @@
     schemaView.name(schemaName);
     schemaView.defaultValue(schema.defaultValue());
     schemaView.description(schema.description());
-    schemaView.fieldGetFunction(context.getDiscoGapicNamer().getResourceGetterName(schemaName));
-    schemaView.fieldSetFunction(context.getDiscoGapicNamer().getResourceSetterName(schemaName));
-    String schemaTypeName = schemaTypeTable.getAndSaveNicknameForElementType(schema);
-
-=======
-  private StaticLangApiMessageView generateSchemaClass(
-      SchemaInterfaceContext context, Schema schema, SchemaTypeTable schemaTypeTable) {
-    StaticLangApiMessageView.Builder schemaView = StaticLangApiMessageView.newBuilder();
-
-    String schemaId = schema.id().isEmpty() ? schema.key() : schema.id();
-    String schemaName =
-        nameFormatter.privateFieldName(
-            Name.anyCamel(context.getSymbolTable().getNewSymbol(schemaId)));
-    schemaView.name(schemaName);
-    schemaView.defaultValue(schema.defaultValue());
-    schemaView.description(schema.description());
-
-    //TODO(andrealin): Using schemaId as hack so test passes. Use escaped schemaName instead.
     schemaView.fieldGetFunction(context.getDiscoGapicNamer().getResourceGetterName(schemaId));
     schemaView.fieldSetFunction(context.getDiscoGapicNamer().getResourceSetterName(schemaId));
     String schemaTypeName = schemaTypeTable.getAndSaveNicknameForElementType(schema);
->>>>>>> 5f5c2c8d
+
     schemaView.typeName(schemaTypeName);
     if (schema.type() == Type.ARRAY) {
       schemaView.innerTypeName(schemaTypeTable.getInnerTypeNameFor(schema));
@@ -232,7 +180,6 @@
     }
 
     // Generate a Schema view from each property.
-<<<<<<< HEAD
     List<StaticLangApiMessageView> viewProperties = new LinkedList<>();
     List<Schema> schemaProperties = new LinkedList<>();
     schemaProperties.addAll(schema.properties().values());
@@ -248,18 +195,6 @@
     }
     Collections.sort(viewProperties);
     schemaView.properties(viewProperties);
-=======
-    List<StaticLangApiMessageView> properties = new LinkedList<>();
-    Map<String, Schema> schemaProperties = new TreeMap<>();
-    schemaProperties.putAll(schema.properties());
-    if (schema.items() != null && schema.items().properties() != null) {
-      schemaProperties.putAll(schema.items().properties());
-    }
-    for (Schema property : schemaProperties.values()) {
-      properties.add(generateSchemaClass(context, property, schemaTypeTable));
-    }
-    schemaView.properties(properties);
->>>>>>> 5f5c2c8d
 
     if (!schema.properties().isEmpty()
         || (schema.items() != null && !schema.items().properties().isEmpty())) {
