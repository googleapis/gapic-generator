/* Copyright 2017 Google Inc
 *
 * Licensed under the Apache License, Version 2.0 (the "License");
 * you may not use this file except in compliance with the License.
 * You may obtain a copy of the License at
 *
 *      http://www.apache.org/licenses/LICENSE-2.0
 *
 * Unless required by applicable law or agreed to in writing, software
 * distributed under the License is distributed on an "AS IS" BASIS,
 * WITHOUT WARRANTIES OR CONDITIONS OF ANY KIND, either express or implied.
 * See the License for the specific language governing permissions and
 * limitations under the License.
 */
package com.google.api.codegen.discogapic.transformer.java;

import com.google.api.codegen.ReleaseLevel;
import com.google.api.codegen.config.GapicProductConfig;
import com.google.api.codegen.config.PackageMetadataConfig;
import com.google.api.codegen.discogapic.DiscoGapicInterfaceContext;
import com.google.api.codegen.discogapic.transformer.DocumentToViewTransformer;
import com.google.api.codegen.discovery.Document;
import com.google.api.codegen.gapic.GapicCodePathMapper;
import com.google.api.codegen.transformer.FileHeaderTransformer;
import com.google.api.codegen.transformer.SchemaTypeTable;
import com.google.api.codegen.transformer.StandardImportSectionTransformer;
import com.google.api.codegen.transformer.SurfaceNamer;
import com.google.api.codegen.transformer.java.JavaFeatureConfig;
import com.google.api.codegen.transformer.java.JavaSchemaTypeNameConverter;
import com.google.api.codegen.transformer.java.JavaSurfaceNamer;
import com.google.api.codegen.util.java.JavaNameFormatter;
import com.google.api.codegen.util.java.JavaTypeTable;
import com.google.api.codegen.viewmodel.ApiCallableView;
import com.google.api.codegen.viewmodel.FormatResourceFunctionView;
import com.google.api.codegen.viewmodel.ParseResourceFunctionView;
import com.google.api.codegen.viewmodel.PathTemplateView;
import com.google.api.codegen.viewmodel.ServiceDocView;
import com.google.api.codegen.viewmodel.StaticLangApiFileView;
import com.google.api.codegen.viewmodel.StaticLangApiMethodView;
import com.google.api.codegen.viewmodel.StaticLangApiView;
import com.google.api.codegen.viewmodel.ViewModel;
import java.io.File;
import java.util.ArrayList;
import java.util.Arrays;
import java.util.List;

public class JavaDiscoGapicSurfaceTransformer implements DocumentToViewTransformer {
  private final GapicCodePathMapper pathMapper;
  private final StandardImportSectionTransformer importSectionTransformer =
      new StandardImportSectionTransformer();
  private final FileHeaderTransformer fileHeaderTransformer =
      new FileHeaderTransformer(importSectionTransformer);
  private final JavaNameFormatter nameFormatter = new JavaNameFormatter();

  private static final String XAPI_TEMPLATE_FILENAME = "java/main.snip";
  private static final String XSETTINGS_TEMPLATE_FILENAME = "java/settings.snip";
  private static final String PACKAGE_INFO_TEMPLATE_FILENAME = "java/package-info.snip";
  private static final String PAGE_STREAMING_RESPONSE_TEMPLATE_FILENAME =
      "java/page_streaming_response.snip";

  public JavaDiscoGapicSurfaceTransformer(
      GapicCodePathMapper pathMapper, PackageMetadataConfig packageMetadataConfig) {
    this.pathMapper = pathMapper;
    // TODO use packageMetadataConfig
  }

  @Override
  public List<String> getTemplateFileNames() {
    return Arrays.asList(
        XAPI_TEMPLATE_FILENAME,
        XSETTINGS_TEMPLATE_FILENAME,
        PACKAGE_INFO_TEMPLATE_FILENAME,
        PAGE_STREAMING_RESPONSE_TEMPLATE_FILENAME);
  }

  @Override
  public List<ViewModel> transform(Document document, GapicProductConfig productConfig) {
    List<ViewModel> surfaceDocs = new ArrayList<>();

    //TODO(andrealin): set up config for package name: packageName = productConfig.getPackageName()
    String packageName = "com.google.compute.v1";
    SurfaceNamer namer = new JavaSurfaceNamer(packageName);

    List<ServiceDocView> serviceDocs = new ArrayList<>();

    DiscoGapicInterfaceContext context =
        DiscoGapicInterfaceContext.create(
            document,
            productConfig,
<<<<<<< HEAD
            createTypeTable(productConfig.getPackageName()),
=======
            createTypeTable(packageName),
>>>>>>> 33bc4ca3
            new JavaDiscoGapicNamer(),
            namer,
            JavaFeatureConfig.newBuilder().enableStringFormatFunctions(false).build());

    StaticLangApiFileView apiFile = generateApiFile(context);
    surfaceDocs.add(apiFile);

    serviceDocs.add(apiFile.api().doc());

    return surfaceDocs;
  }

  private SchemaTypeTable createTypeTable(String implicitPackageName) {
    return new SchemaTypeTable(
        new JavaTypeTable(implicitPackageName),
<<<<<<< HEAD
        new JavaSchemaTypeNameConverter(implicitPackageName));
=======
        new JavaSchemaTypeNameConverter(implicitPackageName, nameFormatter));
>>>>>>> 33bc4ca3
  }

  private StaticLangApiFileView generateApiFile(DiscoGapicInterfaceContext context) {
    StaticLangApiFileView.Builder apiFile = StaticLangApiFileView.newBuilder();

    apiFile.templateFileName(XAPI_TEMPLATE_FILENAME);

    apiFile.api(generateApiClass(context));

    String outputPath = pathMapper.getOutputPath(null, context.getProductConfig());
    String className = context.getNamer().getApiWrapperClassName(context.getInterfaceConfig());
    apiFile.outputPath(outputPath + File.separator + className + ".java");

    // must be done as the last step to catch all imports
    apiFile.fileHeader(fileHeaderTransformer.generateFileHeader(context));

    return apiFile.build();
  }

  private StaticLangApiView generateApiClass(DiscoGapicInterfaceContext context) {
    addApiImports(context);

    List<StaticLangApiMethodView> methods = new ArrayList<>();

    StaticLangApiView.Builder xapiClass = StaticLangApiView.newBuilder();

    String name = context.getNamer().getApiWrapperClassName(context.getInterfaceConfig());
    xapiClass.releaseLevelAnnotation(context.getNamer().getReleaseAnnotation(ReleaseLevel.ALPHA));
    xapiClass.name(name);
    xapiClass.settingsClassName(
        context.getNamer().getApiSettingsClassName(context.getInterfaceConfig()));
    xapiClass.apiCallableMembers(new ArrayList<ApiCallableView>());
    xapiClass.pathTemplates(new ArrayList<PathTemplateView>());
    xapiClass.formatResourceFunctions(new ArrayList<FormatResourceFunctionView>());
    xapiClass.parseResourceFunctions(new ArrayList<ParseResourceFunctionView>());
    xapiClass.apiMethods(methods);
    xapiClass.hasDefaultInstance(true);
    xapiClass.hasLongRunningOperations(false);

    return xapiClass.build();
  }

  private void addApiImports(DiscoGapicInterfaceContext context) {
    SchemaTypeTable typeTable = context.getSchemaTypeTable();
    // TODO several of these can be deleted (e.g. DiscoGapic doesn't use grpc)
    typeTable.saveNicknameFor("com.google.api.core.BetaApi");
    typeTable.saveNicknameFor("com.google.api.gax.grpc.ChannelAndExecutor");
    typeTable.saveNicknameFor("com.google.api.gax.grpc.UnaryCallable");
    typeTable.saveNicknameFor("com.google.api.pathtemplate.PathTemplate");
    typeTable.saveNicknameFor("io.grpc.ManagedChannel");
    typeTable.saveNicknameFor("java.io.Closeable");
    typeTable.saveNicknameFor("java.io.IOException");
    typeTable.saveNicknameFor("java.util.ArrayList");
    typeTable.saveNicknameFor("java.util.List");
    typeTable.saveNicknameFor("java.util.concurrent.ScheduledExecutorService");
    typeTable.saveNicknameFor("javax.annotation.Generated");
  }
}<|MERGE_RESOLUTION|>--- conflicted
+++ resolved
@@ -87,11 +87,7 @@
         DiscoGapicInterfaceContext.create(
             document,
             productConfig,
-<<<<<<< HEAD
-            createTypeTable(productConfig.getPackageName()),
-=======
             createTypeTable(packageName),
->>>>>>> 33bc4ca3
             new JavaDiscoGapicNamer(),
             namer,
             JavaFeatureConfig.newBuilder().enableStringFormatFunctions(false).build());
@@ -107,11 +103,7 @@
   private SchemaTypeTable createTypeTable(String implicitPackageName) {
     return new SchemaTypeTable(
         new JavaTypeTable(implicitPackageName),
-<<<<<<< HEAD
-        new JavaSchemaTypeNameConverter(implicitPackageName));
-=======
         new JavaSchemaTypeNameConverter(implicitPackageName, nameFormatter));
->>>>>>> 33bc4ca3
   }
 
   private StaticLangApiFileView generateApiFile(DiscoGapicInterfaceContext context) {
