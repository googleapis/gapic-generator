/* Copyright 2017 Google Inc
 *
 * Licensed under the Apache License, Version 2.0 (the "License");
 * you may not use this file except in compliance with the License.
 * You may obtain a copy of the License at
 *
 *      http://www.apache.org/licenses/LICENSE-2.0
 *
 * Unless required by applicable law or agreed to in writing, software
 * distributed under the License is distributed on an "AS IS" BASIS,
 * WITHOUT WARRANTIES OR CONDITIONS OF ANY KIND, either express or implied.
 * See the License for the specific language governing permissions and
 * limitations under the License.
 */
package com.google.api.codegen.discogapic.transformer.java;

import com.google.api.codegen.ReleaseLevel;
import com.google.api.codegen.config.GapicProductConfig;
import com.google.api.codegen.config.PackageMetadataConfig;
import com.google.api.codegen.discogapic.transformer.DocumentToViewTransformer;
import com.google.api.codegen.discovery.Document;
import com.google.api.codegen.gapic.GapicCodePathMapper;
import com.google.api.codegen.transformer.ApiCallableTransformer;
import com.google.api.codegen.transformer.DiscoGapicInterfaceContext;
import com.google.api.codegen.transformer.FileHeaderTransformer;
import com.google.api.codegen.transformer.SchemaTypeTable;
import com.google.api.codegen.transformer.ServiceTransformer;
import com.google.api.codegen.transformer.StandardImportSectionTransformer;
import com.google.api.codegen.transformer.SurfaceNamer;
import com.google.api.codegen.transformer.java.JavaFeatureConfig;
import com.google.api.codegen.transformer.java.JavaSchemaTypeNameConverter;
import com.google.api.codegen.transformer.java.JavaSurfaceNamer;
import com.google.api.codegen.util.java.JavaNameFormatter;
import com.google.api.codegen.util.java.JavaTypeTable;
import com.google.api.codegen.viewmodel.ApiCallableView;
import com.google.api.codegen.viewmodel.FormatResourceFunctionView;
import com.google.api.codegen.viewmodel.ParseResourceFunctionView;
import com.google.api.codegen.viewmodel.PathTemplateView;
import com.google.api.codegen.viewmodel.ServiceDocView;
<<<<<<< HEAD
import com.google.api.codegen.viewmodel.StaticLangApiAndSettingsFileView;
=======
>>>>>>> b41d0346
import com.google.api.codegen.viewmodel.StaticLangApiMethodView;
import com.google.api.codegen.viewmodel.StaticLangApiView;
import com.google.api.codegen.viewmodel.StaticLangFileView;
import com.google.api.codegen.viewmodel.ViewModel;
import java.io.File;
import java.util.ArrayList;
import java.util.Arrays;
import java.util.List;

/** The ModelToViewTransformer to transform a Document into the standard GAPIC surface in Java. */
public class JavaDiscoGapicSurfaceTransformer implements DocumentToViewTransformer {
  private final GapicCodePathMapper pathMapper;
  private final PackageMetadataConfig packageMetadataConfig;
  private final ServiceTransformer serviceTransformer = new ServiceTransformer();
  private final StandardImportSectionTransformer importSectionTransformer =
      new StandardImportSectionTransformer();
  private final FileHeaderTransformer fileHeaderTransformer =
      new FileHeaderTransformer(importSectionTransformer);
  private final JavaNameFormatter nameFormatter = new JavaNameFormatter();
  private final ApiCallableTransformer apiCallableTransformer = new ApiCallableTransformer();

  // TODO(andrealin) Create the service, page streaming, batching, etc transformers.

  private static final String XAPI_TEMPLATE_FILENAME = "java/main.snip";
  private static final String XSETTINGS_TEMPLATE_FILENAME = "java/settings.snip";
  private static final String PACKAGE_INFO_TEMPLATE_FILENAME = "java/package-info.snip";
  private static final String PAGE_STREAMING_RESPONSE_TEMPLATE_FILENAME =
      "java/page_streaming_response.snip";

  public JavaDiscoGapicSurfaceTransformer(
      GapicCodePathMapper pathMapper, PackageMetadataConfig packageMetadataConfig) {
    this.pathMapper = pathMapper;
    // TODO use packageMetadataConfig
    this.packageMetadataConfig = packageMetadataConfig;
  }

  @Override
  public List<String> getTemplateFileNames() {
    return Arrays.asList(
        XAPI_TEMPLATE_FILENAME,
        XSETTINGS_TEMPLATE_FILENAME,
        PACKAGE_INFO_TEMPLATE_FILENAME,
        PAGE_STREAMING_RESPONSE_TEMPLATE_FILENAME);
  }

  @Override
  public List<ViewModel> transform(Document document, GapicProductConfig productConfig) {
    List<ViewModel> surfaceDocs = new ArrayList<>();

    SurfaceNamer namer =
        new JavaSurfaceNamer(productConfig.getPackageName(), productConfig.getPackageName());

    List<ServiceDocView> serviceDocs = new ArrayList<>();

    for (String interfaceName : productConfig.getInterfaceConfigMap().keySet()) {
      DiscoGapicInterfaceContext context =
          DiscoGapicInterfaceContext.createWithInterface(
              document,
              interfaceName,
              productConfig,
              createTypeTable(productConfig.getPackageName()),
              new JavaDiscoGapicNamer(),
              namer,
              JavaFeatureConfig.newBuilder().enableStringFormatFunctions(false).build());
<<<<<<< HEAD
      StaticLangApiAndSettingsFileView apiFile = generateApiFile(context);
=======
      StaticLangFileView<StaticLangApiView> apiFile = generateApiFile(context);

      serviceDocs.add(apiFile.classView().doc());

>>>>>>> b41d0346
      surfaceDocs.add(apiFile);
      // TODO(andrealin): Service doc.

      // TODO(andrealin): Settings file.
    }

    return surfaceDocs;
  }

  private SchemaTypeTable createTypeTable(String implicitPackageName) {
    return new SchemaTypeTable(
        new JavaTypeTable(implicitPackageName),
        new JavaSchemaTypeNameConverter(implicitPackageName, nameFormatter));
  }

<<<<<<< HEAD
  private StaticLangApiAndSettingsFileView generateApiFile(DiscoGapicInterfaceContext context) {
    StaticLangApiAndSettingsFileView.Builder apiFile =
        StaticLangApiAndSettingsFileView.newBuilder();
=======
  private StaticLangFileView generateApiFile(DiscoGapicInterfaceContext context) {
    StaticLangFileView.Builder apiFile = StaticLangFileView.newBuilder();
>>>>>>> b41d0346

    apiFile.templateFileName(XAPI_TEMPLATE_FILENAME);

    apiFile.classView(generateApiClass(context));

    String outputPath = pathMapper.getOutputPath(null, context.getProductConfig());
    String className = context.getNamer().getApiWrapperClassName(context.getInterfaceConfig());
    apiFile.outputPath(outputPath + File.separator + className + ".java");

    // must be done as the last step to catch all imports
    apiFile.fileHeader(fileHeaderTransformer.generateFileHeader(context));

    return apiFile.build();
  }

  private StaticLangApiView generateApiClass(DiscoGapicInterfaceContext context) {
    addApiImports(context);

    List<StaticLangApiMethodView> methods = new ArrayList<>();

    StaticLangApiView.Builder xapiClass = StaticLangApiView.newBuilder();

    String name = context.getNamer().getApiWrapperClassName(context.getDocument());
    xapiClass.releaseLevelAnnotation(context.getNamer().getReleaseAnnotation(ReleaseLevel.ALPHA));
    xapiClass.name(name);
    xapiClass.settingsClassName(
        context.getNamer().getApiSettingsClassName(context.getInterfaceConfig()));
    xapiClass.apiCallableMembers(new ArrayList<ApiCallableView>());
    xapiClass.pathTemplates(new ArrayList<PathTemplateView>());
    xapiClass.formatResourceFunctions(new ArrayList<FormatResourceFunctionView>());
    xapiClass.parseResourceFunctions(new ArrayList<ParseResourceFunctionView>());
    xapiClass.apiMethods(methods);
    xapiClass.hasDefaultInstance(true);
    xapiClass.hasLongRunningOperations(false);

    return xapiClass.build();
  }

  private void addApiImports(DiscoGapicInterfaceContext context) {
    SchemaTypeTable typeTable = context.getSchemaTypeTable();
    // TODO several of these can be deleted (e.g. DiscoGapic doesn't use grpc)
    typeTable.saveNicknameFor("com.google.api.core.BetaApi");
    typeTable.saveNicknameFor("com.google.auth.Credentials");
    typeTable.saveNicknameFor("io.grpc.ManagedChannel");
    typeTable.saveNicknameFor("java.io.Closeable");
    typeTable.saveNicknameFor("java.io.IOException");
    typeTable.saveNicknameFor("java.util.ArrayList");
    typeTable.saveNicknameFor("java.util.List");
    typeTable.saveNicknameFor("java.util.concurrent.ScheduledExecutorService");
    typeTable.saveNicknameFor("javax.annotation.Generated");
  }
}<|MERGE_RESOLUTION|>--- conflicted
+++ resolved
@@ -37,10 +37,6 @@
 import com.google.api.codegen.viewmodel.ParseResourceFunctionView;
 import com.google.api.codegen.viewmodel.PathTemplateView;
 import com.google.api.codegen.viewmodel.ServiceDocView;
-<<<<<<< HEAD
-import com.google.api.codegen.viewmodel.StaticLangApiAndSettingsFileView;
-=======
->>>>>>> b41d0346
 import com.google.api.codegen.viewmodel.StaticLangApiMethodView;
 import com.google.api.codegen.viewmodel.StaticLangApiView;
 import com.google.api.codegen.viewmodel.StaticLangFileView;
@@ -105,14 +101,10 @@
               new JavaDiscoGapicNamer(),
               namer,
               JavaFeatureConfig.newBuilder().enableStringFormatFunctions(false).build());
-<<<<<<< HEAD
-      StaticLangApiAndSettingsFileView apiFile = generateApiFile(context);
-=======
       StaticLangFileView<StaticLangApiView> apiFile = generateApiFile(context);
 
       serviceDocs.add(apiFile.classView().doc());
 
->>>>>>> b41d0346
       surfaceDocs.add(apiFile);
       // TODO(andrealin): Service doc.
 
@@ -128,14 +120,8 @@
         new JavaSchemaTypeNameConverter(implicitPackageName, nameFormatter));
   }
 
-<<<<<<< HEAD
-  private StaticLangApiAndSettingsFileView generateApiFile(DiscoGapicInterfaceContext context) {
-    StaticLangApiAndSettingsFileView.Builder apiFile =
-        StaticLangApiAndSettingsFileView.newBuilder();
-=======
   private StaticLangFileView generateApiFile(DiscoGapicInterfaceContext context) {
     StaticLangFileView.Builder apiFile = StaticLangFileView.newBuilder();
->>>>>>> b41d0346
 
     apiFile.templateFileName(XAPI_TEMPLATE_FILENAME);
 
