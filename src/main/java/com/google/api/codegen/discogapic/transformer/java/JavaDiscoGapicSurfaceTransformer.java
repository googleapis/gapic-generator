--- conflicted
+++ resolved
@@ -77,17 +77,12 @@
   public List<ViewModel> transform(DiscoApiModel model, GapicProductConfig productConfig) {
     JavaSurfaceTransformer commonSurfaceTransformer =
         new JavaSurfaceTransformer(
-<<<<<<< HEAD
-            pathMapper, packageMetadataConfig, this, RPC_STUB_TEMPLATE_FILENAME);
-    return commonSurfaceTransformer.transform(model, productConfig);
-=======
             pathMapper,
             packageMetadataConfig,
             this,
             RPC_STUB_TEMPLATE_FILENAME,
             CALLABLE_FACTORY_TEMPLATE_FILENAME);
-    return surfaceTransformer.transform(model, productConfig);
->>>>>>> 5fc4ff9a
+    return commonSurfaceTransformer.transform(model, productConfig);
   }
 
   @Override
