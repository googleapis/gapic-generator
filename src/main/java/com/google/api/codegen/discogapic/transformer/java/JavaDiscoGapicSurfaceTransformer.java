/* Copyright 2017 Google Inc
 *
 * Licensed under the Apache License, Version 2.0 (the "License");
 * you may not use this file except in compliance with the License.
 * You may obtain a copy of the License at
 *
 *      http://www.apache.org/licenses/LICENSE-2.0
 *
 * Unless required by applicable law or agreed to in writing, software
 * distributed under the License is distributed on an "AS IS" BASIS,
 * WITHOUT WARRANTIES OR CONDITIONS OF ANY KIND, either express or implied.
 * See the License for the specific language governing permissions and
 * limitations under the License.
 */
package com.google.api.codegen.discogapic.transformer.java;

import com.google.api.codegen.ReleaseLevel;
import com.google.api.codegen.TargetLanguage;
import com.google.api.codegen.config.FieldConfig;
import com.google.api.codegen.config.FieldType;
import com.google.api.codegen.config.FlatteningConfig;
import com.google.api.codegen.config.GapicProductConfig;
import com.google.api.codegen.config.InterfaceConfig;
import com.google.api.codegen.config.MethodConfig;
import com.google.api.codegen.config.MethodModel;
import com.google.api.codegen.config.PackageMetadataConfig;
<<<<<<< HEAD
import com.google.api.codegen.config.ProductServiceConfig;
import com.google.api.codegen.discogapic.transformer.DiscoGapicNamer;
=======
>>>>>>> 4aded504
import com.google.api.codegen.discogapic.transformer.DocumentToViewTransformer;
import com.google.api.codegen.discovery.Document;
import com.google.api.codegen.gapic.GapicCodePathMapper;
import com.google.api.codegen.transformer.ApiCallableTransformer;
<<<<<<< HEAD
import com.google.api.codegen.transformer.BatchingTransformer;
import com.google.api.codegen.transformer.DiscoGapicInterfaceContext;
import com.google.api.codegen.transformer.DiscoGapicMethodContext;
=======
import com.google.api.codegen.transformer.DiscoGapicInterfaceContext;
>>>>>>> 4aded504
import com.google.api.codegen.transformer.FileHeaderTransformer;
import com.google.api.codegen.transformer.ImportTypeTable;
import com.google.api.codegen.transformer.PageStreamingTransformer;
import com.google.api.codegen.transformer.PathTemplateTransformer;
import com.google.api.codegen.transformer.RetryDefinitionsTransformer;
import com.google.api.codegen.transformer.SchemaTypeTable;
import com.google.api.codegen.transformer.ServiceTransformer;
import com.google.api.codegen.transformer.StandardImportSectionTransformer;
import com.google.api.codegen.transformer.StaticLangApiMethodTransformer;
import com.google.api.codegen.transformer.SurfaceNamer;
import com.google.api.codegen.transformer.java.JavaFeatureConfig;
import com.google.api.codegen.transformer.java.JavaSchemaTypeNameConverter;
import com.google.api.codegen.transformer.java.JavaSurfaceNamer;
import com.google.api.codegen.util.java.JavaNameFormatter;
import com.google.api.codegen.util.java.JavaTypeTable;
import com.google.api.codegen.viewmodel.ApiCallSettingsView;
import com.google.api.codegen.viewmodel.ApiMethodView;
import com.google.api.codegen.viewmodel.ClientMethodType;
import com.google.api.codegen.viewmodel.ImportSectionView;
import com.google.api.codegen.viewmodel.PackageInfoView;
import com.google.api.codegen.viewmodel.PagedResponseIterateMethodView;
import com.google.api.codegen.viewmodel.ServiceDocView;
<<<<<<< HEAD
import com.google.api.codegen.viewmodel.SettingsDocView;
import com.google.api.codegen.viewmodel.StaticLangApiFileView;
import com.google.api.codegen.viewmodel.StaticLangApiMethodView;
import com.google.api.codegen.viewmodel.StaticLangApiView;
import com.google.api.codegen.viewmodel.StaticLangPagedResponseView;
import com.google.api.codegen.viewmodel.StaticLangPagedResponseWrappersView;
import com.google.api.codegen.viewmodel.StaticLangSettingsFileView;
import com.google.api.codegen.viewmodel.StaticLangSettingsView;
=======
import com.google.api.codegen.viewmodel.StaticLangApiMethodView;
import com.google.api.codegen.viewmodel.StaticLangApiView;
import com.google.api.codegen.viewmodel.StaticLangFileView;
>>>>>>> 4aded504
import com.google.api.codegen.viewmodel.ViewModel;
import java.io.File;
import java.util.ArrayList;
import java.util.Arrays;
import java.util.List;

/** The ModelToViewTransformer to transform a Document into the standard GAPIC surface in Java. */
public class JavaDiscoGapicSurfaceTransformer implements DocumentToViewTransformer {
  private final GapicCodePathMapper pathMapper;
  private final PackageMetadataConfig packageMetadataConfig;
  private final ServiceTransformer serviceTransformer = new ServiceTransformer();
<<<<<<< HEAD
  private final PathTemplateTransformer pathTemplateTransformer = new PathTemplateTransformer();
  private final ApiCallableTransformer apiCallableTransformer = new ApiCallableTransformer();
  private final StaticLangApiMethodTransformer apiMethodTransformer =
      new StaticLangApiMethodTransformer();
  private final PageStreamingTransformer pageStreamingTransformer = new PageStreamingTransformer();
  private final BatchingTransformer batchingTransformer = new BatchingTransformer();
=======
>>>>>>> 4aded504
  private final StandardImportSectionTransformer importSectionTransformer =
      new StandardImportSectionTransformer();
  private final FileHeaderTransformer fileHeaderTransformer =
      new FileHeaderTransformer(importSectionTransformer);
  private final RetryDefinitionsTransformer retryDefinitionsTransformer =
      new RetryDefinitionsTransformer();
  private final ProductServiceConfig productServiceConfig = new ProductServiceConfig();

  private final JavaNameFormatter nameFormatter = new JavaNameFormatter();
  private final ApiCallableTransformer apiCallableTransformer = new ApiCallableTransformer();

  // TODO(andrealin) Create the service, page streaming, batching, etc transformers.

  private static final String XAPI_TEMPLATE_FILENAME = "java/main.snip";
  private static final String XSETTINGS_TEMPLATE_FILENAME = "java/settings.snip";
  private static final String PACKAGE_INFO_TEMPLATE_FILENAME = "java/package-info.snip";
  private static final String PAGE_STREAMING_RESPONSE_TEMPLATE_FILENAME =
      "java/page_streaming_response.snip";

  public JavaDiscoGapicSurfaceTransformer(
      GapicCodePathMapper pathMapper, PackageMetadataConfig packageMetadataConfig) {
    this.pathMapper = pathMapper;
<<<<<<< HEAD
=======
    // TODO use packageMetadataConfig
>>>>>>> 4aded504
    this.packageMetadataConfig = packageMetadataConfig;
  }

  @Override
  public List<String> getTemplateFileNames() {
    return Arrays.asList(
        XAPI_TEMPLATE_FILENAME,
        XSETTINGS_TEMPLATE_FILENAME,
        PACKAGE_INFO_TEMPLATE_FILENAME,
        PAGE_STREAMING_RESPONSE_TEMPLATE_FILENAME);
  }

  @Override
  public List<ViewModel> transform(Document document, GapicProductConfig productConfig) {
    List<ViewModel> surfaceDocs = new ArrayList<>();
<<<<<<< HEAD
    JavaNameFormatter javaNameFormatter = new JavaNameFormatter();
    SurfaceNamer namer = new JavaSurfaceNamer(productConfig.getPackageName(), javaNameFormatter);
    DiscoGapicNamer discoGapicNamer = new DiscoGapicNamer(namer, javaNameFormatter);
=======

    SurfaceNamer namer =
        new JavaSurfaceNamer(productConfig.getPackageName(), productConfig.getPackageName());
>>>>>>> 4aded504

    List<ServiceDocView> serviceDocs = new ArrayList<>();
    for (String interfaceName : productConfig.getInterfaceConfigMap().keySet()) {
      boolean enableStringFormatFunctions = productConfig.getResourceNameMessageConfigs().isEmpty();
      DiscoGapicInterfaceContext context =
          DiscoGapicInterfaceContext.createWithInterface(
              document,
              interfaceName,
              productConfig,
              createTypeTable(productConfig.getPackageName()),
              discoGapicNamer,
              JavaFeatureConfig.newBuilder()
                  .enableStringFormatFunctions(enableStringFormatFunctions)
                  .build());
      StaticLangApiFileView apiFile = generateApiFile(context);
      surfaceDocs.add(apiFile);
      // TODO(andrealin): Service doc.
      serviceDocs.add(apiFile.api().doc());

<<<<<<< HEAD
      // TODO(andrealin): Settings file.
      context =
=======
    for (String interfaceName : productConfig.getInterfaceConfigMap().keySet()) {
      DiscoGapicInterfaceContext context =
>>>>>>> 4aded504
          DiscoGapicInterfaceContext.createWithInterface(
              document,
              interfaceName,
              productConfig,
              createTypeTable(productConfig.getPackageName()),
<<<<<<< HEAD
              discoGapicNamer,
              JavaFeatureConfig.newBuilder()
                  .enableStringFormatFunctions(enableStringFormatFunctions)
                  .build());
      StaticLangApiMethodView exampleApiMethod = getExampleApiMethod(apiFile.api().apiMethods());
      StaticLangSettingsFileView settingsFile = generateSettingsFile(context, exampleApiMethod);
      surfaceDocs.add(settingsFile);
    }

    StaticLangPagedResponseWrappersView pagedResponseWrappers =
        generatePagedResponseWrappers(
            document, productConfig, packageMetadataConfig.releaseLevel(TargetLanguage.JAVA));
    if (pagedResponseWrappers != null) {
      surfaceDocs.add(pagedResponseWrappers);
    }

    PackageInfoView packageInfo = generatePackageInfo(document, productConfig, namer, serviceDocs);
    surfaceDocs.add(packageInfo);
=======
              new JavaDiscoGapicNamer(),
              namer,
              JavaFeatureConfig.newBuilder().enableStringFormatFunctions(false).build());
      StaticLangFileView<StaticLangApiView> apiFile = generateApiFile(context);

      serviceDocs.add(apiFile.classView().doc());

      surfaceDocs.add(apiFile);
      // TODO(andrealin): Service doc.

      // TODO(andrealin): Settings file.
    }
>>>>>>> 4aded504

    return surfaceDocs;
  }

  private SchemaTypeTable createTypeTable(String implicitPackageName) {
    return new SchemaTypeTable(
        new JavaTypeTable(implicitPackageName),
        new JavaSchemaTypeNameConverter(implicitPackageName, nameFormatter));
  }

  private StaticLangFileView generateApiFile(DiscoGapicInterfaceContext context) {
    StaticLangFileView.Builder apiFile = StaticLangFileView.newBuilder();

    apiFile.templateFileName(XAPI_TEMPLATE_FILENAME);

    apiFile.classView(generateApiClass(context));

    String outputPath = pathMapper.getOutputPath(null, context.getProductConfig());
    String className = context.getNamer().getApiWrapperClassName(context.getInterfaceConfig());
    apiFile.outputPath(outputPath + File.separator + className + ".java");

    // must be done as the last step to catch all imports
    apiFile.fileHeader(fileHeaderTransformer.generateFileHeader(context));

    return apiFile.build();
  }

  private StaticLangApiView generateApiClass(DiscoGapicInterfaceContext context) {
    addApiImports(context);

    List<StaticLangApiMethodView> methods = generateApiMethods(context);

    StaticLangApiView.Builder xapiClass = StaticLangApiView.newBuilder();

<<<<<<< HEAD
    ApiMethodView exampleApiMethod = getExampleApiMethod(methods);
    xapiClass.doc(serviceTransformer.generateServiceDoc(context, exampleApiMethod));

    String name = context.getNamer().getApiWrapperClassName(context.getInterfaceConfig());
    xapiClass.releaseLevelAnnotation(
        context
            .getNamer()
            .getReleaseAnnotation(packageMetadataConfig.releaseLevel(TargetLanguage.JAVA)));
=======
    String name = context.getNamer().getApiWrapperClassName(context.getDocument());
    xapiClass.releaseLevelAnnotation(context.getNamer().getReleaseAnnotation(ReleaseLevel.ALPHA));
>>>>>>> 4aded504
    xapiClass.name(name);
    xapiClass.settingsClassName(
        context.getNamer().getApiSettingsClassName(context.getInterfaceConfig()));
    xapiClass.apiCallableMembers(apiCallableTransformer.generateStaticLangApiCallables(context));
    xapiClass.pathTemplates(pathTemplateTransformer.generatePathTemplates(context));
    xapiClass.formatResourceFunctions(
        pathTemplateTransformer.generateFormatResourceFunctions(context));
    xapiClass.parseResourceFunctions(
        pathTemplateTransformer.generateParseResourceFunctions(context));
    xapiClass.apiMethods(methods);
    xapiClass.hasDefaultInstance(context.getInterfaceConfig().hasDefaultInstance());
    xapiClass.hasLongRunningOperations(false);

    return xapiClass.build();
  }

  private StaticLangPagedResponseWrappersView generatePagedResponseWrappers(
      Document model, GapicProductConfig productConfig, ReleaseLevel releaseLevel) {

    SurfaceNamer namer = new JavaSurfaceNamer(productConfig.getPackageName(), nameFormatter);
    DiscoGapicNamer discoGapicNamer = new DiscoGapicNamer(namer, nameFormatter);
    SchemaTypeTable typeTable = createTypeTable(productConfig.getPackageName());

    addPagedResponseWrapperImports(typeTable);

    StaticLangPagedResponseWrappersView.Builder pagedResponseWrappers =
        StaticLangPagedResponseWrappersView.newBuilder();

    pagedResponseWrappers.releaseLevelAnnotation(namer.getReleaseAnnotation(releaseLevel));
    pagedResponseWrappers.templateFileName(PAGE_STREAMING_RESPONSE_TEMPLATE_FILENAME);

    String name = namer.getPagedResponseWrappersClassName();
    pagedResponseWrappers.name(name);

    List<StaticLangPagedResponseView> pagedResponseWrappersList = new ArrayList<>();
    for (String interfaceName : productConfig.getInterfaceConfigMap().keySet()) {
      DiscoGapicInterfaceContext context =
          DiscoGapicInterfaceContext.createWithInterface(
              model,
              interfaceName,
              productConfig,
              typeTable,
              discoGapicNamer,
              JavaFeatureConfig.newBuilder()
                  .enableStringFormatFunctions(
                      productConfig.getResourceNameMessageConfigs().isEmpty())
                  .build());
      for (MethodModel method : context.getSupportedMethods()) {
        if (context.getMethodConfig(method).isPageStreaming()) {
          pagedResponseWrappersList.add(
              generatePagedResponseWrapper(context.asRequestMethodContext(method), typeTable));
        }
      }
    }

    if (pagedResponseWrappersList.size() == 0) {
      return null;
    }

    pagedResponseWrappers.pagedResponseWrapperList(pagedResponseWrappersList);

    // must be done as the last step to catch all imports
    ImportSectionView importSection =
        importSectionTransformer.generateImportSection(typeTable.getImports());
    pagedResponseWrappers.fileHeader(
        fileHeaderTransformer.generateFileHeader(productConfig, importSection, namer));

    String outputPath = pathMapper.getOutputPath(null, productConfig);
    pagedResponseWrappers.outputPath(outputPath + File.separator + name + ".java");

    return pagedResponseWrappers.build();
  }

  private StaticLangPagedResponseView generatePagedResponseWrapper(
      DiscoGapicMethodContext context, SchemaTypeTable typeTable) {
    MethodModel method = context.getMethodModel();
    FieldType resourceField = context.getMethodConfig().getPageStreaming().getResourcesField();

    StaticLangPagedResponseView.Builder pagedResponseWrapper =
        StaticLangPagedResponseView.newBuilder();

    String pagedResponseTypeName =
        context.getNamer().getPagedResponseTypeInnerName(method, typeTable, resourceField);
    pagedResponseWrapper.pagedResponseTypeName(pagedResponseTypeName);
    pagedResponseWrapper.pageTypeName(
        context.getNamer().getPageTypeInnerName(method, typeTable, resourceField));
    pagedResponseWrapper.fixedSizeCollectionTypeName(
        context.getNamer().getFixedSizeCollectionTypeInnerName(method, typeTable, resourceField));
    pagedResponseWrapper.requestTypeName(
        typeTable.getAndSaveNicknameFor(
            context
                .getMethodModel()
                .getAndSaveRequestTypeName(context.getTypeTable(), context.getNamer())));
    pagedResponseWrapper.responseTypeName(
        context
            .getMethodModel()
            .getAndSaveResponseTypeName(context.getTypeTable(), context.getNamer()));
    pagedResponseWrapper.resourceTypeName(
        typeTable.getAndSaveNicknameForElementType(resourceField));
    pagedResponseWrapper.iterateMethods(getIterateMethods(context));

    return pagedResponseWrapper.build();
  }

  private List<PagedResponseIterateMethodView> getIterateMethods(DiscoGapicMethodContext context) {

    SurfaceNamer namer = context.getNamer();

    List<PagedResponseIterateMethodView> iterateMethods = new ArrayList<>();

    FieldConfig resourceFieldConfig =
        context.getMethodConfig().getPageStreaming().getResourcesFieldConfig();

    if (context.getFeatureConfig().useResourceNameFormatOption(resourceFieldConfig)) {

      String resourceTypeName =
          namer.getAndSaveElementResourceTypeName(context.getTypeTable(), resourceFieldConfig);
      String resourceTypeIterateMethodName =
          namer.getPagedResponseIterateMethod(context.getFeatureConfig(), resourceFieldConfig);
      String resourceTypeGetValuesMethodName =
          namer.getPageGetValuesMethod(context.getFeatureConfig(), resourceFieldConfig);
      String parseMethodName =
          namer.getResourceTypeParseMethodName(context.getTypeTable(), resourceFieldConfig);

      PagedResponseIterateMethodView.Builder iterateMethod =
          PagedResponseIterateMethodView.newBuilder()
              .overloadResourceTypeName(resourceTypeName)
              .overloadResourceTypeParseFunctionName(parseMethodName)
              .overloadResourceTypeIterateMethodName(resourceTypeIterateMethodName)
              .overloadResourceTypeGetValuesMethodName(resourceTypeGetValuesMethodName)
              .iterateMethodName(namer.getPagedResponseIterateMethod())
              .getValuesMethodName(namer.getPageGetValuesMethod());

      iterateMethods.add(iterateMethod.build());
    }

    return iterateMethods;
  }

  private StaticLangApiMethodView getExampleApiMethod(List<StaticLangApiMethodView> methods) {
    StaticLangApiMethodView exampleApiMethod =
        searchExampleMethod(methods, ClientMethodType.FlattenedMethod);
    if (exampleApiMethod == null) {
      exampleApiMethod = searchExampleMethod(methods, ClientMethodType.PagedFlattenedMethod);
    }
    if (exampleApiMethod == null) {
      exampleApiMethod = searchExampleMethod(methods, ClientMethodType.RequestObjectMethod);
    }
    if (exampleApiMethod == null) {
      exampleApiMethod =
          searchExampleMethod(methods, ClientMethodType.AsyncOperationFlattenedMethod);
    }
    if (exampleApiMethod == null) {
      throw new RuntimeException("Could not find method to use as an example method");
    }
    return exampleApiMethod;
  }

  private StaticLangApiMethodView searchExampleMethod(
      List<StaticLangApiMethodView> methods, ClientMethodType methodType) {
    for (StaticLangApiMethodView method : methods) {
      if (method.type().equals(methodType)) {
        return method;
      }
    }
    return null;
  }

  private StaticLangSettingsFileView generateSettingsFile(
      DiscoGapicInterfaceContext context, StaticLangApiMethodView exampleApiMethod) {
    StaticLangSettingsFileView.Builder settingsFile = StaticLangSettingsFileView.newBuilder();

    settingsFile.settings(generateSettingsClass(context, exampleApiMethod));
    settingsFile.templateFileName(XSETTINGS_TEMPLATE_FILENAME);

    String outputPath = pathMapper.getOutputPath(null, context.getProductConfig());
    String className = context.getNamer().getApiSettingsClassName(context.getInterfaceConfig());
    settingsFile.outputPath(outputPath + "/" + className + ".java");

    // must be done as the last step to catch all imports
    settingsFile.fileHeader(fileHeaderTransformer.generateFileHeader(context));

    return settingsFile.build();
  }

  private StaticLangSettingsView generateSettingsClass(
      DiscoGapicInterfaceContext context, StaticLangApiMethodView exampleApiMethod) {
    addSettingsImports(context);

    SurfaceNamer namer = context.getNamer();
    StaticLangSettingsView.Builder xsettingsClass = StaticLangSettingsView.newBuilder();
    xsettingsClass.releaseLevelAnnotation(
        context
            .getNamer()
            .getReleaseAnnotation(packageMetadataConfig.releaseLevel(TargetLanguage.JAVA)));
    xsettingsClass.doc(generateSettingsDoc(context, exampleApiMethod));
    String name = namer.getApiSettingsClassName(context.getInterfaceConfig());
    xsettingsClass.name(name);

    // TODO(andrealin): Service address.
    xsettingsClass.serviceAddress("Service address.");
    xsettingsClass.servicePort(productServiceConfig.getServicePort());
    xsettingsClass.authScopes(productServiceConfig.getAuthScopes(context.getDocument()));

    List<ApiCallSettingsView> apiCallSettings =
        apiCallableTransformer.generateCallSettings(context);
    xsettingsClass.callSettings(apiCallSettings);
    xsettingsClass.pageStreamingDescriptors(
        pageStreamingTransformer.generateDescriptorClasses(context));
    xsettingsClass.pagedListResponseFactories(
        pageStreamingTransformer.generateFactoryClasses(context));
    xsettingsClass.batchingDescriptors(batchingTransformer.generateDescriptorClasses(context));
    xsettingsClass.retryCodesDefinitions(
        retryDefinitionsTransformer.generateRetryCodesDefinitions(context));
    xsettingsClass.retryParamsDefinitions(
        retryDefinitionsTransformer.generateRetryParamsDefinitions(context));
    InterfaceConfig interfaceConfig = context.getInterfaceConfig();
    xsettingsClass.hasDefaultServiceAddress(interfaceConfig.hasDefaultServiceAddress());
    xsettingsClass.hasDefaultServiceScopes(interfaceConfig.hasDefaultServiceScopes());
    xsettingsClass.hasDefaultInstance(interfaceConfig.hasDefaultInstance());
    xsettingsClass.packagePath(namer.getPackagePath());

    return xsettingsClass.build();
  }

  private PackageInfoView generatePackageInfo(
      Document model,
      GapicProductConfig productConfig,
      SurfaceNamer namer,
      List<ServiceDocView> serviceDocs) {
    PackageInfoView.Builder packageInfo = PackageInfoView.newBuilder();

    packageInfo.templateFileName(PACKAGE_INFO_TEMPLATE_FILENAME);

    // TODO(andrealin): Service title.
    packageInfo.serviceTitle("Service title.");
    packageInfo.serviceDocs(serviceDocs);
    packageInfo.domainLayerLocation(productConfig.getDomainLayerLocation());
    packageInfo.authScopes(productServiceConfig.getAuthScopes(model));

    packageInfo.fileHeader(
        fileHeaderTransformer.generateFileHeader(
            productConfig, ImportSectionView.newBuilder().build(), namer));

    String outputPath = pathMapper.getOutputPath(null, productConfig);
    packageInfo.outputPath(outputPath + "/package-info.java");

    return packageInfo.build();
  }

  private void addApiImports(DiscoGapicInterfaceContext context) {
    SchemaTypeTable typeTable = context.getSchemaTypeTable();
    // TODO several of these can be deleted (e.g. DiscoGapic doesn't use grpc)
    typeTable.saveNicknameFor("com.google.api.core.BetaApi");
    typeTable.saveNicknameFor("com.google.auth.Credentials");
<<<<<<< HEAD
=======
    typeTable.saveNicknameFor("io.grpc.ManagedChannel");
>>>>>>> 4aded504
    typeTable.saveNicknameFor("java.io.Closeable");
    typeTable.saveNicknameFor("java.io.IOException");
    typeTable.saveNicknameFor("java.util.ArrayList");
    typeTable.saveNicknameFor("java.util.List");
    typeTable.saveNicknameFor("java.util.concurrent.ScheduledExecutorService");
    typeTable.saveNicknameFor("javax.annotation.Generated");
  }

  private void addSettingsImports(DiscoGapicInterfaceContext context) {
    ImportTypeTable typeTable = context.getImportTypeTable();
    typeTable.saveNicknameFor("com.google.api.core.BetaApi");
    typeTable.saveNicknameFor("com.google.api.gax.core.CredentialsProvider");
    typeTable.saveNicknameFor("com.google.api.gax.core.GoogleCredentialsProvider");
    typeTable.saveNicknameFor("com.google.api.gax.core.PropertiesProvider");
    typeTable.saveNicknameFor("com.google.api.gax.grpc.ApiExceptions");
    typeTable.saveNicknameFor("com.google.api.gax.grpc.ChannelProvider");
    typeTable.saveNicknameFor("com.google.api.gax.grpc.ClientSettings");
    typeTable.saveNicknameFor("com.google.api.gax.grpc.ExecutorProvider");
    typeTable.saveNicknameFor("com.google.api.gax.grpc.InstantiatingChannelProvider");
    typeTable.saveNicknameFor("com.google.api.gax.grpc.InstantiatingExecutorProvider");
    typeTable.saveNicknameFor("com.google.api.gax.grpc.SimpleCallSettings");
    typeTable.saveNicknameFor("com.google.api.gax.grpc.UnaryCallSettings");
    typeTable.saveNicknameFor("com.google.api.gax.retrying.RetrySettings");
    typeTable.saveNicknameFor("com.google.auth.Credentials");
    typeTable.saveNicknameFor("com.google.common.collect.ImmutableList");
    typeTable.saveNicknameFor("com.google.common.collect.ImmutableMap");
    typeTable.saveNicknameFor("com.google.common.collect.ImmutableSet");
    typeTable.saveNicknameFor("com.google.common.collect.Lists");
    typeTable.saveNicknameFor("com.google.common.collect.Sets");
    typeTable.saveNicknameFor("io.grpc.ManagedChannel");
    typeTable.saveNicknameFor("io.grpc.Status");
    typeTable.saveNicknameFor("org.threeten.bp.Duration");
    typeTable.saveNicknameFor("java.io.IOException");
    typeTable.saveNicknameFor("java.util.List");
    typeTable.saveNicknameFor("java.util.concurrent.ScheduledExecutorService");
    typeTable.saveNicknameFor("javax.annotation.Generated");

    InterfaceConfig interfaceConfig = context.getInterfaceConfig();
    if (interfaceConfig.hasPageStreamingMethods()) {
      typeTable.saveNicknameFor("com.google.api.core.ApiFuture");
      typeTable.saveNicknameFor("com.google.api.gax.grpc.CallContext");
      typeTable.saveNicknameFor("com.google.api.gax.grpc.PageContext");
      typeTable.saveNicknameFor("com.google.api.gax.grpc.PagedCallSettings");
      typeTable.saveNicknameFor("com.google.api.gax.grpc.PagedListDescriptor");
      typeTable.saveNicknameFor("com.google.api.gax.grpc.PagedListResponseFactory");
      typeTable.saveNicknameFor("com.google.api.gax.grpc.UnaryCallable");
    }
    if (interfaceConfig.hasBatchingMethods()) {
      typeTable.saveNicknameFor("com.google.api.gax.batching.BatchingSettings");
      typeTable.saveNicknameFor("com.google.api.gax.batching.FlowController");
      typeTable.saveNicknameFor("com.google.api.gax.batching.FlowController.LimitExceededBehavior");
      typeTable.saveNicknameFor("com.google.api.gax.batching.FlowControlSettings");
      typeTable.saveNicknameFor("com.google.api.gax.batching.PartitionKey");
      typeTable.saveNicknameFor("com.google.api.gax.batching.RequestBuilder");
      typeTable.saveNicknameFor("com.google.api.gax.grpc.BatchingCallSettings");
      typeTable.saveNicknameFor("com.google.api.gax.grpc.BatchedRequestIssuer");
      typeTable.saveNicknameFor("com.google.api.gax.grpc.BatchingDescriptor");
      typeTable.saveNicknameFor("com.google.api.gax.grpc.RequestIssuer");
      typeTable.saveNicknameFor("java.util.ArrayList");
      typeTable.saveNicknameFor("java.util.Collection");
    }
  }

  private void addPagedResponseWrapperImports(SchemaTypeTable typeTable) {
    typeTable.saveNicknameFor("com.google.api.core.ApiFunction");
    typeTable.saveNicknameFor("com.google.api.core.ApiFuture");
    typeTable.saveNicknameFor("com.google.api.core.ApiFutures");
    typeTable.saveNicknameFor("com.google.api.core.BetaApi");
    typeTable.saveNicknameFor("com.google.api.gax.core.FixedSizeCollection");
    typeTable.saveNicknameFor("com.google.api.gax.core.Page");
    typeTable.saveNicknameFor("com.google.api.gax.core.PagedListResponse");
    typeTable.saveNicknameFor("com.google.api.gax.grpc.AbstractPage");
    typeTable.saveNicknameFor("com.google.api.gax.grpc.AbstractPagedListResponse");
    typeTable.saveNicknameFor("com.google.api.gax.grpc.AbstractFixedSizeCollection");
    typeTable.saveNicknameFor("com.google.api.gax.grpc.ApiExceptions");
    typeTable.saveNicknameFor("com.google.api.gax.grpc.PageContext");
    typeTable.saveNicknameFor("com.google.common.base.Function");
    typeTable.saveNicknameFor("com.google.common.collect.Iterables");
    typeTable.saveNicknameFor("javax.annotation.Generated");
    typeTable.saveNicknameFor("java.util.Iterator");
    typeTable.saveNicknameFor("java.util.List");
  }

  public SettingsDocView generateSettingsDoc(
      DiscoGapicInterfaceContext context, StaticLangApiMethodView exampleApiMethod) {
    SurfaceNamer namer = context.getNamer();
    SettingsDocView.Builder settingsDoc = SettingsDocView.newBuilder();
    ProductServiceConfig productServiceConfig = new ProductServiceConfig();

    // TODO(andrealin): Service address.
    settingsDoc.serviceAddress("Service address.");
    settingsDoc.servicePort(productServiceConfig.getServicePort());
    settingsDoc.exampleApiMethodName(exampleApiMethod.name());
    settingsDoc.exampleApiMethodSettingsGetter(exampleApiMethod.settingsGetterName());
    settingsDoc.apiClassName(namer.getApiWrapperClassName(context.getInterfaceConfig()));
    settingsDoc.settingsVarName(namer.getApiSettingsVariableName(context.getInterfaceConfig()));
    settingsDoc.settingsClassName(namer.getApiSettingsClassName(context.getInterfaceConfig()));
    settingsDoc.settingsBuilderVarName(
        namer.getApiSettingsBuilderVarName(context.getInterfaceConfig()));
    settingsDoc.hasDefaultInstance(context.getInterfaceConfig().hasDefaultInstance());
    return settingsDoc.build();
  }

  private List<StaticLangApiMethodView> generateApiMethods(DiscoGapicInterfaceContext context) {
    List<StaticLangApiMethodView> apiMethods = new ArrayList<>();

    for (MethodModel method : context.getSupportedMethods()) {
      MethodConfig methodConfig = context.getMethodConfig(method);
      DiscoGapicMethodContext requestMethodContext = context.asRequestMethodContext(method);

      if (methodConfig.isPageStreaming()) {
        if (methodConfig.isFlattening()) {
          for (FlatteningConfig flatteningGroup : methodConfig.getFlatteningConfigs()) {
            DiscoGapicMethodContext flattenedMethodContext =
                context.asFlattenedMethodContext(
                    method, flatteningGroup, context.getInterfaceName());
            apiMethods.add(
                apiMethodTransformer.generatePagedFlattenedMethod(flattenedMethodContext));
          }
        }
        apiMethods.add(apiMethodTransformer.generatePagedRequestObjectMethod(requestMethodContext));
        apiMethods.add(apiMethodTransformer.generatePagedCallableMethod(requestMethodContext));
        apiMethods.add(
            apiMethodTransformer.generateUnpagedListCallableMethod(requestMethodContext));
      } else {
        if (methodConfig.isFlattening()) {
          for (FlatteningConfig flatteningGroup : methodConfig.getFlatteningConfigs()) {
            DiscoGapicMethodContext flattenedMethodContext =
                context.asFlattenedMethodContext(
                    method, flatteningGroup, context.getInterfaceName());
            apiMethods.add(apiMethodTransformer.generateFlattenedMethod(flattenedMethodContext));
          }
        }
        apiMethods.add(apiMethodTransformer.generateRequestObjectMethod(requestMethodContext));
        apiMethods.add(apiMethodTransformer.generateCallableMethod(requestMethodContext));
      }
    }

    return apiMethods;
  }
}<|MERGE_RESOLUTION|>--- conflicted
+++ resolved
@@ -24,24 +24,19 @@
 import com.google.api.codegen.config.MethodConfig;
 import com.google.api.codegen.config.MethodModel;
 import com.google.api.codegen.config.PackageMetadataConfig;
-<<<<<<< HEAD
 import com.google.api.codegen.config.ProductServiceConfig;
 import com.google.api.codegen.discogapic.transformer.DiscoGapicNamer;
-=======
->>>>>>> 4aded504
 import com.google.api.codegen.discogapic.transformer.DocumentToViewTransformer;
 import com.google.api.codegen.discovery.Document;
 import com.google.api.codegen.gapic.GapicCodePathMapper;
 import com.google.api.codegen.transformer.ApiCallableTransformer;
-<<<<<<< HEAD
 import com.google.api.codegen.transformer.BatchingTransformer;
 import com.google.api.codegen.transformer.DiscoGapicInterfaceContext;
 import com.google.api.codegen.transformer.DiscoGapicMethodContext;
-=======
-import com.google.api.codegen.transformer.DiscoGapicInterfaceContext;
->>>>>>> 4aded504
 import com.google.api.codegen.transformer.FileHeaderTransformer;
 import com.google.api.codegen.transformer.ImportTypeTable;
+import com.google.api.codegen.transformer.InterfaceContext;
+import com.google.api.codegen.transformer.MethodContext;
 import com.google.api.codegen.transformer.PageStreamingTransformer;
 import com.google.api.codegen.transformer.PathTemplateTransformer;
 import com.google.api.codegen.transformer.RetryDefinitionsTransformer;
@@ -62,20 +57,13 @@
 import com.google.api.codegen.viewmodel.PackageInfoView;
 import com.google.api.codegen.viewmodel.PagedResponseIterateMethodView;
 import com.google.api.codegen.viewmodel.ServiceDocView;
-<<<<<<< HEAD
 import com.google.api.codegen.viewmodel.SettingsDocView;
-import com.google.api.codegen.viewmodel.StaticLangApiFileView;
-import com.google.api.codegen.viewmodel.StaticLangApiMethodView;
-import com.google.api.codegen.viewmodel.StaticLangApiView;
-import com.google.api.codegen.viewmodel.StaticLangPagedResponseView;
-import com.google.api.codegen.viewmodel.StaticLangPagedResponseWrappersView;
-import com.google.api.codegen.viewmodel.StaticLangSettingsFileView;
-import com.google.api.codegen.viewmodel.StaticLangSettingsView;
-=======
 import com.google.api.codegen.viewmodel.StaticLangApiMethodView;
 import com.google.api.codegen.viewmodel.StaticLangApiView;
 import com.google.api.codegen.viewmodel.StaticLangFileView;
->>>>>>> 4aded504
+import com.google.api.codegen.viewmodel.StaticLangPagedResponseView;
+import com.google.api.codegen.viewmodel.StaticLangPagedResponseWrappersView;
+import com.google.api.codegen.viewmodel.StaticLangSettingsView;
 import com.google.api.codegen.viewmodel.ViewModel;
 import java.io.File;
 import java.util.ArrayList;
@@ -87,15 +75,12 @@
   private final GapicCodePathMapper pathMapper;
   private final PackageMetadataConfig packageMetadataConfig;
   private final ServiceTransformer serviceTransformer = new ServiceTransformer();
-<<<<<<< HEAD
   private final PathTemplateTransformer pathTemplateTransformer = new PathTemplateTransformer();
   private final ApiCallableTransformer apiCallableTransformer = new ApiCallableTransformer();
   private final StaticLangApiMethodTransformer apiMethodTransformer =
       new StaticLangApiMethodTransformer();
   private final PageStreamingTransformer pageStreamingTransformer = new PageStreamingTransformer();
   private final BatchingTransformer batchingTransformer = new BatchingTransformer();
-=======
->>>>>>> 4aded504
   private final StandardImportSectionTransformer importSectionTransformer =
       new StandardImportSectionTransformer();
   private final FileHeaderTransformer fileHeaderTransformer =
@@ -105,12 +90,11 @@
   private final ProductServiceConfig productServiceConfig = new ProductServiceConfig();
 
   private final JavaNameFormatter nameFormatter = new JavaNameFormatter();
-  private final ApiCallableTransformer apiCallableTransformer = new ApiCallableTransformer();
 
   // TODO(andrealin) Create the service, page streaming, batching, etc transformers.
 
-  private static final String XAPI_TEMPLATE_FILENAME = "java/main.snip";
-  private static final String XSETTINGS_TEMPLATE_FILENAME = "java/settings.snip";
+  private static final String API_TEMPLATE_FILENAME = "java/main.snip";
+  private static final String SETTINGS_TEMPLATE_FILENAME = "java/settings.snip";
   private static final String PACKAGE_INFO_TEMPLATE_FILENAME = "java/package-info.snip";
   private static final String PAGE_STREAMING_RESPONSE_TEMPLATE_FILENAME =
       "java/page_streaming_response.snip";
@@ -118,18 +102,14 @@
   public JavaDiscoGapicSurfaceTransformer(
       GapicCodePathMapper pathMapper, PackageMetadataConfig packageMetadataConfig) {
     this.pathMapper = pathMapper;
-<<<<<<< HEAD
-=======
-    // TODO use packageMetadataConfig
->>>>>>> 4aded504
     this.packageMetadataConfig = packageMetadataConfig;
   }
 
   @Override
   public List<String> getTemplateFileNames() {
     return Arrays.asList(
-        XAPI_TEMPLATE_FILENAME,
-        XSETTINGS_TEMPLATE_FILENAME,
+        API_TEMPLATE_FILENAME,
+        SETTINGS_TEMPLATE_FILENAME,
         PACKAGE_INFO_TEMPLATE_FILENAME,
         PAGE_STREAMING_RESPONSE_TEMPLATE_FILENAME);
   }
@@ -137,15 +117,10 @@
   @Override
   public List<ViewModel> transform(Document document, GapicProductConfig productConfig) {
     List<ViewModel> surfaceDocs = new ArrayList<>();
-<<<<<<< HEAD
     JavaNameFormatter javaNameFormatter = new JavaNameFormatter();
-    SurfaceNamer namer = new JavaSurfaceNamer(productConfig.getPackageName(), javaNameFormatter);
+    String packageName = productConfig.getPackageName();
+    SurfaceNamer namer = new JavaSurfaceNamer(packageName, packageName, javaNameFormatter);
     DiscoGapicNamer discoGapicNamer = new DiscoGapicNamer(namer, javaNameFormatter);
-=======
-
-    SurfaceNamer namer =
-        new JavaSurfaceNamer(productConfig.getPackageName(), productConfig.getPackageName());
->>>>>>> 4aded504
 
     List<ServiceDocView> serviceDocs = new ArrayList<>();
     for (String interfaceName : productConfig.getInterfaceConfigMap().keySet()) {
@@ -160,57 +135,30 @@
               JavaFeatureConfig.newBuilder()
                   .enableStringFormatFunctions(enableStringFormatFunctions)
                   .build());
-      StaticLangApiFileView apiFile = generateApiFile(context);
+      StaticLangFileView<StaticLangApiView> apiFile = generateApiFile(context);
       surfaceDocs.add(apiFile);
-      // TODO(andrealin): Service doc.
-      serviceDocs.add(apiFile.api().doc());
-
-<<<<<<< HEAD
-      // TODO(andrealin): Settings file.
-      context =
-=======
-    for (String interfaceName : productConfig.getInterfaceConfigMap().keySet()) {
-      DiscoGapicInterfaceContext context =
->>>>>>> 4aded504
-          DiscoGapicInterfaceContext.createWithInterface(
-              document,
-              interfaceName,
-              productConfig,
-              createTypeTable(productConfig.getPackageName()),
-<<<<<<< HEAD
-              discoGapicNamer,
-              JavaFeatureConfig.newBuilder()
-                  .enableStringFormatFunctions(enableStringFormatFunctions)
-                  .build());
-      StaticLangApiMethodView exampleApiMethod = getExampleApiMethod(apiFile.api().apiMethods());
-      StaticLangSettingsFileView settingsFile = generateSettingsFile(context, exampleApiMethod);
+
+      serviceDocs.add(apiFile.classView().doc());
+
+      context = context.withNewTypeTable();
+      StaticLangApiMethodView exampleApiMethod =
+          getExampleApiMethod(apiFile.classView().apiMethods());
+      StaticLangFileView<StaticLangSettingsView> settingsFile =
+          generateSettingsFile(context, exampleApiMethod);
+      surfaceDocs.add(apiFile);
+
+      StaticLangPagedResponseWrappersView pagedResponseWrappers =
+          generatePagedResponseWrappers(
+              document, productConfig, packageMetadataConfig.releaseLevel(TargetLanguage.JAVA));
+      if (pagedResponseWrappers != null) {
+        surfaceDocs.add(pagedResponseWrappers);
+      }
+
+      PackageInfoView packageInfo =
+          generatePackageInfo(document, productConfig, namer, serviceDocs);
+      surfaceDocs.add(packageInfo);
       surfaceDocs.add(settingsFile);
     }
-
-    StaticLangPagedResponseWrappersView pagedResponseWrappers =
-        generatePagedResponseWrappers(
-            document, productConfig, packageMetadataConfig.releaseLevel(TargetLanguage.JAVA));
-    if (pagedResponseWrappers != null) {
-      surfaceDocs.add(pagedResponseWrappers);
-    }
-
-    PackageInfoView packageInfo = generatePackageInfo(document, productConfig, namer, serviceDocs);
-    surfaceDocs.add(packageInfo);
-=======
-              new JavaDiscoGapicNamer(),
-              namer,
-              JavaFeatureConfig.newBuilder().enableStringFormatFunctions(false).build());
-      StaticLangFileView<StaticLangApiView> apiFile = generateApiFile(context);
-
-      serviceDocs.add(apiFile.classView().doc());
-
-      surfaceDocs.add(apiFile);
-      // TODO(andrealin): Service doc.
-
-      // TODO(andrealin): Settings file.
-    }
->>>>>>> 4aded504
-
     return surfaceDocs;
   }
 
@@ -223,7 +171,7 @@
   private StaticLangFileView generateApiFile(DiscoGapicInterfaceContext context) {
     StaticLangFileView.Builder apiFile = StaticLangFileView.newBuilder();
 
-    apiFile.templateFileName(XAPI_TEMPLATE_FILENAME);
+    apiFile.templateFileName(API_TEMPLATE_FILENAME);
 
     apiFile.classView(generateApiClass(context));
 
@@ -244,7 +192,6 @@
 
     StaticLangApiView.Builder xapiClass = StaticLangApiView.newBuilder();
 
-<<<<<<< HEAD
     ApiMethodView exampleApiMethod = getExampleApiMethod(methods);
     xapiClass.doc(serviceTransformer.generateServiceDoc(context, exampleApiMethod));
 
@@ -253,10 +200,6 @@
         context
             .getNamer()
             .getReleaseAnnotation(packageMetadataConfig.releaseLevel(TargetLanguage.JAVA)));
-=======
-    String name = context.getNamer().getApiWrapperClassName(context.getDocument());
-    xapiClass.releaseLevelAnnotation(context.getNamer().getReleaseAnnotation(ReleaseLevel.ALPHA));
->>>>>>> 4aded504
     xapiClass.name(name);
     xapiClass.settingsClassName(
         context.getNamer().getApiSettingsClassName(context.getInterfaceConfig()));
@@ -275,8 +218,9 @@
 
   private StaticLangPagedResponseWrappersView generatePagedResponseWrappers(
       Document model, GapicProductConfig productConfig, ReleaseLevel releaseLevel) {
-
-    SurfaceNamer namer = new JavaSurfaceNamer(productConfig.getPackageName(), nameFormatter);
+    String packageName = productConfig.getPackageName();
+
+    SurfaceNamer namer = new JavaSurfaceNamer(packageName, packageName, nameFormatter);
     DiscoGapicNamer discoGapicNamer = new DiscoGapicNamer(namer, nameFormatter);
     SchemaTypeTable typeTable = createTypeTable(productConfig.getPackageName());
 
@@ -331,7 +275,7 @@
   }
 
   private StaticLangPagedResponseView generatePagedResponseWrapper(
-      DiscoGapicMethodContext context, SchemaTypeTable typeTable) {
+      MethodContext context, SchemaTypeTable typeTable) {
     MethodModel method = context.getMethodModel();
     FieldType resourceField = context.getMethodConfig().getPageStreaming().getResourcesField();
 
@@ -361,7 +305,7 @@
     return pagedResponseWrapper.build();
   }
 
-  private List<PagedResponseIterateMethodView> getIterateMethods(DiscoGapicMethodContext context) {
+  private List<PagedResponseIterateMethodView> getIterateMethods(MethodContext context) {
 
     SurfaceNamer namer = context.getNamer();
 
@@ -425,16 +369,18 @@
     return null;
   }
 
-  private StaticLangSettingsFileView generateSettingsFile(
+  private StaticLangFileView<StaticLangSettingsView> generateSettingsFile(
       DiscoGapicInterfaceContext context, StaticLangApiMethodView exampleApiMethod) {
-    StaticLangSettingsFileView.Builder settingsFile = StaticLangSettingsFileView.newBuilder();
-
-    settingsFile.settings(generateSettingsClass(context, exampleApiMethod));
-    settingsFile.templateFileName(XSETTINGS_TEMPLATE_FILENAME);
-
-    String outputPath = pathMapper.getOutputPath(null, context.getProductConfig());
+    StaticLangFileView.Builder<StaticLangSettingsView> settingsFile =
+        StaticLangFileView.<StaticLangSettingsView>newBuilder();
+
+    settingsFile.classView(generateSettingsClass(context, exampleApiMethod));
+    settingsFile.templateFileName(SETTINGS_TEMPLATE_FILENAME);
+
+    String outputPath =
+        pathMapper.getOutputPath(context.getInterfaceFullName(), context.getProductConfig());
     String className = context.getNamer().getApiSettingsClassName(context.getInterfaceConfig());
-    settingsFile.outputPath(outputPath + "/" + className + ".java");
+    settingsFile.outputPath(outputPath + File.separator + className + ".java");
 
     // must be done as the last step to catch all imports
     settingsFile.fileHeader(fileHeaderTransformer.generateFileHeader(context));
@@ -447,6 +393,8 @@
     addSettingsImports(context);
 
     SurfaceNamer namer = context.getNamer();
+    InterfaceConfig interfaceConfig = context.getInterfaceConfig();
+
     StaticLangSettingsView.Builder xsettingsClass = StaticLangSettingsView.newBuilder();
     xsettingsClass.releaseLevelAnnotation(
         context
@@ -473,7 +421,7 @@
         retryDefinitionsTransformer.generateRetryCodesDefinitions(context));
     xsettingsClass.retryParamsDefinitions(
         retryDefinitionsTransformer.generateRetryParamsDefinitions(context));
-    InterfaceConfig interfaceConfig = context.getInterfaceConfig();
+
     xsettingsClass.hasDefaultServiceAddress(interfaceConfig.hasDefaultServiceAddress());
     xsettingsClass.hasDefaultServiceScopes(interfaceConfig.hasDefaultServiceScopes());
     xsettingsClass.hasDefaultInstance(interfaceConfig.hasDefaultInstance());
@@ -507,15 +455,11 @@
     return packageInfo.build();
   }
 
-  private void addApiImports(DiscoGapicInterfaceContext context) {
-    SchemaTypeTable typeTable = context.getSchemaTypeTable();
+  private void addApiImports(InterfaceContext context) {
+    ImportTypeTable typeTable = context.getImportTypeTable();
     // TODO several of these can be deleted (e.g. DiscoGapic doesn't use grpc)
     typeTable.saveNicknameFor("com.google.api.core.BetaApi");
     typeTable.saveNicknameFor("com.google.auth.Credentials");
-<<<<<<< HEAD
-=======
-    typeTable.saveNicknameFor("io.grpc.ManagedChannel");
->>>>>>> 4aded504
     typeTable.saveNicknameFor("java.io.Closeable");
     typeTable.saveNicknameFor("java.io.IOException");
     typeTable.saveNicknameFor("java.util.ArrayList");
@@ -524,7 +468,7 @@
     typeTable.saveNicknameFor("javax.annotation.Generated");
   }
 
-  private void addSettingsImports(DiscoGapicInterfaceContext context) {
+  private void addSettingsImports(InterfaceContext context) {
     ImportTypeTable typeTable = context.getImportTypeTable();
     typeTable.saveNicknameFor("com.google.api.core.BetaApi");
     typeTable.saveNicknameFor("com.google.api.gax.core.CredentialsProvider");
