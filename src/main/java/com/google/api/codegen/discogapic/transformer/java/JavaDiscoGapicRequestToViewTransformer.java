/* Copyright 2017 Google LLC
 *
 * Licensed under the Apache License, Version 2.0 (the "License");
 * you may not use this file except in compliance with the License.
 * You may obtain a copy of the License at
 *
 *      https://www.apache.org/licenses/LICENSE-2.0
 *
 * Unless required by applicable law or agreed to in writing, software
 * distributed under the License is distributed on an "AS IS" BASIS,
 * WITHOUT WARRANTIES OR CONDITIONS OF ANY KIND, either express or implied.
 * See the License for the specific language governing permissions and
 * limitations under the License.
 */
package com.google.api.codegen.discogapic.transformer.java;

import static com.google.api.codegen.util.java.JavaTypeTable.JavaLangResolution.IGNORE_JAVA_LANG_CLASH;

import com.google.api.codegen.config.DiscoApiModel;
import com.google.api.codegen.config.DiscoveryField;
import com.google.api.codegen.config.DiscoveryMethodModel;
import com.google.api.codegen.config.FieldConfig;
import com.google.api.codegen.config.FieldModel;
import com.google.api.codegen.config.FlatteningConfig;
import com.google.api.codegen.config.GapicProductConfig;
import com.google.api.codegen.config.InterfaceModel;
import com.google.api.codegen.config.MethodConfig;
import com.google.api.codegen.config.MethodModel;
import com.google.api.codegen.config.PackageMetadataConfig;
import com.google.api.codegen.discogapic.SchemaTransformationContext;
import com.google.api.codegen.discogapic.transformer.DiscoGapicNamer;
import com.google.api.codegen.discogapic.transformer.DocumentToViewTransformer;
import com.google.api.codegen.discovery.Document;
import com.google.api.codegen.discovery.Method;
import com.google.api.codegen.discovery.Schema;
import com.google.api.codegen.gapic.GapicCodePathMapper;
import com.google.api.codegen.transformer.DiscoGapicInterfaceContext;
import com.google.api.codegen.transformer.FileHeaderTransformer;
import com.google.api.codegen.transformer.ImportTypeTable;
import com.google.api.codegen.transformer.MethodContext;
import com.google.api.codegen.transformer.SchemaTypeNameConverter;
import com.google.api.codegen.transformer.SchemaTypeTable;
import com.google.api.codegen.transformer.StandardImportSectionTransformer;
import com.google.api.codegen.transformer.StaticLangResourceObjectTransformer;
import com.google.api.codegen.transformer.SurfaceNamer;
import com.google.api.codegen.transformer.java.JavaSchemaTypeNameConverter;
import com.google.api.codegen.transformer.java.JavaSurfaceNamer;
import com.google.api.codegen.util.Name;
import com.google.api.codegen.util.SymbolTable;
import com.google.api.codegen.util.java.JavaNameFormatter;
import com.google.api.codegen.util.java.JavaTypeTable;
import com.google.api.codegen.viewmodel.RequestObjectParamView;
import com.google.api.codegen.viewmodel.StaticLangApiMessageFileView;
import com.google.api.codegen.viewmodel.StaticLangApiMessageView;
import com.google.api.codegen.viewmodel.ViewModel;
import com.google.common.base.Strings;
import com.google.common.collect.ImmutableMap;
import java.io.File;
import java.util.ArrayList;
import java.util.Arrays;
import java.util.Collections;
import java.util.Comparator;
import java.util.HashSet;
import java.util.LinkedList;
import java.util.List;
import java.util.Map;
import java.util.Set;

/* Creates the ViewModel for a Discovery Doc request object Java class. */
public class JavaDiscoGapicRequestToViewTransformer implements DocumentToViewTransformer {
  private final GapicCodePathMapper pathMapper;
  private final PackageMetadataConfig packageConfig;
  private final StandardImportSectionTransformer importSectionTransformer =
      new StandardImportSectionTransformer();
  private final FileHeaderTransformer fileHeaderTransformer =
      new FileHeaderTransformer(importSectionTransformer);
  private final StaticLangResourceObjectTransformer resourceObjectTransformer =
      new StaticLangResourceObjectTransformer();
  private final JavaNameFormatter nameFormatter = new JavaNameFormatter();
  private static Set<String> reservedKeywords = new HashSet<>();

  /**
   * Query parameters that may be accepted by any method. See
   * https://cloud.google.com/compute/docs/reference/parameters.
   */
  private static final Map<String, String> STANDARD_QUERY_PARAMS;

  static {
    ImmutableMap.Builder<String, String> queryParams = ImmutableMap.builder();
    queryParams.put("access_token", "OAuth 2.0 token for the current user.");
    queryParams.put(
        "callback", "Name of the JavaScript callback function that handles the response.");
    queryParams.put("fields", "Selector specifying a subset of fields to include in the response.");
    queryParams.put("key", "API key. Required unless you provide an OAuth 2.0 token.");
    queryParams.put("prettyPrint", "Returns response with indentations and line breaks.");
    queryParams.put("quotaUser", "Alternative to userIp.");
    queryParams.put("userIp", "IP address of the end user for whom the API call is being made.");
    STANDARD_QUERY_PARAMS = queryParams.build();
  }

  static {
    reservedKeywords.addAll(JavaNameFormatter.RESERVED_IDENTIFIER_SET);
    reservedKeywords.add("Builder");
  }

  private static final String REQUEST_TEMPLATE_FILENAME = "java/message.snip";

  public JavaDiscoGapicRequestToViewTransformer(
      GapicCodePathMapper pathMapper, PackageMetadataConfig packageMetadataConfig) {
    this.pathMapper = pathMapper;
    this.packageConfig = packageMetadataConfig;
    // TODO use packageMetadataConfig
  }

  @Override
  public List<String> getTemplateFileNames() {
    return Arrays.asList(REQUEST_TEMPLATE_FILENAME);
  }

  @Override
  public List<ViewModel> transform(Document document, GapicProductConfig productConfig) {
    List<ViewModel> surfaceRequests = new ArrayList<>();
    String packageName = productConfig.getPackageName();
    SurfaceNamer surfaceNamer = new JavaSurfaceNamer(packageName, packageName, nameFormatter);
    DiscoApiModel model = new DiscoApiModel(document);

    for (InterfaceModel apiInterface : model.getInterfaces()) {
      boolean enableStringFormatFunctions = productConfig.getResourceNameMessageConfigs().isEmpty();
      DiscoGapicInterfaceContext context =
          JavaDiscoGapicSurfaceTransformer.newInterfaceContext(
              apiInterface,
              productConfig,
              surfaceNamer,
              createTypeTable(productConfig.getPackageName()),
              enableStringFormatFunctions);

      for (MethodModel method : context.getSupportedMethods()) {
        RequestObjectParamView params = getRequestObjectParams(context, method);

        SchemaTransformationContext requestContext =
            SchemaTransformationContext.create(
                method.getFullName(), context.getSchemaTypeTable(), context);
        StaticLangApiMessageView requestView = generateRequestClass(requestContext, method, params);
        surfaceRequests.add(generateRequestFile(requestContext, requestView));
      }
    }
    Collections.sort(
        surfaceRequests,
        new Comparator<ViewModel>() {
          @Override
          public int compare(ViewModel o1, ViewModel o2) {
            return String.CASE_INSENSITIVE_ORDER.compare(o1.outputPath(), o2.outputPath());
          }
        });
    return surfaceRequests;
  }

  private RequestObjectParamView getRequestObjectParams(
      DiscoGapicInterfaceContext context, MethodModel method) {
    MethodConfig methodConfig = context.getMethodConfig(method);

    // Generate the ResourceName methods.
    if (methodConfig.isFlattening()) {
      for (FlatteningConfig flatteningGroup : methodConfig.getFlatteningConfigs()) {
        MethodContext flattenedMethodContext =
            context.asFlattenedMethodContext(method, flatteningGroup);
        Iterable<FieldConfig> fieldConfigs =
            flattenedMethodContext.getFlatteningConfig().getFlattenedFieldConfigs().values();
        for (FieldConfig fieldConfig : fieldConfigs) {
          if (context.getFeatureConfig().useResourceNameFormatOption(fieldConfig)) {
            return resourceObjectTransformer.generateRequestObjectParam(
                flattenedMethodContext, fieldConfig);
          }
        }
      }
    }
    return null;
  }

  /* Given a message view, creates a top-level message file view. */
  private StaticLangApiMessageFileView generateRequestFile(
      SchemaTransformationContext context, StaticLangApiMessageView messageView) {
    StaticLangApiMessageFileView.Builder apiFile = StaticLangApiMessageFileView.newBuilder();
    apiFile.templateFileName(REQUEST_TEMPLATE_FILENAME);
    addApiImports(context.getImportTypeTable());
    apiFile.schema(messageView);

    String outputPath = pathMapper.getOutputPath(null, context.getDocContext().getProductConfig());
    apiFile.outputPath(outputPath + File.separator + messageView.typeName() + ".java");

    // must be done as the last step to catch all imports
    apiFile.fileHeader(fileHeaderTransformer.generateFileHeader(context));

    return apiFile.build();
  }

  private StaticLangApiMessageView generateRequestClass(
      SchemaTransformationContext context,
      MethodModel method,
      RequestObjectParamView resourceNameView) {
    StaticLangApiMessageView.Builder requestView = StaticLangApiMessageView.newBuilder();

    SymbolTable symbolTable = SymbolTable.fromSeed(reservedKeywords);

    String requestClassId =
        context
            .getNamer()
            .privateFieldName(
                DiscoGapicNamer.getRequestName(((DiscoveryMethodModel) method).getDiscoMethod()));
    String requestName =
        nameFormatter.privateFieldName(Name.anyCamel(symbolTable.getNewSymbol(requestClassId)));
    boolean hasRequiredProperties = false;

    requestView.name(requestName);
    requestView.description(method.getDescription());

    String requestTypeName = nameFormatter.publicClassName(Name.anyCamel(requestClassId));
    requestView.typeName(requestTypeName);
    requestView.innerTypeName(requestTypeName);

    List<StaticLangApiMessageView> properties = new LinkedList<>();

    // Add the standard query parameters.
    for (String param : STANDARD_QUERY_PARAMS.keySet()) {
      if (method.getInputField(param) != null) {
        continue;
      }
      StaticLangApiMessageView.Builder paramView = StaticLangApiMessageView.newBuilder();
      paramView.description(STANDARD_QUERY_PARAMS.get(param));
      paramView.name(symbolTable.getNewSymbol(param));
      paramView.typeName("String");
      paramView.innerTypeName("String");
      paramView.isRequired(false);
      paramView.canRepeat(false);
      paramView.fieldGetFunction(context.getDiscoGapicNamer().getResourceGetterName(param));
      paramView.fieldSetFunction(context.getDiscoGapicNamer().getResourceSetterName(param, false));
      paramView.properties(new LinkedList<>());
      paramView.isRequestMessage(false);
      paramView.hasRequiredProperties(false);
      properties.add(paramView.build());
    }

    for (FieldModel entry : method.getInputFields()) {
      if (entry.mayBeInResourceName()) {
        hasRequiredProperties = true;
        continue;
      }
      String parameterName = entry.getNameAsParameter();
      properties.add(
          schemaToParamView(context, entry, parameterName, symbolTable, EscapeName.ESCAPE_NAME));
      if (entry.isRequired()) {
        hasRequiredProperties = true;
      }
    }

    StaticLangApiMessageView.Builder paramView = StaticLangApiMessageView.newBuilder();
    Method discoMethod = ((DiscoveryMethodModel) method).getDiscoMethod();
    String resourceName = DiscoGapicNamer.getResourceIdentifier(discoMethod.path()).toLowerCamel();
    StringBuilder description =
        new StringBuilder(discoMethod.parameters().get(resourceName).description());
    description.append(String.format("\nIt must have the format `%s`. ", discoMethod.path()));
    description.append(String.format("\\`{%s}\\` must start with a letter,\n", resourceName));
    description.append(
        "and contain only letters (\\`[A-Za-z]\\`), numbers (\\`[0-9]\\`), dashes (\\`-\\`),\n"
            + "     * underscores (\\`_\\`), periods (\\`.\\`), tildes (\\`~\\`), plus (\\`+\\`) or percent\n"
            + "     * signs (\\`%\\`). It must be between 3 and 255 characters in length, and it\n"
            + "     * must not start with \\`\"goog\"\\`.");
    paramView.description(description.toString());
    paramView.name(symbolTable.getNewSymbol(resourceNameView.name()));
    paramView.typeName("String");
    paramView.innerTypeName("String");
    paramView.isRequired(true);
    paramView.canRepeat(false);
<<<<<<< HEAD
    paramView.fieldGetFunction(resourceNameView.getCallName());
    paramView.fieldSetFunction(resourceNameView.setCallName());
=======
    paramView.fieldGetFunction(resourceNames.getCallName());
    paramView.fieldSetFunction(resourceNames.setCallName());
>>>>>>> 5355e089
    paramView.properties(new LinkedList<>());
    paramView.isRequestMessage(false);
    paramView.hasRequiredProperties(false);
    properties.add(paramView.build());

    Collections.sort(properties);

    requestView.canRepeat(false);
    requestView.isRequired(true);
    requestView.properties(properties);
    requestView.hasRequiredProperties(hasRequiredProperties);
    requestView.isRequestMessage(true);
    requestView.pathAsResourceName(resourceNameView);

    Schema requestBodyDef = ((DiscoveryMethodModel) method).getDiscoMethod().request();
    if (requestBodyDef != null && !Strings.isNullOrEmpty(requestBodyDef.reference())) {
      FieldModel requestBody =
          DiscoveryField.create(requestBodyDef.dereference(), context.getDiscoGapicNamer());
      requestView.requestBodyType(
          schemaToParamView(
              context,
              requestBody,
              DiscoGapicNamer.getSchemaNameAsParameter(requestBodyDef.dereference()).toLowerCamel(),
              symbolTable,
              EscapeName.NO_ESCAPE_NAME));
    }

    return requestView.build();
  }

  // Transforms a request/response Schema object into a StaticLangApiMessageView.
  private StaticLangApiMessageView schemaToParamView(
      SchemaTransformationContext context,
      FieldModel schema,
      String preferredName,
      SymbolTable symbolTable,
      EscapeName escapeName) {
    StaticLangApiMessageView.Builder paramView = StaticLangApiMessageView.newBuilder();
    String typeName = context.getSchemaTypeTable().getAndSaveNicknameFor(schema);
    paramView.description(schema.getScopedDocumentation());
    String name = context.getNamer().privateFieldName(Name.anyCamel(preferredName));
    String fieldName = name;
    if (escapeName.equals(EscapeName.ESCAPE_NAME)) {
      fieldName = symbolTable.getNewSymbol(name);
    }
    paramView.name(fieldName);
    paramView.typeName(typeName);
    paramView.innerTypeName(typeName);
    paramView.isRequired(schema.isRequired());
    paramView.canRepeat(schema.isRepeated());
    paramView.fieldGetFunction(context.getDiscoGapicNamer().getResourceGetterName(name));
    paramView.fieldSetFunction(
        context.getDiscoGapicNamer().getResourceSetterName(name, schema.isRepeated()));
    paramView.fieldAddFunction(context.getDiscoGapicNamer().getResourceAdderName(name));
    paramView.properties(new LinkedList<>());
    paramView.isRequestMessage(false);
    paramView.hasRequiredProperties(false);
    return paramView.build();
  }

  private void addApiImports(ImportTypeTable typeTable) {
    typeTable.getAndSaveNicknameFor("com.google.api.core.BetaApi");
    typeTable.getAndSaveNicknameFor("com.google.common.collect.ImmutableMap");
    typeTable.getAndSaveNicknameFor("com.google.api.gax.httpjson.ApiMessage");
    typeTable.getAndSaveNicknameFor("java.util.Collections");
    typeTable.getAndSaveNicknameFor("java.util.List");
    typeTable.getAndSaveNicknameFor("java.util.LinkedList");
    typeTable.getAndSaveNicknameFor("java.util.HashMap");
    typeTable.getAndSaveNicknameFor("java.util.Map");
    typeTable.getAndSaveNicknameFor("java.util.Objects");
    typeTable.getAndSaveNicknameFor("java.util.Set");
    typeTable.getAndSaveNicknameFor("javax.annotation.Generated");
    typeTable.getAndSaveNicknameFor("javax.annotation.Nullable");
  }

  private SchemaTypeTable createTypeTable(String implicitPackageName) {
    JavaTypeTable typeTable = new JavaTypeTable(implicitPackageName, IGNORE_JAVA_LANG_CLASH);
    SchemaTypeNameConverter typeNameConverter =
        new JavaSchemaTypeNameConverter(implicitPackageName, nameFormatter);
    return new SchemaTypeTable(
        typeTable,
        typeNameConverter,
        new DiscoGapicNamer(new JavaSurfaceNamer(implicitPackageName, implicitPackageName)));
  }

  public enum EscapeName {
    ESCAPE_NAME,
    NO_ESCAPE_NAME
  }
}<|MERGE_RESOLUTION|>--- conflicted
+++ resolved
@@ -271,13 +271,8 @@
     paramView.innerTypeName("String");
     paramView.isRequired(true);
     paramView.canRepeat(false);
-<<<<<<< HEAD
     paramView.fieldGetFunction(resourceNameView.getCallName());
     paramView.fieldSetFunction(resourceNameView.setCallName());
-=======
-    paramView.fieldGetFunction(resourceNames.getCallName());
-    paramView.fieldSetFunction(resourceNames.setCallName());
->>>>>>> 5355e089
     paramView.properties(new LinkedList<>());
     paramView.isRequestMessage(false);
     paramView.hasRequiredProperties(false);
