/* Copyright 2017 Google Inc
 *
 * Licensed under the Apache License, Version 2.0 (the "License");
 * you may not use this file except in compliance with the License.
 * You may obtain a copy of the License at
 *
 *      http://www.apache.org/licenses/LICENSE-2.0
 *
 * Unless required by applicable law or agreed to in writing, software
 * distributed under the License is distributed on an "AS IS" BASIS,
 * WITHOUT WARRANTIES OR CONDITIONS OF ANY KIND, either express or implied.
 * See the License for the specific language governing permissions and
 * limitations under the License.
 */
package com.google.api.codegen.discogapic.transformer.java;

import static com.google.api.codegen.util.java.JavaTypeTable.JavaLangResolution.IGNORE_JAVA_LANG_CLASH;

import com.google.api.codegen.config.DiscoApiModel;
import com.google.api.codegen.config.DiscoveryMethodModel;
import com.google.api.codegen.config.FieldConfig;
import com.google.api.codegen.config.FieldModel;
import com.google.api.codegen.config.FlatteningConfig;
import com.google.api.codegen.config.GapicProductConfig;
import com.google.api.codegen.config.InterfaceModel;
import com.google.api.codegen.config.MethodConfig;
import com.google.api.codegen.config.MethodModel;
import com.google.api.codegen.config.PackageMetadataConfig;
import com.google.api.codegen.discogapic.SchemaTransformationContext;
import com.google.api.codegen.discogapic.transformer.DiscoGapicNamer;
import com.google.api.codegen.discogapic.transformer.DocumentToViewTransformer;
import com.google.api.codegen.discovery.Document;
import com.google.api.codegen.gapic.GapicCodePathMapper;
import com.google.api.codegen.transformer.DiscoGapicInterfaceContext;
import com.google.api.codegen.transformer.FileHeaderTransformer;
import com.google.api.codegen.transformer.ImportTypeTable;
import com.google.api.codegen.transformer.MethodContext;
import com.google.api.codegen.transformer.SchemaTypeTable;
import com.google.api.codegen.transformer.StandardImportSectionTransformer;
import com.google.api.codegen.transformer.StaticLangResourceObjectTransformer;
import com.google.api.codegen.transformer.SurfaceNamer;
import com.google.api.codegen.transformer.java.JavaSchemaTypeNameConverter;
import com.google.api.codegen.transformer.java.JavaSurfaceNamer;
import com.google.api.codegen.util.Name;
import com.google.api.codegen.util.SymbolTable;
import com.google.api.codegen.util.java.JavaNameFormatter;
import com.google.api.codegen.util.java.JavaTypeTable;
import com.google.api.codegen.viewmodel.RequestObjectParamView;
import com.google.api.codegen.viewmodel.StaticLangApiMessageFileView;
import com.google.api.codegen.viewmodel.StaticLangApiMessageView;
import com.google.api.codegen.viewmodel.ViewModel;
import com.google.common.collect.ImmutableMap;
import java.io.File;
import java.util.ArrayList;
import java.util.Arrays;
import java.util.Collections;
import java.util.Comparator;
import java.util.HashSet;
import java.util.LinkedList;
import java.util.List;
import java.util.Map;
import java.util.Set;

/* Creates the ViewModel for a Discovery Doc request object Java class. */
public class JavaDiscoGapicRequestToViewTransformer implements DocumentToViewTransformer {
  private final GapicCodePathMapper pathMapper;
  private final PackageMetadataConfig packageConfig;
  private final StandardImportSectionTransformer importSectionTransformer =
      new StandardImportSectionTransformer();
  private final FileHeaderTransformer fileHeaderTransformer =
      new FileHeaderTransformer(importSectionTransformer);
  private final StaticLangResourceObjectTransformer resourceObjectTransformer =
      new StaticLangResourceObjectTransformer();
  private final JavaNameFormatter nameFormatter = new JavaNameFormatter();
  private static Set<String> reservedKeywords = new HashSet<>();

  /**
   * Query parameters that may be accepted by any method. See
   * https://cloud.google.com/compute/docs/reference/parameters.
   */
  private static final Map<String, String> STANDARD_QUERY_PARAMS;

  static {
    ImmutableMap.Builder<String, String> queryParams = ImmutableMap.builder();
    queryParams.put("access_token", "OAuth 2.0 token for the current user.");
    queryParams.put(
        "callback", "Name of the JavaScript callback function that handles the response.");
    queryParams.put("fields", "Selector specifying a subset of fields to include in the response.");
    queryParams.put("key", "API key. Required unless you provide an OAuth 2.0 token.");
    queryParams.put("prettyPrint", "Returns response with indentations and line breaks.");
    queryParams.put("quotaUser", "Alternative to userIp.");
    queryParams.put("userIp", "IP address of the end user for whom the API call is being made.");
    STANDARD_QUERY_PARAMS = queryParams.build();
  }

  static {
    reservedKeywords.addAll(JavaNameFormatter.RESERVED_IDENTIFIER_SET);
    reservedKeywords.add("Builder");
  }

  private static final String REQUEST_TEMPLATE_FILENAME = "java/message.snip";

  public JavaDiscoGapicRequestToViewTransformer(
      GapicCodePathMapper pathMapper, PackageMetadataConfig packageMetadataConfig) {
    this.pathMapper = pathMapper;
    this.packageConfig = packageMetadataConfig;
    // TODO use packageMetadataConfig
  }

  @Override
  public List<String> getTemplateFileNames() {
    return Arrays.asList(REQUEST_TEMPLATE_FILENAME);
  }

  @Override
  public List<ViewModel> transform(Document document, GapicProductConfig productConfig) {
    List<ViewModel> surfaceRequests = new ArrayList<>();
    String packageName = productConfig.getPackageName();
    SurfaceNamer surfaceNamer = new JavaSurfaceNamer(packageName, packageName, nameFormatter);
    DiscoApiModel model = new DiscoApiModel(document);

    for (InterfaceModel apiInterface : model.getInterfaces(productConfig)) {
      boolean enableStringFormatFunctions = productConfig.getResourceNameMessageConfigs().isEmpty();
      DiscoGapicInterfaceContext context =
          JavaDiscoGapicSurfaceTransformer.newInterfaceContext(
              apiInterface,
              productConfig,
              surfaceNamer,
              createTypeTable(productConfig.getPackageName()),
              enableStringFormatFunctions);

      for (MethodModel method : context.getSupportedMethods()) {
        SchemaTransformationContext requestContext =
            SchemaTransformationContext.create(
                method.getFullName(), context.getSchemaTypeTable(), context);
<<<<<<< HEAD
        MethodConfig methodConfig = context.getMethodConfig(method);

        List<RequestObjectParamView> params = new LinkedList<>();

        // Generate the ResourceName methods.
        if (methodConfig.isFlattening()) {
          for (FlatteningConfig flatteningGroup : methodConfig.getFlatteningConfigs()) {
            MethodContext flattenedMethodContext =
                context.asFlattenedMethodContext(method, flatteningGroup);
            Iterable<FieldConfig> fieldConfigs =
                flattenedMethodContext.getFlatteningConfig().getFlattenedFieldConfigs().values();
            for (FieldConfig fieldConfig : fieldConfigs) {
              if (context.getFeatureConfig().useResourceNameFormatOption(fieldConfig)) {
                params.add(
                    resourceObjectTransformer.generateRequestObjectParam(
                        flattenedMethodContext, fieldConfig));
              }
            }
          }
        }

=======
        List<RequestObjectParamView> params = getRequestObjectParams(context, method);
>>>>>>> 6dcef68a
        StaticLangApiMessageView requestView = generateRequestClass(requestContext, method, params);
        surfaceRequests.add(generateRequestFile(requestContext, requestView));
      }
    }
    Collections.sort(
        surfaceRequests,
        new Comparator<ViewModel>() {
          @Override
          public int compare(ViewModel o1, ViewModel o2) {
            return String.CASE_INSENSITIVE_ORDER.compare(o1.outputPath(), o2.outputPath());
          }
        });
    return surfaceRequests;
  }

  private List<RequestObjectParamView> getRequestObjectParams(
      DiscoGapicInterfaceContext context, MethodModel method) {
    MethodConfig methodConfig = context.getMethodConfig(method);

    List<RequestObjectParamView> params = new LinkedList<>();

    // Generate the ResourceName methods.
    if (methodConfig.isFlattening()) {
      for (FlatteningConfig flatteningGroup : methodConfig.getFlatteningConfigs()) {
        MethodContext flattenedMethodContext =
            context.asFlattenedMethodContext(method, flatteningGroup);
        Iterable<FieldConfig> fieldConfigs =
            flattenedMethodContext.getFlatteningConfig().getFlattenedFieldConfigs().values();
        for (FieldConfig fieldConfig : fieldConfigs) {
          if (context.getFeatureConfig().useResourceNameFormatOption(fieldConfig)) {
            params.add(
                resourceObjectTransformer.generateRequestObjectParam(
                    flattenedMethodContext, fieldConfig));
          }
        }
      }
    }

    return params;
  }

  /* Given a message view, creates a top-level message file view. */
  private StaticLangApiMessageFileView generateRequestFile(
      SchemaTransformationContext context, StaticLangApiMessageView messageView) {
    StaticLangApiMessageFileView.Builder apiFile = StaticLangApiMessageFileView.newBuilder();
    apiFile.templateFileName(REQUEST_TEMPLATE_FILENAME);
    addApiImports(context.getImportTypeTable());
    apiFile.schema(messageView);

    String outputPath = pathMapper.getOutputPath(null, context.getDocContext().getProductConfig());
    apiFile.outputPath(outputPath + File.separator + messageView.typeName() + ".java");

    // must be done as the last step to catch all imports
    apiFile.fileHeader(fileHeaderTransformer.generateFileHeader(context));

    return apiFile.build();
  }

  private StaticLangApiMessageView generateRequestClass(
      SchemaTransformationContext context,
      MethodModel method,
      List<RequestObjectParamView> resourceNames) {
    StaticLangApiMessageView.Builder requestView = StaticLangApiMessageView.newBuilder();

    SymbolTable symbolTable = SymbolTable.fromSeed(reservedKeywords);

    String requestClassId =
        context
            .getNamer()
            .privateFieldName(
                DiscoGapicNamer.getRequestName(((DiscoveryMethodModel) method).getDiscoMethod()));
    String requestName =
        nameFormatter.privateFieldName(Name.anyCamel(symbolTable.getNewSymbol(requestClassId)));
    boolean hasRequiredProperties = false;

    requestView.name(requestName);
    requestView.description(method.getDescription());

    String requestTypeName = nameFormatter.publicClassName(Name.anyCamel(requestClassId));
    requestView.typeName(requestTypeName);
    requestView.innerTypeName(requestTypeName);

    List<StaticLangApiMessageView> properties = new LinkedList<>();

    // Add the standard query parameters.
    for (String param : STANDARD_QUERY_PARAMS.keySet()) {
      if (method.getInputField(param) != null) {
        continue;
      }
      StaticLangApiMessageView.Builder paramView = StaticLangApiMessageView.newBuilder();
      paramView.description(STANDARD_QUERY_PARAMS.get(param));
      paramView.name(symbolTable.getNewSymbol(param));
      paramView.typeName("String");
      paramView.innerTypeName("String");
      paramView.isRequired(false);
      paramView.canRepeat(false);
      paramView.fieldGetFunction(context.getDiscoGapicNamer().getResourceGetterName(param));
      paramView.fieldSetFunction(context.getDiscoGapicNamer().getResourceSetterName(param));
      paramView.properties(new LinkedList<StaticLangApiMessageView>());
      paramView.isRequestMessage(false);
      paramView.hasRequiredProperties(false);
      properties.add(paramView.build());
    }

    for (FieldModel entry : method.getInputFields()) {
      properties.add(schemaToParamView(context, entry, symbolTable));
      if (entry.isRequired()) {
        hasRequiredProperties = true;
      }
    }

    Collections.sort(properties);

    requestView.canRepeat(false);
    requestView.isRequired(true);
    requestView.properties(properties);
    requestView.hasRequiredProperties(hasRequiredProperties);
    requestView.isRequestMessage(true);

    requestView.resourceNames(resourceNames);

    return requestView.build();
  }

  // Transforms a request/response Schema object into a StaticLangApiMessageView.
  private StaticLangApiMessageView schemaToParamView(
      SchemaTransformationContext context, FieldModel schema, SymbolTable symbolTable) {
    return schemaToParamView(context, schema, schema.getSimpleName(), symbolTable);
  }

  // Transforms a request/response Schema object into a StaticLangApiMessageView.
  private StaticLangApiMessageView schemaToParamView(
      SchemaTransformationContext context,
      FieldModel schema,
      String preferredName,
      SymbolTable symbolTable) {
    StaticLangApiMessageView.Builder paramView = StaticLangApiMessageView.newBuilder();
    String typeName = context.getSchemaTypeTable().getAndSaveNicknameFor(schema);
    paramView.description(schema.getScopedDocumentation());
    String name = context.getNamer().privateFieldName(Name.anyCamel(preferredName));
    paramView.name(symbolTable.getNewSymbol(name));
    paramView.typeName(typeName);
    paramView.innerTypeName(typeName);
    paramView.isRequired(schema.isRequired());
    paramView.canRepeat(schema.isRepeated());
    paramView.fieldGetFunction(context.getDiscoGapicNamer().getResourceGetterName(name));
    paramView.fieldSetFunction(context.getDiscoGapicNamer().getResourceSetterName(name));
    paramView.properties(new LinkedList<StaticLangApiMessageView>());
    paramView.isRequestMessage(false);
    paramView.hasRequiredProperties(false);
    return paramView.build();
  }

  private void addApiImports(ImportTypeTable typeTable) {
    typeTable.getAndSaveNicknameFor("com.google.api.core.BetaApi");
    typeTable.getAndSaveNicknameFor("com.google.common.collect.ImmutableList");
    typeTable.getAndSaveNicknameFor("com.google.api.gax.httpjson.ApiMessage");
    typeTable.getAndSaveNicknameFor("java.io.Serializable");
    typeTable.getAndSaveNicknameFor("java.util.Collections");
    typeTable.getAndSaveNicknameFor("java.util.List");
    typeTable.getAndSaveNicknameFor("java.util.HashMap");
    typeTable.getAndSaveNicknameFor("java.util.Map");
    typeTable.getAndSaveNicknameFor("java.util.Objects");
    typeTable.getAndSaveNicknameFor("java.util.Set");
    typeTable.getAndSaveNicknameFor("javax.annotation.Generated");
  }

  private SchemaTypeTable createTypeTable(String implicitPackageName) {
    return new SchemaTypeTable(
        new JavaTypeTable(implicitPackageName, IGNORE_JAVA_LANG_CLASH),
        new JavaSchemaTypeNameConverter(implicitPackageName, nameFormatter));
  }
}<|MERGE_RESOLUTION|>--- conflicted
+++ resolved
@@ -133,31 +133,7 @@
         SchemaTransformationContext requestContext =
             SchemaTransformationContext.create(
                 method.getFullName(), context.getSchemaTypeTable(), context);
-<<<<<<< HEAD
-        MethodConfig methodConfig = context.getMethodConfig(method);
-
-        List<RequestObjectParamView> params = new LinkedList<>();
-
-        // Generate the ResourceName methods.
-        if (methodConfig.isFlattening()) {
-          for (FlatteningConfig flatteningGroup : methodConfig.getFlatteningConfigs()) {
-            MethodContext flattenedMethodContext =
-                context.asFlattenedMethodContext(method, flatteningGroup);
-            Iterable<FieldConfig> fieldConfigs =
-                flattenedMethodContext.getFlatteningConfig().getFlattenedFieldConfigs().values();
-            for (FieldConfig fieldConfig : fieldConfigs) {
-              if (context.getFeatureConfig().useResourceNameFormatOption(fieldConfig)) {
-                params.add(
-                    resourceObjectTransformer.generateRequestObjectParam(
-                        flattenedMethodContext, fieldConfig));
-              }
-            }
-          }
-        }
-
-=======
         List<RequestObjectParamView> params = getRequestObjectParams(context, method);
->>>>>>> 6dcef68a
         StaticLangApiMessageView requestView = generateRequestClass(requestContext, method, params);
         surfaceRequests.add(generateRequestFile(requestContext, requestView));
       }
