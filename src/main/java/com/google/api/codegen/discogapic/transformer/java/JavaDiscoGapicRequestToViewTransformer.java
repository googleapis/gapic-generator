/* Copyright 2017 Google LLC
 *
 * Licensed under the Apache License, Version 2.0 (the "License");
 * you may not use this file except in compliance with the License.
 * You may obtain a copy of the License at
 *
 *      https://www.apache.org/licenses/LICENSE-2.0
 *
 * Unless required by applicable law or agreed to in writing, software
 * distributed under the License is distributed on an "AS IS" BASIS,
 * WITHOUT WARRANTIES OR CONDITIONS OF ANY KIND, either express or implied.
 * See the License for the specific language governing permissions and
 * limitations under the License.
 */
package com.google.api.codegen.discogapic.transformer.java;

import static com.google.api.codegen.util.java.JavaTypeTable.JavaLangResolution.IGNORE_JAVA_LANG_CLASH;

import com.google.api.codegen.config.DiscoApiModel;
import com.google.api.codegen.config.DiscoveryField;
import com.google.api.codegen.config.DiscoveryMethodModel;
import com.google.api.codegen.config.FieldConfig;
import com.google.api.codegen.config.FieldModel;
import com.google.api.codegen.config.FlatteningConfig;
import com.google.api.codegen.config.GapicProductConfig;
import com.google.api.codegen.config.InterfaceModel;
import com.google.api.codegen.config.MethodConfig;
import com.google.api.codegen.config.MethodModel;
import com.google.api.codegen.config.PackageMetadataConfig;
import com.google.api.codegen.discogapic.SchemaTransformationContext;
import com.google.api.codegen.discogapic.transformer.DiscoGapicNamer;
import com.google.api.codegen.discogapic.transformer.DocumentToViewTransformer;
import com.google.api.codegen.discovery.Document;
import com.google.api.codegen.discovery.Method;
import com.google.api.codegen.discovery.Schema;
import com.google.api.codegen.gapic.GapicCodePathMapper;
import com.google.api.codegen.transformer.DiscoGapicInterfaceContext;
import com.google.api.codegen.transformer.FileHeaderTransformer;
import com.google.api.codegen.transformer.ImportTypeTable;
import com.google.api.codegen.transformer.MethodContext;
import com.google.api.codegen.transformer.SchemaTypeNameConverter;
import com.google.api.codegen.transformer.SchemaTypeTable;
import com.google.api.codegen.transformer.StandardImportSectionTransformer;
import com.google.api.codegen.transformer.StaticLangResourceObjectTransformer;
import com.google.api.codegen.transformer.SurfaceNamer;
import com.google.api.codegen.transformer.java.JavaSchemaTypeNameConverter;
import com.google.api.codegen.transformer.java.JavaSurfaceNamer;
import com.google.api.codegen.util.Name;
import com.google.api.codegen.util.SymbolTable;
import com.google.api.codegen.util.java.JavaNameFormatter;
import com.google.api.codegen.util.java.JavaTypeTable;
import com.google.api.codegen.viewmodel.RequestObjectParamView;
import com.google.api.codegen.viewmodel.StaticLangApiMessageFileView;
import com.google.api.codegen.viewmodel.StaticLangApiMessageView;
import com.google.api.codegen.viewmodel.ViewModel;
import com.google.common.base.Strings;
import com.google.common.collect.ImmutableMap;
import java.io.File;
import java.util.ArrayList;
import java.util.Arrays;
import java.util.Collections;
import java.util.Comparator;
import java.util.HashSet;
import java.util.LinkedList;
import java.util.List;
import java.util.Map;
import java.util.Set;

/* Creates the ViewModel for a Discovery Doc request object Java class. */
public class JavaDiscoGapicRequestToViewTransformer implements DocumentToViewTransformer {
  private final GapicCodePathMapper pathMapper;
  private final PackageMetadataConfig packageConfig;
  private final StandardImportSectionTransformer importSectionTransformer =
      new StandardImportSectionTransformer();
  private final FileHeaderTransformer fileHeaderTransformer =
      new FileHeaderTransformer(importSectionTransformer);
  private final StaticLangResourceObjectTransformer resourceObjectTransformer =
      new StaticLangResourceObjectTransformer();
  private final JavaNameFormatter nameFormatter = new JavaNameFormatter();
  private static Set<String> reservedKeywords = new HashSet<>();

  /**
   * Query parameters that may be accepted by any method. See
   * https://cloud.google.com/compute/docs/reference/parameters.
   */
  private static final Map<String, String> STANDARD_QUERY_PARAMS;

  static {
    ImmutableMap.Builder<String, String> queryParams = ImmutableMap.builder();
    queryParams.put("access_token", "OAuth 2.0 token for the current user.");
    queryParams.put(
        "callback", "Name of the JavaScript callback function that handles the response.");
    queryParams.put("fields", "Selector specifying a subset of fields to include in the response.");
    queryParams.put("key", "API key. Required unless you provide an OAuth 2.0 token.");
    queryParams.put("prettyPrint", "Returns response with indentations and line breaks.");
    queryParams.put("quotaUser", "Alternative to userIp.");
    queryParams.put("userIp", "IP address of the end user for whom the API call is being made.");
    STANDARD_QUERY_PARAMS = queryParams.build();
  }

  static {
    reservedKeywords.addAll(JavaNameFormatter.RESERVED_IDENTIFIER_SET);
    reservedKeywords.add("Builder");
  }

  private static final String REQUEST_TEMPLATE_FILENAME = "java/message.snip";

  public JavaDiscoGapicRequestToViewTransformer(
      GapicCodePathMapper pathMapper, PackageMetadataConfig packageMetadataConfig) {
    this.pathMapper = pathMapper;
    this.packageConfig = packageMetadataConfig;
    // TODO use packageMetadataConfig
  }

  @Override
  public List<String> getTemplateFileNames() {
    return Arrays.asList(REQUEST_TEMPLATE_FILENAME);
  }

  @Override
  public List<ViewModel> transform(Document document, GapicProductConfig productConfig) {
    List<ViewModel> surfaceRequests = new ArrayList<>();
    String packageName = productConfig.getPackageName();
    SurfaceNamer surfaceNamer = new JavaSurfaceNamer(packageName, packageName, nameFormatter);
    DiscoApiModel model = new DiscoApiModel(document);

    for (InterfaceModel apiInterface : model.getInterfaces()) {
      boolean enableStringFormatFunctions = productConfig.getResourceNameMessageConfigs().isEmpty();
      DiscoGapicInterfaceContext context =
          JavaDiscoGapicSurfaceTransformer.newInterfaceContext(
              apiInterface,
              productConfig,
              surfaceNamer,
              createTypeTable(productConfig.getPackageName()),
              enableStringFormatFunctions);

      for (MethodModel method : context.getSupportedMethods()) {
        RequestObjectParamView params = getRequestObjectParams(context, method);

        SchemaTransformationContext requestContext =
            SchemaTransformationContext.create(
                method.getFullName(), context.getSchemaTypeTable(), context);
        StaticLangApiMessageView requestView = generateRequestClass(requestContext, method, params);
        surfaceRequests.add(generateRequestFile(requestContext, requestView));
      }
    }
    Collections.sort(
        surfaceRequests,
        new Comparator<ViewModel>() {
          @Override
          public int compare(ViewModel o1, ViewModel o2) {
            return String.CASE_INSENSITIVE_ORDER.compare(o1.outputPath(), o2.outputPath());
          }
        });
    return surfaceRequests;
  }

  private RequestObjectParamView getRequestObjectParams(
      DiscoGapicInterfaceContext context, MethodModel method) {
    MethodConfig methodConfig = context.getMethodConfig(method);

    // Generate the ResourceName methods.
    if (methodConfig.isFlattening()) {
      for (FlatteningConfig flatteningGroup : methodConfig.getFlatteningConfigs()) {
        MethodContext flattenedMethodContext =
            context.asFlattenedMethodContext(method, flatteningGroup);
        Iterable<FieldConfig> fieldConfigs =
            flattenedMethodContext.getFlatteningConfig().getFlattenedFieldConfigs().values();
        for (FieldConfig fieldConfig : fieldConfigs) {
          if (context.getFeatureConfig().useResourceNameFormatOption(fieldConfig)) {
            return resourceObjectTransformer.generateRequestObjectParam(
                flattenedMethodContext, fieldConfig);
          }
        }
      }
    }
    return null;
  }

  /* Given a message view, creates a top-level message file view. */
  private StaticLangApiMessageFileView generateRequestFile(
      SchemaTransformationContext context, StaticLangApiMessageView messageView) {
    StaticLangApiMessageFileView.Builder apiFile = StaticLangApiMessageFileView.newBuilder();
    apiFile.templateFileName(REQUEST_TEMPLATE_FILENAME);
    addApiImports(context.getImportTypeTable());
    apiFile.schema(messageView);

    String outputPath = pathMapper.getOutputPath(null, context.getDocContext().getProductConfig());
    apiFile.outputPath(outputPath + File.separator + messageView.typeName() + ".java");

    // must be done as the last step to catch all imports
    apiFile.fileHeader(fileHeaderTransformer.generateFileHeader(context));

    return apiFile.build();
  }

  private StaticLangApiMessageView generateRequestClass(
      SchemaTransformationContext context,
      MethodModel method,
      RequestObjectParamView resourceNameView) {
    StaticLangApiMessageView.Builder requestView = StaticLangApiMessageView.newBuilder();

    SymbolTable symbolTable = SymbolTable.fromSeed(reservedKeywords);

    String requestClassId =
        context
            .getNamer()
            .privateFieldName(
                DiscoGapicNamer.getRequestName(((DiscoveryMethodModel) method).getDiscoMethod()));
    String requestName =
        nameFormatter.privateFieldName(Name.anyCamel(symbolTable.getNewSymbol(requestClassId)));
    boolean hasRequiredProperties = false;

    requestView.name(requestName);
    requestView.description(method.getDescription());

    String requestTypeName = nameFormatter.publicClassName(Name.anyCamel(requestClassId));
    requestView.typeName(requestTypeName);
    requestView.innerTypeName(requestTypeName);

    List<StaticLangApiMessageView> properties = new LinkedList<>();

    // Add the standard query parameters.
    for (String param : STANDARD_QUERY_PARAMS.keySet()) {
      if (method.getInputField(param) != null) {
        continue;
      }
      StaticLangApiMessageView.Builder paramView = StaticLangApiMessageView.newBuilder();
      paramView.description(STANDARD_QUERY_PARAMS.get(param));
      paramView.name(symbolTable.getNewSymbol(param));
      paramView.typeName("String");
      paramView.innerTypeName("String");
      paramView.isRequired(false);
      paramView.canRepeat(false);
      paramView.fieldGetFunction(context.getDiscoGapicNamer().getResourceGetterName(param));
      paramView.fieldSetFunction(context.getDiscoGapicNamer().getResourceSetterName(param, false));
      paramView.properties(new LinkedList<>());
      paramView.isRequestMessage(false);
      paramView.hasRequiredProperties(false);
      properties.add(paramView.build());
    }

    for (FieldModel entry : method.getInputFields()) {
      if (entry.mayBeInResourceName()) {
        hasRequiredProperties = true;
        continue;
      }
      String parameterName = entry.getNameAsParameter();
      properties.add(
          schemaToParamView(context, entry, parameterName, symbolTable, EscapeName.ESCAPE_NAME));
      if (entry.isRequired()) {
        hasRequiredProperties = true;
      }
    }

    StaticLangApiMessageView.Builder paramView = StaticLangApiMessageView.newBuilder();
    Method discoMethod = ((DiscoveryMethodModel) method).getDiscoMethod();
    String resourceName = DiscoGapicNamer.getResourceIdentifier(discoMethod.path()).toLowerCamel();
    StringBuilder description =
        new StringBuilder(discoMethod.parameters().get(resourceName).description());
    description.append(String.format("\nIt must have the format `%s`. ", discoMethod.path()));
    description.append(String.format("\\`{%s}\\` must start with a letter,\n", resourceName));
    description.append(
        "and contain only letters (\\`[A-Za-z]\\`), numbers (\\`[0-9]\\`), dashes (\\`-\\`),\n"
            + "     * underscores (\\`_\\`), periods (\\`.\\`), tildes (\\`~\\`), plus (\\`+\\`) or percent\n"
            + "     * signs (\\`%\\`). It must be between 3 and 255 characters in length, and it\n"
            + "     * must not start with \\`\"goog\"\\`.");
    paramView.description(description.toString());
    paramView.name(symbolTable.getNewSymbol(resourceNameView.name()));
    paramView.typeName("String");
    paramView.innerTypeName("String");
    paramView.isRequired(true);
    paramView.canRepeat(false);
<<<<<<< HEAD
    paramView.fieldGetFunction(resourceNameView.getCallName());
    paramView.fieldSetFunction(resourceNameView.setCallName());
    paramView.properties(new LinkedList<StaticLangApiMessageView>());
=======
    paramView.fieldGetFunction(resourceNames.getCallName());
    paramView.fieldSetFunction(resourceNames.setCallName());
    paramView.properties(new LinkedList<>());
>>>>>>> 5355e089
    paramView.isRequestMessage(false);
    paramView.hasRequiredProperties(false);
    properties.add(paramView.build());

    Collections.sort(properties);

    requestView.canRepeat(false);
    requestView.isRequired(true);
    requestView.properties(properties);
    requestView.hasRequiredProperties(hasRequiredProperties);
    requestView.isRequestMessage(true);
    requestView.pathAsResourceName(resourceNameView);

    Schema requestBodyDef = ((DiscoveryMethodModel) method).getDiscoMethod().request();
    if (requestBodyDef != null && !Strings.isNullOrEmpty(requestBodyDef.reference())) {
      FieldModel requestBody =
          DiscoveryField.create(requestBodyDef.dereference(), context.getDiscoGapicNamer());
      requestView.requestBodyType(
          schemaToParamView(
              context,
              requestBody,
              DiscoGapicNamer.getSchemaNameAsParameter(requestBodyDef.dereference()).toLowerCamel(),
              symbolTable,
              EscapeName.NO_ESCAPE_NAME));
    }

    return requestView.build();
  }

  // Transforms a request/response Schema object into a StaticLangApiMessageView.
  private StaticLangApiMessageView schemaToParamView(
      SchemaTransformationContext context,
      FieldModel schema,
      String preferredName,
      SymbolTable symbolTable,
      EscapeName escapeName) {
    StaticLangApiMessageView.Builder paramView = StaticLangApiMessageView.newBuilder();
    String typeName = context.getSchemaTypeTable().getAndSaveNicknameFor(schema);
    paramView.description(schema.getScopedDocumentation());
    String name = context.getNamer().privateFieldName(Name.anyCamel(preferredName));
    String fieldName = name;
    if (escapeName.equals(EscapeName.ESCAPE_NAME)) {
      fieldName = symbolTable.getNewSymbol(name);
    }
    paramView.name(fieldName);
    paramView.typeName(typeName);
    paramView.innerTypeName(typeName);
    paramView.isRequired(schema.isRequired());
    paramView.canRepeat(schema.isRepeated());
    paramView.fieldGetFunction(context.getDiscoGapicNamer().getResourceGetterName(name));
    paramView.fieldSetFunction(
        context.getDiscoGapicNamer().getResourceSetterName(name, schema.isRepeated()));
    paramView.properties(new LinkedList<>());
    paramView.isRequestMessage(false);
    paramView.hasRequiredProperties(false);
    return paramView.build();
  }

  private void addApiImports(ImportTypeTable typeTable) {
    typeTable.getAndSaveNicknameFor("com.google.api.core.BetaApi");
    typeTable.getAndSaveNicknameFor("com.google.common.collect.ImmutableMap");
    typeTable.getAndSaveNicknameFor("com.google.api.gax.httpjson.ApiMessage");
    typeTable.getAndSaveNicknameFor("java.util.Collections");
    typeTable.getAndSaveNicknameFor("java.util.List");
    typeTable.getAndSaveNicknameFor("java.util.HashMap");
    typeTable.getAndSaveNicknameFor("java.util.Map");
    typeTable.getAndSaveNicknameFor("java.util.Objects");
    typeTable.getAndSaveNicknameFor("java.util.Set");
    typeTable.getAndSaveNicknameFor("javax.annotation.Generated");
    typeTable.getAndSaveNicknameFor("javax.annotation.Nullable");
  }

  private SchemaTypeTable createTypeTable(String implicitPackageName) {
    JavaTypeTable typeTable = new JavaTypeTable(implicitPackageName, IGNORE_JAVA_LANG_CLASH);
    SchemaTypeNameConverter typeNameConverter =
        new JavaSchemaTypeNameConverter(implicitPackageName, nameFormatter);
    return new SchemaTypeTable(
        typeTable,
        typeNameConverter,
        new DiscoGapicNamer(new JavaSurfaceNamer(implicitPackageName, implicitPackageName)));
  }

  public enum EscapeName {
    ESCAPE_NAME,
    NO_ESCAPE_NAME
  }
}<|MERGE_RESOLUTION|>--- conflicted
+++ resolved
@@ -271,15 +271,9 @@
     paramView.innerTypeName("String");
     paramView.isRequired(true);
     paramView.canRepeat(false);
-<<<<<<< HEAD
     paramView.fieldGetFunction(resourceNameView.getCallName());
     paramView.fieldSetFunction(resourceNameView.setCallName());
-    paramView.properties(new LinkedList<StaticLangApiMessageView>());
-=======
-    paramView.fieldGetFunction(resourceNames.getCallName());
-    paramView.fieldSetFunction(resourceNames.setCallName());
     paramView.properties(new LinkedList<>());
->>>>>>> 5355e089
     paramView.isRequestMessage(false);
     paramView.hasRequiredProperties(false);
     properties.add(paramView.build());
