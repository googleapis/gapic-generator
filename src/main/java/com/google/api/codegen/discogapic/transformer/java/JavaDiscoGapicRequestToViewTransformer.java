/* Copyright 2017 Google Inc
 *
 * Licensed under the Apache License, Version 2.0 (the "License");
 * you may not use this file except in compliance with the License.
 * You may obtain a copy of the License at
 *
 *      http://www.apache.org/licenses/LICENSE-2.0
 *
 * Unless required by applicable law or agreed to in writing, software
 * distributed under the License is distributed on an "AS IS" BASIS,
 * WITHOUT WARRANTIES OR CONDITIONS OF ANY KIND, either express or implied.
 * See the License for the specific language governing permissions and
 * limitations under the License.
 */
package com.google.api.codegen.discogapic.transformer.java;

import static com.google.api.codegen.util.java.JavaTypeTable.JavaLangResolution.IGNORE_JAVA_LANG_CLASH;

import com.google.api.codegen.config.GapicProductConfig;
import com.google.api.codegen.config.PackageMetadataConfig;
import com.google.api.codegen.discogapic.RequestInterfaceContext;
import com.google.api.codegen.discogapic.transformer.DocumentToViewTransformer;
import com.google.api.codegen.discovery.Document;
import com.google.api.codegen.discovery.Method;
import com.google.api.codegen.discovery.Schema;
import com.google.api.codegen.gapic.GapicCodePathMapper;
import com.google.api.codegen.transformer.DiscoGapicInterfaceContext;
import com.google.api.codegen.transformer.FileHeaderTransformer;
import com.google.api.codegen.transformer.SchemaTypeTable;
import com.google.api.codegen.transformer.StandardImportSectionTransformer;
import com.google.api.codegen.transformer.java.JavaFeatureConfig;
import com.google.api.codegen.transformer.java.JavaSchemaTypeNameConverter;
import com.google.api.codegen.transformer.java.JavaSurfaceNamer;
import com.google.api.codegen.util.Name;
import com.google.api.codegen.util.SymbolTable;
import com.google.api.codegen.util.TypeTable;
import com.google.api.codegen.util.java.JavaNameFormatter;
import com.google.api.codegen.util.java.JavaTypeTable;
import com.google.api.codegen.viewmodel.StaticLangApiMessageFileView;
import com.google.api.codegen.viewmodel.StaticLangApiMessageView;
import com.google.api.codegen.viewmodel.ViewModel;
import com.google.common.collect.ImmutableMap;
import java.io.File;
import java.util.ArrayList;
import java.util.Arrays;
import java.util.Collections;
import java.util.Comparator;
import java.util.HashSet;
import java.util.LinkedList;
import java.util.List;
import java.util.Map;
import java.util.Set;

/* Creates the ViewModel for a Discovery Doc request object Java class. */
public class JavaDiscoGapicRequestToViewTransformer implements DocumentToViewTransformer {
  private final GapicCodePathMapper pathMapper;
  private final PackageMetadataConfig packageConfig;
  private final StandardImportSectionTransformer importSectionTransformer =
      new StandardImportSectionTransformer();
  private final FileHeaderTransformer fileHeaderTransformer =
      new FileHeaderTransformer(importSectionTransformer);
  private final JavaNameFormatter nameFormatter = new JavaNameFormatter();
  private static Set<String> reservedKeywords = new HashSet<>();

  /**
   * Query parameters that may be accepted by any method. See
   * https://cloud.google.com/compute/docs/reference/parameters.
   */
  private static final Map<String, String> STANDARD_QUERY_PARAMS;

  static {
    ImmutableMap.Builder<String, String> queryParams = ImmutableMap.builder();
    queryParams.put("access_token", "OAuth 2.0 token for the current user.");
    queryParams.put(
        "callback", "Name of the JavaScript callback function that handles the response.");
    queryParams.put("fields", "Selector specifying a subset of fields to include in the response.");
    queryParams.put("key", "API key. Required unless you provide an OAuth 2.0 token.");
    queryParams.put("prettyPrint", "Returns response with indentations and line breaks.");
    queryParams.put("quotaUser", "Alternative to userIp.");
    queryParams.put("userIp", "IP address of the end user for whom the API call is being made.");
    STANDARD_QUERY_PARAMS = queryParams.build();
  }

  static {
    reservedKeywords.addAll(JavaNameFormatter.RESERVED_IDENTIFIER_SET);
    reservedKeywords.add("Builder");
  }

  private static final String REQUEST_TEMPLATE_FILENAME = "java/message.snip";

  public JavaDiscoGapicRequestToViewTransformer(
      GapicCodePathMapper pathMapper, PackageMetadataConfig packageMetadataConfig) {
    this.pathMapper = pathMapper;
    this.packageConfig = packageMetadataConfig;
    // TODO use packageMetadataConfig
  }

  @Override
  public List<String> getTemplateFileNames() {
    return Arrays.asList(REQUEST_TEMPLATE_FILENAME);
  }

  @Override
  public List<ViewModel> transform(Document document, GapicProductConfig productConfig) {
    List<ViewModel> surfaceRequests = new ArrayList<>();
    JavaDiscoGapicNamer discoGapicNamer = new JavaDiscoGapicNamer();

    DiscoGapicInterfaceContext context =
        DiscoGapicInterfaceContext.createWithoutInterface(
            document,
            productConfig,
            createTypeTable(productConfig.getPackageName()),
            discoGapicNamer,
            new JavaSurfaceNamer(productConfig.getPackageName()),
            JavaFeatureConfig.newBuilder().enableStringFormatFunctions(false).build());

    // Escape any request names that are Java keywords.

    for (Method method : context.getDocument().methods()) {
      RequestInterfaceContext requestContext =
<<<<<<< HEAD
          RequestInterfaceContext.create(method, context, context.getSchemaTypeTable());
      StaticLangApiHttpRequestView requestView = generateRequestClass(requestContext, method);
=======
          RequestInterfaceContext.create(context, method, context.getSchemaTypeTable());
      StaticLangApiMessageView requestView = generateRequestClass(requestContext, method);
>>>>>>> cd64f916
      surfaceRequests.add(generateRequestFile(requestContext, requestView));
    }
    Collections.sort(
        surfaceRequests,
        new Comparator<ViewModel>() {
          @Override
          public int compare(ViewModel o1, ViewModel o2) {
            return String.CASE_INSENSITIVE_ORDER.compare(o1.outputPath(), o2.outputPath());
          }
        });
    return surfaceRequests;
  }

  /* Given a message view, creates a top-level message file view. */
  private StaticLangApiMessageFileView generateRequestFile(
      RequestInterfaceContext context, StaticLangApiMessageView messageView) {
    StaticLangApiMessageFileView.Builder apiFile = StaticLangApiMessageFileView.newBuilder();
    apiFile.templateFileName(REQUEST_TEMPLATE_FILENAME);
    addApiImports(context.getTypeTable());
    apiFile.schema(messageView);

    String outputPath = pathMapper.getOutputPath(null, context.getDocContext().getProductConfig());
    apiFile.outputPath(outputPath + File.separator + messageView.typeName() + ".java");

    // must be done as the last step to catch all imports
    apiFile.fileHeader(fileHeaderTransformer.generateFileHeader(context));

    return apiFile.build();
  }

  private StaticLangApiMessageView generateRequestClass(
      RequestInterfaceContext context, Method method) {
    StaticLangApiMessageView.Builder requestView = StaticLangApiMessageView.newBuilder();

    SymbolTable symbolTable = SymbolTable.fromSeed(reservedKeywords);

    String requestClassId = context.getDiscoGapicNamer().getRequestName(method.id());
    String requestName =
        nameFormatter.privateFieldName(Name.anyCamel(symbolTable.getNewSymbol(requestClassId)));

    requestView.name(requestName);
    requestView.description(method.description());

    String requestTypeName = nameFormatter.publicClassName(Name.anyCamel(requestClassId));
    requestView.typeName(requestTypeName);
    requestView.innerTypeName(requestTypeName);

    List<StaticLangApiMessageView> properties = new LinkedList<>();

    // Add the standard query parameters.
    for (String param : STANDARD_QUERY_PARAMS.keySet()) {
      if (method.parameters().containsKey(param)) {
        continue;
      }
      StaticLangApiMessageView.Builder paramView = StaticLangApiMessageView.newBuilder();
      paramView.description(STANDARD_QUERY_PARAMS.get(param));
      paramView.name(symbolTable.getNewSymbol(param));
      paramView.typeName("String");
      paramView.innerTypeName("String");
      paramView.isRequired(false);
      paramView.canRepeat(false);
      paramView.fieldGetFunction(context.getDiscoGapicNamer().getResourceGetterName(param));
      paramView.fieldSetFunction(context.getDiscoGapicNamer().getResourceSetterName(param));
      paramView.innerTypeName("String");
      paramView.properties(new LinkedList<StaticLangApiMessageView>());
      paramView.isRequestMessage(false);
      properties.add(paramView.build());
    }

    for (Map.Entry<String, Schema> entry : method.parameters().entrySet()) {
      Schema param = entry.getValue();
      properties.add(schemaToParamView(context, param, symbolTable));
    }

    if (method.request() != null) {
      properties.add(schemaToParamView(context, method.request(), symbolTable));
    }

    requestView.canRepeat(false);
    requestView.isRequired(true);
    requestView.properties(properties);
    requestView.isRequestMessage(true);

    return requestView.build();
  }

  // Transforms a request/response Schema object into a StaticLangApiMessageView.
  private StaticLangApiMessageView schemaToParamView(
      RequestInterfaceContext context, Schema schema, SymbolTable symbolTable) {
    StaticLangApiMessageView.Builder paramView = StaticLangApiMessageView.newBuilder();
    String typeName = context.getSchemaTypeTable().getAndSaveNicknameFor(schema);
    paramView.description(schema.description());
    paramView.name(symbolTable.getNewSymbol(schema.getIdentifier()));
    paramView.typeName(typeName);
    paramView.innerTypeName(typeName);
    paramView.isRequired(schema.required());
    paramView.canRepeat(schema.repeated());
    paramView.fieldGetFunction(
        context.getDiscoGapicNamer().getResourceGetterName(schema.getIdentifier()));
    paramView.fieldSetFunction(
        context.getDiscoGapicNamer().getResourceSetterName(schema.getIdentifier()));
    paramView.properties(new LinkedList<StaticLangApiMessageView>());
    paramView.isRequestMessage(false);
    return paramView.build();
  }

  private void addApiImports(TypeTable typeTable) {
    typeTable.getAndSaveNicknameFor("com.google.api.core.BetaApi");
    typeTable.getAndSaveNicknameFor("com.google.common.collect.ImmutableList");
    typeTable.getAndSaveNicknameFor("java.io.Serializable");
    typeTable.getAndSaveNicknameFor("java.util.Collections");
    typeTable.getAndSaveNicknameFor("java.util.HashMap");
    typeTable.getAndSaveNicknameFor("java.util.Map");
    typeTable.getAndSaveNicknameFor("java.util.Objects");
    typeTable.getAndSaveNicknameFor("java.util.Set");
    typeTable.getAndSaveNicknameFor("javax.annotation.Generated");
  }

  private SchemaTypeTable createTypeTable(String implicitPackageName) {
    return new SchemaTypeTable(
        new JavaTypeTable(implicitPackageName, IGNORE_JAVA_LANG_CLASH),
        new JavaSchemaTypeNameConverter(implicitPackageName, nameFormatter));
  }
}<|MERGE_RESOLUTION|>--- conflicted
+++ resolved
@@ -118,13 +118,8 @@
 
     for (Method method : context.getDocument().methods()) {
       RequestInterfaceContext requestContext =
-<<<<<<< HEAD
           RequestInterfaceContext.create(method, context, context.getSchemaTypeTable());
-      StaticLangApiHttpRequestView requestView = generateRequestClass(requestContext, method);
-=======
-          RequestInterfaceContext.create(context, method, context.getSchemaTypeTable());
       StaticLangApiMessageView requestView = generateRequestClass(requestContext, method);
->>>>>>> cd64f916
       surfaceRequests.add(generateRequestFile(requestContext, requestView));
     }
     Collections.sort(
