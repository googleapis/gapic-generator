--- conflicted
+++ resolved
@@ -231,16 +231,11 @@
       paramView.isRequired(false);
       paramView.canRepeat(false);
       paramView.fieldGetFunction(context.getDiscoGapicNamer().getResourceGetterName(param));
-<<<<<<< HEAD
-      paramView.fieldSetFunction(context.getDiscoGapicNamer().getResourceSetterName(param));
       paramView.properties(Collections.emptyList());
-=======
       paramView.fieldSetFunction(
           context
               .getDiscoGapicNamer()
               .getResourceSetterName(param, DiscoGapicNamer.Cardinality.NOT_REPEATED));
-      paramView.properties(new LinkedList<>());
->>>>>>> 25ddedb7
       paramView.isRequestMessage(false);
       paramView.hasRequiredProperties(false);
       properties.add(paramView.build());
