@snippet processOutputViews(outputViews)
    @join view : outputViews on BREAK
        @switch view.kind
            @case "COMMENT"
                {@processCommentView(view)}
            @case "DEFINE"
                {@processDefineView(view)}
            @case "ARRAY_LOOP"
                {@processArrayLoopView(view)}
            @case "MAP_LOOP"
                {@processMapLoopView(view)}
            @case "PRINT"
                {@processPrintView(view)}
            @case "WRITE_FILE"
                {@processWriteFileView(view)}
            @default
                $unhandledResponseForm: {@view}
        @end
    @end
@end

@private processCommentView(view)
    @join line : view.lines
        // {@line}
    @end
@end

@private processDefineView(view)
    {@view.variableTypeName} {@view.variableName} = {@variableField(view.reference)};
@end

@private processPrintView(view)
    @if view.interpolatedString.args.isEmpty
        Console.WriteLine("{@view.interpolatedString.format}");
    @else
        @if view.interpolatedString.format == "%s"
            Console.WriteLine({@view.interpolatedString.args.get(0)});
        @else
            Console.WriteLine($"{@view.interpolatedString.format}");
        @end
    @end
@end

@private processArrayLoopView(view)
    foreach (var {@view.variableName} in {@variableField(@view.collection)}) {
        {@processOutputViews(@view.body)}
    }
@end

@private processMapLoopView(view)
    @if and(view.keyVariableName, view.valueVariableName)
        foreach (KeyValuePair<{@view.keyType}, {@view.valueType}> entry in {@variableField(@view.map)}.entrySet()) {
            {@view.keyType} {@view.keyVariableName} = entry.Key;
            {@view.valueType} {@view.valueVariableName} = entry.Value;

    @else
        @if view.keyVariableName
            foreach (var {@view.keyVariableName}: {@variableField(@view.map)}.Keys) {

        @else
            @if view.valueVariableName
                for (var {@view.valueVariableName}: {@variableField(@view.map)}.Values) {

            @else
                $unhandledMapLoopView: {@view}
            @end
        @end
    @end
    {@processOutputViews(@view.body)}
  }

@end    

@private processWriteFileView(view)
    @if view.contents.type.isBytesType
        File.WriteAllBytes({@formattedFileName(view.fileName)}, @variableField(view.contents).ToArray());
    @else
        @if view.contents.type.isStringType
<<<<<<< HEAD
            File.WriteAllText(@formattedFileName(view.fileName)}), @variableField(view.contents);
=======
            using (StreamWriter outputFile = new StreamWriter(Path.Combine(docPath, "WriteLines.txt")))
            {
                outputFile.write({@variableField(view.contents)})   
            }
>>>>>>> f729c32a
        @else
            $unhandled type: {@view.contents.type}
        @end
    @end
@end



@private formattedFileName(fileName)
    @if fileName.args.isEmpty
        "{@fileName.format}"
    @else
        $"{@fileName.format}"
    @end
@end

@private variableField(arg)
    {@arg.variable}{@accessor(arg.accessors)}
@end

@private accessor(accessors)
    @join field : accessors on ""
        {@field}
    @end
@end<|MERGE_RESOLUTION|>--- conflicted
+++ resolved
@@ -76,14 +76,7 @@
         File.WriteAllBytes({@formattedFileName(view.fileName)}, @variableField(view.contents).ToArray());
     @else
         @if view.contents.type.isStringType
-<<<<<<< HEAD
             File.WriteAllText(@formattedFileName(view.fileName)}), @variableField(view.contents);
-=======
-            using (StreamWriter outputFile = new StreamWriter(Path.Combine(docPath, "WriteLines.txt")))
-            {
-                outputFile.write({@variableField(view.contents)})   
-            }
->>>>>>> f729c32a
         @else
             $unhandled type: {@view.contents.type}
         @end
