--- conflicted
+++ resolved
@@ -20,7 +20,6 @@
             // [START {@sample.regionTag}]
             namespace {@sampleFile.fileHeader.packageName}.Samples
             {
-<<<<<<< HEAD
                 @if not(sample.sampleFunctionDoc.isEmpty)
                     {@processDoc(sample.sampleFunctionDoc)}
                 @end
@@ -97,105 +96,14 @@
                     Unrecognized callingForm: {@sample.callingForm}
                 @end
                 // [END {@sample.regionTag}]
-
                 public static void Main(string[] args)
-=======
-                // [START {@sample.regionTag}]
-                @if sample.sampleImports.appImports
-                    {@imports(sample.sampleImports)}
-
+                {
+                    {@processCliArguments(sample)}
+                }
+                @if sample.sampleInitCode.argDefaultParams
+
+                    {@optionsClass(sample, apiMethod)}
                 @end
-                public class {@sampleClass.name}
->>>>>>> 8ea9a602
-                {
-                    // [START {@sample.regionTag}_core]
-                    @if not(sample.sampleFunctionDoc.isEmpty)
-                        {@processDoc(sample.sampleFunctionDoc)}
-                    @end
-                    @switch sample.callingForm
-                    #
-                    # Unary Methods
-                    #
-                    @case "Request"
-                        {@unaryMethod(apiMethod, sample)}
-                    @case"Flattened"
-                        {@unaryMethod(apiMethod, sample)}
-                    @case "RequestAsync"
-                        {@unaryAsyncMethod(apiMethod, sample)}
-                    @case "FlattenedAsync"
-                        {@unaryAsyncMethod(apiMethod, sample)}
-                    #
-                    # Pagination
-                    #
-                    @case "RequestPaged"
-                        {@pagedMethod(apiMethod, sample)}
-                    @case "FlattenedPaged"
-                        {@pagedMethod(apiMethod, sample)}
-                    @case "RequestPagedAll"
-                        {@pagedAllMethod(apiMethod, sample)}
-                    @case "FlattenedPagedAll"
-                        {@pagedAllMethod(apiMethod, sample)}
-                    @case "RequestPagedPageSize"
-                        {@pagedPageSizeMethod(apiMethod, sample)}
-                    @case "FlattenedPagedPageSize"
-                        {@pagedPageSizeMethod(apiMethod, sample)}
-                    @case "RequestAsyncPaged"
-                        {@pagedAsyncMethod(apiMethod, sample)}
-                    @case "FlattenedAsyncPaged"
-                        {@pagedAsyncMethod(apiMethod, sample)}
-                    @case "RequestAsyncPagedAll"
-                        {@pagedAllAsyncMethod(apiMethod, sample)}
-                    @case "FlattenedAsyncPagedAll"
-                        {@pagedAllAsyncMethod(apiMethod, sample)}
-                    @case "RequestAsyncPagedPageSize"
-                        {@pagedPageSizeAsyncMethod(apiMethod, sample)}
-                    @case "FlattenedAsyncPagedPageSize"
-                        {@pagedPageSizeAsyncMethod(apiMethod, sample)}
-                    #
-                    # LRO
-                    #
-                    @case "LongRunningRequestPollUntilComplete"
-                        {@longRunningPollUntilCompleteMethod(apiMethod, sample)}
-                    @case "LongRunningFlattenedPollUntilComplete"
-                        {@longRunningPollUntilCompleteMethod(apiMethod, sample)}
-                    @case "LongRunningRequestPollLater"
-                        {@longRunningPollLaterMethod(apiMethod, sample)}
-                    @case "LongRunningFlattenedPollLater"
-                        {@longRunningPollLaterMethod(apiMethod, sample)}
-                    @case "LongRunningRequestAsyncPollUntilComplete"
-                        {@longRunningAsyncPollUntilCompleteMethod(apiMethod, sample)}
-                    @case "LongRunningFlattenedAsycPollUntilComplete"
-                        {@longRunningAsyncPollUntilCompleteMethod(apiMethod, sample)}
-                    @case "LongRunningRequestAsyncPollLater"
-                        {@longRunningAsyncPollLaterMethod(apiMethod, sample)}
-                    @case "LongRunningFlattenedAsycPollLater"
-                        {@longRunningAsyncPollLaterMethod(apiMethod, sample)}
-                    #
-                    # gRPC streaming
-                    #
-                    @case "RequestStreamingBidi"
-                        {@streamingBidiMethod(apiMethod, sample)}
-                    @case "FlattenedStreamingBidi"
-                        {@streamingBidiMethod(apiMethod, sample)}
-                    @case "RequestStreamingServer"
-                        {@streamingServerMethod(apiMethod, sample)}
-                    @case "FlattenedStreamingServer"
-                        {@streamingServerMethod(apiMethod, sample)}
-                    @default
-                        Unrecognized callingForm: {@sample.callingForm}
-                    @end
-                    // [END {@sample.regionTag}_core]
-
-                    // [END {@sample.regionTag}]
-                    public static void Main(string[] args)
-                    {
-                        {@processCliArguments(sample)}
-                    }
-                    @if sample.sampleInitCode.argDefaultParams
-
-                        {@optionsClass(sample, apiMethod)}
-                    @end
-                }
             }
         @end
     @end
