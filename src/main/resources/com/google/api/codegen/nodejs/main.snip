@extends "nodejs/method_sample.snip"

@snippet generateFilename(service)
  {@context.upperCamelToLowerUnderscore(context.getApiWrapperName(service))}.js
@end

@snippet generateBody(service)
  {@licenseSection(service)}
  /* TODO: introduce line-wrapping so that it never exceeds the limit. */
  /* jscs: disable maximumLineLength */
  'use strict';

  {@importSection(service)}

  {@serviceClass(service)}
@end

@private licenseSection(service)
  /*
   {@copyright()}
   *
   * EDITING INSTRUCTIONS
   * This file was generated from the file
   * https://github.com/googleapis/googleapis/blob/master/{@service.getFile().getSimpleName()},
   * and updates to that file get reflected here through a refresh process.
   * For the short term, the refresh process will only be runnable by Google
   * engineers.
   *
   * The only allowed edits are to method and file documentation. A 3-way
   * merge preserves those additions if the generated source changes.
   */
@end

@private importSection(service)
  var configData = require('./{@context.upperCamelToLowerUnderscore(service.getSimpleName)}_client_config');
  var extend = require('extend');
  var gax = require('google-gax');
@end

@private serviceClass(service)
  @let path_templates = {@pathTemplateSection(service)}, \
       apiName = context.getApiWrapperName(service)
    {@constantSection(service)}

    {@constructor(service)}
    @if path_templates

      // Path templates
      {@path_templates}
    @end

    {@serviceMethodsSection(service)}

    function {@apiName}Builder(gaxGrpc) {
      if (!(this instanceof {@apiName}Builder)) {
        return new {@apiName}Builder(gaxGrpc);
      }

      @let stubs = {@context.getStubs(service)}
        @join stub : stubs on BREAK.add(BREAK)
          @if context.isGcloud
            var {@stub.grpcClientVariableName} = gaxGrpc.load([{
              root: require('google-proto-files')('..'),
              file: '{@stub.protoFileName}'
            }]);
          @else
            var {@stub.grpcClientVariableName} = require('{@stub.grpcClientImportName}').client;
          @end

          extend(this, {@stub.grpcClientVariableName}.{@stub.namespace});
        @end


        var grpcClients = {
        @join stub : stubs on ",".add(BREAK)
          {@""}  {@stub.grpcClientVariableName}: {@stub.grpcClientVariableName}
        @end
        };
      @end

      /**
       * Build a new instance of {@@link {@apiName}}.
       *
       * @@param {Object=} opts - The optional parameters.
       * @@param {String=} opts.servicePath
       *   The domain name of the API remote host.
       * @@param {number=} opts.port
       *   The port on which to connect to the remote host.
       * @@param {grpc.ClientCredentials=} opts.sslCreds
       *   A ClientCredentials for use with an SSL-enabled channel.
       * @@param {Object=} opts.clientConfig
       *   The customized config to build the call settings. See
       *   {@@link gax.constructSettings} for the format.
       * @@param {number=} opts.appName
       *   The codename of the calling service.
       * @@param {String=} opts.appVersion
       *   The version of the calling service.
       */
      this.{@context.upperCamelToLowerCamel(apiName)} = function(opts) {
        return new {@apiName}(gaxGrpc, grpcClients, opts);
      };
      extend(this.{@context.upperCamelToLowerCamel(apiName)}, {@apiName});
    }
    module.exports = {@apiName}Builder;
    module.exports.SERVICE_ADDRESS = SERVICE_ADDRESS;
    module.exports.ALL_SCOPES = ALL_SCOPES;
  @end
@end

@private constantSection(service)
  @let ifaceConfig = context.getApiConfig.getInterfaceConfig(service)
    var SERVICE_ADDRESS = '{@context.getServiceConfig.getServiceAddress(service)}';

    var DEFAULT_SERVICE_PORT = {@context.getServiceConfig.getServicePort()};

    var CODE_GEN_NAME_VERSION = 'gapic/0.1.0';

    var PAGE_DESCRIPTORS = {
      @join method : context.messages.filterPageStreamingMethods(ifaceConfig, context.getSupportedMethods(service)) on {@", "}.add(BREAK)
        @let pageStreaming = ifaceConfig.getMethodConfig(method).getPageStreaming(), \
              requestToken = context.propertyName(pageStreaming.getRequestTokenField()), \
              responseToken = context.propertyName(pageStreaming.getResponseTokenField()), \
              resources = context.propertyName(pageStreaming.getResourcesField())
            {@methodName(method)}: new gax.PageDescriptor(
                '{@requestToken}',
                '{@responseToken}',
                '{@resources}')
        @end
<<<<<<< HEAD
      };
    @end
    @if context.filterStreamingMethods(service)

      var STREAM_DESCRIPTORS = {
        @join method : context.filterStreamingMethods(service) on {@", "}.add(BREAK)
          {@methodName(method)}: new gax.StreamDescriptor({@streamType(method)})
        @end
      };
    @end
=======
      @end
    };
>>>>>>> cf64fc86

    /**
     * The scopes needed to make gRPC calls to all of the methods defined in
     * this service.
     */
    var ALL_SCOPES = [
      @join auth_scope : context.getServiceConfig.getAuthScopes(service) on ",".add(BREAK)
        '{@auth_scope}'
      @end
    ];
  @end
@end

@private streamType(method)
  @if method.getRequestStreaming()
    @if method.getResponseStreaming()
      gax.StreamType.BIDI_STREAMING
    @else
      gax.StreamType.CLIENT_STREAMING
    @end
  @else
    gax.StreamType.SERVER_STREAMING
  @end
@end

@private constructDefaults(service)
  @let ifaceConfig = context.getApiConfig.getInterfaceConfig(service)
    var defaults = gaxGrpc.constructSettings(
        '{@service.getFullName}',
        configData,
        clientConfig,
<<<<<<< HEAD
        @if context.messages.filterPageStreamingMethods(ifaceConfig, context.getSupportedMethods(service))
          PAGE_DESCRIPTORS,
        @else
          null,
        @end
        @if context.messages.filterBundlingMethods(ifaceConfig, context.getSupportedMethods(service))
          bundleDescriptors,
        @else
          null,
        @end
        {'x-goog-api-client': googleApiClient},
        @if context.filterStreamingMethods(service)
          STREAM_DESCRIPTORS
        @else
          null
        @end
    );
=======
        {'x-goog-api-client': googleApiClient});
>>>>>>> cf64fc86
  @end
@end

@private initExplanations(service)
  This will be created through a builder function within the result of module initialization.
  See the following examples for the
@end

@private constructor(service)
  @let ifaceConfig = context.getApiConfig.getInterfaceConfig(service), \
       serviceName = context.getApiWrapperName(service), \
       documentation = context.defaultComments(service), \
       stubs = context.getStubs(service)
    /**
     @if documentation
       {@comments(documentation)}
       *
     @end
     * This will be created through a builder function which can be obtained by the module.
     * See the following example of how to initialize the module and how to access to the builder.
     * @@see {@@link {@context.upperCamelToLowerCamel(serviceName)}}
     *
     * @@example
     @let moduleName = context.getModuleName(service)
       @if context.isGcloud
       * var {@moduleName} = require('{@context.getApiConfig().getPackageName()}').{@context.getApiVersion(service)}({
       *   // optional auth parameters.
       * });
       @else
       * var {@moduleName} = require('{@context.getApiConfig().getPackageName()}')({
       *   // optional auth parameters.
       * });
       @end

       * var api = {@moduleName}.{@context.upperCamelToLowerCamel(serviceName)}();
     @end
     *
     * @@class
     */
    function {@serviceName}(gaxGrpc, grpcClients, opts) {
      opts = opts || {};
      var servicePath = opts.servicePath || SERVICE_ADDRESS;
      var port = opts.port || DEFAULT_SERVICE_PORT;
      var sslCreds = opts.sslCreds || null;
      var clientConfig = opts.clientConfig || {};
      var appName = opts.appName || 'gax';
      var appVersion = opts.appVersion || gax.version;

      var googleApiClient = [
        appName + '/' + appVersion,
        CODE_GEN_NAME_VERSION,
        'gax/' + gax.version,
        'nodejs/' + process.version].join(' ');

      var bundleDescriptors = {
        @join method : context.messages.filterBundlingMethods(ifaceConfig, context.getSupportedMethods(service)) on {@", "}.add(BREAK)
          @let bundling = ifaceConfig.getMethodConfig(method).getBundling()
            {@methodName(method)}: new gax.BundleDescriptor(
                '{@bundling.getBundledField().getSimpleName()}',
                [
                  @join fieldSelector : bundling.getDiscriminatorFields() on {@", "}.add(BREAK)
                    '{@context.fieldSelectorName(fieldSelector)}'
                  @end
                ],
                @if bundling.hasSubresponseField()
                  '{@context.propertyName(bundling.getSubresponseField())}',
                @else
                  null,
                @end
                {@context.getByteLengthFunction(service, method, bundling.getBundledField().getType())})
          @end
        @end
      };

      {@constructDefaults(service)}

      @join stub : stubs on BREAK.add(BREAK)
        var {@stub.name} = gaxGrpc.createStub(
            servicePath,
            port,
            grpcClients.{@stub.grpcClientVariableName}.{@stub.fullyQualifiedType},
            {sslCreds: sslCreds});
        var {@stub.stubMethodsArrayName} = [
          @join method : {@stub.methodNames} on {@","}.add(BREAK)
              '{@method}'
          @end
        ];
        {@stub.stubMethodsArrayName}.forEach(function(methodName) {
          this['_' + methodName] = gax.createApiCall(
            {@stub.name}.then(function({@stub.name}) {
              return {@stub.name}[methodName].bind({@stub.name});
            }),
            defaults[methodName],
            PAGE_DESCRIPTORS[methodName] || bundleDescriptors[methodName]);
        }.bind(this));
      @end
    }
  @end
@end

@private pathTemplateName(collectionConfig)
  {@context.lowerUnderscoreToUpperUnderscore(collectionConfig.getEntityName)}_PATH_TEMPLATE
@end

@private pathTemplateSection(service)
  @if context.getApiConfig.getInterfaceConfig(service).getCollectionConfigs()
    @join collectionConfig : context.getApiConfig.getInterfaceConfig(service).getCollectionConfigs()

      var {@pathTemplateName(collectionConfig)} = new gax.PathTemplate(
          '{@collectionConfig.getNamePattern}');
    @end

    @join collectionConfig : context.getApiConfig.getInterfaceConfig(service).getCollectionConfigs()

      {@createResourceFunction(service, collectionConfig)}

      {@createMatchFunctions(service, collectionConfig)}
    @end
  @end
@end

@private createResourceFunction(service, collectionConfig)
  /**
   * Returns a fully-qualified {@collectionConfig.getEntityName} resource name string.
   @join param : collectionConfig.getNameTemplate.vars()
     * @@param {String} {@context.lowerUnderscoreToLowerCamel(param)}
   @end
   * @@returns {String}
   */
  {@context.getApiWrapperName(service)}.prototype.{@resourceFunctionName(collectionConfig)} = \
  function({@createResourceFunctionParams(collectionConfig)}) {
    return {@pathTemplateName(collectionConfig)}.render({
      {@createRenderDictionary(collectionConfig)}
    });
  };
@end

@private createMatchFunctions(service, collectionConfig)
  @join subField : collectionConfig.getNameTemplate.vars() on BREAK.add(BREAK)
    @let fieldPath = resourceName(collectionConfig), \
         fieldParam = context.upperCamelToLowerCamel(fieldPath), \
         subFieldUpper = context.lowerUnderscoreToUpperCamel(subField)
      /**
       * Parses the {@fieldParam} from a {@collectionConfig.getEntityName} resource.
       * @@param {String} {@fieldParam}
       *   A fully-qualified path representing a {@collectionConfig.getEntityName} resources.
       * @@returns {String} - A string representing the {@subField}.
       */
      {@context.getApiWrapperName(service)}.prototype.match{@subFieldUpper}From{@fieldPath} = \
          function({@fieldParam}) {
        return {@pathTemplateName(collectionConfig)}.match({@fieldParam}).{@subField};
      };
    @end
  @end
@end

@private resourceFunctionName(collectionConfig)
  {@context.lowerUnderscoreToLowerCamel(collectionConfig.getEntityName)}Path
@end

@private resourceName(collectionConfig)
  {@context.lowerUnderscoreToUpperCamel(collectionConfig.getEntityName)}Name
@end

@private createResourceFunctionParams(collectionConfig)
  @join param : collectionConfig.getNameTemplate.vars() on ", "
    {@context.lowerUnderscoreToLowerCamel(param)}
  @end
@end

@private createRenderDictionary(collectionConfig)
  @join param: collectionConfig.getNameTemplate.vars() on {@","}.add(BREAK)
    {@param}: {@context.lowerUnderscoreToLowerCamel(param)}
  @end
@end

@private serviceMethodsSection(service)
  // Service calls
  @join method : context.getSupportedMethodsV2(service)

    {@flattenedMethod(service, method)}
  @end
@end

@private methodName(method)
  {@context.upperCamelToLowerCamel(method.getSimpleName())}
@end

@private decorateSampleCodeSegment(apiMethodView)
  @let coreSampleCode = sampleCode(apiMethodView), \
      finalSampleCode = decorateSampleCode(apiMethodView, coreSampleCode)
    @if finalSampleCode
      {@finalSampleCode}
    @end
  @end
@end

@private flattenedMethod(service, method)
  @let serviceName = context.getApiWrapperName(service), \
       documentation = comments(context.methodComments(service, method)), \
       methodConfig = context.getApiConfig.getInterfaceConfig(service).getMethodConfig(method), \
       requiredParams = methodConfig.getRequiredFields(), \
       optionalParams = context.removePageTokenFromFields(methodConfig.getOptionalFields(), methodConfig), \
       apiMethodView = context.getApiMethodView(service, method)
    @if documentation
      /**
       {@documentation}
       *
       * @@example
       *
       @join sampleLine : util.getDocLines({@decorateSampleCodeSegment(apiMethodView)})
         {@""}* {@sampleLine}
       @end
       */
    @end

    {@serviceName}.prototype.{@methodName(method)} = function({@methodRequestParameters(apiMethodView)}options{@callbackParams(apiMethodView)}) {
      @switch apiMethodView.grpcStreamingType.toString
      @case "ClientStreaming"
        {@handleCallback()}
      @case "NonStreaming"
        {@handleCallback()}
      @default
      @end
      if (options === undefined) {
        options = {};
      }
      return this._{@methodName(method)}({@requestObject(apiMethodView)}options{@callbackParams(apiMethodView)});
    };
  @end
@end

@private handleCallback()
  if (options instanceof Function && callback === undefined) {
    callback = options;
    options = {};
  }
@end

@private callbackParams(apiMethodView)
  @switch apiMethodView.grpcStreamingType.toString
  @case "ClientStreaming"
    , callback
  @case "NonStreaming"
    , callback
  @default
  @end
@end

@private requestObject(apiMethodView)
  @switch apiMethodView.grpcStreamingType.toString
  @case "ServerStreaming"
    {@requestObjectInternal(apiMethodView)}
  @case "NonStreaming"
    {@requestObjectInternal(apiMethodView)}
  @default
  @end
@end

@private requestObjectInternal(apiMethodView)
  @if apiMethodView.requiredRequestObjectParams.isEmpty
    @if apiMethodView.optionalRequestObjectParamsNoPageToken.isEmpty
      {}, {@""}
    @else
      request, {@""}
    @end
  @else
    request, {@""}
  @end
@end

@private methodRequestParameters(apiMethodView)
  @switch apiMethodView.grpcStreamingType.toString
  @case "ServerStreaming"
    {@methodRequestParametersInternal(apiMethodView)}
  @case "NonStreaming"
    {@methodRequestParametersInternal(apiMethodView)}
  @default
  @end
@end

@private methodRequestParametersInternal(apiMethodView)
  @if apiMethodView.requiredRequestObjectParams.isEmpty
    @if apiMethodView.optionalRequestObjectParamsNoPageToken.isEmpty
    @else
      request, {@""}
    @end
  @else
    request, {@""}
  @end
@end<|MERGE_RESOLUTION|>--- conflicted
+++ resolved
@@ -126,21 +126,14 @@
                 '{@responseToken}',
                 '{@resources}')
         @end
-<<<<<<< HEAD
-      };
-    @end
-    @if context.filterStreamingMethods(service)
-
-      var STREAM_DESCRIPTORS = {
-        @join method : context.filterStreamingMethods(service) on {@", "}.add(BREAK)
-          {@methodName(method)}: new gax.StreamDescriptor({@streamType(method)})
-        @end
-      };
-    @end
-=======
       @end
     };
->>>>>>> cf64fc86
+
+    var STREAM_DESCRIPTORS = {
+      @join method : context.filterStreamingMethods(service) on {@", "}.add(BREAK)
+        {@methodName(method)}: new gax.StreamDescriptor({@streamType(method)})
+      @end
+    };
 
     /**
      * The scopes needed to make gRPC calls to all of the methods defined in
@@ -172,27 +165,7 @@
         '{@service.getFullName}',
         configData,
         clientConfig,
-<<<<<<< HEAD
-        @if context.messages.filterPageStreamingMethods(ifaceConfig, context.getSupportedMethods(service))
-          PAGE_DESCRIPTORS,
-        @else
-          null,
-        @end
-        @if context.messages.filterBundlingMethods(ifaceConfig, context.getSupportedMethods(service))
-          bundleDescriptors,
-        @else
-          null,
-        @end
-        {'x-goog-api-client': googleApiClient},
-        @if context.filterStreamingMethods(service)
-          STREAM_DESCRIPTORS
-        @else
-          null
-        @end
-    );
-=======
         {'x-goog-api-client': googleApiClient});
->>>>>>> cf64fc86
   @end
 @end
 
@@ -286,7 +259,7 @@
               return {@stub.name}[methodName].bind({@stub.name});
             }),
             defaults[methodName],
-            PAGE_DESCRIPTORS[methodName] || bundleDescriptors[methodName]);
+            PAGE_DESCRIPTORS[methodName] || bundleDescriptors[methodName] ||STREAM_DESCRIPTORS[methodName]);
         }.bind(this));
       @end
     }
