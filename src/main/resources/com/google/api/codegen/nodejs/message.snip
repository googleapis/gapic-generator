@extends "nodejs/common.snip"

@snippet generate(doc)
  {@licenseSection(doc.fileHeader)}

  @join elementDoc : doc.elementDocs on BREAK.add(BREAK)
    {@documentElement(elementDoc, toplevelHeader(elementDoc), semicolon())}
  @end
@end

@private licenseSection(fileHeader)
  {@lineComments(fileHeader.copyrightLines)}
  //
  {@lineComments(fileHeader.licenseLines)}

  // Note: this file is purely for documentation. Any contents are not expected
  // to be loaded as the JS file.
@end

@private toplevelHeader(elementDoc)
  var {@elementDoc.name} = {
@end

@private semicolon()
  ;
@end

@private empty()

@end

@private subHeader(elementDoc)
  {@elementDoc.name}: {
@end

@private documentMessage(message, header, footer)
  /**
   @if message.lines
     {@comments(message.lines)}
     @if message.properties
       *
     @end
   @end
   @if properties(message)
     {@properties(message)}
   @end
   * @@typedef {@message.name}
<<<<<<< HEAD
   * @@member {@message.packageName}
=======
   * @@memberof {@message.packageName}
>>>>>>> 5c3c137c
   * @@see [{@message.fullName} definition in proto format]{@@link {@message.fileUrl}}
   */
  {@header}
    // This is for documentation. Actual contents will be loaded by gRPC.
    @join child : message.elementDocs on ",".add(BREAK)

      {@documentElement(child, subHeader(child), empty())}
    @end
  # Note that the opening brace should be included in the header.
  }{@footer}
@end

@private documentEnum(enum, header, footer)
  /**
   @if enum.lines
     {@comments(enum.lines)}
     *
   @end
   * @@enum {number}
   * @@memberof {@enum.packageName}
   */
  {@header}
    @join value : enum.values() on ",".add(BREAK)
      @if value.lines

        /**
         {@comments(value.lines)}
         */

      @end
      {@value.name}: {@value.number}
    @end
  }{@footer}
@end

@private properties(message)
  @join property : message.properties
    * @@property {{@property.typeName}} {@property.paramName}
    @if propertyComments(property)
      {@propertyComments(property)}
    @end
    *
  @end
@end

@private propertyComments(property)
  @join line : property.lines
    *   {@line}
  @end
@end

@private documentElement(doc, header, footer)
  @switch doc.type
  @case "GrpcMessageDocView"
    {@documentMessage(doc, header, footer)}
  @case "GrpcEnumDocView"
    {@documentEnum(doc, header, footer)}
  @default
    {@unhandledCase()}
  @end
<<<<<<< HEAD
@end
=======
@end
>>>>>>> 5c3c137c
<|MERGE_RESOLUTION|>--- conflicted
+++ resolved
@@ -45,11 +45,7 @@
      {@properties(message)}
    @end
    * @@typedef {@message.name}
-<<<<<<< HEAD
-   * @@member {@message.packageName}
-=======
    * @@memberof {@message.packageName}
->>>>>>> 5c3c137c
    * @@see [{@message.fullName} definition in proto format]{@@link {@message.fileUrl}}
    */
   {@header}
@@ -110,8 +106,4 @@
   @default
     {@unhandledCase()}
   @end
-<<<<<<< HEAD
-@end
-=======
-@end
->>>>>>> 5c3c137c
+@end