--- conflicted
+++ resolved
@@ -44,7 +44,6 @@
   @switch sample.callingForm
   @case "Request"
     @if apiMethod.hasReturnValue
-<<<<<<< HEAD
       {@methodCallSampleCodeWithReturnValue(apiMethod, sample)}
     @else
       {@methodCallSampleCodeWithoutReturnValue(apiMethod, sample)}
@@ -57,41 +56,20 @@
     {@bidiStreamingSampleCode(apiMethod, sample)}
   @case "RequestStreamingClient"
     {@clientStreamingSampleCode(apiMethod, sample)}
-=======
-      {@methodCallSampleCodeWithReturnValue(apiMethod, sample.sampleInitCode)}
-    @else
-      {@methodCallSampleCodeWithoutReturnValue(apiMethod, sample.sampleInitCode)}
-    @end
-  @case "RequestAsyncPaged"
-    {@methodCallSampleCodeForPagedResponse(apiMethod, sample.sampleInitCode)}
-  @case "RequestAsyncPagedAll"
-    {@methodCallSampleCodeForPagedResponseIterative(apiMethod, sample.sampleInitCode)}
-  @case "RequestStreamingBidi"
-    {@bidiStreamingSampleCode(apiMethod, sample.sampleInitCode)}
-  @case "RequestStreamingClient"
-    {@clientStreamingSampleCode(apiMethod, sample.sampleInitCode)}
->>>>>>> bbe03ca3
   @case "RequestStreamingServer"
     {@initCode(apiMethod, sample.sampleInitCode)}
       {@methodCallSampleCode(apiMethod, sample.sampleInitCode)}.on('data', response => {
           {@processResponse(sample)}
       });
   @case "LongRunningEventEmitter"
-<<<<<<< HEAD
     {@methodCallSampleCodeLongrunningEventEmitter(apiMethod, sample)}
   @case "LongRunningPromise"
     {@methodCallSampleCodeLongrunningPromise(apiMethod, sample)}
-=======
-    {@methodCallSampleCodeLongrunningEventEmitter(apiMethod, sample.sampleInitCode)}
-  @case "LongRunningPromise"
-    {@methodCallSampleCodeLongrunningPromise(apiMethod, sample.sampleInitCode)}
->>>>>>> bbe03ca3
   @default
     $unhandledCallingForm: {@sample.callingForm} in sample "{@apiMethod.getClass.getSimpleName}"$
   @end
 @end
 
-<<<<<<< HEAD
 @private processResponse(sample)
   @if sample.outputs.size == 0
     console.log(response);
@@ -106,44 +84,23 @@
     .then(responses => {
       const response = responses[0];
       {@processResponse(sample)}
-=======
-@private methodCallSampleCodeWithReturnValue(apiMethod, init)
-  {@initCode(apiMethod, init)}
-  {@methodCallSampleCodePrefix(apiMethod, init)}
-    .then(responses => {
-      const response = responses[0];
-      // doThingsWith(response)
->>>>>>> bbe03ca3
-    })
-    .catch(err => {
-      console.error(err);
-    });
-@end
-
-<<<<<<< HEAD
+    })
+    .catch(err => {
+      console.error(err);
+    });
+@end
+
 @private methodCallSampleCodeWithoutReturnValue(apiMethod, sample)
   {@initCode(apiMethod, sample.sampleInitCode)}
   {@methodCallSampleCodePrefix(apiMethod, sample.sampleInitCode)}.catch(err => {
-=======
-@private methodCallSampleCodeWithoutReturnValue(apiMethod, init)
-  {@initCode(apiMethod, init)}
-  {@methodCallSampleCodePrefix(apiMethod, init)}.catch(err => {
->>>>>>> bbe03ca3
     console.error(err);
   });
 @end
 
-<<<<<<< HEAD
 @private methodCallSampleCodeForPagedResponse(apiMethod, sample)
   // Or obtain the paged response.
   @if initCode(apiMethod, sample.sampleInitCode)
     {@initCode(apiMethod, sample.sampleInitCode)}
-=======
-@private methodCallSampleCodeForPagedResponse(apiMethod, init)
-  // Or obtain the paged response.
-  @if initCode(apiMethod, init)
-    {@initCode(apiMethod, init)}
->>>>>>> bbe03ca3
 
   @end
 
@@ -156,29 +113,20 @@
     // The actual response object, if necessary.
     // const rawResponse = responses[2];
     for (const resource of resources) {
-<<<<<<< HEAD
-      {@processResponse(sample)}
-=======
-      // doThingsWith(resource);
->>>>>>> bbe03ca3
+      {@processResponse(sample)}
     }
     if (nextRequest) {
       // Fetch the next page.
       return client.{@apiMethod.name}(nextRequest, options).then(callback);
     }
   }
-<<<<<<< HEAD
   client.{@apiMethod.name}({@sampleMethodCallArgListAndComma(apiMethod, sample.sampleInitCode)}options)
-=======
-  client.{@apiMethod.name}({@sampleMethodCallArgListAndComma(apiMethod, init)}options)
->>>>>>> bbe03ca3
     .then(callback)
     .catch(err => {
       console.error(err);
     });
 @end
 
-<<<<<<< HEAD
 @private methodCallSampleCodeForPagedResponseIterative(apiMethod, sample)
   // Iterate over all elements.
   @if initCode(apiMethod, sample.sampleInitCode)
@@ -190,19 +138,6 @@
       const resources = responses[0];
       for (const resource of resources) {
         {@processResponse(sample)}
-=======
-@private methodCallSampleCodeForPagedResponseIterative(apiMethod, init)
-  // Iterate over all elements.
-  @if initCode(apiMethod, init)
-    {@initCode(apiMethod, init)}
-
-  @end
-  {@methodCallSampleCodePrefix(apiMethod, init)}
-    .then(responses => {
-      const resources = responses[0];
-      for (const resource of resources) {
-        // doThingsWith(resource)
->>>>>>> bbe03ca3
       }
     })
     .catch(err => {
@@ -210,7 +145,6 @@
     });
 @end
 
-<<<<<<< HEAD
 @snippet bidiStreamingSampleCode(apiMethod, sample)
     const stream = client.{@apiMethod.name}().on('data', response => {
       {@processResponse(sample)}
@@ -220,23 +154,11 @@
 @end
 
 @snippet clientStreamingSampleCode(apiMethod, sample)
-=======
-@snippet bidiStreamingSampleCode(apiMethod, init)
-    const stream = client.{@apiMethod.name}().on('data', response => {
-      // doThingsWith(response)
-    });
-    {@initCode(apiMethod, init)}
-    {@sampleWriteStreamingRequest(apiMethod)}
-@end
-
-@snippet clientStreamingSampleCode(apiMethod, init)
->>>>>>> bbe03ca3
     const stream = client.{@apiMethod.name}((err, response) => {
       if (err) {
         console.error(err);
         return;
       }
-<<<<<<< HEAD
       {@processResponse(sample)}
     });
     {@initCode(apiMethod, sample.sampleInitCode)}
@@ -248,31 +170,13 @@
 
   // Handle the operation using the event emitter pattern.
   {@methodCallSampleCodePrefix(apiMethod, sample.sampleInitCode)}
-=======
-      // doThingsWith(response)
-    });
-    {@initCode(apiMethod, init)}
-    {@sampleWriteStreamingRequest(apiMethod)}
-@end
-
-@private methodCallSampleCodeLongrunningEventEmitter(apiMethod, init)
-  {@initCode(apiMethod, init)}
-
-  // Handle the operation using the event emitter pattern.
-  {@methodCallSampleCodePrefix(apiMethod, init)}
->>>>>>> bbe03ca3
     .then(responses => {
       const [operation, initApiResponse] = responses;
 
       // Adding a listener for the "complete" event starts polling for the
       // completion of the operation.
-<<<<<<< HEAD
       operation.on('complete', (response, metadata, finalApiResponse) => {
         {@processResponse(sample)}
-=======
-      operation.on('complete', (result, metadata, finalApiResponse) => {
-        // doSomethingWith(result);
->>>>>>> bbe03ca3
       });
 
       // Adding a listener for the "progress" event causes the callback to be
@@ -291,19 +195,11 @@
     });
 @end
 
-<<<<<<< HEAD
 @private methodCallSampleCodeLongrunningPromise(apiMethod, sample)
   {@initCode(apiMethod, sample.sampleInitCode)}
 
   // Handle the operation using the promise pattern.
   {@methodCallSampleCodePrefix(apiMethod, sample.sampleInitCode)}
-=======
-@private methodCallSampleCodeLongrunningPromise(apiMethod, init)
-  {@initCode(apiMethod, init)}
-
-  // Handle the operation using the promise pattern.
-  {@methodCallSampleCodePrefix(apiMethod, init)}
->>>>>>> bbe03ca3
     .then(responses => {
       const [operation, initialApiResponse] = responses;
 
@@ -314,11 +210,8 @@
       const result = responses[0];
       const metadata = responses[1];
       const finalApiResponse = responses[2];
-<<<<<<< HEAD
-
-      {@processResponse(sample)}
-=======
->>>>>>> bbe03ca3
+
+      {@processResponse(sample)}
     })
     .catch(err => {
       console.error(err);
@@ -362,7 +255,6 @@
 @private sampleWriteStreamingRequest(apiMethod)
     // Write request objects.
     stream.write(request);
-<<<<<<< HEAD
 @end
 
 @private processOutputViews(outputViews)
@@ -417,6 +309,4 @@
   @join field : accessors on ""
     {@field}
   @end
-=======
->>>>>>> bbe03ca3
 @end