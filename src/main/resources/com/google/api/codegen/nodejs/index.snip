--- conflicted
+++ resolved
@@ -11,36 +11,8 @@
     const {@client.clientName} = require('./{@client.fileName}');
   @end
 
-<<<<<<< HEAD
-  function {@index.apiVersion}(options) {
-    options = extend({
-      scopes: {@index.apiVersion}.ALL_SCOPES
-    }, options);
-    var gaxGrpc = gax.grpc(options);
-    @if index.hasMultipleServices
-      var result = {};
-      @join require : index.requireViews
-        extend(result, {@require.clientName}(gaxGrpc));
-      @end
-      return result;
-    @else
-      return {@index.primaryService.clientName}(gaxGrpc);
-    @end
-  }
-
-  {@index.apiVersion}.SERVICE_ADDRESS = {@index.primaryService.clientName}.SERVICE_ADDRESS;
-  @if index.hasMultipleServices
-    {@index.apiVersion}.ALL_SCOPES = union(
-      @join require : index.requireViews on ", ".add(BREAK)
-        {@require.clientName}.ALL_SCOPES
-      @end
-    );
-  @else
-    {@index.apiVersion}.ALL_SCOPES = {@index.primaryService.clientName}.ALL_SCOPES;
-=======
   @join client : index.requireViews
     module.exports.{@client.clientName} = {@client.clientName};
->>>>>>> 5c3c137c
   @end
 
 @end