--- conflicted
+++ resolved
@@ -39,14 +39,9 @@
       "through2": "^2.0.3"
     },
     "scripts": {
-<<<<<<< HEAD
-      "test": "mocha test/**/*.js",
       "publish-module": "node ../../scripts/publish.js {@metadata.shortName}",
-      "smoke-test": "mocha smoke-test/**/*.js"
-=======
-      "publish-module": "node ../../scripts/publish.js {@metadata.shortName}",
-      "test": "mocha test/*.js"
->>>>>>> c626ab08
+      "test": "mocha test/*.js",
+      "smoke-test": "mocha smoke-test/*.js --timeout 5000"
     },
     "license": "{@metadata.licenseName}",
     "engines": {
