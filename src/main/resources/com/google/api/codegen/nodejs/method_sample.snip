@extends "nodejs/common.snip"

@snippet decorateSampleCode(apiMethod, coreSampleCode)
    @if apiMethod.hasApiVersion
<<<<<<< HEAD
        var {@apiMethod.localPackageName} = require('{@apiMethod.packageName}');

        @if apiMethod.packageHasMultipleServices
            var client = {@apiMethod.localPackageName}.{@apiMethod.apiVersion}.{@apiMethod.packageServiceName}({
              // optional auth parameters.
            });
        @else
            var client = {@apiMethod.localPackageName}.{@apiMethod.apiVersion}({
              // optional auth parameters.
            });
        @end
=======
        const {@apiMethod.localPackageName} = require('{@apiMethod.packageName}');

        var client = new {@apiMethod.localPackageName}.{@apiMethod.apiVersion}.{@apiMethod.apiClassName}({
          // optional auth parameters.
        });
>>>>>>> 5c3c137c

        {@coreSampleCode}
    @else
        {@decorateSampleCodeUnversioned(apiMethod, coreSampleCode)}
    @end
@end

@snippet decorateSampleCodeUnversioned(apiMethod, coreSampleCode)
<<<<<<< HEAD
    var {@apiMethod.localPackageName} = require('{@apiMethod.packageName}');

    @if apiMethod.packageHasMultipleServices
        var client = {@apiMethod.localPackageName}.{@apiMethod.packageServiceName}({
           // optional auth parameters.
        });
    @else
        var client = {@apiMethod.localPackageName}({
           // optional auth parameters.
        });
    @end
=======
    const {@apiMethod.localPackageName} = require('{@apiMethod.packageName}');

    var client = {@apiMethod.localPackageName}.{@apiMethod.apiClassName}({
      // optional auth parameters.
    });
>>>>>>> 5c3c137c

    {@coreSampleCode}
@end

@snippet sampleCode(apiMethod)
    @switch apiMethod.type.toString
    @case "OptionalArrayMethod"
        {@optionalArrayMethodSampleCode(apiMethod, empty())}
    @case "PagedOptionalArrayMethod"
        {@pagedOptionalArrayMethodSampleCode(apiMethod, empty())}
    @default
        $unhandledCase: {@apiMethod.type.toString}$
    @end
@end

@private empty()
@end

@snippet sampleCode(apiMethod, additionalCallback)
    @switch apiMethod.type.toString
    @case "OptionalArrayMethod"
        {@optionalArrayMethodSampleCode(apiMethod, additionalCallback)}
    @case "PagedOptionalArrayMethod"
        {@pagedOptionalArrayMethodSampleCode(apiMethod, additionalCallback)}
    @default
        $unhandledCase: {@apiMethod.type.toString}$
    @end
@end

@snippet sampleCodePageStreaming(apiMethod)
    {@sampleCodePageStreaming(apiMethod, empty())}
@end

@snippet sampleCodePageStreaming(apiMethod, additionalCallback)
    {@initCode(apiMethod)}
    client.{@apiMethod.name}Stream({@sampleMethodCallArgList(apiMethod)})
      @if additionalCallback
        .on('data', element => {
          console.log(element);
        })
        .on('error', {@additionalCallback})
        .on('end', {@additionalCallback});
      @else
        .on('data', element => {
          // doThingsWith(element)
        }).on('error', err => {
          console.log(err);
        });
      @end
@end

@private clientStreamingSampleCode(apiMethod, additionalCallback)
    var stream = client.{@apiMethod.name}((err, response) => {
      @if additionalCallback
        if (err) {
          {@additionalCallback}(err);
          return;
        }
        console.log(response);
        {@additionalCallback}();
      @else
        if (err) {
          console.error(err);
          return;
        }
        // doThingsWith(response)
      @end
    });
    {@initCode(apiMethod)}
    {@sampleWriteStreamingRequest(apiMethod)}
@end

@private bidiStreamingSampleCode(apiMethod, additionalCallback)
    var stream = client.{@apiMethod.name}().on('data', response => {
      @if additionalCallback
        console.log(response);
        {@additionalCallback}();
      @else
        // doThingsWith(response)
      @end
    });
    {@initCode(apiMethod)}
    {@sampleWriteStreamingRequest(apiMethod)}
@end

@private sampleWriteStreamingRequest(apiMethod)
    // Write request objects.
    stream.write(request);
@end

@private optionalArrayMethodSampleCode(apiMethod, additionalCallback)
    @switch apiMethod.grpcStreamingType.toString
    @case "ServerStreaming"
      {@initCode(apiMethod)}
      {@methodCallSampleCode(apiMethod)}.on('data', response => {
        @if additionalCallback
          console.log(response);
          {@additionalCallback}();
        @else
          // doThingsWith(response)
        @end
      });
    @case "ClientStreaming"
      {@clientStreamingSampleCode(apiMethod, additionalCallback)}
    @case "BidiStreaming"
      {@bidiStreamingSampleCode(apiMethod, additionalCallback)}
    @case "NonStreaming"
      @if apiMethod.hasReturnValue
        {@methodCallSampleCodeWithReturnValue(apiMethod, additionalCallback)}
      @else
        {@methodCallSampleCodeWithoutReturnValue(apiMethod, additionalCallback)}
      @end
    @end
@end

@private pagedOptionalArrayMethodSampleCode(apiMethod, additionalCallback)
    {@methodCallSampleCodeForPagedResponseIterative(apiMethod, additionalCallback)}

    {@methodCallSampleCodeForPagedResponse(apiMethod, additionalCallback)}
@end

@private methodCallSampleCode(apiMethod)
    client.{@apiMethod.name}(\
        {@sampleMethodCallArgList(apiMethod)})
@end

@private sampleMethodCallArgListAndComma(apiMethod)
    @if sampleMethodCallArgList(apiMethod)
        {@sampleMethodCallArgList(apiMethod)}, {@""}
    @else
    @end
@end

@snippet methodCallSampleCodeForPagedResponseIterative(apiMethod, additionalCallback)
  // Iterate over all elements.
  @if initCode(apiMethod)
    {@initCode(apiMethod)}

  @end
  {@methodCallSampleCodePrefix(apiMethod)}
    .then(responses => {
      var resources = responses[0];
      for (let i = 0; i < resources.length; i += 1) {
        @if additionalCallback
          console.log(resources[i]);
        @else
          // doThingsWith(resources[i])
        @end
      }
    })
    {@promiseCallbacks(additionalCallback)}
@end

@snippet methodCallSampleCodeForPagedResponse(apiMethod, additionalCallback)
    // Or obtain the paged response.
    # TODO(landrito) figure out how to remove this repetition for method samples.
    @if initCode(apiMethod)
      {@initCode(apiMethod)}

    @end

    var options = {autoPaginate: false};
    var callback = responses => {
      // The actual resources in a response.
      var resources = responses[0];
      // The next request if the response shows that there are more responses.
      var nextRequest = responses[1];
      // The actual response object, if necessary.
      // var rawResponse = responses[2];
      for (let i = 0; i < resources.length; i += 1) {
        @if additionalCallback
          console.log(resources[i]);
        @else
          // doThingsWith(resources[i]);
        @end
      }
      if (nextRequest) {
        // Fetch the next page.
        return client.{@apiMethod.name}(nextRequest, options).then(callback);
      }
    }
    client.{@apiMethod.name}({@sampleMethodCallArgListAndComma(apiMethod)}options)
      .then(callback)
      {@promiseCallbacks(additionalCallback)}
@end

@private methodCallSampleCodePrefix(apiMethod)
  @if sampleMethodCallArgList(apiMethod)
    client.{@apiMethod.name}(\
      {@sampleMethodCallArgList(apiMethod)})
  @else
    client.{@apiMethod.name}()
  @end
@end

@private methodCallSampleCodeWithReturnValue(apiMethod, additionalCallback)
  @if apiMethod.isLongRunningOperation
    # TODO(landrito) figure out how to remove initcode repetition for method samples.
    {@methodCallSampleCodeLongrunningPromise(apiMethod, additionalCallback)}

    {@methodCallSampleCodeLongrunningEventEmitter(apiMethod, additionalCallback)}
  @else
    {@initCode(apiMethod)}
    {@methodCallSampleCodePrefix(apiMethod)}
      .then(responses => {
        var response = responses[0];
        @if additionalCallback
          console.log(response);
        @else
          // doThingsWith(response)
        @end
      })
      {@promiseCallbacks(additionalCallback)}
  @end
@end

@snippet methodCallSampleCodeLongrunningPromise(apiMethod, additionalCallback)
  {@initCode(apiMethod)}

  // Handle the operation using the promise pattern.
  {@methodCallSampleCodePrefix(apiMethod)}
    .then(responses => {
      var operation = responses[0];
      var initialApiResponse = responses[1];
      @if additionalCallback
        console.log(operation);
        console.log(initialApiResponse);
      @end

      // Operation@#promise starts polling for the completion of the LRO.
      return operation.promise();
    })
    .then(responses => {
      // The final result of the operation.
      var result = responses[0];

      // The metadata value of the completed operation.
      var metadata = responses[1];

      // The response of the api call returning the complete operation.
      var finalApiResponse = responses[2];
      @if additionalCallback

        console.log(result);
        console.log(metadata);
        console.log(finalApiResponse);
      @end
    })
    {@promiseCallbacks(additionalCallback)}
@end

@snippet methodCallSampleCodeLongrunningEventEmitter(apiMethod, additionalCallback)
  {@initCode(apiMethod)}

  // Handle the operation using the event emitter pattern.
  {@methodCallSampleCodePrefix(apiMethod)}
    .then(responses => {
      var operation = responses[0];
      var initialApiResponse = responses[1];

      // Adding a listener for the "complete" event starts polling for the
      // completion of the operation.
      operation.on('complete', (result, metadata, finalApiResponse) => {
        @if additionalCallback
          console.log(result);
        @else
          // doSomethingWith(result);
        @end
      });

      // Adding a listener for the "progress" event causes the callback to be
      // called on any change in metadata when the operation is polled.
      operation.on('progress', (metadata, apiResponse) => {
        @if additionalCallback
          console.log(metadata);
        @else
          // doSomethingWith(metadata)
        @end
      });

      // Adding a listener for the "error" event handles any errors found during polling.
      operation.on('error', err => {
        // throw(err);
      });
    })
    {@promiseCallbacks(additionalCallback)}
@end

@private methodCallSampleCodeWithoutReturnValue(apiMethod, additionalCallback)
    {@initCode(apiMethod)}
    @if additionalCallback
      {@methodCallSampleCodePrefix(apiMethod)}
        .then(console.log)
        .then({@additionalCallback})
        .catch({@additionalCallback});
    @else
      {@methodCallSampleCodePrefix(apiMethod)}.catch(err => {
        console.error(err);
      });
    @end
@end

@private initCode(apiMethod)
  {@initCodeLines(apiMethod.initCode)}
  @if initializeRequestObject(apiMethod)
    {@initializeRequestObject(apiMethod)}
  @end
@end

@snippet initCodeLines(initCode)
  @join line : initCode.lines
    @switch line.lineType.toString
    @case "StructureInitLine"
      {@initLineStructure(line)}
    @case "ListInitLine"
      {@initLineList(line)}
    @case "MapInitLine"
      {@initLineMap(line)}
    @case "SimpleInitLine"
      {@initLineSimple(line)}
    @default
      $unhandledCase: {@line.lineType.toString}$
    @end
  @end
@end

@private initLineStructure(line)
  var {@line.identifier} = {
    @join fieldSetting : line.fieldSettings on BREAK
      {@fieldSetting.fieldName}: {@fieldSetting.identifier},
    @end
  };
@end

@private initLineList(line)
    var {@line.identifier} = [{@varList(line.elementIdentifiers)}];
@end

@snippet varList(args)
  @join arg : args on ", "
    {@arg}
  @end
@end

@private initLineMap(line)
  var {@line.identifier} = {{@keyVarList(line.initEntries)}};
@end

@private keyVarList(mapEntries)
  @join mapEntry : mapEntries vertical
    {@mapEntry.key} : {@mapEntry.valueString},
  @end
@end

@private initLineSimple(line)
  var {@line.identifier} = {@renderInitValue(line.initValue)};
@end

@private renderInitValue(initValue)
  @switch initValue.type
  @case "SimpleInitValueView"
    {@initValue.initialValue}
  @case "FormattedInitValueView"
    client.{@initValue.formatFunctionName}({@varList(initValue.formatArgs)})
  @default
    $unhandledCase: {@initValue.type}$
  @end
@end

@private sampleMethodCallArgList(apiMethod)
  @switch apiMethod.requiredRequestObjectParams.size.toString
  @case "0"
    {}
  @case "1"
    @let field = apiMethod.initCode.fieldSettings.get(0)
      {{@field.fieldName}: {@field.identifier}}
    @end
  @default
    request
  @end
@end

@private initializeRequestObject(apiMethod)
    @switch apiMethod.requiredRequestObjectParams.size.toString
    @case "0"
    @case "1"
    @default
      var request = {
        @join fieldSetting : apiMethod.initCode.fieldSettings on BREAK
          {@fieldSetting.fieldName}: {@fieldSetting.identifier},
        @end
      };
    @end
@end

@private promiseCallbacks(additionalCallback)
    @if additionalCallback
      .then({@additionalCallback})
      .catch({@additionalCallback});
    @else
      .catch(err => {
        console.error(err);
      });
    @end
@end<|MERGE_RESOLUTION|>--- conflicted
+++ resolved
@@ -2,25 +2,11 @@
 
 @snippet decorateSampleCode(apiMethod, coreSampleCode)
     @if apiMethod.hasApiVersion
-<<<<<<< HEAD
-        var {@apiMethod.localPackageName} = require('{@apiMethod.packageName}');
-
-        @if apiMethod.packageHasMultipleServices
-            var client = {@apiMethod.localPackageName}.{@apiMethod.apiVersion}.{@apiMethod.packageServiceName}({
-              // optional auth parameters.
-            });
-        @else
-            var client = {@apiMethod.localPackageName}.{@apiMethod.apiVersion}({
-              // optional auth parameters.
-            });
-        @end
-=======
         const {@apiMethod.localPackageName} = require('{@apiMethod.packageName}');
 
         var client = new {@apiMethod.localPackageName}.{@apiMethod.apiVersion}.{@apiMethod.apiClassName}({
           // optional auth parameters.
         });
->>>>>>> 5c3c137c
 
         {@coreSampleCode}
     @else
@@ -29,25 +15,11 @@
 @end
 
 @snippet decorateSampleCodeUnversioned(apiMethod, coreSampleCode)
-<<<<<<< HEAD
-    var {@apiMethod.localPackageName} = require('{@apiMethod.packageName}');
-
-    @if apiMethod.packageHasMultipleServices
-        var client = {@apiMethod.localPackageName}.{@apiMethod.packageServiceName}({
-           // optional auth parameters.
-        });
-    @else
-        var client = {@apiMethod.localPackageName}({
-           // optional auth parameters.
-        });
-    @end
-=======
     const {@apiMethod.localPackageName} = require('{@apiMethod.packageName}');
 
     var client = {@apiMethod.localPackageName}.{@apiMethod.apiClassName}({
       // optional auth parameters.
     });
->>>>>>> 5c3c137c
 
     {@coreSampleCode}
 @end
