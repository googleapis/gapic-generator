@extends "nodejs/common.snip"

@snippet generate(index)
  {@lineComments(index.fileHeader.copyrightLines)}
  //
  {@lineComments(index.fileHeader.licenseLines)}

  /**
   * @@namespace google
   */
  /**
   * @@namespace google.cloud
   */
  /**
   * @@namespace google.cloud.{@index.namespace}
   */
  /**
   * @@namespace google.cloud.{@index.namespace}.{@index.apiVersion}
   */

  'use strict';

  // Import the clients for each version supported by this package.
  const gapic = Object.freeze({
    {@index.apiVersion}: require('./{@index.apiVersion}'),
  });

  /**
   * The `{@index.packageName}` package has the following named exports:
   *
   @join client : index.requireViews
    * - `{@client.clientName}` - Reference to
    *   {@@link {@index.apiVersion}.{@client.clientName}}
   @end
   * - `{@index.apiVersion}` - This is used for selecting or pinning a
   *   particular backend service version. It exports:
   @join client : index.requireViews
    *     - `{@client.clientName}` - Reference to
    *       {@@link {@index.apiVersion}.{@client.clientName}}
   @end
   *
   * @@module {object} {@index.packageName}
   * @@alias nodejs-{@index.namespace}
   *
   * @@example <caption>Install the client library with
   *   <a href="https://www.npmjs.com/">npm</a>:</caption>
   * npm install --save {@index.packageName}
   *
   * @@example <caption>Import the client library:</caption>
   * const {@index.namespace} = require('{@index.packageName}');
   *
   * @@example <caption>Create a client that uses
   *   <a href="https://goo.gl/64dyYX">Application Default Credentials
   *   (ADC)</a>:</caption>
   * let {@index.namespace} = new {@index.namespace}.{@index.primaryService.clientName}();
   *
   * @@example <caption>Create a client with
   *   <a href="https://goo.gl/RXp6VL">explicit credentials</a>:</caption>
   * let {@index.namespace} = new {@index.namespace}.{@index.primaryService.clientName}({
   *   projectId: 'your-project-id',
   *   keyFilename: '/path/to/keyfile.json',
   * });
   */

<<<<<<< HEAD
@private imports(index)
  # TODO(landrito): move this to an import section transformer.
  var extend = require('extend');
  var gapic = {
    {@index.apiVersion}: require('./{@index.apiVersion}')
  };
  var gaxGrpc = require('google-gax').grpc();
  var path = require('path');
@end

@private constants()
   const VERSION = require('../package.json').version;
 @end

@private clients(index)
  @join service : index.requireViews on BREAK.add(BREAK)
    {@client(service, index.apiVersion)}
  @end
@end

@private client(service, version)
   /**
    * Create an {@service.clientName} with additional helpers for common
    * tasks.
    *
    {@comments(@service.doc.lines)}
    *
    * @@param {object=} options - [Configuration object](#/docs).
    * @@param {object=} options.credentials - Credentials object.
    * @@param {string=} options.credentials.client_email
    * @@param {string=} options.credentials.private_key
    * @@param {string=} options.email - Account email address. Required when using a
    *     .pem or .p12 keyFilename.
    * @@param {string=} options.keyFilename - Full path to the a .json, .pem, or
    *     .p12 key downloaded from the Google Developers Console. If you provide
    *     a path to a JSON file, the projectId option above is not necessary.
    *     NOTE: .pem and .p12 require you to specify options.email as well.
    * @@param {number=} options.port - The port on which to connect to
    *     the remote host.
    * @@param {string=} options.projectId - The project ID from the Google
    *     Developer's Console, e.g. 'grape-spaceship-123'. We will also check
    *     the environment variable GCLOUD_PROJECT for your project ID. If your
    *     app is running in an environment which supports
    *     {@@link https://developers.google.com/identity/protocols/application-default-credentials Application Default Credentials},
    *     your project ID will be detected automatically.
    * @@param {function=} options.promise - Custom promise module to use instead
    *     of native Promises.
    * @@param {string=} options.servicePath - The domain name of the
    *     API remote host.
    */
   function {@service.localName}(options) {
     // Define the header options.
     options = extend({}, options, {
       libName: 'gccl',
       libVersion: VERSION
     });

     // Create the client with the provided options.
     var client = gapic.{@version}(options).{@service.clientName}(options);
     return client;
   }
@end

@private protos(index)
  var {@index.apiVersion}Protos = {};

  @join stub : index.stubs on BREAK.add(BREAK)
    {@messages(index.isGcloud, index.apiVersion, stub)}
  @end
@end

@private messages(isGcloud, version, stub)
    extend({@version}Protos, gaxGrpc.loadProto(
      # This does not follow the import in main.snip since version index is not generated
      # for unversioned Apis. This will be changed when top level indexes are supported
      # for unversioned Apis.
      path.join(__dirname, '..', 'protos'), '{@stub.protoFileName}')
        .{@stub.namespace});
@end

@private exports(index)
  @if index.hasMultipleServices
    {@multipleServicesExports(index.requireViews, index.apiVersion)}
  @else
    {@singleServiceExport(index.primaryService, index.apiVersion)}
  @end
@end

@private multipleServicesExports(services, version)
  @join service : services
    module.exports.{@service.serviceName} = {@service.localName};
  @end

  module.exports.types = {@version}Protos;
=======
  /**
   * @@type {object}
   @join client : index.requireViews
    * @@property {constructor} {@client.clientName}
    *   Reference to {@@link {@index.apiVersion}.{@client.clientName}}
   @end
   */
  module.exports = gapic.{@index.apiVersion};

  /**
   * @@type {object}
   @join client : index.requireViews
    * @@property {constructor} {@client.clientName}
    *   Reference to {@@link {@index.apiVersion}.{@client.clientName}}
   @end
   */
  module.exports.{@index.apiVersion} = gapic.{@index.apiVersion};
>>>>>>> 5c3c137c

  // Alias `module.exports` as `module.exports.default`, for future-proofing.
  module.exports.default = Object.assign({}, module.exports);

@end<|MERGE_RESOLUTION|>--- conflicted
+++ resolved
@@ -62,102 +62,6 @@
    * });
    */
 
-<<<<<<< HEAD
-@private imports(index)
-  # TODO(landrito): move this to an import section transformer.
-  var extend = require('extend');
-  var gapic = {
-    {@index.apiVersion}: require('./{@index.apiVersion}')
-  };
-  var gaxGrpc = require('google-gax').grpc();
-  var path = require('path');
-@end
-
-@private constants()
-   const VERSION = require('../package.json').version;
- @end
-
-@private clients(index)
-  @join service : index.requireViews on BREAK.add(BREAK)
-    {@client(service, index.apiVersion)}
-  @end
-@end
-
-@private client(service, version)
-   /**
-    * Create an {@service.clientName} with additional helpers for common
-    * tasks.
-    *
-    {@comments(@service.doc.lines)}
-    *
-    * @@param {object=} options - [Configuration object](#/docs).
-    * @@param {object=} options.credentials - Credentials object.
-    * @@param {string=} options.credentials.client_email
-    * @@param {string=} options.credentials.private_key
-    * @@param {string=} options.email - Account email address. Required when using a
-    *     .pem or .p12 keyFilename.
-    * @@param {string=} options.keyFilename - Full path to the a .json, .pem, or
-    *     .p12 key downloaded from the Google Developers Console. If you provide
-    *     a path to a JSON file, the projectId option above is not necessary.
-    *     NOTE: .pem and .p12 require you to specify options.email as well.
-    * @@param {number=} options.port - The port on which to connect to
-    *     the remote host.
-    * @@param {string=} options.projectId - The project ID from the Google
-    *     Developer's Console, e.g. 'grape-spaceship-123'. We will also check
-    *     the environment variable GCLOUD_PROJECT for your project ID. If your
-    *     app is running in an environment which supports
-    *     {@@link https://developers.google.com/identity/protocols/application-default-credentials Application Default Credentials},
-    *     your project ID will be detected automatically.
-    * @@param {function=} options.promise - Custom promise module to use instead
-    *     of native Promises.
-    * @@param {string=} options.servicePath - The domain name of the
-    *     API remote host.
-    */
-   function {@service.localName}(options) {
-     // Define the header options.
-     options = extend({}, options, {
-       libName: 'gccl',
-       libVersion: VERSION
-     });
-
-     // Create the client with the provided options.
-     var client = gapic.{@version}(options).{@service.clientName}(options);
-     return client;
-   }
-@end
-
-@private protos(index)
-  var {@index.apiVersion}Protos = {};
-
-  @join stub : index.stubs on BREAK.add(BREAK)
-    {@messages(index.isGcloud, index.apiVersion, stub)}
-  @end
-@end
-
-@private messages(isGcloud, version, stub)
-    extend({@version}Protos, gaxGrpc.loadProto(
-      # This does not follow the import in main.snip since version index is not generated
-      # for unversioned Apis. This will be changed when top level indexes are supported
-      # for unversioned Apis.
-      path.join(__dirname, '..', 'protos'), '{@stub.protoFileName}')
-        .{@stub.namespace});
-@end
-
-@private exports(index)
-  @if index.hasMultipleServices
-    {@multipleServicesExports(index.requireViews, index.apiVersion)}
-  @else
-    {@singleServiceExport(index.primaryService, index.apiVersion)}
-  @end
-@end
-
-@private multipleServicesExports(services, version)
-  @join service : services
-    module.exports.{@service.serviceName} = {@service.localName};
-  @end
-
-  module.exports.types = {@version}Protos;
-=======
   /**
    * @@type {object}
    @join client : index.requireViews
@@ -175,7 +79,6 @@
    @end
    */
   module.exports.{@index.apiVersion} = gapic.{@index.apiVersion};
->>>>>>> 5c3c137c
 
   // Alias `module.exports` as `module.exports.default`, for future-proofing.
   module.exports.default = Object.assign({}, module.exports);
