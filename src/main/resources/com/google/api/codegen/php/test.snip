@extends "php/common.snip"
@extends "php/method_sample.snip"

@snippet generate(apiTest)
    {@renderFileHeader(apiTest.fileHeader, simpleGeneratedCodeWarning())}

    /**
     * @@group {@apiTest.testClass.apiName}
     * @@group grpc
     */
    class {@apiTest.testClass.name} extends GeneratedTest
    {
        {@setupMethods(apiTest.testClass)}
        @join test : apiTest.testClass.testCases
            {@testCase(test)}

        @end
    }
@end

@private setupMethods(testClass)
    @join mockService : testClass.mockServices
        public function create{@mockService.implName}($hostname, $opts)
        {
            return new {@mockService.implName}($hostname, $opts);
        }

    @end

    @if testClass.apiHasLongRunningMethods
        public function createMockOperationsStub($hostname, $opts)
        {
            return new MockOperationsImpl($hostname, $opts);
        }

    @end
    private function createStub($createGrpcStub)
    {
        $grpcCredentialsHelper = new GrpcCredentialsHelper([]);
        return $grpcCredentialsHelper->createStub(
            $createGrpcStub,
            {@testClass.apiClassName}::SERVICE_ADDRESS,
            {@testClass.apiClassName}::DEFAULT_SERVICE_PORT
        );
    }

    /**
     * @@return {@testClass.apiClassName}
     */
    private function createClient($createStubFuncName, $grpcStub, $options = [])
    {
        return new {@testClass.apiClassName}($options + [
            $createStubFuncName => function ($hostname, $opts) use ($grpcStub) {
                return $grpcStub;
            },
        ]);
    }
@end

@private testCase(test)
    @switch test.grpcStreamingType
    @case "NonStreaming"
        {@nonStreamingOptionalArrayTestCase(test)}
    @default
        $unhandled case: {@test.grpcStreamingType}$
    @end
@end

@private nonStreamingOptionalArrayTestCase(test)
    @switch test.clientMethodType
    @case "OptionalArrayMethod"
        {@simpleTestCase(test)}
        {@simpleExceptionTestCase(test)}
    @case "PagedOptionalArrayMethod"
        {@pageStreamingTestCase(test)}
        {@simpleExceptionTestCase(test)}
    @case "OperationOptionalArrayMethod"
        {@lroTestCase(test)}
        {@lroExceptionTestCase(test)}
    @default
        $unhandled case: {@test.clientMethodType}$
    @end
@end

@private simpleTestCase(test)
    /**
     * @@test
     */
    public function {@test.name}()
    {
        {@singleCallTestSetup(test)}
        @if test.hasReturnValue
            $response = $client->{@test.clientMethodName}({@sampleMethodCallArgList(test.initCode.fieldSettings)});
            $this->assertEquals($expectedResponse, $response);
        @else
            $client->{@test.clientMethodName}({@sampleMethodCallArgList(test.initCode.fieldSettings)});
        @end
        {@singleCallSuccessAsserts(test)}

        $this->assertTrue($grpcStub->isExhausted());
    }
@end

@private pageStreamingTestCase(test)
    /**
     * @@test
     */
    public function {@test.name}()
    {
        {@singleCallTestSetup(test)}
        $response = $client->{@test.clientMethodName}({@sampleMethodCallArgList(test.initCode.fieldSettings)});
        $this->assertEquals($expectedResponse, $response->getPage()->getResponseObject());
        @join pageStreamingResponseView : test.pageStreamingResponseViews
            ${@pageStreamingResponseView.resourcesVarName} = iterator_to_array($response->{@pageStreamingResponseView.resourcesIterateMethod}());
            $this->assertSame(1, count(${@pageStreamingResponseView.resourcesVarName}));
            $this->assertEquals($expectedResponse->{@pageStreamingResponseView.resourcesFieldGetterName}()[0], ${@pageStreamingResponseView.resourcesVarName}[0]);
        @end

        {@singleCallSuccessAsserts(test)}
        $this->assertTrue($grpcStub->isExhausted());
    }
@end

@private simpleExceptionTestCase(test)

    /**
     * @@test
     */
    public function {@test.nameWithException}()
    {
        $grpcStub = $this->createStub([$this, 'create{@test.mockGrpcStubTypeName}']);
        $client = $this->createClient('{@test.createStubFunctionName}', $grpcStub);

        $this->assertTrue($grpcStub->isExhausted());

        $status = new stdClass();
        $status->code = Grpc\STATUS_DATA_LOSS;
        $status->details = 'internal error';
        $grpcStub->addResponse(null, $status);

<<<<<<< HEAD
    // Mock response
    $incompleteOperation = new Operation();
    $incompleteOperation->setName('operations/{@test.name}');
    $incompleteOperation->setDone(false);
    $grpcStub->addResponse($incompleteOperation);
    @if test.hasReturnValue
        {@initCode(test.mockResponse.initCode)}
    @else
        $expectedResponse = new GPBEmpty();
    @end
    $anyResponse = new Any();
    $anyResponse->setValue($expectedResponse->serializeToString());
    $completeOperation = new Operation();
    $completeOperation->setName('operations/{@test.name}');
    $completeOperation->setDone(true);
    $completeOperation->setResponse($anyResponse);
    $operationsStub->addResponse($completeOperation);
=======
        @if test.hasRequestParameters
          // Mock request
          {@initCode(test.initCode)}
>>>>>>> 7d00fbff

        @end
        try {
            $client->{@test.clientMethodName}({@sampleMethodCallArgList(test.initCode.fieldSettings)});
            // If the $client method call did not throw, fail the test
            $this->fail("Expected an ApiException, but no exception was thrown.");
        } catch (ApiException $ex) {
            $this->assertEquals($status->code, $ex->getCode());
            $this->assertEquals($status->details, $ex->getMessage());
        }

        // Call getReceivedCalls to ensure the stub is exhausted
        $grpcStub->getReceivedCalls();
        $this->assertTrue($grpcStub->isExhausted());
    }
@end

<<<<<<< HEAD
    $actualApiFuncCall = $apiRequests[0]->getFuncCall();
    $actualApiRequestObject = $apiRequests[0]->getRequestObject();
    $this->assertSame('{@test.grpcStubCallString}', $actualApiFuncCall);
    @join assert : test.asserts
        @if assert.hasExpectedValueTransformFunction
            $this->{@assertFunction(assert)}({@assert.expectedValueTransformFunction}(\
                ${@assert.expectedValueIdentifier}), \
                $actualApiRequestObject->{@assert.actualValueGetter}());
        @else
            $this->{@assertFunction(assert)}(${@assert.expectedValueIdentifier}, \
                $actualApiRequestObject->{@assert.actualValueGetter}());
=======
@private lroTestCase(test)
    /**
     * @@test
     */
    public function {@test.name}()
    {
        $operationsStub = $this->createStub([$this, 'createMockOperationsStub']);
        $operationsClient = new OperationsClient([
            'serviceAddress' => '',
            'scopes' => [],
            'createOperationsStubFunction' => function ($hostname, $opts) use ($operationsStub) {
                return $operationsStub;
            }
        ]);
        $grpcStub = $this->createStub([$this, 'create{@test.mockGrpcStubTypeName}']);
        $client = $this->createClient('{@test.createStubFunctionName}', $grpcStub, [
            'operationsClient' => $operationsClient
        ]);

        $this->assertTrue($grpcStub->isExhausted());
        $this->assertTrue($operationsStub->isExhausted());

        // Mock response
        $incompleteOperation = new Operation();
        $incompleteOperation->setName('operations/{@test.name}')->setDone(false);
        $grpcStub->addResponse($incompleteOperation);
        @if test.hasReturnValue
            {@initCode(test.mockResponse.initCode)}
        @else
            $expectedResponse = new EmptyC();
>>>>>>> 7d00fbff
        @end
        $anyResponse = new Any();
        $anyResponse->setValue($expectedResponse->serialize());
        $completeOperation = new Operation();
        $completeOperation->setName('operations/{@test.name}')->setDone(true)->setResponse($anyResponse);
        $operationsStub->addResponse($completeOperation);

        @if test.hasRequestParameters
          // Mock request
          {@initCode(test.initCode)}

        @end
        $response = $client->{@test.clientMethodName}({@sampleMethodCallArgList(test.initCode.fieldSettings)});
        $this->assertFalse($response->isDone());
        $this->assertNull($response->getResult());
        {@lroCallSuccessAsserts(test)}

        $expectedOperationsRequestObject = new GetOperationRequest();
        $expectedOperationsRequestObject->setName('operations/{@test.name}');

        $response->pollUntilComplete();
        $this->assertTrue($response->isDone());
        $this->assertEquals($expectedResponse, $response->getResult());
        $apiRequestsEmpty = $grpcStub->getReceivedCalls();
        $this->assertSame(0, count($apiRequestsEmpty));
        $operationsRequests = $operationsStub->getReceivedCalls();
        $this->assertSame(1, count($operationsRequests));

        $actualOperationsFuncCall = $operationsRequests[0]->getFuncCall();
        $actualOperationsRequestObject = $operationsRequests[0]->getRequestObject();
        $this->assertSame('/google.longrunning.Operations/GetOperation', $actualOperationsFuncCall);
        $this->assertEquals($expectedOperationsRequestObject, $actualOperationsRequestObject);

        $this->assertTrue($grpcStub->isExhausted());
        $this->assertTrue($operationsStub->isExhausted());
    }
@end

@private lroExceptionTestCase(test)

    /**
     * @@test
     */
    public function {@test.nameWithException}()
    {
        $operationsStub = $this->createStub([$this, 'createMockOperationsStub']);
        $operationsClient = new OperationsClient([
            'serviceAddress' => '',
            'scopes' => [],
            'createOperationsStubFunction' => function ($hostname, $opts) use ($operationsStub) {
                return $operationsStub;
            }
        ]);
        $grpcStub = $this->createStub([$this, 'create{@test.mockGrpcStubTypeName}']);
        $client = $this->createClient('{@test.createStubFunctionName}', $grpcStub, [
            'operationsClient' => $operationsClient
        ]);

        $this->assertTrue($grpcStub->isExhausted());
        $this->assertTrue($operationsStub->isExhausted());

        // Mock response
        $incompleteOperation = new Operation();
        $incompleteOperation->setName('operations/{@test.name}')->setDone(false);
        $grpcStub->addResponse($incompleteOperation);

        $status = new stdClass();
        $status->code = Grpc\STATUS_DATA_LOSS;
        $status->details = 'internal error';
        $operationsStub->addResponse(null, $status);

        @if test.hasRequestParameters
          // Mock request
          {@initCode(test.initCode)}

        @end
        $response = $client->{@test.clientMethodName}({@sampleMethodCallArgList(test.initCode.fieldSettings)});
        $this->assertFalse($response->isDone());
        $this->assertNull($response->getResult());

        $expectedOperationsRequestObject = new GetOperationRequest();
        $expectedOperationsRequestObject->setName('operations/{@test.name}');

        try {
            $response->pollUntilComplete();
            // If the pollUntilComplete() method call did not throw, fail the test
            $this->fail("Expected an ApiException, but no exception was thrown.");
        } catch (ApiException $ex) {
            $this->assertEquals($status->code, $ex->getCode());
            $this->assertEquals($status->details, $ex->getMessage());
        }

        // Call getReceivedCalls to ensure the stubs are exhausted
        $grpcStub->getReceivedCalls();
        $operationsStub->getReceivedCalls();
        $this->assertTrue($grpcStub->isExhausted());
        $this->assertTrue($operationsStub->isExhausted());
    }
@end

@private assertFunction(assert)
    @if assert.isArray
        assertRepeatedFieldEquals
    @else
        assertEquals
    @end
@end

@private singleCallTestSetup(test)
    $grpcStub = $this->createStub([$this, 'create{@test.mockGrpcStubTypeName}']);
    $client = $this->createClient('{@test.createStubFunctionName}', $grpcStub);

    $this->assertTrue($grpcStub->isExhausted());

    // Mock response
    @if test.hasReturnValue
        {@initCode(test.mockResponse.initCode)}
    @else
<<<<<<< HEAD
        // Add empty response to the grpc stub
        $grpcStub->addResponse(new GPBEmpty());
=======
        $expectedResponse = new EmptyC();
>>>>>>> 7d00fbff
    @end
    $grpcStub->addResponse($expectedResponse);

    @if test.hasRequestParameters
      // Mock request
      {@initCode(test.initCode)}

    @end
@end

@private singleCallSuccessAsserts(test)
    $actualRequests = $grpcStub->getReceivedCalls();
    $this->assertSame(1, count($actualRequests));
    $actualFuncCall = $actualRequests[0]->getFuncCall();
    $actualRequestObject = $actualRequests[0]->getRequestObject();
    $this->assertSame('{@test.grpcStubCallString}', $actualFuncCall);

    @join assert : test.asserts
        @if assert.hasExpectedValueTransformFunction
            $this->{@assertFunction(assert)}({@assert.expectedValueTransformFunction}(\
                ${@assert.expectedValueIdentifier}), \
                $actualRequestObject->{@assert.actualValueGetter}());
        @else
            $this->{@assertFunction(assert)}(${@assert.expectedValueIdentifier}, \
                $actualRequestObject->{@assert.actualValueGetter}());
        @end
    @end
@end

@private lroCallSuccessAsserts(test)
    $apiRequests = $grpcStub->getReceivedCalls();
    $this->assertSame(1, count($apiRequests));
    $operationsRequestsEmpty = $operationsStub->getReceivedCalls();
    $this->assertSame(0, count($operationsRequestsEmpty));

    $actualApiFuncCall = $apiRequests[0]->getFuncCall();
    $actualApiRequestObject = $apiRequests[0]->getRequestObject();
    $this->assertSame('{@test.grpcStubCallString}', $actualApiFuncCall);
    @join assert : test.asserts
        @if assert.hasExpectedValueTransformFunction
            $this->assertEquals({@assert.expectedValueTransformFunction}(\
                ${@assert.expectedValueIdentifier}), \
                $actualApiRequestObject->{@assert.actualValueGetter}());
        @else
            $this->assertEquals(${@assert.expectedValueIdentifier}, \
                $actualApiRequestObject->{@assert.actualValueGetter}());
        @end
    @end
@end<|MERGE_RESOLUTION|>--- conflicted
+++ resolved
@@ -138,29 +138,9 @@
         $status->details = 'internal error';
         $grpcStub->addResponse(null, $status);
 
-<<<<<<< HEAD
-    // Mock response
-    $incompleteOperation = new Operation();
-    $incompleteOperation->setName('operations/{@test.name}');
-    $incompleteOperation->setDone(false);
-    $grpcStub->addResponse($incompleteOperation);
-    @if test.hasReturnValue
-        {@initCode(test.mockResponse.initCode)}
-    @else
-        $expectedResponse = new GPBEmpty();
-    @end
-    $anyResponse = new Any();
-    $anyResponse->setValue($expectedResponse->serializeToString());
-    $completeOperation = new Operation();
-    $completeOperation->setName('operations/{@test.name}');
-    $completeOperation->setDone(true);
-    $completeOperation->setResponse($anyResponse);
-    $operationsStub->addResponse($completeOperation);
-=======
         @if test.hasRequestParameters
           // Mock request
           {@initCode(test.initCode)}
->>>>>>> 7d00fbff
 
         @end
         try {
@@ -178,19 +158,6 @@
     }
 @end
 
-<<<<<<< HEAD
-    $actualApiFuncCall = $apiRequests[0]->getFuncCall();
-    $actualApiRequestObject = $apiRequests[0]->getRequestObject();
-    $this->assertSame('{@test.grpcStubCallString}', $actualApiFuncCall);
-    @join assert : test.asserts
-        @if assert.hasExpectedValueTransformFunction
-            $this->{@assertFunction(assert)}({@assert.expectedValueTransformFunction}(\
-                ${@assert.expectedValueIdentifier}), \
-                $actualApiRequestObject->{@assert.actualValueGetter}());
-        @else
-            $this->{@assertFunction(assert)}(${@assert.expectedValueIdentifier}, \
-                $actualApiRequestObject->{@assert.actualValueGetter}());
-=======
 @private lroTestCase(test)
     /**
      * @@test
@@ -221,7 +188,6 @@
             {@initCode(test.mockResponse.initCode)}
         @else
             $expectedResponse = new EmptyC();
->>>>>>> 7d00fbff
         @end
         $anyResponse = new Any();
         $anyResponse->setValue($expectedResponse->serialize());
@@ -340,12 +306,7 @@
     @if test.hasReturnValue
         {@initCode(test.mockResponse.initCode)}
     @else
-<<<<<<< HEAD
-        // Add empty response to the grpc stub
-        $grpcStub->addResponse(new GPBEmpty());
-=======
         $expectedResponse = new EmptyC();
->>>>>>> 7d00fbff
     @end
     $grpcStub->addResponse($expectedResponse);
 
