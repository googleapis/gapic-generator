--- conflicted
+++ resolved
@@ -134,11 +134,7 @@
         $this->assertTrue($grpcStub->isExhausted());
 
         $status = new stdClass();
-<<<<<<< HEAD
-        $status->code = Grpc\STATUS_INTERNAL;
-=======
         $status->code = Grpc\STATUS_DATA_LOSS;
->>>>>>> 41e47912
         $status->details = 'internal error';
         $grpcStub->addResponse(null, $status);
 
@@ -156,11 +152,8 @@
             $this->assertEquals($status->details, $ex->getMessage());
         }
 
-<<<<<<< HEAD
-=======
         // Call getReceivedCalls to ensure the stub is exhausted
         $grpcStub->getReceivedCalls();
->>>>>>> 41e47912
         $this->assertTrue($grpcStub->isExhausted());
     }
 @end
@@ -262,11 +255,7 @@
         $grpcStub->addResponse($incompleteOperation);
 
         $status = new stdClass();
-<<<<<<< HEAD
-        $status->code = Grpc\STATUS_INTERNAL;
-=======
         $status->code = Grpc\STATUS_DATA_LOSS;
->>>>>>> 41e47912
         $status->details = 'internal error';
         $operationsStub->addResponse(null, $status);
 
@@ -291,12 +280,9 @@
             $this->assertEquals($status->details, $ex->getMessage());
         }
 
-<<<<<<< HEAD
-=======
         // Call getReceivedCalls to ensure the stubs are exhausted
         $grpcStub->getReceivedCalls();
         $operationsStub->getReceivedCalls();
->>>>>>> 41e47912
         $this->assertTrue($grpcStub->isExhausted());
         $this->assertTrue($operationsStub->isExhausted());
     }
