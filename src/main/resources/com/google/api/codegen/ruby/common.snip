--- conflicted
+++ resolved
@@ -57,14 +57,11 @@
     or the specified config is missing data points.
   @@param timeout [Numeric]
     The default timeout, in seconds, for calls made through this client.
-<<<<<<< HEAD
+  @@param metadata [Hash]
+    Default metadata to be sent with each request. This can be overridden on a per call basis.
   @@param exception_transformer [Proc]
     An optional proc that intercepts any exceptions raised during an API call to inject
     custom error handling.
-=======
-  @@param metadata [Hash]
-    Default metadata to be sent with each request. This can be overridden on a per call basis.
->>>>>>> 5cbb2b81
 @end
 
 @snippet installationLines(metadata)
