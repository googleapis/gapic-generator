@extends "ruby/common.snip"

@snippet sampleCode(apiMethod)
  @@example
  @let lines = util.getDocLines(sampleCode_(apiMethod))
    @join line : lines
      {@""}  {@line}
    @end
  @end
@end

@snippet sampleCode_(apiMethod)
  require "{@apiMethod.initCode.apiFileName}"

<<<<<<< HEAD
  {@sampleCodeAliases(apiMethod)}

  {@sampleCodeBody(apiMethod)}
@end

@snippet sampleCodeAliases(apiMethod)
  @join alias : apiMethod.initCode.imports
    {@alias.nickname} = {@alias.fullName}
=======
  @join fileImport : apiMethod.initCode.importSection.appImports
    @join alias : fileImport.types
      {@alias.nickname} = {@alias.fullName}
    @end
>>>>>>> 52537749
  @end
@end

@snippet sampleCodeBody(apiMethod)
  {@apiMethod.apiVariableName} = {@apiMethod.apiClassName}.new
  @if apiMethod.initCode.lines
    {@initCode(apiMethod.initCode)}
  @end
  @if apiMethod.isLongRunningOperation
    {@longRunningMethodSampleCode(apiMethod)}
  @else
    @switch apiMethod.type.toString
    @case "OptionalArrayMethod"
      {@optionalArrayMethodSampleCode(apiMethod)}
    @case "PagedOptionalArrayMethod"
      {@pagedOptionalArrayMethodSampleCode(apiMethod)}
    @default
      $unhandledCase: {@apiMethod.type.toString}$
    @end
  @end
@end

@private longRunningMethodSampleCode(apiMethod)

  @# Register a callback during the method call.
  operation = {@methodCallSampleCode(apiMethod)} do |op|
    raise op.results.message if op.error?
    op_results = op.results
    @# Process the results.

    metadata = op.metadata
    @# Process the metadata.
  end

  @# Or use the return value to register a callback.
  operation.on_done do |op|
    raise op.results.message if op.error?
    op_results = op.results
    @# Process the results.

    metadata = op.metadata
    @# Process the metadata.
  end

  @# Manually reload the operation.
  operation.reload!

  @# Or block until the operation completes, triggering callbacks on
  @# completion.
  operation.wait_until_done!
@end

@private optionalArrayMethodSampleCode(apiMethod)
  @switch apiMethod.grpcStreamingType.toString
    @case "NonStreaming"
        {@optionalArrayMethodSampleCodeNonStreaming(apiMethod)}
    @case "ServerStreaming"
        {@optionalArrayMethodSampleCodeServerStreaming(apiMethod)}
    @case "ClientStreaming"
        {@optionalArrayMethodSampleCodeClientStreaming(apiMethod)}
    @case "BidiStreaming"
        {@optionalArrayMethodSampleCodeBidiStreaming(apiMethod)}
  @end
@end

@private optionalArrayMethodSampleCodeNonStreaming(apiMethod)
  @if apiMethod.hasReturnValue
    response = {@methodCallSampleCode(apiMethod)}
  @else
    {@methodCallSampleCode(apiMethod)}
  @end
@end

@private optionalArrayMethodSampleCodeServerStreaming(apiMethod)
  {@methodCallSampleCode(apiMethod)}.each do |element|
    @# Process element.
  end
@end

@private optionalArrayMethodSampleCodeClientStreaming(apiMethod)
  requests = [request]
  @if apiMethod.hasReturnValue
    response = {@apiMethod.apiVariableName}.{@apiMethod.name}(requests)
  @else
    {@apiMethod.apiVariableName}.{@apiMethod.name}(requests)
  @end
@end

@private optionalArrayMethodSampleCodeBidiStreaming(apiMethod)
  requests = [request]
  {@apiMethod.apiVariableName}.{@apiMethod.name}(requests).each do |element|
    @# Process element.
  end
@end

@private pagedOptionalArrayMethodSampleCode(apiMethod)

  @# Iterate over all results.
  {@methodCallSampleCode(apiMethod)}.each do |element|
    @# Process element.
  end

  @# Or iterate over results one page at a time.
  {@methodCallSampleCode(apiMethod)}.each_page do |page|
    @# Process each page at a time.
    page.each do |element|
      @# Process element.
    end
  end
@end

@private methodCallSampleCode(apiMethod)
  @let fieldSettings = apiMethod.initCode.fieldSettings
    @if fieldSettings
      {@apiMethod.apiVariableName}.{@apiMethod.name}\
        ({@sampleMethodCallArgList(fieldSettings)})
    @else
      {@apiMethod.apiVariableName}.{@apiMethod.name}
    @end
  @end
@end

@private sampleMethodCallArgList(fieldSettings)
  @join fieldSetting : fieldSettings on ", "
    {@fieldSetting.identifier}
  @end
@end

@private initCode(initCodeSpec)
  @join line : initCodeSpec.lines
    @switch line.lineType.toString
    @case "StructureInitLine"
      {@initLineStructure(line)}
    @case "ListInitLine"
      {@initLineList(line)}
    @case "MapInitLine"
      {@initLineMap(line)}
    @case "SimpleInitLine"
      {@initLineSimple(line)}
    @default
      $unhandledCase: {@line.lineType.toString}$
    @end
  @end
@end

@private initLineStructure(line)
  {@line.identifier} = {@line.typeName}.new
  @join fieldSetting : line.fieldSettings
    {@line.identifier}.{@fieldSetting.fieldSetFunction} = {@fieldSetting.identifier}
  @end
@end

@private initLineList(line)
  {@line.identifier} = [{@varList(line.elementIdentifiers)}]
@end

@snippet varList(args)
  @join arg : args on ", "
    {@arg}
  @end
@end

@private initLineMap(line)
  {@line.identifier} = { {@keyVarList(line.initEntries)} }
@end

@private keyVarList(mapEntries)
  @join mapEntry : mapEntries on ", "
    {@mapEntry.key} => {@mapEntry.valueString}
  @end
@end

@private initLineSimple(line)
  {@line.identifier} = {@renderInitValue(line.initValue)}
@end

@private renderInitValue(initValue)
  @switch initValue.type
  @case "SimpleInitValueView"
    {@initValue.initialValue}
  @case "FormattedInitValueView"
    {@initValue.apiWrapperName}.{@initValue.formatFunctionName}\
      ({@varList(initValue.formatArgs)})
  @default
    $unhandledCase: {@initValue.type}$
  @end
@end<|MERGE_RESOLUTION|>--- conflicted
+++ resolved
@@ -12,21 +12,16 @@
 @snippet sampleCode_(apiMethod)
   require "{@apiMethod.initCode.apiFileName}"
 
-<<<<<<< HEAD
   {@sampleCodeAliases(apiMethod)}
 
   {@sampleCodeBody(apiMethod)}
 @end
 
 @snippet sampleCodeAliases(apiMethod)
-  @join alias : apiMethod.initCode.imports
-    {@alias.nickname} = {@alias.fullName}
-=======
   @join fileImport : apiMethod.initCode.importSection.appImports
     @join alias : fileImport.types
       {@alias.nickname} = {@alias.fullName}
     @end
->>>>>>> 52537749
   @end
 @end
 
