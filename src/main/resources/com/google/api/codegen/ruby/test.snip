@extends "ruby/method_sample.snip"
@extends "ruby/common.snip"
@extends "ruby/initcode.snip"

@snippet generate(apiTest)
  {@header(apiTest.fileHeader)}

  {@helpers()}

  {@testClass(apiTest.testClass)}
@end

@private header(fileHeader)
  {@license(fileHeader)}

  {@importList(fileHeader.importSection.standardImports)}

  {@importList(fileHeader.importSection.externalImports)}

  {@importList(fileHeader.importSection.appImports)}
@end

@private helpers()
  class CustomTestError < StandardError; end

  @# Mock for the GRPC::ClientStub class.
  class MockGrpcClientStub

    @# @@param expected_symbol [Symbol] the symbol of the grpc method to be mocked.
    @# @@param mock_method [Proc] The method that is being mocked.
    def initialize(expected_symbol, mock_method)
      @@expected_symbol = expected_symbol
      @@mock_method = mock_method
    end

    @# This overrides the Object#method method to return the mocked method when the mocked method
    @# is being requested. For methods that aren't being tested, this method returns a proc that
    @# will raise an error when called. This is to assure that only the mocked grpc method is being
    @# called.
    @#
    @# @@param symbol [Symbol] The symbol of the method being requested.
    @# @@return [Proc] The proc of the requested method. If the requested method is not being mocked
    @#   the proc returned will raise when called.
    def method(symbol)
      return @@mock_method if symbol == @@expected_symbol

      @# The requested method is not being tested, raise if it called.
      proc do
        raise "The method #{symbol} was unexpectedly called during the " @\
          "test for #{@@expected_symbol}."
      end
    end
  end
@end

@private testClass(testClass)
  describe {@testClass.apiClassName} do
    @join test : testClass.testCases

      describe '{@test.clientMethodName}' do
        custom_error = CustomTestError.new "Custom test error for {@test.serviceConstructorName}#{@test.clientMethodName}."

        @if {@aliasSection(test.initCode.importSection)}
          {@aliasSection(test.mockResponse.initCode.importSection)}

        @end
        {@testCase(test)}

        {@errorTestCase(test)}
      end
    @end
  end
@end

@private testCase(test)
  @switch test.grpcStreamingType
  @case "NonStreaming"
    @switch test.clientMethodType
    @case "RequestObjectMethod"
      {@requestObjectTestCase(test)}
    @case "PagedRequestObjectMethod"
      {@pageIterationTestCase(test)}
    @case "OperationCallableMethod"
      {@longrunningTestCase(test)}
    @default
      $unhandled case: {@test.clientMethodType.toString}$
    @end
  @case "ServerStreaming"
    {@serverStreamingTest(test)}
  @case "BidiStreaming"
    {@bidiStreamingTest(test)}
  @case "ClientStreaming"
    {@clientStreamingTest(test)}
  @default
    $unhandled case: {@test.grpcStreamingType.toString}$
  @end
@end

@private requestObjectTestCase(test)
  it 'invokes {@test.clientMethodName} without error' do
    @if initCode(test.initCode)
      @# Create request parameters
      {@initCode(test.initCode)}
    @end
    @if and(initCode(test.initCode), test.hasReturnValue)
      {@BREAK}
    @end
    @if test.hasReturnValue
      @# Create expected grpc response
      {@initCode(test.mockResponse.initCode)}
    @end

    @# Mock Grpc layer
    {@mockUnaryRequest(test)}
    mock_stub = MockGrpcClientStub.new(:{@test.clientMethodName}, mock_method)

    {@test.grpcStubCallString}.stub(:new, mock_stub) do
      client = {@test.serviceConstructorName}.new

      @# Call method
      {@methodCallWithResponse(test)}

      @# Verify the response
      @if test.hasReturnValue
        assert_equal(expected_response, response)
      @else
        assert_nil(response)
      @end
    end
  end
@end

<<<<<<< HEAD
@private serverStreamingTest(test)
  it 'invokes {@test.clientMethodName} without error' do
    @if initCode(test.initCode)
      @# Create request parameters
      {@initCode(test.initCode)}
=======
@private pageIterationTestCase(test)
  it 'invokes {@test.clientMethodName} without error' do
    @if initCode(test.initCode)
      @# Create request parameters and expected request
      {@initCode(test.initCode)}

>>>>>>> f6df7a92
    @end
    @# Create expected grpc response
    {@initCode(test.mockResponse.initCode)}

    @# Mock Grpc layer
<<<<<<< HEAD
    {@mockServerStreamingRequest(test)}
=======
    {@mockUnaryRequest(test)}
>>>>>>> f6df7a92
    mock_stub = MockGrpcClientStub.new(:{@test.clientMethodName}, mock_method)

    {@test.grpcStubCallString}.stub(:new, mock_stub) do
      client = {@test.serviceConstructorName}.new

      @# Call method
      {@methodCallWithResponse(test)}

      @# Verify the response
<<<<<<< HEAD
      assert_equal(1, response.count)
      assert_equal(expected_response, response.first)
=======
      assert(response.instance_of?(Google::Gax::PagedEnumerable))
      assert_equal(expected_response, response.page.response)
      assert_nil(response.next_page)
      @join pageResponseView : test.pageStreamingResponseViews on BREAK
        assert_equal(expected_response.{@pageResponseView.resourcesFieldGetterName}.to_a, response.to_a)
      @end
>>>>>>> f6df7a92
    end
  end
@end

<<<<<<< HEAD
@private clientStreamingTest(test)
  it 'invokes {@test.clientMethodName} without error' do
    @# Create request parameters
    {@initCode(test.initCode)}
    requests = [request]
    @if test.hasReturnValue
    
      @# Create expected grpc response
      {@initCode(test.mockResponse.initCode)}
    @end

    @# Mock Grpc layer
    {@mockClientStreamingRequest(test)}
=======
@private longrunningTestCase(test)
  it 'invokes {@test.clientMethodName} without error' do
    @if initCode(test.initCode)
      @# Create request parameters and expected request
      {@initCode(test.initCode)}

    @end
    @# Create expected grpc response
    {@initCode(test.mockResponse.initCode)}
    result = Google::Protobuf::Any.new
    result.pack(expected_response)
    operation = Google::Longrunning::Operation.new(
      name: 'operations/{@test.name}',
      done: true,
      response: result
    )

    @# Mock Grpc layer
    {@mockLongrunningRequest(test)}
>>>>>>> f6df7a92
    mock_stub = MockGrpcClientStub.new(:{@test.clientMethodName}, mock_method)

    {@test.grpcStubCallString}.stub(:new, mock_stub) do
      client = {@test.serviceConstructorName}.new

      @# Call method
      {@methodCallWithResponse(test)}

      @# Verify the response
<<<<<<< HEAD
      @if test.hasReturnValue
        assert_equal(expected_response, response)
      @else
        assert_nil(response)
      @end
    end
  end
@end

@private bidiStreamingTest(test)
  it 'invokes {@test.clientMethodName} without error' do
    @# Create request parameters
    {@initCode(test.initCode)}
    requests = [request]
    @if test.hasReturnValue

      @# Create expected grpc response
      {@initCode(test.mockResponse.initCode)}
    @end

    @# Mock Grpc layer
    {@mockBidiStreamingRequest(test)}
=======
      assert_equal(expected_response, response.response)
    end
  end

  it 'invokes {@test.clientMethodName} and returns an operation error.' do
    @if initCode(test.initCode)
      @# Create request parameters and expected request
      {@initCode(test.initCode)}

    @end
    @# Create expected grpc response
    operation_error = Google::Rpc::Status.new(
      message: 'Operation error for {@test.serviceConstructorName}#{@test.clientMethodName}.'
    )
    operation = Google::Longrunning::Operation.new(
      name: 'operations/{@test.name}',
      done: true,
      error: operation_error
    )

    @# Mock Grpc layer
    {@mockLongrunningRequest(test)}
>>>>>>> f6df7a92
    mock_stub = MockGrpcClientStub.new(:{@test.clientMethodName}, mock_method)

    {@test.grpcStubCallString}.stub(:new, mock_stub) do
      client = {@test.serviceConstructorName}.new

      @# Call method
      {@methodCallWithResponse(test)}

      @# Verify the response
<<<<<<< HEAD
      assert_equal(1, response.count)
      assert_equal(expected_response, response.first)
=======
      assert(response.error?)
      assert_equal(operation_error, response.error)
>>>>>>> f6df7a92
    end
  end
@end

@private errorTestCase(test)
  it 'invokes {@test.clientMethodName} with error' do
    @if initCode(test.initCode)
      @# Create request parameters
      {@initCode(test.initCode)}

    @end
    @# Mock Grpc layer
    {@mockUnaryError(test)}
    mock_stub = MockGrpcClientStub.new(:{@test.clientMethodName}, mock_method)

    {@test.grpcStubCallString}.stub(:new, mock_stub) do
      client = {@test.serviceConstructorName}.new

      @# Call method
      err = assert_raises Google::Gax::GaxError do
        {@methodCall(test)}
      end

      @# Verify the GaxError wrapped the custom error that was raised.
      assert_match(custom_error.message, err.message)
    end
  end
@end

@private mockUnaryRequest(test)
  {@mockRequestInitLine(test)}
    @if requestAsserts(test)
      {@requestAsserts(test)}
    @end
    @if test.hasReturnValue
      expected_response
    @else
      nil
    @end
  end
@end

<<<<<<< HEAD
@private mockServerStreamingRequest(test)
=======
@private mockLongrunningRequest(test)
>>>>>>> f6df7a92
  {@mockRequestInitLine(test)}
    @if requestAsserts(test)
      {@requestAsserts(test)}
    @end
<<<<<<< HEAD
    [expected_response]
  end
@end

@private mockClientStreamingRequest(test)
  mock_method = proc do |requests|
    request = requests.first
    @if requestAsserts(test)
      {@requestAsserts(test)}
    @end
    @if test.hasReturnValue
      expected_response
    @else
      nil
    @end
  end
@end

@private mockBidiStreamingRequest(test)
  mock_method = proc do |requests|
    request = requests.first
    @if requestAsserts(test)
      {@requestAsserts(test)}
    @end
    [expected_response]
=======
    operation
>>>>>>> f6df7a92
  end
@end

@private mockUnaryError(test)
  {@mockRequestInitLine(test)}
    @if requestAsserts(test)
      {@requestAsserts(test)}
    @end
    raise custom_error
  end
@end

@private mockRequestInitLine(test)
  @if test.initCode.fieldSettings
    mock_method = proc do |request|
  @else
    mock_method = proc do
  @end
@end

@private requestAsserts(test)
   @join assert : test.asserts
     assert_equal(\
       {@expectedValue(assert)}, \
       request.{@assert.actualValueGetter})
   @end
@end

@private expectedValue(assert)
  @if assert.hasEnumTypeName
    {@assert.enumTypeName}.lookup({@assert.expectedValueIdentifier})
  @else
    {@assert.expectedValueIdentifier}
  @end
@end

@private methodCallWithResponse(test)
  @switch test.initCode.fieldSettings.size.toString
  @case "0"
    response = client.{@test.clientMethodName}
  @case "1"
    response = client.{@test.clientMethodName}({@argList(test.initCode.fieldSettings)})
  @case "2"
    response = client.{@test.clientMethodName}({@argList(test.initCode.fieldSettings)})
  @default
    response = client.{@test.clientMethodName}(
      {@multilineArgList(test.initCode.fieldSettings)}
    )
  @end
@end

@private methodCall(test)
  @switch test.initCode.fieldSettings.size.toString
  @case "0"
    client.{@test.clientMethodName}
  @case "1"
    client.{@test.clientMethodName}({@argList(test.initCode.fieldSettings)})
  @case "2"
    client.{@test.clientMethodName}({@argList(test.initCode.fieldSettings)})
  @default
    client.{@test.clientMethodName}(
      {@multilineArgList(test.initCode.fieldSettings)}
    )
  @end
@end

@private argList(fieldSettings)
  @join fieldSetting : fieldSettings on ", "
    {@fieldSetting.identifier}
  @end
@end

@private multilineArgList(fieldSettings)
  @join fieldSetting : fieldSettings on ",".add(BREAK)
    {@fieldSetting.identifier}
  @end
@end<|MERGE_RESOLUTION|>--- conflicted
+++ resolved
@@ -130,73 +130,41 @@
   end
 @end
 
-<<<<<<< HEAD
-@private serverStreamingTest(test)
-  it 'invokes {@test.clientMethodName} without error' do
-    @if initCode(test.initCode)
-      @# Create request parameters
-      {@initCode(test.initCode)}
-=======
 @private pageIterationTestCase(test)
   it 'invokes {@test.clientMethodName} without error' do
     @if initCode(test.initCode)
-      @# Create request parameters and expected request
-      {@initCode(test.initCode)}
-
->>>>>>> f6df7a92
+      @# Create request parameters
+      {@initCode(test.initCode)}
+
     @end
     @# Create expected grpc response
     {@initCode(test.mockResponse.initCode)}
 
     @# Mock Grpc layer
-<<<<<<< HEAD
-    {@mockServerStreamingRequest(test)}
-=======
     {@mockUnaryRequest(test)}
->>>>>>> f6df7a92
-    mock_stub = MockGrpcClientStub.new(:{@test.clientMethodName}, mock_method)
-
-    {@test.grpcStubCallString}.stub(:new, mock_stub) do
-      client = {@test.serviceConstructorName}.new
-
-      @# Call method
-      {@methodCallWithResponse(test)}
-
-      @# Verify the response
-<<<<<<< HEAD
-      assert_equal(1, response.count)
-      assert_equal(expected_response, response.first)
-=======
+    mock_stub = MockGrpcClientStub.new(:{@test.clientMethodName}, mock_method)
+
+    {@test.grpcStubCallString}.stub(:new, mock_stub) do
+      client = {@test.serviceConstructorName}.new
+
+      @# Call method
+      {@methodCallWithResponse(test)}
+
+      @# Verify the response
       assert(response.instance_of?(Google::Gax::PagedEnumerable))
       assert_equal(expected_response, response.page.response)
       assert_nil(response.next_page)
       @join pageResponseView : test.pageStreamingResponseViews on BREAK
         assert_equal(expected_response.{@pageResponseView.resourcesFieldGetterName}.to_a, response.to_a)
       @end
->>>>>>> f6df7a92
-    end
-  end
-@end
-
-<<<<<<< HEAD
-@private clientStreamingTest(test)
-  it 'invokes {@test.clientMethodName} without error' do
-    @# Create request parameters
-    {@initCode(test.initCode)}
-    requests = [request]
-    @if test.hasReturnValue
-    
-      @# Create expected grpc response
-      {@initCode(test.mockResponse.initCode)}
-    @end
-
-    @# Mock Grpc layer
-    {@mockClientStreamingRequest(test)}
-=======
+    end
+  end
+@end
+
 @private longrunningTestCase(test)
   it 'invokes {@test.clientMethodName} without error' do
     @if initCode(test.initCode)
-      @# Create request parameters and expected request
+      @# Create request parameters
       {@initCode(test.initCode)}
 
     @end
@@ -212,47 +180,22 @@
 
     @# Mock Grpc layer
     {@mockLongrunningRequest(test)}
->>>>>>> f6df7a92
-    mock_stub = MockGrpcClientStub.new(:{@test.clientMethodName}, mock_method)
-
-    {@test.grpcStubCallString}.stub(:new, mock_stub) do
-      client = {@test.serviceConstructorName}.new
-
-      @# Call method
-      {@methodCallWithResponse(test)}
-
-      @# Verify the response
-<<<<<<< HEAD
-      @if test.hasReturnValue
-        assert_equal(expected_response, response)
-      @else
-        assert_nil(response)
-      @end
-    end
-  end
-@end
-
-@private bidiStreamingTest(test)
-  it 'invokes {@test.clientMethodName} without error' do
-    @# Create request parameters
-    {@initCode(test.initCode)}
-    requests = [request]
-    @if test.hasReturnValue
-
-      @# Create expected grpc response
-      {@initCode(test.mockResponse.initCode)}
-    @end
-
-    @# Mock Grpc layer
-    {@mockBidiStreamingRequest(test)}
-=======
+    mock_stub = MockGrpcClientStub.new(:{@test.clientMethodName}, mock_method)
+
+    {@test.grpcStubCallString}.stub(:new, mock_stub) do
+      client = {@test.serviceConstructorName}.new
+
+      @# Call method
+      {@methodCallWithResponse(test)}
+
+      @# Verify the response
       assert_equal(expected_response, response.response)
     end
   end
 
   it 'invokes {@test.clientMethodName} and returns an operation error.' do
     @if initCode(test.initCode)
-      @# Create request parameters and expected request
+      @# Create request parameters
       {@initCode(test.initCode)}
 
     @end
@@ -268,23 +211,103 @@
 
     @# Mock Grpc layer
     {@mockLongrunningRequest(test)}
->>>>>>> f6df7a92
-    mock_stub = MockGrpcClientStub.new(:{@test.clientMethodName}, mock_method)
-
-    {@test.grpcStubCallString}.stub(:new, mock_stub) do
-      client = {@test.serviceConstructorName}.new
-
-      @# Call method
-      {@methodCallWithResponse(test)}
-
-      @# Verify the response
-<<<<<<< HEAD
+    mock_stub = MockGrpcClientStub.new(:{@test.clientMethodName}, mock_method)
+
+    {@test.grpcStubCallString}.stub(:new, mock_stub) do
+      client = {@test.serviceConstructorName}.new
+
+      @# Call method
+      {@methodCallWithResponse(test)}
+
+      @# Verify the response
+      assert(response.error?)
+      assert_equal(operation_error, response.error)
+    end
+  end
+@end
+
+@private serverStreamingTest(test)
+  it 'invokes {@test.clientMethodName} without error' do
+    @if initCode(test.initCode)
+      @# Create request parameters
+      {@initCode(test.initCode)}
+
+    @end
+    @# Create expected grpc response
+    {@initCode(test.mockResponse.initCode)}
+
+    @# Mock Grpc layer
+    {@mockServerStreamingRequest(test)}
+    mock_stub = MockGrpcClientStub.new(:{@test.clientMethodName}, mock_method)
+
+    {@test.grpcStubCallString}.stub(:new, mock_stub) do
+      client = {@test.serviceConstructorName}.new
+
+      @# Call method
+      {@methodCallWithResponse(test)}
+
+      @# Verify the response
       assert_equal(1, response.count)
       assert_equal(expected_response, response.first)
-=======
-      assert(response.error?)
-      assert_equal(operation_error, response.error)
->>>>>>> f6df7a92
+    end
+  end
+@end
+
+@private clientStreamingTest(test)
+  it 'invokes {@test.clientMethodName} without error' do
+    @# Create request parameters
+    {@initCode(test.initCode)}
+    requests = [request]
+    @if test.hasReturnValue
+
+      @# Create expected grpc response
+      {@initCode(test.mockResponse.initCode)}
+    @end
+
+    @# Mock Grpc layer
+    {@mockClientStreamingRequest(test)}
+    mock_stub = MockGrpcClientStub.new(:{@test.clientMethodName}, mock_method)
+
+    {@test.grpcStubCallString}.stub(:new, mock_stub) do
+      client = {@test.serviceConstructorName}.new
+
+      @# Call method
+      {@methodCallWithResponse(test)}
+
+      @# Verify the response
+      @if test.hasReturnValue
+        assert_equal(expected_response, response)
+      @else
+        assert_nil(response)
+      @end
+    end
+  end
+@end
+
+@private bidiStreamingTest(test)
+  it 'invokes {@test.clientMethodName} without error' do
+    @# Create request parameters
+    {@initCode(test.initCode)}
+    requests = [request]
+    @if test.hasReturnValue
+
+      @# Create expected grpc response
+      {@initCode(test.mockResponse.initCode)}
+    @end
+
+    @# Mock Grpc layer
+    {@mockBidiStreamingRequest(test)}
+    mock_stub = MockGrpcClientStub.new(:{@test.clientMethodName}, mock_method)
+
+    {@test.grpcStubCallString}.stub(:new, mock_stub) do
+      client = {@test.serviceConstructorName}.new
+
+      @# Call method
+      {@methodCallWithResponse(test)}
+
+      @# Verify the response
+      assert_equal(1, response.count)
+      assert_equal(expected_response, response.first)
     end
   end
 @end
@@ -327,16 +350,29 @@
   end
 @end
 
-<<<<<<< HEAD
+@private mockLongrunningRequest(test)
+  {@mockRequestInitLine(test)}
+    @if requestAsserts(test)
+      {@requestAsserts(test)}
+    @end
+    operation
+  end
+@end
+
+@private mockUnaryError(test)
+  {@mockRequestInitLine(test)}
+    @if requestAsserts(test)
+      {@requestAsserts(test)}
+    @end
+    raise custom_error
+  end
+@end
+
 @private mockServerStreamingRequest(test)
-=======
-@private mockLongrunningRequest(test)
->>>>>>> f6df7a92
   {@mockRequestInitLine(test)}
     @if requestAsserts(test)
       {@requestAsserts(test)}
     @end
-<<<<<<< HEAD
     [expected_response]
   end
 @end
@@ -362,18 +398,6 @@
       {@requestAsserts(test)}
     @end
     [expected_response]
-=======
-    operation
->>>>>>> f6df7a92
-  end
-@end
-
-@private mockUnaryError(test)
-  {@mockRequestInitLine(test)}
-    @if requestAsserts(test)
-      {@requestAsserts(test)}
-    @end
-    raise custom_error
   end
 @end
 
