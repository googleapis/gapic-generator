--- conflicted
+++ resolved
@@ -414,7 +414,7 @@
 
     @if method.getRequestStreaming()
       def {@methodName} reqs, options: nil
-        {@makeApiCall(method, "reqs", isReturnEmptyMessage)}
+        {@makeApiCall(method, service, "reqs", isReturnEmptyMessage)}
       end
     @else
       @if or(requiredParams, optionalParams)
@@ -438,50 +438,36 @@
               {@namedParameters(optionalParams)}
             @end
           }.delete_if { |_, v| v.nil? })
-<<<<<<< HEAD
-          {@methodCall(method, service)}
-=======
-          {@makeApiCall(method, "req", isReturnEmptyMessage)}
->>>>>>> 3d59eb1f
+          {@makeApiCall(method, service, "req", isReturnEmptyMessage)}
         end
       @else
         def {@methodName} options: nil
           req = {@inputTypeName}.new
-<<<<<<< HEAD
-          {@methodCall(method, service)}
-=======
-          {@makeApiCall(method, "req", isReturnEmptyMessage)}
->>>>>>> 3d59eb1f
+          {@makeApiCall(method, service, "req", isReturnEmptyMessage)}
         end
       @end
     @end
   @end
 @end
 
-<<<<<<< HEAD
-@private methodCall(method, service)
-  @let methodName = context.upperCamelToLowerUnderscore(method.getSimpleName())
-    @if context.isWrappedOperation(method, service)
-      operation = Google::Gax::Operation.new(
-        @@{@methodName}.call(req, options),
-        @@operations_client,
-        call_options: options
-      )
-      operation.on_done { |operation| yield(operation) } if block_given?
-      operation
-    @else
-      @@{@methodName}.call(req, options)
-    @end
-=======
 @private getMethodName(method)
   {@context.upperCamelToLowerUnderscore(method.getSimpleName())}
 @end
 
-@private makeApiCall(method, request, isReturnEmptyMessage)
-  @@{@getMethodName(method)}.call({@request}, options)
-  @if isReturnEmptyMessage
-    nil
->>>>>>> 3d59eb1f
+@private makeApiCall(method, service, request, isReturnEmptyMessage)
+  @if context.isWrappedOperation(method, service)
+    operation = Google::Gax::Operation.new(
+      @@{@getMethodName(method)}.call({@request}, options),
+      @@operations_client,
+      call_options: options
+    )
+    operation.on_done { |operation| yield(operation) } if block_given?
+    operation
+  @else
+    @@{@getMethodName(method)}.call({@request}, options)
+    @if isReturnEmptyMessage
+      nil
+    @end
   @end
 @end
 
