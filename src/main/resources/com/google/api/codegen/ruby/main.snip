@extends "ruby/common.snip"
@extends "ruby/method_sample.snip"

@snippet generate(xapiClass)
  {@renderFileHeader(xapiClass.protoFilename, xapiClass.fileHeader)}

  {@serviceClass(xapiClass)}

@end

@private renderFileHeader(protoFilename, fileHeader)
  {@comments(fileHeader.copyrightLines)}
  @#
  {@comments(fileHeader.licenseLines)}
  @#
  @# EDITING INSTRUCTIONS
  @# This file was generated from the file
  @# https://github.com/googleapis/googleapis/blob/master/{@protoFilename},
  @# and updates to that file get reflected here through a refresh process.
  @# For the short term, the refresh process will only be runnable by Google
  @# engineers.
  @#
  @# The only allowed edits are to method and file documentation. A 3-way
  @# merge preserves those additions if the generated source changes.

  {@importSection(fileHeader.importSection)}
@end

@private importSection(imports)
  {@importGroup(imports.standardImports)}

  {@importGroup(imports.externalImports)}

  {@importGroup(imports.appImports)}
@end

@private serviceClass(xapiClass)
  @let body = serviceClassBody(xapiClass)
    {@module(util.getApiModules(xapiClass.fileHeader.packageName).iterator, body)}
  @end
@end

@private serviceClassBody(xapiClass)
  {@comments(xapiClass.doc.lines)}
  @#
  {@stubComments(xapiClass.stubs)}
  class {@xapiClass.name}
    attr_reader {@listStubNames(xapiClass.stubs)}

    {@constantSection(xapiClass)}
    @if xapiClass.pathTemplates
      {@pathTemplateSection(xapiClass)}
    @end

    {@initMethodSection(xapiClass)}

    {@serviceMethodsSection(xapiClass)}
  end
@end

@private stubComments(stubs)
  @join stub : stubs
    @# @@!attribute [r] {@stub.name}
    @#   @@return [{@stub.fullyQualifiedType}]
  @end
@end

@private listStubNames(stubs)
  @join stub : stubs on ", "
    :{@stub.name}
  @end
@end

@private constantSection(xapiClass)
  @# The default address of the service.
  SERVICE_ADDRESS = "{@xapiClass.serviceAddress}".freeze

  @# The default port of the service.
  DEFAULT_SERVICE_PORT = {@xapiClass.servicePort}

  CODE_GEN_NAME_VERSION = "gapic/0.1.0".freeze

  DEFAULT_TIMEOUT = 30
  @if xapiClass.hasPageStreamingMethods

    PAGE_DESCRIPTORS = {
      @join descriptor : xapiClass.pageStreamingDescriptors on {@", "}.add(BREAK)
        "{@descriptor.methodName}" => Google::Gax::PageDescriptor.new(
          "{@descriptor.requestTokenFieldName}",
          "{@descriptor.responseTokenFieldName}",
          "{@descriptor.resourcesFieldName}")
      @end
    }.freeze

    private_constant :PAGE_DESCRIPTORS
  @end
  @if xapiClass.hasBundlingMethods

    BUNDLE_DESCRIPTORS = {
      @join descriptor : xapiClass.bundlingDescriptors on {@", "}.add(BREAK)
        "{@descriptor.methodName}" => Google::Gax::BundleDescriptor.new(
          {@bundleDescriptorBody(descriptor)})
      @end
    }.freeze

    private_constant :BUNDLE_DESCRIPTORS
  @end

  @# The scopes needed to make gRPC calls to all of the methods defined in
  @# this service.
  ALL_SCOPES = [
    @join auth_scope : xapiClass.authScopes on ",".add(BREAK)
      "{@auth_scope}"
    @end
  ].freeze
@end

@private constructDefaults(xapiClass)
  client_config_file = Pathname.new(__dir__).join(
    "{@xapiClass.clientConfigPath}"
  )
  defaults = client_config_file.open do |f|
    Google::Gax.construct_settings(
      "{@xapiClass.interfaceKey}",
      JSON.parse(f.read),
      client_config,
      Google::Gax::Grpc::STATUS_CODE_NAMES,
      timeout,
      @if xapiClass.hasBundlingMethods
        bundle_descriptors: BUNDLE_DESCRIPTORS,
      @end
<<<<<<< HEAD
      @if xapiClass.hasPageStreamingMethods
        page_descriptors: PAGE_DESCRIPTORS,
=======

      @if context.hasLongrunningMethod(service)
        @@operations_client = Google::Longrunning::OperationsClient.new(
          service_path: service_path,
          port: port,
          channel: channel,
          chan_creds: chan_creds,
          scopes: scopes,
          client_config: client_config,
          timeout: timeout,
          app_name: app_name,
          app_version: app_version
        )
>>>>>>> 0f64b19e
      @end
      errors: Google::Gax::Grpc::API_ERRORS,
      kwargs: headers
    )
  end
@end

@private initMethodSection(xapiClass)
  @# @@param service_path [String]
  @#   The domain name of the API remote host.
  @# @@param port [Integer]
  @#   The port on which to connect to the remote host.
  @# @@param channel [Channel]
  @#   A Channel object through which to make calls.
  @# @@param chan_creds [Grpc::ChannelCredentials]
  @#   A ChannelCredentials for the setting up the RPC client.
  @# @@param client_config[Hash]
  @#   A Hash for call options for each method. See
  @#   Google::Gax#construct_settings for the structure of
  @#   this data. Falls back to the default config if not specified
  @#   or the specified config is missing data points.
  @# @@param timeout [Numeric]
  @#   The default timeout, in seconds, for calls made through this client.
  @# @@param app_name [String]
  @#   The codename of the calling service.
  @# @@param app_version [String]
  @#   The version of the calling service.
  def initialize @\
      service_path: SERVICE_ADDRESS,
      port: DEFAULT_SERVICE_PORT,
      channel: nil,
      chan_creds: nil,
      scopes: ALL_SCOPES,
      client_config: {},
      timeout: DEFAULT_TIMEOUT,
      app_name: "gax",
      app_version: Google::Gax::VERSION
    @# These require statements are intentionally placed here to initialize
    @# the gRPC module only when it's required.
    @# See https://github.com/googleapis/toolkit/issues/446
    {@importGroup(xapiClass.fileHeader.importSection.serviceImports)}

    @if xapiClass.hasLongRunningOperations
      @@operations_client = Google::Longrunning::OperationsApi.new(
        service_path: service_path,
        port: port,
        channel: channel,
        chan_creds: chan_creds,
        scopes: scopes,
        client_config: client_config,
        timeout: timeout,
        app_name: app_name,
        app_version: app_version
      )
    @end

    google_api_client = "#{app_name}/#{app_version} " @\
      "#{CODE_GEN_NAME_VERSION} gax/#{Google::Gax::VERSION} " @\
      "ruby/#{RUBY_VERSION}".freeze
    headers = { :"x-goog-api-client" => google_api_client }
    {@constructDefaults(xapiClass)}
    @join stubView : xapiClass.stubs
      @@{@stubView.name} = Google::Gax::Grpc.create_stub(
        service_path,
        port,
        chan_creds: chan_creds,
        channel: channel,
        scopes: scopes,
        &{@stubView.fullyQualifiedType}.method(:new)
      )
    @end

    @join stubView : xapiClass.stubs
      @join methodName : stubView.methodNames
        @@{@methodName} = Google::Gax.create_api_call(
          @@{@stubView.name}.method(:{@methodName}),
          defaults["{@methodName}"]
        )
      @end
    @end
  end
@end

@private bundleDescriptorBody(descriptor)
  "{@descriptor.bundledFieldName}",
  [
    @join name : descriptor.discriminatorFieldNames on {@","}.add(BREAK)
      "{@name}"
    @end
  @if {@descriptor.hasSubresponseField}
    ],
    subresponse_field: "{@descriptor.subresponseFieldName}"
  @else
    ]
  @end
@end

@private pathTemplateSection(xapiClass)
  @if xapiClass.pathTemplates
    @join pathTemplate : xapiClass.pathTemplates

      {@pathTemplate.name} = Google::Gax::PathTemplate.new(
        "{@pathTemplate.pattern}"
      )

      private_constant :{@pathTemplate.name}
    @end

    @join function : xapiClass.formatResourceFunctions

      {@createResourceFunction(function)}
    @end
    @join function : xapiClass.parseResourceFunctions

      {@createMatchFunction(function)}
    @end
  @end
@end

@private createResourceFunction(function)
  @# Returns a fully-qualified {@function.entityName} resource name string.
  @join param : function.resourceIdParams
    @# @@param {@param.docName} [String]
  @end
  @# @@return [String]
  def self.{@function.name} {@createResourceFunctionParams(function.resourceIdParams)}
    {@function.pathTemplateName}.render(
      {@createRenderDictionary(function.resourceIdParams)}
    )
  end
@end

@private createResourceFunctionParams(params)
  @join param : params on ", "
    {@param.name}
  @end
@end

@private createRenderDictionary(params)
  @join param: params on {@","}.add(BREAK)
    :"{@param.templateKey}" => {@param.name}
  @end
@end

@private createMatchFunction(function)
  @# Parses the {@function.outputResourceId} from a {@function.entityName} resource.
  @# @@param {@function.entityNameParamName} [String]
  @# @@return [String]
  def self.{@function.name} {@function.entityNameParamName}
    {@function.pathTemplateName}.match({@function.entityNameParamName})["{@function.outputResourceId}"]
  end
@end

@private comments(commentLines)
  @join comment : commentLines
    @# {@comment}
  @end
@end

@private importGroup(group)
  @join import : group
    require "{@import.attributeName}"
  @end
@end

@private serviceMethodsSection(xapiClass)
  @# Service calls
  @join method : xapiClass.apiMethods

    {@flattenedMethod(method)}
  @end
@end

@private flattenedMethod(apiMethod)
  @let documentation = methodComments(apiMethod.doc)
    @if documentation
      {@documentation}
      @if apiMethod.hasRequestStreaming
        @#
        @# @@note
        @#   EXPERIMENTAL:
        @#     Streaming requests are still undergoing review.
        @#     This method interface might change in the future.
        @#
      @end
    @end

    {@comments(util.getDocLines(sampleCode(apiMethod)))}

    @if apiMethod.hasRequestStreaming
      {@hasRequestStreamingMethod(apiMethod)}
    @else
      @if apiMethod.hasRequestParameters
        {@hasRequestParametersMethod(apiMethod)}
      @else
        {@noRequestStreamingOrRequestParametersMethod(apiMethod)}
      @end
    @end
  @end
@end

@private hasRequestStreamingMethod(apiMethod)
  def {@apiMethod.name} reqs, options: nil
    {@makeApiCall(apiMethod)}
  end
@end

@private hasRequestParametersMethod(apiMethod)
  def {@apiMethod.name} @\
      @if apiMethod.requiredRequestObjectParams
        {@requiredParameterNames(apiMethod.requiredRequestObjectParams)},
      @end
      @if apiMethod.optionalRequestObjectParamsNoPageToken
        {@optionalParameterValues(apiMethod.optionalRequestObjectParamsNoPageToken)},
      @end
      options: nil
    req = {@apiMethod.requestTypeName}.new({
      @if apiMethod.requiredRequestObjectParams
        @if apiMethod.optionalRequestObjectParamsNoPageToken
          {@namedParameters(apiMethod.requiredRequestObjectParams)},
          {@namedParameters(apiMethod.optionalRequestObjectParamsNoPageToken)}
        @else
          {@namedParameters(apiMethod.requiredRequestObjectParams)}
        @end
      @else
        {@namedParameters(apiMethod.optionalRequestObjectParamsNoPageToken)}
      @end
    }.delete_if { |_, v| v.nil? })
    {@makeApiCall(apiMethod)}
  end
@end

@private noRequestStreamingOrRequestParametersMethod(apiMethod)
  def {@apiMethod.name} options: nil
    req = {@apiMethod.requestTypeName}.new
    {@makeApiCall(apiMethod)}
  end
@end

@private methodComments(apiMethodDoc)
  @if apiMethodDoc.mainDocLines
    {@comments(apiMethodDoc.mainDocLines)}
    @#{@BREAK}
  @end
  {@createParamTypesComment(apiMethodDoc.paramDocs)}
  @if apiMethodDoc.returnTypeName
    {@createReturnTypeComment(apiMethodDoc.returnTypeName, apiMethodDoc.returnsDocLines)}
  @end
  {@comments(apiMethodDoc.throwsDocLines)}
@end

@private createParamTypesComment(paramDocs)
  @join doc : paramDocs
    {@paramDoc(doc)}
  @end
@end

@private paramDoc(doc)
  @# @@param {@doc.paramName} [{@doc.typeName}]
  @join line : doc.lines
    @#   {@line}
  @end
@end

@private createReturnTypeComment(typeName, lines)
  @# @@return [{@typeName}]
  @join line : lines
    @#   {@line}
  @end
@end

@private makeApiCall(apiMethod)
  @if apiMethod.isLongRunningOperation
    operation = Google::Gax::Operation.new(
      @@{@apiMethod.name}.call({@apiMethod.requestObjectName}, options),
      @@operations_client,
      {@apiMethod.longRunningView.operationPayloadTypeName},
      {@apiMethod.longRunningView.metadataTypeName},
      call_options: options
    )
    operation.on_done { |operation| yield(operation) } if block_given?
    operation
  @else
    @@{@apiMethod.name}.call({@apiMethod.requestObjectName}, options)
    @if apiMethod.isReturnEmpty
      nil
    @end
  @end
@end

@private requiredParameterNames(params)
  @join param : params on ",".add(BREAK)
    {@param.name}
  @end
@end

@private optionalParameterValues(params)
  @join param : params on ",".add(BREAK)
    {@param.keyName}: nil
  @end
@end

@private namedParameters(params)
  @join param : params on ",".add(BREAK)
    {@param.keyName}: {@param.name}
  @end
@end<|MERGE_RESOLUTION|>--- conflicted
+++ resolved
@@ -129,24 +129,8 @@
       @if xapiClass.hasBundlingMethods
         bundle_descriptors: BUNDLE_DESCRIPTORS,
       @end
-<<<<<<< HEAD
       @if xapiClass.hasPageStreamingMethods
         page_descriptors: PAGE_DESCRIPTORS,
-=======
-
-      @if context.hasLongrunningMethod(service)
-        @@operations_client = Google::Longrunning::OperationsClient.new(
-          service_path: service_path,
-          port: port,
-          channel: channel,
-          chan_creds: chan_creds,
-          scopes: scopes,
-          client_config: client_config,
-          timeout: timeout,
-          app_name: app_name,
-          app_version: app_version
-        )
->>>>>>> 0f64b19e
       @end
       errors: Google::Gax::Grpc::API_ERRORS,
       kwargs: headers
@@ -190,7 +174,7 @@
     {@importGroup(xapiClass.fileHeader.importSection.serviceImports)}
 
     @if xapiClass.hasLongRunningOperations
-      @@operations_client = Google::Longrunning::OperationsApi.new(
+      @@operations_client = Google::Longrunning::OperationsClient.new(
         service_path: service_path,
         port: port,
         channel: channel,
