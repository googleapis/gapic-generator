--- conflicted
+++ resolved
@@ -406,20 +406,11 @@
             @if requiredParams
               {@requiredParameterNames(requiredParams)},
             @end
-<<<<<<< HEAD
-          @else
-            {@optionalParameterValues(optionalParams)},
-          @end
-          @if @operationsApiParam(method)
-            {@operationsApiParam(method)}
-          @end
-          options: nil
-        req = {@inputTypeName}.new({
-          @if requiredParams
-=======
->>>>>>> f3f7ff84
             @if optionalParams
               {@optionalParameterValues(optionalParams)},
+            @end
+            @if operationsApiParam(method)
+              {@operationsApiParam(method)}
             @end
             options: nil
           req = {@inputTypeName}.new({
@@ -433,29 +424,15 @@
             @else
               {@namedParameters(optionalParams)}
             @end
-<<<<<<< HEAD
-          @else
-            {@namedParameters(optionalParams)}
-          @end
-        }.delete_if { |_, v| v.nil? })
-        {@methodCall(method)}
-      end
-    @else
-      def {@methodName} {@operationsApiParam(method)}options: nil
-        req = {@inputTypeName}.new
-        {@methodCall(method)}
-      end
-=======
           }.delete_if { |_, v| v.nil? })
-          @@{@methodName}.call(req, options)
+          {@methodCall(method)}
         end
       @else
-        def {@methodName} options: nil
+        def {@methodName} {@operationsApiParam(method)}options: nil
           req = {@inputTypeName}.new
-          @@{@methodName}.call(req, options)
+          {@methodCall(method)}
         end
       @end
->>>>>>> f3f7ff84
     @end
   @end
 @end
