--- conflicted
+++ resolved
@@ -143,11 +143,8 @@
       scopes: ALL_SCOPES,
       client_config: {},
       timeout: DEFAULT_TIMEOUT,
-<<<<<<< HEAD
+      metadata: nil,
       exception_transformer: nil,
-=======
-      metadata: nil,
->>>>>>> 5cbb2b81
       lib_name: nil,
       lib_version: ""
     @# These require statements are intentionally placed here to initialize
