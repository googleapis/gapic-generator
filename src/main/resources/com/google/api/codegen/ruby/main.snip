@extends "ruby/common.snip"
@extends "ruby/method_sample.snip"

@snippet generateFilename(service)
  {@context.upperCamelToLowerUnderscore(context.getApiWrapperName(service))}.rb
@end

@snippet generateClass(service)
  {@licenseSection(service)}

  {@importSection(service)}

  {@serviceClass(service)}

@end

@private licenseSection(service)
  @# Copyright 2016 Google Inc. All rights reserved.
  @#
  @# Licensed under the Apache License, Version 2.0 (the "License");
  @# you may not use this file except in compliance with the License.
  @# You may obtain a copy of the License at
  @#
  @# http://www.apache.org/licenses/LICENSE-2.0
  @#
  @# Unless required by applicable law or agreed to in writing, software
  @# distributed under the License is distributed on an "AS IS" BASIS,
  @# WITHOUT WARRANTIES OR CONDITIONS OF ANY KIND, either express or implied.
  @# See the License for the specific language governing permissions and
  @# limitations under the License.
  @#
  @# EDITING INSTRUCTIONS
  @# This file was generated from the file
  @# https://github.com/googleapis/googleapis/blob/master/{@service.getFile().getSimpleName()},
  @# and updates to that file get reflected here through a refresh process.
  @# For the short term, the refresh process will only be runnable by Google
  @# engineers.
  @#
  @# The only allowed edits are to method and file documentation. A 3-way
  @# merge preserves those additions if the generated source changes.
@end

@private importSection(service)
  require "json"
  require "pathname"

  require "google/gax"
  @join import : {@context.getProtoImports(service)}
    require "{@import.fullName}"
  @end
@end

@private serviceClass(service)
  @let body = serviceClassBody(service)
    {@module(context.getApiModules().iterator, body) }
  @end
@end

@private serviceClassBody(service)
  @let path_templates = {@pathTemplateSection(service)}, \
       documentation = {@comments(context.defaultComments(service))}, \
       stubs = {@context.getStubs(service)}
    @if documentation
      {@documentation}
      @#

    @end
    {@stubComments(stubs)}
    class {@context.getApiWrapperName(service)}
      attr_reader {@listStubNames(stubs)}

      {@constantSection(service)}
      @if path_templates
        {@path_templates}
      @end

      {@initMethodSection(service)}

      {@serviceMethodsSection(service)}
    end
  @end
@end

@private stubComments(stubs)
  @join stub : stubs
    @# @@!attribute [r] {@stub.name}
    @#   @@return [{@stub.fullyQualifiedType}]
  @end
@end

@private listStubNames(stubs)
  @join stub : stubs on ", "
    :{@stub.name}
  @end
@end

@private constantSection(service)
  @let ifaceConfig = context.getApiConfig.getInterfaceConfig(service)
    @# The default address of the service.
    SERVICE_ADDRESS = "{@context.getServiceConfig.getServiceAddress(service)}".freeze

    @# The default port of the service.
    DEFAULT_SERVICE_PORT = {@context.getServiceConfig.getServicePort()}

    CODE_GEN_NAME_VERSION = "gapic/0.1.0".freeze

    DEFAULT_TIMEOUT = 30
    @if context.messages.filterPageStreamingMethods(ifaceConfig, context.getSupportedMethods(service))

      PAGE_DESCRIPTORS = {
        @join method : context.messages.filterPageStreamingMethods(ifaceConfig, context.getSupportedMethods(service)) on {@", "}.add(BREAK)
          @let pageStreaming = ifaceConfig.getMethodConfig(method).getPageStreaming(), \
               requestToken = pageStreaming.getRequestTokenField().getSimpleName(), \
               responseToken = pageStreaming.getResponseTokenField().getSimpleName(), \
               resources = pageStreaming.getResourcesFieldName, \
               methodName = context.upperCamelToLowerUnderscore(method.getSimpleName)
            "{@methodName}" => Google::Gax::PageDescriptor.new(
              "{@requestToken}",
              "{@responseToken}",
              "{@resources}")
          @end
        @end
      }.freeze

      private_constant :PAGE_DESCRIPTORS
    @end
    @if context.messages.filterBundlingMethods(ifaceConfig, context.getSupportedMethods(service))

      BUNDLE_DESCRIPTORS = {
        @let ifaceConfig = context.getApiConfig.getInterfaceConfig(service)
          @join method : context.messages.filterBundlingMethods(ifaceConfig, context.getSupportedMethods(service)) on {@", "}.add(BREAK)
            @let bundling = ifaceConfig.getMethodConfig(method).getBundling(), \
                 methodName = context.upperCamelToLowerUnderscore(method.getSimpleName)
              "{@methodName}" => Google::Gax::BundleDescriptor.new(
                {@bundleDescriptorBody(bundling, method)})
            @end
          @end
        @end
      }.freeze

      private_constant :BUNDLE_DESCRIPTORS
    @end

    @# The scopes needed to make gRPC calls to all of the methods defined in
    @# this service.
    ALL_SCOPES = [
      @join auth_scope : context.getServiceConfig.getAuthScopes(service) on ",".add(BREAK)
        "{@auth_scope}"
      @end
    ].freeze
  @end
@end

@private constructDefaults(service)
  @let ifaceConfig = context.getApiConfig.getInterfaceConfig(service), \
       jsonBaseName = {@context.upperCamelToLowerUnderscore(service.getSimpleName)}
    client_config_file = Pathname.new(__dir__).join(
      "{@jsonBaseName}_client_config.json"
    )
    defaults = client_config_file.open do |f|
      @if or(context.messages.filterPageStreamingMethods(ifaceConfig, context.getSupportedMethods(service)), \
             context.messages.filterBundlingMethods(ifaceConfig, context.getSupportedMethods(service)))
        Google::Gax.construct_settings(
          "{@service.getFullName}",
          JSON.parse(f.read),
          client_config,
          Google::Gax::Grpc::STATUS_CODE_NAMES,
          timeout,
          @if context.messages.filterBundlingMethods(ifaceConfig, context.getSupportedMethods(service))
            @if context.messages.filterPageStreamingMethods(ifaceConfig, context.getSupportedMethods(service))
              bundle_descriptors: BUNDLE_DESCRIPTORS,
            @else
              bundle_descriptors: BUNDLE_DESCRIPTORS,
            @end
          @end
          @if context.messages.filterPageStreamingMethods(ifaceConfig, context.getSupportedMethods(service))
            page_descriptors: PAGE_DESCRIPTORS,
          @end
          errors: Google::Gax::Grpc::API_ERRORS,
          kwargs: headers
        )
      @else
        Google::Gax.construct_settings(
          "{@service.getFullName}",
          JSON.parse(f.read),
          client_config,
          Google::Gax::Grpc::STATUS_CODE_NAMES,
          timeout,
          errors: Google::Gax::Grpc::API_ERRORS,
          kwargs: headers
        )
      @end
    end
  @end
@end

@private initMethodSection(service)
  @let ifaceConfig = context.getApiConfig.getInterfaceConfig(service)
    @# @@param service_path [String]
    @#   The domain name of the API remote host.
    @# @@param port [Integer]
    @#   The port on which to connect to the remote host.
    @# @@param channel [Channel]
    @#   A Channel object through which to make calls.
    @# @@param chan_creds [Grpc::ChannelCredentials]
    @#   A ChannelCredentials for the setting up the RPC client.
    @# @@param client_config[Hash]
    @#   A Hash for call options for each method. See
    @#   Google::Gax#construct_settings for the structure of
    @#   this data. Falls back to the default config if not specified
    @#   or the specified config is missing data points.
    @# @@param timeout [Numeric]
    @#   The default timeout, in seconds, for calls made through this client.
    @# @@param app_name [String]
    @#   The codename of the calling service.
    @# @@param app_version [String]
    @#   The version of the calling service.
    def initialize @\
        service_path: SERVICE_ADDRESS,
        port: DEFAULT_SERVICE_PORT,
        channel: nil,
        chan_creds: nil,
        scopes: ALL_SCOPES,
        client_config: {},
        timeout: DEFAULT_TIMEOUT,
        app_name: "gax",
        app_version: Google::Gax::VERSION
      @# These require statements are intentionally placed here to initialize
      @# the gRPC module only when it's required.
      @# See https://github.com/googleapis/toolkit/issues/446
      require "google/gax/grpc"
      @join import : {@context.getServiceImports(service)}
        require "{@import.fullName}"
      @end

      google_api_client = "#{app_name}/#{app_version} " @\
        "#{CODE_GEN_NAME_VERSION} gax/#{Google::Gax::VERSION} " @\
        "ruby/#{RUBY_VERSION}".freeze
      headers = { :"x-goog-api-client" => google_api_client }
      {@constructDefaults(service)}
      @let stubs = @context.getStubs(service)
        @join stubView : stubs
          @@{@stubView.name} = Google::Gax::Grpc.create_stub(
            service_path,
            port,
            chan_creds: chan_creds,
            channel: channel,
            scopes: scopes,
            &{@stubView.fullyQualifiedType}.method(:new)
          )
        @end


        @join stubView : stubs
          @join methodName : stubView.methodNames
            @@{@methodName} = Google::Gax.create_api_call(
              @@{@stubView.name}.method(:{@methodName}),
              defaults["{@methodName}"]
            )
          @end
        @end
      @end
    end
  @end
@end

@private bundleDescriptorBody(bundling, method)
  @let bundledField = bundling.getBundledField().getSimpleName(), \
       discriminatorFields = bundling.getDiscriminatorFields()
    @if {@bundling.hasSubresponseField}
      "{@bundledField}",
      [
        @join fieldSelector : bundling.getDiscriminatorFields() on {@","}.add(BREAK)
          "{@fieldSelector.getParamName}"
        @end
      ],
      subresponse_field: "{@bundling.getSubresponseField().getSimpleName()}"
    @else
      "{@bundledField}",
      [
        @join fieldSelector : bundling.getDiscriminatorFields() on {@","}.add(BREAK)
          "{@fieldSelector.getParamName}"
        @end
      ]
    @end
  @end
@end

@private pathTemplateName(collectionConfig)
    {@context.lowerUnderscoreToUpperUnderscore(collectionConfig.getEntityName)}_PATH_TEMPLATE
@end

@private pathTemplateSection(service)
  @if context.getApiConfig.getInterfaceConfig(service).getCollectionConfigs()
    @join collectionConfig : context.getApiConfig.getInterfaceConfig(service).getCollectionConfigs()

      {@pathTemplateName(collectionConfig)} = Google::Gax::PathTemplate.new(
        "{@collectionConfig.getNamePattern}"
      )

      private_constant :{@pathTemplateName(collectionConfig)}
    @end

    @join collectionConfig : context.getApiConfig.getInterfaceConfig(service).getCollectionConfigs()

      {@createResourceFunction(collectionConfig)}
    @end
    @join collectionConfig : context.getApiConfig.getInterfaceConfig(service).getCollectionConfigs()

        {@createMatchFunctions(collectionConfig)}
    @end
  @end
@end

@private createResourceFunction(collectionConfig)
  @# Returns a fully-qualified {@collectionConfig.getEntityName} resource name string.
  @join param : collectionConfig.getNameTemplate.vars()
    @# @@param {@param} [String]
  @end
  @# @@return [String]
  def self.{@collectionConfig.getEntityName}_path {@createResourceFunctionParams(collectionConfig)}
    {@pathTemplateName(collectionConfig)}.render(
      {@createRenderDictionary(collectionConfig)}
    )
  end
@end

@private createResourceFunctionParams(collectionConfig)
  @join param : collectionConfig.getNameTemplate.vars() on ", "
    {@param}
  @end
@end

@private createRenderDictionary(collectionConfig)
  @join param: collectionConfig.getNameTemplate.vars() on {@","}.add(BREAK)
    :"{@param}" => {@param}
  @end
@end

@private createMatchFunctions(collectionConfig)
  @join subField : collectionConfig.getNameTemplate.vars() on BREAK.add(BREAK)
    @let fieldPath = resourceName(collectionConfig)
      @# Parses the {@subField} from a {@collectionConfig.getEntityName} resource.
      @# @@param {@fieldPath} [String]
      @# @@return [String]
      def self.match_{@subField}_from_{@fieldPath} {@fieldPath}
        {@pathTemplateName(collectionConfig)}.match({@fieldPath})["{@subField}"]
      end
    @end
  @end
@end

@private resourceName(collectionConfig)
  {@collectionConfig.getEntityName}_name
@end
@private comments(commentLines)
  @join comment : commentLines
    @# {@comment}
  @end
@end

@private serviceMethodsSection(service)
  @# Service calls
  @join method : context.getSupportedMethodsV2(service)

    {@flattenedMethod(service, method)}
  @end
@end

@private flattenedMethod(service, method)
  @let methodName = context.upperCamelToLowerUnderscore(method.getSimpleName()), \
       inputTypeName = context.rubyTypeName(method.getInputType()), \
       documentation = comments(context.methodComments(service, method)), \
       methodConfig = context.getApiConfig.getInterfaceConfig(service).getMethodConfig(method), \
       requiredParams = methodConfig.getRequiredFields(), \
       optionalParams = context.removePageTokenFromFields(methodConfig.getOptionalFields(), methodConfig), \
       methodView = context.getMethodView(service, method), \
       sample = comments(util.getDocLines(sampleCode(methodView)))
    @if documentation
      {@documentation}
      @if method.getRequestStreaming()
        @#
        @# EXPERIMENTAL: This method interface might change in the future.
        @#
      @end
    @end

    @if sample
      {@sample}
    @end

    @if method.getRequestStreaming()
      def {@methodName} @\
          reqs,
          options: nil
          @@{@methodName}.call(reqs, options)
      end
    @else
      @if or(requiredParams, optionalParams)
        def {@methodName} @\
            @if requiredParams
              @if optionalParams
                {@requiredParameterNames(requiredParams)},
                {@optionalParameterValues(optionalParams)},
              @else
                {@requiredParameterNames(requiredParams)},
              @end
            @else
              {@optionalParameterValues(optionalParams)},
            @end
            options: nil
          @if requiredParams
            req = {@inputTypeName}.new(
              {@namedParameters(requiredParams)}
            )
          @else
            req = {@inputTypeName}.new
          @end
<<<<<<< HEAD
          @join field : optionalParams
            @let paramName = context.wrapIfKeywordOrBuiltIn(field.getSimpleName())
              req.{@field.getSimpleName()} = {@paramName} unless {@paramName}.nil?
            @end
          @end
          @@{@methodName}.call(req, options)
        end
      @else
        def {@methodName} options: nil
          req = {@inputTypeName}.new
          @@{@methodName}.call(req, options)
        end
      @end
=======
          options: nil
        req = {@inputTypeName}.new({
          @if requiredParams
            @if optionalParams
              {@namedParameters(requiredParams)},
              {@namedParameters(optionalParams)}
            @else
              {@namedParameters(requiredParams)}
            @end
          @else
            {@namedParameters(optionalParams)}
          @end
        }.delete_if { |_, v| v.nil? })
        @@{@methodName}.call(req, options)
      end
    @else
      def {@methodName} options: nil
        req = {@inputTypeName}.new
        @@{@methodName}.call(req, options)
      end
>>>>>>> 7cc4dffb
    @end
  @end
@end

@private requiredParameterNames(params)
  @join field : params on ",".add(BREAK)
    {@context.wrapIfKeywordOrBuiltIn({@field.getSimpleName()})}
  @end
@end

@private optionalParameterValues(params)
  @join field : params on ",".add(BREAK)
    {@context.wrapIfKeywordOrBuiltIn(field.getSimpleName)}: nil
  @end
@end

@private namedParameters(params)
  @join field : params on ",".add(BREAK)
    @let paramName = {@field.getSimpleName()}
      {@paramName}: {@context.wrapIfKeywordOrBuiltIn(field.getSimpleName())}
     @end
  @end
@end<|MERGE_RESOLUTION|>--- conflicted
+++ resolved
@@ -409,19 +409,18 @@
               {@optionalParameterValues(optionalParams)},
             @end
             options: nil
-          @if requiredParams
-            req = {@inputTypeName}.new(
-              {@namedParameters(requiredParams)}
-            )
-          @else
-            req = {@inputTypeName}.new
-          @end
-<<<<<<< HEAD
-          @join field : optionalParams
-            @let paramName = context.wrapIfKeywordOrBuiltIn(field.getSimpleName())
-              req.{@field.getSimpleName()} = {@paramName} unless {@paramName}.nil?
+          req = {@inputTypeName}.new({
+            @if requiredParams
+              @if optionalParams
+                {@namedParameters(requiredParams)},
+                {@namedParameters(optionalParams)}
+              @else
+                {@namedParameters(requiredParams)}
+              @end
+            @else
+              {@namedParameters(optionalParams)}
             @end
-          @end
+          }.delete_if { |_, v| v.nil? })
           @@{@methodName}.call(req, options)
         end
       @else
@@ -430,28 +429,6 @@
           @@{@methodName}.call(req, options)
         end
       @end
-=======
-          options: nil
-        req = {@inputTypeName}.new({
-          @if requiredParams
-            @if optionalParams
-              {@namedParameters(requiredParams)},
-              {@namedParameters(optionalParams)}
-            @else
-              {@namedParameters(requiredParams)}
-            @end
-          @else
-            {@namedParameters(optionalParams)}
-          @end
-        }.delete_if { |_, v| v.nil? })
-        @@{@methodName}.call(req, options)
-      end
-    @else
-      def {@methodName} options: nil
-        req = {@inputTypeName}.new
-        @@{@methodName}.call(req, options)
-      end
->>>>>>> 7cc4dffb
     @end
   @end
 @end
