@extends "py/common.snip"
@extends "py/method_sample.snip"

@snippet generateFilename(service)
    {@context.upperCamelToLowerUnderscore(context.getApiWrapperName(service))}.py
@end

@snippet generateBody(service)
@end

@snippet generateModule(service, body, imports)
    {@licenseSection(service)}

    {@moduleDocstring(service)}

    {@importSection(imports)}


    @if aliasSection(service)
        {@aliasSection(service)}


    @end
    {@serviceClass(service)}
@end

@private licenseSection(service)
    @# Copyright 2016 Google Inc. All rights reserved.
    @#
    @# Licensed under the Apache License, Version 2.0 (the "License");
    @# you may not use this file except in compliance with the License.
    @# You may obtain a copy of the License at
    @#
    @# http://www.apache.org/licenses/LICENSE-2.0
    @#
    @# Unless required by applicable law or agreed to in writing, software
    @# distributed under the License is distributed on an "AS IS" BASIS,
    @# WITHOUT WARRANTIES OR CONDITIONS OF ANY KIND, either express or implied.
    @# See the License for the specific language governing permissions and
    @# limitations under the License.
    @#
    @# EDITING INSTRUCTIONS
    @# This file was generated from the file
    @# https://github.com/google/googleapis/blob/master/{@service.getFile().getSimpleName()},
    @# and updates to that file get reflected here through a refresh process.
    @# For the short term, the refresh process will only be runnable by Google engineers.
    @#
    @# The only allowed edits are to method and file documentation. A 3-way
    @# merge preserves those additions if the generated source changes.
@end

@private moduleDocstring(service)
    """Accesses the {@service.getParent.getFullName} {@service.getSimpleName} API."""
@end

@private importSection(imports)
    @join import : imports
        {@import}
    @end
@end

@private aliasSection(service)
    @let ifaceConfig = context.getApiConfig.getInterfaceConfig(service), \
            bundling = context.messages.filterBundlingMethods(ifaceConfig, context.getNonStreamingMethodsV2(service)), \
            pageStreaming = context.messages.filterPageStreamingMethods(ifaceConfig, context.getNonStreamingMethodsV2(service))
        @if bundling
            _BundleDesc = google.gax.BundleDescriptor
        @end
        # Note that this should be inside the page streaming conditional. But a snippets bug
        # causes the indentation to render improperly if so. The result is that sometimes we
        # generate too much whitespace, which can be removed by yapf in the pipeline.
        {@BREAK}
        @if pageStreaming

            _PageDesc = google.gax.PageDescriptor
        @end
    @end
@end

@private serviceClass(service)
    @let path_templates = {@pathTemplateSection(service)}, \
         documentation = {@defaultComments(service)}
        class {@context.getApiWrapperName(service)}(object):
            @if documentation
                {@documentation}

            @end
            {@constantSection(service)}

            @if path_templates
                {@path_templates}

            @end
            {@initMethodSection(service)}

            {@serviceMethodsSection(service)}

    @end
@end

@private constantSection(service)
    @let ifaceConfig = context.getApiConfig.getInterfaceConfig(service)
        SERVICE_ADDRESS = '{@context.getServiceConfig.getServiceAddress(service)}'
        """The default address of the service."""

        DEFAULT_SERVICE_PORT = {@context.getServiceConfig.getServicePort()}
        """The default port of the service."""

        _CODE_GEN_NAME_VERSION = 'gapic/0.1.0'

        _GAX_VERSION = pkg_resources.get_distribution('google-gax').version
        @if context.messages.filterPageStreamingMethods(ifaceConfig, context.getNonStreamingMethodsV2(service))

            _PAGE_DESCRIPTORS = {
                @join method : context.messages.filterPageStreamingMethods(ifaceConfig, context.getNonStreamingMethodsV2(service)) on {@", "}.add(BREAK)
                    @let pageStreaming = ifaceConfig.getMethodConfig(method).getPageStreaming(), \
                            requestToken = pageStreaming.getRequestTokenField().getSimpleName(), \
                            responseToken = pageStreaming.getResponseTokenField().getSimpleName(), \
                            resources = pageStreaming.getResourcesField().getSimpleName()
                        '{@methodName(method)}': _PageDesc(
                            '{@requestToken}',
                            '{@responseToken}',
                            '{@resources}'
                        )
                    @end
                @end
            }
        @end
        @if context.messages.filterBundlingMethods(ifaceConfig, context.getNonStreamingMethodsV2(service))

            _BUNDLE_DESCRIPTORS = {
                @let ifaceConfig = context.getApiConfig.getInterfaceConfig(service)
                    @join method : context.messages.filterBundlingMethods(ifaceConfig, context.getNonStreamingMethodsV2(service)) on {@", "}.add(BREAK)
                        @let bundling = ifaceConfig.getMethodConfig(method).getBundling()
                            '{@methodName(method)}': _BundleDesc(
                                {@bundleDescriptorBody(bundling, method)}
                            )
                        @end
                    @end
                @end
            }
        @end

        @# The scopes needed to make gRPC calls to all of the methods defined in
        @# this service
        _ALL_SCOPES = (
            @join auth_scope : context.getServiceConfig.getAuthScopes(service) on BREAK
                '{@auth_scope}',
            @end
        )
    @end
@end

@private constructDefaults(service)
    @let ifaceConfig = context.getApiConfig.getInterfaceConfig(service), \
         jsonBaseName = {@context.upperCamelToLowerUnderscore(service.getSimpleName)}
        default_client_config = json.loads(pkg_resources.resource_string(
            __name__, '{@jsonBaseName}_client_config.json').decode())
        @if or(context.messages.filterPageStreamingMethods(ifaceConfig, context.getNonStreamingMethodsV2(service)), \
               context.messages.filterBundlingMethods(ifaceConfig, context.getNonStreamingMethodsV2(service)))
            defaults = api_callable.construct_settings(
                '{@service.getFullName}',
                default_client_config,
                client_config,
                config.STATUS_CODE_NAMES,
                kwargs={'metadata': metadata},
                @if context.messages.filterBundlingMethods(ifaceConfig, context.getNonStreamingMethodsV2(service))
                    @if context.messages.filterPageStreamingMethods(ifaceConfig, context.getNonStreamingMethodsV2(service))
                        bundle_descriptors=self._BUNDLE_DESCRIPTORS,
                    @else
                        bundle_descriptors=self._BUNDLE_DESCRIPTORS)
                    @end
                @end
                @if context.messages.filterPageStreamingMethods(ifaceConfig, context.getNonStreamingMethodsV2(service))
                    page_descriptors=self._PAGE_DESCRIPTORS)
                @end
        @else
            defaults = api_callable.construct_settings(
                '{@service.getFullName}',
                default_client_config,
                client_config,
                config.STATUS_CODE_NAMES,
                kwargs={'metadata': metadata})
        @end
    @end
@end

@private initMethodSection(service)
    @let ifaceConfig = context.getApiConfig.getInterfaceConfig(service)
        def __init__(
                self,
                service_path=SERVICE_ADDRESS,
                port=DEFAULT_SERVICE_PORT,
                channel=None,
                metadata_transformer=None,
                ssl_creds=None,
                scopes=None,
                client_config=None,
                app_name='gax',
                app_version=_GAX_VERSION):
            """Constructor.

            Args:
              service_path (string): The domain name of the API remote host.
              port (int): The port on which to connect to the remote host.
              channel (:class:`grpc.Channel`): A ``Channel`` instance through
                which to make calls.
              ssl_creds (:class:`grpc.ChannelCredentials`): A
                ``ChannelCredentials`` instance for use with an SSL-enabled
                channel.
              client_config (dict):
                A dictionary for call options for each method. See
                :func:`google.gax.construct_settings` for the structure of
                this data. Falls back to the default config if not specified
                or the specified config is missing data points.
              metadata_transformer (Callable[[], list]): A function that creates
                 the metadata for requests.
              app_name (string): The codename of the calling service.
              app_version (string): The version of the calling service.

            Returns:
              A {@context.getApiWrapperName(service)} object.
            """
            if scopes is None:
                scopes = self._ALL_SCOPES
            if client_config is None:
                client_config = {}
            goog_api_client = '{}/{} {} gax/{} python/{}'.format(
                app_name,
                app_version,
                self._CODE_GEN_NAME_VERSION,
                self._GAX_VERSION,
                platform.python_version()
            )
            metadata = [('x-goog-api-client', goog_api_client)]
            {@constructDefaults(service)}
<<<<<<< HEAD
            @join stubInterface : context.getStubInterfaces(service)
                @let stubName = context.stubName(stubInterface), \
                        stubModule = context.elementModule(stubInterface, importHandler), \
                        stubService = stubInterface.getSimpleName
                    self.{@stubName} = config.create_stub(
                        {@stubModule}.beta_create_{@stubService}_stub,
                        service_path,
                        port,
                        ssl_creds=ssl_creds,
                        channel=channel,
                        metadata_transformer=metadata_transformer,
                        scopes=scopes)
                @end
            @end

            @join method : context.getNonStreamingMethodsV2(service)
=======
            self.stub = config.create_stub(
                {@stubModule}.{@stubService}Stub,
                service_path,
                port,
                ssl_creds=ssl_creds,
                channel=channel,
                metadata_transformer=metadata_transformer,
                scopes=scopes)
            @join method : context.getNonStreamingMethods(service)
>>>>>>> b5f2674a
                self._{@methodName(method)} = api_callable.create_api_call(
                    self.{@context.stubNameForMethod(service, method)}.{@method.getSimpleName()},
                    settings=defaults['{@methodName(method)}'])
            @end
    @end
@end

@private bundleDescriptorBody(bundling, method)
    @let bundledField = bundling.getBundledField().getSimpleName(), \
            discriminatorFields = bundling.getDiscriminatorFields()
        @if {@bundling.hasSubresponseField}
                '{@bundledField}',
                [
                    @join fieldSelector : bundling.getDiscriminatorFields() on {@", "}.add(BREAK)
                        '{@fieldSelector.getParamName}'
                    @end
                ],
                subresponse_field='{@bundling.getSubresponseField().getSimpleName()}',
        @else
                '{@bundledField}',
                [
                    @join fieldSelector : bundling.getDiscriminatorFields() on {@", "}.add(BREAK)
                        '{@fieldSelector.getParamName}'
                    @end
                ]
        @end
    @end
@end

@private pathTemplateName(collectionConfig)
    _{@context.lowerUnderscoreToUpperUnderscore(entityName(collectionConfig))}_PATH_TEMPLATE
@end

@private pathTemplateSection(service)
    @if context.getApiConfig.getInterfaceConfig(service).getCollectionConfigs()
        @join collectionConfig : context.getApiConfig.getInterfaceConfig(service).getCollectionConfigs()
            {@pathTemplateName(collectionConfig)} = path_template.PathTemplate(
                '{@collectionConfig.getNamePattern}')
        @end

        @join collectionConfig : context.getApiConfig.getInterfaceConfig(service).getCollectionConfigs()

            {@createResourceFunction(collectionConfig)}
        @end
        @join collectionConfig : context.getApiConfig.getInterfaceConfig(service).getCollectionConfigs()

            {@createMatchFunctions(collectionConfig)}
        @end
    @end
@end

@private createResourceFunction(collectionConfig)
    @@classmethod
    def {@formatResourceFunctionName(collectionConfig)}(cls, {@createResourceFunctionParams(collectionConfig)}):
        """Returns a fully-qualified {@entityName(collectionConfig)} resource name string."""
        return cls.{@pathTemplateName(collectionConfig)}.render({
            {@createRenderDictionary(collectionConfig)}
        })
@end

@private createMatchFunctions(collectionConfig)
  @join subField : collectionConfig.getNameTemplate.vars() on BREAK.add(BREAK)
    @let fieldPath = resourceName(collectionConfig)
      @@classmethod
      def match_{@subField}_from_{@fieldPath}(cls, {@fieldPath}):
          """Parses the {@subField} from a {@entityName(collectionConfig)} resource.

          Args:
            {@fieldPath} (string): A fully-qualified path representing a {@entityName(collectionConfig)}
              resource.

          Returns:
            A string representing the {@subField}.
          """
          return cls.{@pathTemplateName(collectionConfig)}.match({@fieldPath}).get('{@subField}')
    @end
  @end
@end

@private resourceName(collectionConfig)
  {@entityName(collectionConfig)}_name
@end

@private createResourceFunctionParams(collectionConfig)
    @join param : collectionConfig.getNameTemplate.vars() on ", "
        {@param}
    @end
@end

@private createRenderDictionary(collectionConfig)
    @join param: collectionConfig.getNameTemplate.vars() on BREAK
        '{@param}': {@param},
    @end
@end

@private defaultComments(element)
    @join comment : context.defaultComments(element)
        {@comment}
    @end
@end

@private methodComments(service, method)
  @let descriptionComments = context.methodDescriptionComments(method), \
       signatureComments = context.methodSignatureComments(service, method, importHandler)
    """
    @join comment : descriptionComments
      {@comment}
    @end
    @if descriptionComments.isEmpty
    @else


    @end
    {@methodSample(service, method)}
    @if signatureComments.isEmpty
    @else


    @end
    @join comment : signatureComments
      {@comment}
    @end
    """
  @end
@end

@private methodSample(service, method)
  @let apiConfig = context.getApiConfig, \
       apiName = context.getApiWrapperName(service), \
       returnType = context.returnTypeOrEmpty(method, importHandler), \
       fields = context.getRequiredFields(service, method)
    {@generateMethodSampleCode(context.newDocConfigBuilder \
      .setInterface(service) \
      .setApiConfig(apiConfig) \
      .setApiName(apiName) \
      .setMethod(method) \
      .setInterface(service) \
      .setReturnType(returnType) \
      .setFieldInitCode(context, service, method, fields) \
      .setFieldParams(context, fields) \
      .build)}
  @end
@end

@private serviceMethodsSection(service)
    @# Service calls
    @join method : context.getNonStreamingMethodsV2(service) on BREAK.add(BREAK)
        {@flattenedMethod(service, method)}
    @end
@end

@private callLine(method)
    @if pyproto.isEmptyMessage(method.getOutputMessage)
        self._{@methodName(method)}(request, options)
    @else
        return self._{@methodName(method)}(request, options)
    @end
@end

@private methodName(method)
    {@context.upperCamelToLowerUnderscore(method.getSimpleName())}
@end

@private flattenedMethod(service, method)
    @let methodInputModule = context.methodInputModule(method, importHandler), \
             inputTypeName = method.getInputMessage().getSimpleName(), \
             documentation = methodComments(service, method), \
             methodConfig = context.getApiConfig.getInterfaceConfig(service).getMethodConfig(method), \
             requiredParams = methodConfig.getRequiredFields(), \
             optionalParams = context.removePageTokenFromFields(methodConfig.getOptionalFields(), methodConfig)
        @if or(requiredParams, optionalParams)
            def {@methodName(method)}(
                    self,
                    @if requiredParams
                        @if optionalParams
                            {@requiredParameterNames(requiredParams)},
                            {@optionalParameterValues(optionalParams)},
                        @else
                            {@requiredParameterNames(requiredParams)},
                        @end
                    @else
                        {@optionalParameterValues(optionalParams)},
                    @end
                    options=None):
                @if documentation
                    {@documentation}
                @end
                @if {@defaultMutableValues(optionalParams)}
                    {@defaultMutableValues(optionalParams)}
                @end
                @if requiredParams
                    @if optionalParams
                        request = {@methodInputModule}.{@inputTypeName}(
                            {@namedParameters(requiredParams)},
                            {@namedParameters(optionalParams)})
                    @else
                        request = {@methodInputModule}.{@inputTypeName}(
                            {@namedParameters(requiredParams)})
                    @end
                @else
                    request = {@methodInputModule}.{@inputTypeName}(
                        {@namedParameters(optionalParams)})
                @end
                {@callLine(method)}
        @else
            def {@methodName(method)}(
                    self,
                    options=None):
                @if documentation
                    {@documentation}
                @end
                request = {@methodInputModule}.{@inputTypeName}()
                {@callLine(method)}
        @end
    @end
@end

@private requiredParameterNames(params)
    @join field : params on ",".add(BREAK)
        {@context.python.wrapIfKeywordOrBuiltIn({@field.getSimpleName()})}
    @end
@end

@private optionalParameterValues(params)
    @join field : params on ",".add(BREAK)
        @let paramName = {@context.python.wrapIfKeywordOrBuiltIn(field.getSimpleName())}
            @if {@context.isDefaultValueMutable(field)}
                {@paramName}=None
            @else
                {@paramName}={@context.defaultValue(field, importHandler)}
            @end
        @end
    @end
@end

@private defaultMutableValues(params)
    @join field : params if {@context.isDefaultValueMutable(field)} on BREAK
        @let paramName = {@context.python.wrapIfKeywordOrBuiltIn(field.getSimpleName())}
            if {@paramName} is None:
                {@paramName} = {@context.defaultValue(field, importHandler)}
        @end
    @end
@end

@private namedParameters(params)
    @join field : params on ",".add(BREAK)
        @let paramName = {@field.getSimpleName()}
            {@paramName}={@context.python.wrapIfKeywordOrBuiltIn(field.getSimpleName())}
        @end
    @end
@end<|MERGE_RESOLUTION|>--- conflicted
+++ resolved
@@ -234,7 +234,6 @@
             )
             metadata = [('x-goog-api-client', goog_api_client)]
             {@constructDefaults(service)}
-<<<<<<< HEAD
             @join stubInterface : context.getStubInterfaces(service)
                 @let stubName = context.stubName(stubInterface), \
                         stubModule = context.elementModule(stubInterface, importHandler), \
@@ -251,17 +250,6 @@
             @end
 
             @join method : context.getNonStreamingMethodsV2(service)
-=======
-            self.stub = config.create_stub(
-                {@stubModule}.{@stubService}Stub,
-                service_path,
-                port,
-                ssl_creds=ssl_creds,
-                channel=channel,
-                metadata_transformer=metadata_transformer,
-                scopes=scopes)
-            @join method : context.getNonStreamingMethods(service)
->>>>>>> b5f2674a
                 self._{@methodName(method)} = api_callable.create_api_call(
                     self.{@context.stubNameForMethod(service, method)}.{@method.getSimpleName()},
                     settings=defaults['{@methodName(method)}'])
