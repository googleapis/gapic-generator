@extends "py/common.snip"
@extends "py/method_sample.snip"

@snippet generate(xapiClass)
    {@licenseSection(xapiClass.fileHeader)}
    {@editingInstructions(xapiClass)}

    {@moduleDocstring(xapiClass)}
    {@renderImportSection(xapiClass.fileHeader.importSection)}

    @if xapiClass.hasPageStreamingMethods
        _PageDesc = google.gax.PageDescriptor


    @end
    {@serviceClass(xapiClass)}
@end

@private editingInstructions(xapiClass)
    @#
    @# EDITING INSTRUCTIONS
    @# This file was generated from the file
    @# https://github.com/google/googleapis/blob/master/{@xapiClass.protoFilename},
    @# and updates to that file get reflected here through a refresh process.
    @# For the short term, the refresh process will only be runnable by Google engineers.
    @#
    @# The only allowed edits are to method and file documentation. A 3-way
    @# merge preserves those additions if the generated source changes.
@end

@private moduleDocstring(xapiClass)
    """Accesses the {@xapiClass.servicePhraseName}."""
@end

@private serviceClass(xapiClass)
    class {@xapiClass.name}(object):
        @if xapiClass.doc.lines
            {@documentation(xapiClass.doc)}

        @end
        {@constantSection(xapiClass)}

        @if xapiClass.pathTemplates
            {@pathTemplateSection(xapiClass)}

        @end
        {@initMethodSection(xapiClass)}

        {@serviceMethodsSection(xapiClass)}

@end

@private documentation(doc)
    @if doc.remainingLines
        """
        @join line : doc.lines
            {@line}
        @end
        """
    @else
        """{@doc.firstLine}"""
    @end
@end

@private constantSection(xapiClass)
    SERVICE_ADDRESS = '{@xapiClass.serviceAddress}'
    """The default address of the service."""

    DEFAULT_SERVICE_PORT = {@xapiClass.servicePort}
    """The default port of the service."""
    @if xapiClass.hasPageStreamingMethods

        _PAGE_DESCRIPTORS = {
            @join descriptor : xapiClass.pageStreamingDescriptors on {@", "}.add(BREAK)
                '{@descriptor.methodName}': _PageDesc(
                    '{@descriptor.requestTokenFieldName}',
                    '{@descriptor.responseTokenFieldName}',
                    '{@descriptor.resourcesFieldName}'
                )
            @end
        }
    @end

    @# The scopes needed to make gRPC calls to all of the methods defined in
    @# this service
    _ALL_SCOPES = (
        @join auth_scope : xapiClass.authScopes on BREAK
            '{@auth_scope}',
        @end
    )
@end

@private constructDefaults(xapiClass)
    defaults = api_callable.construct_settings(
        '{@xapiClass.interfaceKey}',
        {@xapiClass.clientConfigName}.config,
        client_config,
        config.STATUS_CODE_NAMES,
        metrics_headers=metrics_headers,
        @if xapiClass.hasPageStreamingMethods
            page_descriptors=self._PAGE_DESCRIPTORS,
        @end
    )
@end

@private initMethodSection(xapiClass)
    def __init__(self,
            channel=None,
            credentials=None,
            ssl_credentials=None,
            scopes=None,
            client_config=None,
            lib_name=None,
            lib_version='',
            metrics_headers=()):
        """Constructor.

        Args:
            channel (~grpc.Channel): A ``Channel`` instance through
                which to make calls.
            credentials (~google.auth.credentials.Credentials): The authorization
                credentials to attach to requests. These credentials identify this
<<<<<<< HEAD
                 application to the service.
=======
                application to the service.
>>>>>>> 6c28fb8c
            ssl_credentials (~grpc.ChannelCredentials): A
                ``ChannelCredentials`` instance for use with an SSL-enabled
                channel.
            scopes (Sequence[str]): A list of OAuth2 scopes to attach to requests.
            client_config (dict):
                A dictionary for call options for each method. See
                :func:`google.gax.construct_settings` for the structure of
                this data. Falls back to the default config if not specified
                or the specified config is missing data points.
<<<<<<< HEAD
            app_name (str): The name of the application calling
                the service. Recommended for analytics purposes.
            app_version (str): The version of the application calling
                the service. Recommended for analytics purposes.
=======
>>>>>>> 6c28fb8c
            lib_name (str): The API library software used for calling
                the service. (Unless you are writing an API client itself,
                leave this as default.)
            lib_version (str): The API library software version used
                for calling the service. (Unless you are writing an API client
                itself, leave this as default.)
            metrics_headers (dict): A dictionary of values for tracking
                client library metrics. Ultimately serializes to a string
                (e.g. 'foo/1.2.3 bar/3.14.1'). This argument should be
                considered private.
<<<<<<< HEAD

        Returns: {@xapiClass.name}
=======
>>>>>>> 6c28fb8c
        """
        @# Unless the calling application specifically requested
        @# OAuth scopes, request everything.
        if scopes is None:
            scopes = self._ALL_SCOPES

        @# Initialize an empty client config, if none is set.
        if client_config is None:
            client_config = {}

        @# Initialize metrics_headers as an ordered dictionary
        @# (cuts down on cardinality of the resulting string slightly).
        metrics_headers = collections.OrderedDict(metrics_headers)
        metrics_headers['gl-python'] = platform.python_version()

        @# The library may or may not be set, depending on what is
        @# calling this client. Newer client libraries set the library name
        @# and version.
        if lib_name:
            metrics_headers[lib_name] = lib_version

        @# Finally, track the GAPIC package version.
        metrics_headers['gapic'] = pkg_resources.get_distribution(
            '{@xapiClass.gapicPackageName}',
        ).version

        @# Load the configuration defaults.
        {@constructDefaults(xapiClass)}
        @join stub : xapiClass.stubs
            self.{@stub.name} = config.create_stub(
                {@stub.grpcClientTypeName},
                channel=channel,
                service_path=self.SERVICE_ADDRESS,
                service_port=self.DEFAULT_SERVICE_PORT,
                credentials=credentials,
                scopes=scopes,
                ssl_credentials=ssl_credentials)
        @end
        @if xapiClass.hasLongRunningOperations

            self.operations_client = operations_client.OperationsClient(
<<<<<<< HEAD
=======
                service_path=self.SERVICE_ADDRESS,
>>>>>>> 6c28fb8c
                channel=channel,
                credentials=credentials,
                ssl_credentials=ssl_credentials,
                scopes=scopes,
                client_config=client_config,
                metrics_headers=metrics_headers,
            )
        @end

        @join apiMethod : xapiClass.apiMethods
            self._{@apiMethod.name} = api_callable.create_api_call(
                self.{@apiMethod.stubName}.{@apiMethod.grpcMethodName},
                settings=defaults['{@apiMethod.name}'])
        @end
@end

@private pathTemplateSection(xapiClass)
    @join pathTemplate : xapiClass.pathTemplates
        {@pathTemplate.name} = path_template.PathTemplate(
            '{@pathTemplate.pattern}')
    @end

    @join function : xapiClass.formatResourceFunctions

        {@createResourceFunction(function)}
    @end
    @join function : xapiClass.parseResourceFunctions

        {@createMatchFunctions(function)}
    @end
@end

@private createResourceFunction(function)
    @@classmethod
    def {@function.name}(cls, {@createResourceFunctionParams(function.resourceIdParams)}):
        """Returns a fully-qualified {@function.entityName} resource name string."""
        return cls.{@function.pathTemplateName}.render({
            {@createRenderDictionary(function.resourceIdParams)}
        })
@end

@private createMatchFunctions(function)
    @@classmethod
    def {@function.name}(cls, {@function.entityNameParamName}):
        """Parses the {@function.outputResourceId} from a {@function.entityName} resource.

        Args:
            {@function.entityNameParamName} (str): A fully-qualified path representing a {@function.entityName}
                resource.

        Returns:
            A string representing the {@function.outputResourceId}.
        """
        return cls.{@function.pathTemplateName}.match({@function.entityNameParamName}).get('{@function.outputResourceId}')
@end

@private createResourceFunctionParams(params)
    @join param : params on ", "
        {@param.name}
    @end
@end

@private createRenderDictionary(params)
    @join param: params on BREAK
        '{@param.templateKey}': {@param.name},
    @end
@end

@private methodComments(apiMethod, apiMethodDoc)
    """
    @join line : util.trimDocs(apiMethodDoc.mainDocLines)
        {@line}
    @end

    @if apiMethod.hasRequestStreaming
        EXPERIMENTAL: This method interface might change in the future.

    @end
    {@sampleCode(apiMethod)}

    Args:
        @join paramDoc : apiMethodDoc.paramDocs
            @if paramDoc.lines
                {@paramDoc.paramName} ({@paramDoc.typeName}): {@paramDoc.firstLine}
                    @join line : paramDoc.remainingLines
                        {@line}
                    @end
            @else
                {@paramDoc.paramName} ({@paramDoc.typeName})
            @end
        @end
    @if apiMethodDoc.returnsDocLines

        Returns:
            @join line : apiMethodDoc.returnsDocLines
                  {@line}
            @end
    @end

    Raises:
        @join line : apiMethodDoc.throwsDocLines
            {@line}
        @end
    """
@end

@private serviceMethodsSection(xapiClass)
    @# Service calls
    @join apiMethod : xapiClass.apiMethods on BREAK.add(BREAK)
        {@flattenedMethod(apiMethod)}
    @end
@end

@private callLine(apiMethod)
    @if apiMethod.isLongRunningOperation
        return google.gax._OperationFuture(
            self._{@apiMethod.name}({@apiMethod.requestVariableName}, options),
            self.operations_client,
            {@apiMethod.longRunningView.operationPayloadTypeName},
            {@apiMethod.longRunningView.metadataTypeName},
            options)
    @else
        @if apiMethod.hasReturnValue
            return self._{@apiMethod.name}({@apiMethod.requestVariableName}, options)
        @else
            self._{@apiMethod.name}({@apiMethod.requestVariableName}, options)
        @end
    @end
@end

@private flattenedMethod(apiMethod)
    def {@apiMethod.name}(
            {@renderMethodParams(apiMethod.methodParams)}):
        {@methodComments(apiMethod, apiMethod.doc)}
        @if apiMethod.isSingularRequestMethod
            @if apiMethod.oneofParams
                {@checkOneOfParams(apiMethod.oneofParams)}

            @end
            @if apiMethod.optionalRequestObjectParamsNoPageToken
                @if apiMethod.requiredRequestObjectParams
                    request = {@apiMethod.requestTypeName}(
                        {@requestObjectParams(apiMethod.requiredRequestObjectParams)},
                        {@requestObjectParams(apiMethod.optionalRequestObjectParamsNoPageToken)})
                @else
                    request = {@apiMethod.requestTypeName}(
                        {@requestObjectParams(apiMethod.optionalRequestObjectParamsNoPageToken)})
                @end
            @else
                @if apiMethod.requiredRequestObjectParams
                    request = {@apiMethod.requestTypeName}(
                        {@requestObjectParams(apiMethod.requiredRequestObjectParams)})
                @else
                    request = {@apiMethod.requestTypeName}()
                @end
            @end
        @end
        {@callLine(apiMethod)}
@end

@private renderMethodParams(params)
    @join param : params on ",".add(BREAK)
        @if param.defaultValue
            {@param.name}=None
        @else
            {@param.name}
        @end
    @end
@end

@private checkOneOfParams(oneOfs)
    @join oneOf : oneOfs on BREAK
        @# Sanity check: We have some fields which are mutually exclusive;
        @# raise ValueError if more than one is sent.
        oneof.check_oneof(
            @join oneOfField : oneOf on BREAK
                {@oneOfField}={@oneOfField},
            @end
        )

    @end
@end

@private requestObjectParams(params)
    @join param : params on ",".add(BREAK)
        {@param.keyName}={@param.name}
    @end
@end<|MERGE_RESOLUTION|>--- conflicted
+++ resolved
@@ -120,11 +120,7 @@
                 which to make calls.
             credentials (~google.auth.credentials.Credentials): The authorization
                 credentials to attach to requests. These credentials identify this
-<<<<<<< HEAD
-                 application to the service.
-=======
                 application to the service.
->>>>>>> 6c28fb8c
             ssl_credentials (~grpc.ChannelCredentials): A
                 ``ChannelCredentials`` instance for use with an SSL-enabled
                 channel.
@@ -134,13 +130,6 @@
                 :func:`google.gax.construct_settings` for the structure of
                 this data. Falls back to the default config if not specified
                 or the specified config is missing data points.
-<<<<<<< HEAD
-            app_name (str): The name of the application calling
-                the service. Recommended for analytics purposes.
-            app_version (str): The version of the application calling
-                the service. Recommended for analytics purposes.
-=======
->>>>>>> 6c28fb8c
             lib_name (str): The API library software used for calling
                 the service. (Unless you are writing an API client itself,
                 leave this as default.)
@@ -151,11 +140,6 @@
                 client library metrics. Ultimately serializes to a string
                 (e.g. 'foo/1.2.3 bar/3.14.1'). This argument should be
                 considered private.
-<<<<<<< HEAD
-
-        Returns: {@xapiClass.name}
-=======
->>>>>>> 6c28fb8c
         """
         @# Unless the calling application specifically requested
         @# OAuth scopes, request everything.
@@ -197,10 +181,7 @@
         @if xapiClass.hasLongRunningOperations
 
             self.operations_client = operations_client.OperationsClient(
-<<<<<<< HEAD
-=======
                 service_path=self.SERVICE_ADDRESS,
->>>>>>> 6c28fb8c
                 channel=channel,
                 credentials=credentials,
                 ssl_credentials=ssl_credentials,
