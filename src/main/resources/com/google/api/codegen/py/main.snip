--- conflicted
+++ resolved
@@ -118,41 +118,6 @@
         """Constructor.
 
         Args:
-<<<<<<< HEAD
-          channel (:class:`grpc.Channel`): A ``Channel`` instance through
-            which to make calls.
-          credentials (object): The authorization credentials to attach to
-            requests. These credentials identify this application to the
-            service.
-          ssl_credentials (:class:`grpc.ChannelCredentials`): A
-            ``ChannelCredentials`` instance for use with an SSL-enabled
-            channel.
-          scopes (list[string]): A list of OAuth2 scopes to attach to requests.
-          client_config (dict):
-            A dictionary for call options for each method. See
-            :func:`google.gax.construct_settings` for the structure of
-            this data. Falls back to the default config if not specified
-            or the specified config is missing data points.
-          app_name (string): The name of the application calling
-            the service. Recommended for analytics purposes.
-          app_version (string): The version of the application calling
-            the service. Recommended for analytics purposes.
-          lib_name (string): The API library software used for calling
-            the service. (Unless you are writing an API client itself,
-            leave this as default.)
-          lib_version (string): The API library software version used
-            for calling the service. (Unless you are writing an API client
-            itself, leave this as default.)
-          metrics_headers (dict): A dictionary of values for tracking
-            client library metrics. Ultimately serializes to a string
-            (e.g. 'foo/1.2.3 bar/3.14.1'). This argument should be
-            considered private.
-
-        Returns:
-          A {@xapiClass.name} object.
-=======
-            service_path (str): The domain name of the API remote host.
-            port (int): The port on which to connect to the remote host.
             channel (~grpc.Channel): A ``Channel`` instance through
                 which to make calls.
             credentials (~google.auth.credentials.Credentials): The authorization
@@ -183,7 +148,6 @@
                 considered private.
 
         Returns: {@xapiClass.name}
->>>>>>> e56d327e
         """
         @# Unless the calling application specifically requested
         @# OAuth scopes, request everything.
