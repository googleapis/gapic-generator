@extends "py/common.snip"
@extends "py/method_sample.snip"

@snippet generate(xapiClass)
    {@licenseSection(xapiClass.fileHeader)}

    """Accesses the {@xapiClass.servicePhraseName}."""
    {@renderImportSection(xapiClass.fileHeader.importSection)}


    _GAPIC_LIBRARY_VERSION = pkg_resources.get_distribution(
        '{@xapiClass.gapicPackageName}',
    ).version


    class {@xapiClass.name}(object):
        @if xapiClass.doc.lines
            @if xapiClass.doc.remainingLines
                """
                @join line : xapiClass.doc.lines
                    {@line}
                @end
                """
            @else
                """{@xapiClass.doc.firstLine}"""
            @end


        @end
        SERVICE_ADDRESS = '{@xapiClass.serviceAddress}:{@xapiClass.servicePort}'
        """The default address of the service."""

        @# The scopes needed to make gRPC calls to all of the methods defined in
        @# this service
        _DEFAULT_SCOPES = (
            @join auth_scope : xapiClass.authScopes on BREAK
                '{@auth_scope}',
            @end
        )
<<<<<<< HEAD

        @# The name of the interface for this client. This is the key used to find
        @# method configuration in the client_config dictionary.
        _INTERFACE_NAME = '{@xapiClass.interfaceKey}'


        @@classmethod
        def create_channel(cls, credentials=none, **kwargs):
            """Create a secure channel with credentials scoped to this API.
            Args:
                credentials (google.auth.credentials.Credentials): The credentials. If
                    not specified, then this function will attempt to ascertain the
                    credentials from the environment using :func:`google.auth.default`..
                kwargs: Additional key-word args passed to
                    :func:`google.auth.transport.grpc.secure_authorized_channel`.
            Returns:
                grpc.Channel: The created channel.
            """
            return google.api_core.grpc_helpers.create_channel(
                cls.SERVICE_ADDRESS,
                credentials=credentials,
                scopes=cls._DEFAULT_SCOPES,
            )

        @if xapiClass.formatResourceFunctions
=======

        @# The name of the interface for this client. This is the key used to find
        @# method configuration in the client_config dictionary.
        _INTERFACE_NAME = '{@xapiClass.interfaceKey}'

        @if xapiClass.formatResourceFunctions

>>>>>>> ecf02a08
            @join function : xapiClass.formatResourceFunctions
                @@classmethod
                def {@function.name}(cls, {@createResourceFunctionParams(function.resourceIdParams)}):
                    """Return a fully-qualified {@function.entityName} string."""
                    return google.api_core.path_template.expand(
                        '{@function.pattern}',
                        {@createRenderParams(function.resourceIdParams)}
                    )

            @end
        @end
        def __init__(self, channel=None, credentials=None,
                client_config={@xapiClass.clientConfigName}.config,
                client_info=None):
            """Constructor.

            Args:
                channel (grpc.Channel): A ``Channel`` instance through
                    which to make calls. This argument is mutually exclusive
                    with ``credentials``; providing both will raise an exception.
                credentials (google.auth.credentials.Credentials): The
                    authorization credentials to attach to requests. These
                    credentials identify this application to the service. If none
                    are specified, the client will attempt to ascertain the
                    credentials from the environment.
                client_config (dict): A dictionary of call options for each
                    method. If not specified, the default configuration is used.
                client_info (google.api_core.gapic_v1.client_info.ClientInfo):
                    The client info used to send a user-agent string along with
                    API requests. If ``None``, then default info will be used.
                    Generally, you only need to set this if you're developing
                    your own client library.
            """
            # gRPC channel & client stub initialization.
            @# If both `channel` and `credentials` are specified, raise an
            @# exception (channels come with credentials baked in already).
            if channel is not None and credentials is not None:
                raise ValueError(
                    'The `channel` and `credentials` arguments to {} are mutually '
                    'exclusive.'.format(self.__class__.__name__),
                )

            @# Create the channel.
            if channel is None:
                channel = google.api_core.grpc_helpers.create_channel(
                    self.SERVICE_ADDRESS,
                    credentials=credentials,
                    scopes=self._DEFAULT_SCOPES,
                )

            @# Create the gRPC stubs.
            @join stub : xapiClass.stubs
                self.{@stub.name} = (
                    {@stub.grpcClientTypeName}(channel))
            @end

            @if xapiClass.hasLongRunningOperations
                @# Operations client for methods that return long-running operations
                @# futures.
                self.operations_client = (
                    google.api_core.operations_v1.OperationsClient(channel))
            @end

            # Client information initialization.
            if client_info is None:
                client_info = (
                    google.api_core.gapic_v1.client_info.DEFAULT_CLIENT_INFO)
            client_info.gapic_version = _GAPIC_LIBRARY_VERSION

            @# Parse out the default settings for retry and timeout for each RPC
            @# from the client configuration.
            @# (Ordinarily, these are the defaults specified in the `*_config.py`
            @# file next to this one.)
            method_configs = google.api_core.gapic_v1.config.parse_method_configs(
                client_config['interfaces'][self._INTERFACE_NAME],
            )

            @# Write the "inner API call" methods to the class.
            @# These are wrapped versions of the gRPC stub methods, with retry and
            @# timeout configuration applied, called by the public methods on
            @# this class.
            @join apiMethod : xapiClass.apiMethods
                self._{@apiMethod.name} = google.api_core.gapic_v1.method.wrap_method(
                    self.{@apiMethod.stubName}.{@apiMethod.grpcMethodName},
                    default_retry=method_configs['{@apiMethod.grpcMethodName}'].retry,
                    default_timeout=method_configs['{@apiMethod.grpcMethodName}'].timeout,
                    client_info=client_info,
                )
            @end

        @# Service calls
        @join apiMethod : xapiClass.apiMethods on BREAK.add(BREAK)
            def {@apiMethod.name}(
                    {@renderMethodParams(apiMethod.methodParams)}):
                """
                @join line : util.trimDocs(apiMethod.doc.mainDocLines)
                    {@line}
                @end

                @if apiMethod.hasRequestStreaming
                    EXPERIMENTAL: This method interface might change in the future.

                @end
                {@exampleCode(apiMethod, apiMethod.initCode)}

                Args:
                    @join paramDoc : apiMethod.doc.paramDocs
                        @if paramDoc.lines
                            {@paramDoc.paramName} ({@paramDoc.typeName}): {@paramDoc.firstLine}
                                @join line : paramDoc.remainingLines
                                    {@line}
                                @end
                        @else
                            {@paramDoc.paramName} ({@paramDoc.typeName})
                        @end
                    @end
                @if apiMethod.doc.returnsDocLines

                    Returns:
                        @join line : apiMethod.doc.returnsDocLines
                              {@line}
                        @end
                @end

                Raises:
                    @join line : apiMethod.doc.throwsDocLines
                        {@line}
                    @end
                """
                @if apiMethod.isSingularRequestMethod
                    @if apiMethod.oneofParams
                        @join oneOf : apiMethod.oneofParams on BREAK
                            @# Sanity check: We have some fields which are mutually exclusive;
                            @# raise ValueError if more than one is sent.
                            google.api_core.protobuf_helpers.check_oneof(
                                @join oneOfField : oneOf on BREAK
                                    {@oneOfField}={@oneOfField},
                                @end
                            )

                        @end


                    @end
                    @if apiMethod.optionalRequestObjectParamsNoPageToken
                        @if apiMethod.requiredRequestObjectParams
                            request = {@apiMethod.requestTypeName}(
                                {@requestObjectParams(apiMethod.requiredRequestObjectParams)},
                                {@requestObjectParams(apiMethod.optionalRequestObjectParamsNoPageToken)},
                            )
                        @else
                            request = {@apiMethod.requestTypeName}(
                                {@requestObjectParams(apiMethod.optionalRequestObjectParamsNoPageToken)},
                            )
                        @end
                    @else
                        @if apiMethod.requiredRequestObjectParams
                            request = {@apiMethod.requestTypeName}(
                                {@requestObjectParams(apiMethod.requiredRequestObjectParams)},
                            )
                        @else
                            request = {@apiMethod.requestTypeName}()
                        @end
                    @end

                    @if apiMethod.headerRequestParams

                        routing_header = google.api_core.gapic_v1.routing_header(
                            [{@routingHeader(apiMethod.headerRequestParams)}],
                        )
                        metadata.append(routing_header)

                    @end
                @end
                @switch apiMethod.type
                @case "OptionalArrayMethod"
                    @if apiMethod.hasReturnValue
                        return self._{@apiMethod.name}({@apiMethod.requestVariableName}{@optionalParams(apiMethod)})
                    @else
                        self._{@apiMethod.name}({@apiMethod.requestVariableName}{@optionalParams(apiMethod)})
                    @end
                @case "PagedOptionalArrayMethod"
                    iterator = google.api_core.page_iterator.GRPCIterator(
                        client=None,
                        method=functools.partial(self._{@apiMethod.name}{@optionalParams(apiMethod)}),
                        request={@apiMethod.requestVariableName},
                        items_field='{@apiMethod.pageStreamingView.resourcesFieldName}',
                        request_token_field='{@apiMethod.pageStreamingView.requestTokenFieldName}',
                        response_token_field='{@apiMethod.pageStreamingView.responseTokenFieldName}',
                    )
                    return iterator
                @case "LongRunningOptionalArrayMethod"
                    operation = self._{@apiMethod.name}({@apiMethod.requestVariableName}{@optionalParams(apiMethod)})
                    return google.api_core.operation.from_gapic(
                        operation,
                        self.operations_client,
                        {@apiMethod.longRunningView.operationPayloadTypeName},
                        metadata_type={@apiMethod.longRunningView.metadataTypeName},
                    )
                @default
                    {@unhandledCase()}
                @end
        @end

@end

@private createResourceFunctionParams(params)
    @join param : params on ", "
        {@param.name}
    @end
@end

@private createRenderParams(params)
    @join param: params on BREAK
        {@param.templateKey}={@param.name},
    @end
@end

@private optionalParams(apiMethod)
    , retry=retry, timeout=timeout, metadata=metadata
@end

@private renderMethodParams(params)
    @join param : params on ",".add(BREAK)
        @if param.defaultValue
            {@param.name}={@param.defaultValue}
        @else
            {@param.name}
        @end
    @end
@end

@private requestObjectParams(params)
    @join param : params on ",".add(BREAK)
        {@param.keyName}={@param.name}
    @end
@end

@private routingHeader(params)
    @join param : params on ", "
        ('{@param.fullyQualifiedName}', {@routingHeaderGetters(param.gettersChain)})
    @end
@end

@private routingHeaderGetters(getters)
    @join getter : getters on "."
        {@getter}
    @end
@end<|MERGE_RESOLUTION|>--- conflicted
+++ resolved
@@ -37,7 +37,6 @@
                 '{@auth_scope}',
             @end
         )
-<<<<<<< HEAD
 
         @# The name of the interface for this client. This is the key used to find
         @# method configuration in the client_config dictionary.
@@ -63,15 +62,7 @@
             )
 
         @if xapiClass.formatResourceFunctions
-=======
-
-        @# The name of the interface for this client. This is the key used to find
-        @# method configuration in the client_config dictionary.
-        _INTERFACE_NAME = '{@xapiClass.interfaceKey}'
-
-        @if xapiClass.formatResourceFunctions
-
->>>>>>> ecf02a08
+
             @join function : xapiClass.formatResourceFunctions
                 @@classmethod
                 def {@function.name}(cls, {@createResourceFunctionParams(function.resourceIdParams)}):
