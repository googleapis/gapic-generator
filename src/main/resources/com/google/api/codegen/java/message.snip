@extends "java/common.snip"
@extends "java/method_sample.snip"

@snippet generate(apiFile)
  {@renderFileHeader(apiFile.fileHeader)}

  @@Generated("by GAPIC")
  @@BetaApi
  {@schemaClassDef(apiFile.schema)}
@end

@private schemaClassDef(schema)
  public final class {@schema.innerTypeName} implements ApiMessage {
    {@members(schema)}

    {@constructors(schema)}

    {@populateMapMethod(schema)}

    {@getters(schema)}

    {@newBuilder(schema)}

    {@builder(schema)}

    {@toString(schema)}

    {@equalsMethod(schema)}

    {@hashCode(schema)}
  }

@end

@private populateMapMethod(schema)
  @@Override
  public Map<String, List<String>> populateFieldsInMap(Set<String> fieldNames) {
    Map<String, List<String>> fieldMap = new HashMap<>();
    @join param : schema.properties
      if (fieldNames.contains("{@param.name}")) {
        @if param.canRepeat
          fieldMap.put("{@param.name}", {@param.name});
        @else
          fieldMap.put("{@param.name}", Collections.singletonList(String.valueOf({@param.name})));
        @end
      }
    @end
    return fieldMap;
  }
@end

@private members(schema)
  @join property : schema.properties
    private final {@property.typeName} {@property.name};
  @end
@end

@private toString(schema)
  @@Override
  public String toString() {
    return "{@schema.innerTypeName}{"
        @join property : schema.properties on " + \", \"".add(BREAK)
          + "{@property.name}=" + {@property.name}
        @end
        + "}";
  }
@end

@private equalsMethod(schema)
  @@Override
  public boolean equals(Object o) {
    if (o == this) {
      return true;
    }
    if (o instanceof {@schema.innerTypeName}) {
      {@schema.innerTypeName} that = ({@schema.innerTypeName}) o;
      return
          @join param : schema.properties on " &&".add(BREAK)
            Objects.equals(this.{@param.name}, that.{@param.fieldGetFunction}())
          @end
          ;
    }
    return false;
  }
@end

@private hashCode(schema)
  @@Override
  public int hashCode() {
    return Objects.hash(
      @join properties : schema.properties on ", ".add(BREAK)
        {@properties.name}
      @end
    );
  }
@end

@private newBuilder(schema)
    public static Builder newBuilder() {
      return DEFAULT_INSTANCE.toBuilder();
    }
    public static Builder newBuilder({@schema.innerTypeName} prototype) {
      return DEFAULT_INSTANCE.toBuilder().mergeFrom(prototype);
    }
    public Builder toBuilder() {
      return this == DEFAULT_INSTANCE
          ? new Builder() : new Builder().mergeFrom(this);
  }

  public static {@schema.innerTypeName} getDefaultInstance() {
      return DEFAULT_INSTANCE;
  }
  private static final {@schema.innerTypeName} DEFAULT_INSTANCE;
  static {
      DEFAULT_INSTANCE = new {@schema.innerTypeName}();
  }
@end

@private getters(schema)
  @join param : schema.properties
    public {@param.typeName} {@param.fieldGetFunction}() {
      return {@param.name};
    }

  @end
@end

@private constructors(schema)
  private {@schema.innerTypeName}() {
    @join param : schema.properties
      this.{@param.name} = null;
    @end
  }


  private {@schema.innerTypeName}(
      @join param : schema.properties on ",".add(BREAK)
        {@param.typeName} {@param.name}
      @end
      ) {
    @join param : schema.properties
      this.{@param.name} = {@param.name};
    @end
  }
@end

@private builder(schema)
  public static class Builder {
    @join param : schema.properties
      private {@param.typeName} {@param.name};
    @end

    Builder() {}

    public Builder mergeFrom({@schema.innerTypeName} other) {
      if (other == {@schema.innerTypeName}.getDefaultInstance()) return this;
      @join property : schema.properties
        if (other.{@property.fieldGetFunction}() != null) {
          this.{@property.name} = other.{@property.name};
        }
      @end
      return this;
    }

    Builder({@schema.innerTypeName} source) {
      @join property : schema.properties
        this.{@property.name} = source.{@property.name};
      @end
    }

    @join property : schema.properties
      public {@property.typeName} {@property.fieldGetFunction}() {
        return {@property.name};
      }

      public Builder {@property.fieldSetFunction}({@property.typeName} {@property.name}) {
        this.{@property.name} = {@property.name};
        return this;
      }

    @end

    public {@schema.innerTypeName} build() {
      @if schema.hasRequiredProperties
        String missing = "";
      @end
      @join param : schema.properties
        @if param.isRequired
          if ({@param.name} == null) {
            missing += " {@param.name}";
          }
        @end
      @end
      @if schema.hasRequiredProperties
        if (!missing.isEmpty()) {
          throw new IllegalStateException("Missing required properties:" + missing);
        }
      @end
      return new {@schema.innerTypeName}(
        @join param : schema.properties on ", ".add(BREAK)
          {@param.name}
        @end
      );
    }

    public Builder clone() {
      Builder newBuilder = new Builder();
      @join param : schema.properties
        newBuilder.{@param.fieldSetFunction}(this.{@param.name});
      @end
      return newBuilder;
    }
<<<<<<< HEAD

    @join resourceName : schema.resourceNames
=======
    @join resourceName : schema.resourceNames

>>>>>>> 6dcef68a
      public final Builder {@resourceName.setCallName}({@resourceName.typeName} value) {
        if (value == null) {
          return {@resourceName.addCallName}("");
        }
        return {@resourceName.addCallName}(value.toString());
      }

      public final {@resourceName.typeName} {@resourceName.nameAsMethodName}() {
        java.lang.String str = {@resourceName.getCallName}();
        if (str.isEmpty()) {
          return null;
        }
        return {@resourceName.typeName}.parse(str);
      }
    @end
  }
@end<|MERGE_RESOLUTION|>--- conflicted
+++ resolved
@@ -210,13 +210,8 @@
       @end
       return newBuilder;
     }
-<<<<<<< HEAD
-
     @join resourceName : schema.resourceNames
-=======
-    @join resourceName : schema.resourceNames
-
->>>>>>> 6dcef68a
+
       public final Builder {@resourceName.setCallName}({@resourceName.typeName} value) {
         if (value == null) {
           return {@resourceName.addCallName}("");
