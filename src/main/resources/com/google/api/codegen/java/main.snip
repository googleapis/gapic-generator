@extends "java/common.snip"
@extends "java/method_sample.snip"

@snippet generate(classFile)
  {@renderFileHeader(classFile.fileHeader)}

  {@classDoc(classFile.classView.doc)}
  @@Generated("by gapic-generator")
  @if classFile.classView.releaseLevelAnnotation
    {@classFile.classView.releaseLevelAnnotation}
  @end
  {@renderClass(classFile.classView)}
@end

@private renderClass(classView)
  public class {@classView.name} implements BackgroundResource {
    {@members(classView)}
    {@statics(classView)}
    {@staticFunctions(classView)}
    {@constructors(classView)}
    {@memberMethods(classView)}
    {@apiMethods(classView)}
    {@cleanupSection()}
    {@staticPagedResponseWrappers(classView)}
  }
@end

@private classDoc(doc)
  @switch doc.exampleApiMethod.type
  @case "FlattenedMethod"
    @let coreSampleCode = syncMethodSampleCode(doc.exampleApiMethod, doc.exampleApiMethod.initCode), \
         decoratedSampleCode = decorateSampleCode(doc.exampleApiMethod, coreSampleCode)
      {@renderServiceDoc(doc, decoratedSampleCode)}
    @end
  @case "PagedFlattenedMethod"
    @let coreSampleCode = pagedIterableMethodSampleCode(doc.exampleApiMethod, doc.exampleApiMethod.initCode), \
         decoratedSampleCode = decorateSampleCode(doc.exampleApiMethod, coreSampleCode)
      {@renderServiceDoc(doc, decoratedSampleCode)}
    @end
  @case "RequestObjectMethod"
    @let coreSampleCode = syncMethodSampleCode(doc.exampleApiMethod, doc.exampleApiMethod.initCode), \
         decoratedSampleCode = decorateSampleCode(doc.exampleApiMethod, coreSampleCode)
      {@renderServiceDoc(doc, decoratedSampleCode)}
    @end
  @case "AsyncOperationFlattenedMethod"
    @let coreSampleCode = asyncOperationMethodSampleCode(doc.exampleApiMethod, doc.exampleApiMethod.initCode), \
         decoratedSampleCode = decorateSampleCode(doc.exampleApiMethod, coreSampleCode)
      {@renderServiceDoc(doc, decoratedSampleCode)}
    @end
  @case "CallableMethod"
    @let coreSampleCode = callableMethodSampleCode(doc.exampleApiMethod, doc.exampleApiMethod.initCode), \
         decoratedSampleCode = decorateSampleCode(doc.exampleApiMethod, coreSampleCode)
      {@renderServiceDoc(doc, decoratedSampleCode)}
    @end
  @default
    $unhandledCase: {@doc.exampleApiMethod.type}$
  @end
@end

@private renderServiceDoc(xapiClassDoc, exampleMethodSampleCode)
  // AUTO-GENERATED DOCUMENTATION AND SERVICE
  /**
  @if xapiClassDoc.lines
    {@""} * Service Description: {@xapiClassDoc.firstLine}
    @if xapiClassDoc.remainingLines
      @join commentLine : xapiClassDoc.remainingLines
        {@""} * {@commentLine}
      @end
    @end
  @else
    {@""} * Service Description:
  @end
   *
   * <p>This class provides the ability to make remote calls to the backing service through method
   * calls that map to API methods. Sample code to get started:
   *
   * <pre>
   * <code>
  @join sampleLine : util.getDocLines(exampleMethodSampleCode)
    {@""} * {@sampleLine}
  @end
   * </code>
   * </pre>
   *
   * <p>Note: close() needs to be called on the {@xapiClassDoc.apiVarName} object to clean up resources such
   * as threads. In the example above, try-with-resources is used, which automatically calls
   * close().
   *
   * <p>The surface of this class includes several types of Java methods for each of the API's methods:
   *
   * <ol>
   * <li> A "flattened" method. With this type of method, the fields of the request type have been
   * converted into function parameters. It may be the case that not all fields are available
   * as parameters, and not every API method will have a flattened method entry point.
   * <li> A "request object" method. This type of method only takes one parameter, a request
   * object, which must be constructed before the call. Not every API method will have a request
   * object method.
   * <li> A "callable" method. This type of method takes no parameters and returns an immutable
   * API callable object, which can be used to initiate calls to the service.
   * </ol>
   *
   * <p>See the individual methods for example code.
   *
   * <p>Many parameters require resource names to be formatted in a particular way. To assist
   * with these names, this class includes a format method for each type of name, and additionally
   * a parse method to extract the individual identifiers contained within names that are
   * returned.
   *
   * <p>This class can be customized by passing in a custom instance of {@xapiClassDoc.settingsClassName} to
   * create(). For example:
   *
   * To customize credentials:
   *
   * <pre>
   * <code>
   * {@xapiClassDoc.settingsClassName} {@xapiClassDoc.settingsVarName} =
   *     {@xapiClassDoc.settingsClassName}.newBuilder()
   *         .setCredentialsProvider(FixedCredentialsProvider.create(myCredentials))
   *         .build();
   * {@xapiClassDoc.apiClassName} {@xapiClassDoc.apiVarName} =
   *     {@xapiClassDoc.apiClassName}.create({@xapiClassDoc.settingsVarName});
   * </code>
   * </pre>
  @if xapiClassDoc.hasDefaultInstance
    {@""} *
     * To customize the endpoint:
     *
     * <pre>
     * <code>
     * {@xapiClassDoc.settingsClassName} {@xapiClassDoc.settingsVarName} =
     *     {@xapiClassDoc.settingsClassName}.newBuilder().setEndpoint(myEndpoint).build();
     * {@xapiClassDoc.apiClassName} {@xapiClassDoc.apiVarName} =
     *     {@xapiClassDoc.apiClassName}.create({@xapiClassDoc.settingsVarName});
     * </code>
     * </pre>
  @end
   */
@end

@private statics(xapiClass)
  @join pathTemplate : xapiClass.pathTemplates
    private static final PathTemplate {@pathTemplate.name} =
        PathTemplate.createWithoutUrlEncoding("{@pathTemplate.pattern}");
    {@""}
  @end
@end

@private staticFunctions(xapiClass)
  @join function : xapiClass.formatResourceFunctions
    {@formatResourceFunction(function)}
  @end
  {@""}
  @join function : xapiClass.parseResourceFunctions
    {@parseResourceFunction(function)}
  @end
@end

@private staticPagedResponseWrappers(apiClass)
  @join pagedResponseClass : apiClass.pagedResponseViews
    public static class {@pagedResponseClass.pagedResponseTypeName} extends AbstractPagedListResponse<
        {@pagedResponseClass.requestTypeName},
        {@pagedResponseClass.responseTypeName},
        {@pagedResponseClass.resourceTypeName},
        {@pagedResponseClass.pageTypeName},
        {@pagedResponseClass.fixedSizeCollectionTypeName}> {

      public static ApiFuture<{@pagedResponseClass.pagedResponseTypeName}> createAsync(
          PageContext<{@pagedResponseClass.requestTypeName}, {@pagedResponseClass.responseTypeName}, {@pagedResponseClass.resourceTypeName}> context,
          ApiFuture<{@pagedResponseClass.responseTypeName}> futureResponse) {
        ApiFuture<{@pagedResponseClass.pageTypeName}> futurePage =
            {@pagedResponseClass.pageTypeName}.createEmptyPage().createPageAsync(context, futureResponse);
        return ApiFutures.transform(
            futurePage,
            new ApiFunction<{@pagedResponseClass.pageTypeName}, {@pagedResponseClass.pagedResponseTypeName}>() {
              @@Override
              public {@pagedResponseClass.pagedResponseTypeName} apply({@pagedResponseClass.pageTypeName} input) {
                return new {@pagedResponseClass.pagedResponseTypeName}(input);
              }
            },
            MoreExecutors.directExecutor());
      }

      private {@pagedResponseClass.pagedResponseTypeName}({@pagedResponseClass.pageTypeName} page) {
        super(page, {@pagedResponseClass.fixedSizeCollectionTypeName}.createEmptyCollection());
      }
      {@iterateAllResourceMethods(pagedResponseClass)}
    }

    public static class {@pagedResponseClass.pageTypeName} extends AbstractPage<
        {@pagedResponseClass.requestTypeName},
        {@pagedResponseClass.responseTypeName},
        {@pagedResponseClass.resourceTypeName},
        {@pagedResponseClass.pageTypeName}> {

      private {@pagedResponseClass.pageTypeName}(
          PageContext<{@pagedResponseClass.requestTypeName}, {@pagedResponseClass.responseTypeName}, {@pagedResponseClass.resourceTypeName}> context,
          {@pagedResponseClass.responseTypeName} response) {
        super(context, response);
      }

      private static {@pagedResponseClass.pageTypeName} createEmptyPage() {
        return new {@pagedResponseClass.pageTypeName}(null, null);
      }

      @@Override
      protected {@pagedResponseClass.pageTypeName} createPage(
          PageContext<{@pagedResponseClass.requestTypeName}, {@pagedResponseClass.responseTypeName}, {@pagedResponseClass.resourceTypeName}> context,
          {@pagedResponseClass.responseTypeName} response) {
        return new {@pagedResponseClass.pageTypeName}(context, response);
      }

      @@Override
      public ApiFuture<{@pagedResponseClass.pageTypeName}> createPageAsync(
          PageContext<{@pagedResponseClass.requestTypeName}, {@pagedResponseClass.responseTypeName}, {@pagedResponseClass.resourceTypeName}> context,
          ApiFuture<{@pagedResponseClass.responseTypeName}> futureResponse) {
        return super.createPageAsync(context, futureResponse);
      }
      {@iterateAllResourceMethods(pagedResponseClass)}
      {@getValuesResourceMethods(pagedResponseClass)}
    }

    public static class {@pagedResponseClass.fixedSizeCollectionTypeName} extends AbstractFixedSizeCollection<
        {@pagedResponseClass.requestTypeName},
        {@pagedResponseClass.responseTypeName},
        {@pagedResponseClass.resourceTypeName},
        {@pagedResponseClass.pageTypeName},
        {@pagedResponseClass.fixedSizeCollectionTypeName}> {

      private {@pagedResponseClass.fixedSizeCollectionTypeName}(List<{@pagedResponseClass.pageTypeName}> pages, int collectionSize) {
        super(pages, collectionSize);
      }

      private static {@pagedResponseClass.fixedSizeCollectionTypeName} createEmptyCollection() {
        return new {@pagedResponseClass.fixedSizeCollectionTypeName}(null, 0);
      }

      @@Override
      protected {@pagedResponseClass.fixedSizeCollectionTypeName} createCollection(
          List<{@pagedResponseClass.pageTypeName}> pages, int collectionSize) {
        return new {@pagedResponseClass.fixedSizeCollectionTypeName}(pages, collectionSize);
      }
      {@getValuesResourceMethods(pagedResponseClass)}
    }
  @end
@end

@private formatResourceFunction(function)
  /**
   * Formats a string containing the fully-qualified path to represent
   * a {@function.entityName} resource.
   */
  public static final String {@function.name}(\
      {@formatResourceFunctionParams(function.resourceIdParams)}) {
    return {@function.pathTemplateName}.instantiate(
        {@pathTemplateArgs(function.resourceIdParams)});
  }
  {@""}
@end

@private formatResourceFunctionParams(resourceIdParams)
  @join param : resourceIdParams on ", "
    String {@param.name}
  @end
@end

@private pathTemplateArgs(resourceIdParams)
  @join param : resourceIdParams on ",".add(BREAK)
    "{@param.templateKey}", {@param.name}
  @end
@end

@private parseResourceFunction(function)
  /**
   * Parses the {@function.outputResourceId} from the given fully-qualified path which
   * represents a {@function.entityName} resource.
   */
  public static final String {@function.name}(String {@function.entityNameParamName}) {
    return {@function.pathTemplateName}.parse({@function.entityNameParamName})\
      .get("{@function.outputResourceId}");
  }
  {@""}
@end

@private members(xapiClass)
  private final {@xapiClass.settingsClassName} settings;
  private final {@xapiClass.stubInterfaceName} stub;
  @if xapiClass.hasLongRunningOperations
    private final {@xapiClass.operationsClientName} operationsClient;
  @end
  {@""}
@end

@private constructors(xapiClass)
  @if xapiClass.hasDefaultInstance
    /**
     * Constructs an instance of {@xapiClass.name} with default settings.
     */
    public static final {@xapiClass.name} create() throws IOException {
      return create({@xapiClass.settingsClassName}.newBuilder().build());
    }
    {@""}
  @end

  /**
   * Constructs an instance of {@xapiClass.name}, using the given settings.
   * The channels are created based on the settings passed in, or defaults for any
   * settings that are not set.
   */
  public static final {@xapiClass.name} create({@xapiClass.settingsClassName} settings) throws IOException {
    return new {@xapiClass.name}(settings);
  }

  /**
   * Constructs an instance of {@xapiClass.name}, using the given stub for making calls. This is for
   * advanced usage - prefer to use {@xapiClass.settingsClassName}}.
   */
  @@BetaApi("A restructuring of stub classes is planned, so this may break in the future")
  public static final {@xapiClass.name} create({@xapiClass.stubInterfaceName} stub) {
    return new {@xapiClass.name}(stub);
  }

  /**
   * Constructs an instance of {@xapiClass.name}, using the given settings.
   * This is protected so that it is easy to make a subclass, but otherwise, the static
   * factory methods should be preferred.
   */
  protected {@xapiClass.name}({@xapiClass.settingsClassName} settings) throws IOException {
    this.settings = settings;
    this.stub = (({@xapiClass.stubSettingsClassName}) settings.getStubSettings()).createStub();
    @if xapiClass.hasLongRunningOperations
      this.operationsClient = {@xapiClass.operationsClientName}.create(this.stub.getOperationsStub());
    @end
  }

  @@BetaApi("A restructuring of stub classes is planned, so this may break in the future")
  protected {@xapiClass.name}({@xapiClass.stubInterfaceName} stub) {
    this.settings = null;
    this.stub = stub;
    @if xapiClass.hasLongRunningOperations
      this.operationsClient = {@xapiClass.operationsClientName}.create(this.stub.getOperationsStub());
    @end
  }
  {@""}
@end

@private memberMethods(xapiClass)
  public final {@xapiClass.settingsClassName} getSettings() {
    return settings;
  }

  @@BetaApi("A restructuring of stub classes is planned, so this may break in the future")
  public {@xapiClass.stubInterfaceName} getStub() {
    return stub;
  }

  @if xapiClass.hasLongRunningOperations
    /**
     * Returns the {@xapiClass.operationsClientName} that can be used to query the status of a long-running
     * operation returned by another API method call.
     */
    @@BetaApi("The surface for long-running operations is not stable yet and may change in the future.")
    public final {@xapiClass.operationsClientName} getOperationsClient() {
      return operationsClient;
    }
  @end
  {@""}
@end

@private apiMethods(xapiClass)
  @join apiMethod : xapiClass.apiMethods
    @switch apiMethod.type
    @case "PagedFlattenedMethod"
      {@pagedFlattenedMethod(apiMethod)}
    @case "PagedRequestObjectMethod"
      {@pagedRequestObjectMethod(apiMethod)}
    @case "PagedCallableMethod"
      {@pagedCallableMethod(apiMethod)}
    @case "UnpagedListCallableMethod"
      {@unpagedListCallableMethod(apiMethod)}
    @case "FlattenedMethod"
      {@flattenedMethod(apiMethod)}
    @case "RequestObjectMethod"
      {@requestObjectMethod(apiMethod)}
    @case "CallableMethod"
      @if apiMethod.isStreaming
        {@streamingCallableMethod(apiMethod)}
      @else
        {@callableMethod(apiMethod)}
      @end
    @case "AsyncOperationFlattenedMethod"
      {@asyncOperationFlattenedMethod(apiMethod)}
    @case "AsyncOperationRequestObjectMethod"
      {@asyncOperationRequestObjectMethod(apiMethod)}
    @case "OperationCallableMethod"
      {@operationCallableMethod(apiMethod)}
    @default
      $unhandledCase: {@apiMethod.getClass.getSimpleName}$
    @end
    {@BREAK}
  @end
@end

@private cleanupSection()
  @@Override
  public final void close() {
    stub.close();
  }

  @@Override
  public void shutdown() {
    stub.shutdown();
  }

  @@Override
  public boolean isShutdown() {
    return stub.isShutdown();
  }

  @@Override
  public boolean isTerminated() {
    return stub.isTerminated();
  }

  @@Override
  public void shutdownNow() {
    stub.shutdownNow();
  }

  @@Override
  public boolean awaitTermination(long duration, TimeUnit unit) throws InterruptedException {
    return stub.awaitTermination(duration, unit);
  }

@end

@private pagedFlattenedMethod(apiMethod)
  @let coreSampleCode = pagedIterableMethodSampleCode(apiMethod, apiMethod.initCode)
    {@methodDoc(apiMethod.doc, decorateSampleCode(apiMethod, coreSampleCode))}
  @end
  @if apiMethod.releaseLevelAnnotation
    {@apiMethod.releaseLevelAnnotation}

  @end
  {@apiMethod.visibility} final {@apiMethod.responseTypeName} {@apiMethod.name}({@paramList(apiMethod.methodParams)}) {
    @join pathTemplateCheck : apiMethod.pathTemplateChecks
      {@pathTemplateCheckLine(pathTemplateCheck)}
    @end
    {@apiMethod.serviceRequestTypeName} request =
        {@apiMethod.serviceRequestTypeName}.newBuilder()
        {@builderSetCalls(apiMethod.requestObjectParams)}
        .build();
    return {@apiMethod.name}(request);
  }
@end

@private pagedRequestObjectMethod(apiMethod)
  @let coreSampleCode = pagedIterableMethodSampleCode(apiMethod, apiMethod.initCode)
    {@methodDoc(apiMethod.doc, decorateSampleCode(apiMethod, coreSampleCode))}
  @end
  @if apiMethod.releaseLevelAnnotation
    {@apiMethod.releaseLevelAnnotation}

  @end
  {@apiMethod.requestObjectMethod.accessModifier} final {@apiMethod.responseTypeName} \
      {@apiMethod.name}({@apiMethod.serviceRequestTypeName} request) {
    return {@apiMethod.requestObjectMethod.callableMethodName}()
        .call(request);
  }
@end

@private pagedCallableMethod(apiMethod)
  @let coreSampleCode = pagedCallableMethodSampleCode(apiMethod, apiMethod.initCode)
    {@methodDoc(apiMethod.doc, decorateSampleCode(apiMethod, coreSampleCode))}
  @end
  {@callableMethodImpl(apiMethod)}
@end

@private unpagedListCallableMethod(apiMethod)
  @let coreSampleCode = unpagedListCallableMethodSampleCode(apiMethod, apiMethod.initCode)
    {@methodDoc(apiMethod.doc, decorateSampleCode(apiMethod, coreSampleCode))}
  @end
  {@callableMethodImpl(apiMethod)}
@end

@private flattenedMethod(apiMethod)
  @let coreSampleCode = syncMethodSampleCode(apiMethod, apiMethod.initCode)
    {@methodDoc(apiMethod.doc, decorateSampleCode(apiMethod, coreSampleCode))}
  @end
  @if apiMethod.releaseLevelAnnotation
    {@apiMethod.releaseLevelAnnotation}

  @end
  {@apiMethod.visibility} final {@apiMethod.responseTypeName} {@apiMethod.name}(\
       {@paramList(apiMethod.methodParams)}) {
    {@flattenedRequestBuildingCode(apiMethod)}
    @if apiMethod.hasReturnValue
      return {@apiMethod.name}(request);
    @else
      {@apiMethod.name}(request);
    @end
  }
@end

@private requestObjectMethod(apiMethod)
  @let coreSampleCode = syncMethodSampleCode(apiMethod, apiMethod.initCode)
    {@methodDoc(apiMethod.doc, decorateSampleCode(apiMethod, coreSampleCode))}
  @end
  @if apiMethod.releaseLevelAnnotation
    {@apiMethod.releaseLevelAnnotation}

  @end
  {@apiMethod.requestObjectMethod.accessModifier} final {@apiMethod.responseTypeName} \
      {@apiMethod.name}({@apiMethod.serviceRequestTypeName} request) {
    @if apiMethod.hasReturnValue
      return {@apiMethod.requestObjectMethod.callableMethodName}().call(request);
    @else
      {@apiMethod.requestObjectMethod.callableMethodName}().call(request);
    @end
  }
@end

@private callableMethod(apiMethod)
  @let coreSampleCode = callableMethodSampleCode(apiMethod, apiMethod.initCode)
    {@methodDoc(apiMethod.doc, decorateSampleCode(apiMethod, coreSampleCode))}
  @end
  {@callableMethodImpl(apiMethod)}
@end

@private callableMethodImpl(apiMethod)
  @if apiMethod.releaseLevelAnnotation
    {@apiMethod.releaseLevelAnnotation}

  @end
  {@apiMethod.visibility} final UnaryCallable<{@apiMethod.serviceRequestTypeName}, \
      {@apiMethod.responseTypeName}> {@apiMethod.name}() {
    return stub.{@apiMethod.callableMethod.callableName}();
  }
@end

@private streamingCallableMethod(apiMethod)
  @let coreSampleCode = streamingCallableMethodSampleCode(apiMethod, apiMethod.initCode)
    {@methodDoc(apiMethod.doc, decorateSampleCode(apiMethod, coreSampleCode))}
  @end
  @if apiMethod.releaseLevelAnnotation
    {@apiMethod.releaseLevelAnnotation}

  @end
  {@apiMethod.visibility} final {@apiMethod.callableMethod.interfaceTypeName}\
      <{@apiMethod.serviceRequestTypeName}, \
      {@apiMethod.responseTypeName}> {@apiMethod.name}() {
    return stub.{@apiMethod.callableMethod.callableName}();
  }
@end

@private asyncOperationFlattenedMethod(apiMethod)
  @let coreSampleCode = asyncOperationMethodSampleCode(apiMethod, apiMethod.initCode)
    {@methodDoc(apiMethod.doc, decorateSampleCode(apiMethod, coreSampleCode))}
  @end
<<<<<<< HEAD
=======
  # TODO: when LRO is no longer @Beta, set the apiMethod.releaseLevelAnnotation.
>>>>>>> 4611e8d6
  @@BetaApi("The surface for long-running operations is not stable yet and may change in the future.")
  {@apiMethod.visibility} final OperationFuture<{@apiMethod.responseTypeName}, \
      {@apiMethod.operationMethod.metadataTypeName}> {@apiMethod.name}(\
      {@paramList(apiMethod.methodParams)}) {
    {@flattenedRequestBuildingCode(apiMethod)}
    return {@apiMethod.name}(request);
  }
@end

@private asyncOperationRequestObjectMethod(apiMethod)
  @let coreSampleCode = asyncOperationMethodSampleCode(apiMethod, apiMethod.initCode)
    {@methodDoc(apiMethod.doc, decorateSampleCode(apiMethod, coreSampleCode))}
  @end
<<<<<<< HEAD
=======
  # TODO: when LRO is no longer @Beta, set the apiMethod.releaseLevelAnnotation.
>>>>>>> 4611e8d6
  @@BetaApi("The surface for long-running operations is not stable yet and may change in the future.")
  {@apiMethod.requestObjectMethod.accessModifier} final OperationFuture<\
      {@apiMethod.responseTypeName}, {@apiMethod.operationMethod.metadataTypeName}> \
      {@apiMethod.name}({@apiMethod.serviceRequestTypeName} request) {
    return {@apiMethod.requestObjectMethod.callableMethodName}().futureCall(request);
  }
@end

@private operationCallableMethod(apiMethod)
  @let coreSampleCode = asyncOperationCallableMethodSampleCode(apiMethod, apiMethod.initCode)
    {@methodDoc(apiMethod.doc, decorateSampleCode(apiMethod, coreSampleCode))}
  @end
<<<<<<< HEAD
=======
  # TODO: when LRO is no longer @Beta, set the apiMethod.releaseLevelAnnotation.
>>>>>>> 4611e8d6
  @@BetaApi("The surface for use by generated code is not stable yet and may change in the future.")
  {@apiMethod.visibility} final OperationCallable<{@apiMethod.serviceRequestTypeName}, \
      {@apiMethod.responseTypeName}, {@apiMethod.operationMethod.metadataTypeName}> \
      {@apiMethod.name}() {
    return stub.{@apiMethod.callableMethod.callableName}();
  }
@end

@private flattenedRequestBuildingCode(apiMethod)
  @join pathTemplateCheck : apiMethod.pathTemplateChecks
    {@pathTemplateCheckLine(pathTemplateCheck)}
  @end

  {@apiMethod.serviceRequestTypeName} request =
      {@apiMethod.serviceRequestTypeName}.newBuilder()
      {@builderSetCalls(apiMethod.requestObjectParams)}
      .build();
@end

@private methodDoc(apiMethodDoc, methodSampleCode)
  // AUTO-GENERATED DOCUMENTATION AND METHOD
  /**
  @if apiMethodDoc.mainDocLines
    @join commentLine : apiMethodDoc.mainDocLines
      {@""} * {@commentLine}
    @end
  @else
    {@""} *
  @end
   *
   * Sample code:
   * <pre><code>
  @join sampleLine : util.getDocLines(methodSampleCode)
    {@""} * {@sampleLine}
  @end
   * </code></pre>
  @if apiMethodDoc.paramDocs
    {@""} *
    @join doc : apiMethodDoc.paramDocs
      {@paramDoc(doc)}
    @end
  @end
  @if apiMethodDoc.throwsDocLines
    @join commentLine : apiMethodDoc.throwsDocLines
      {@""} * {@commentLine}
    @end
  @end
   */
  {@EMPTY}
@end

@private paramDoc(doc)
  @switch doc.type
  @case "SimpleParamDocView"
    {@simpleParamDoc(doc)}
  @default
    $unhandledCase: {@doc.type}$
  @end
@end

@private simpleParamDoc(doc)
  @if doc.lines
    {@""} * @@param {@doc.paramName} {@doc.firstLine}
    @if doc.remainingLines
      @join commentLine : doc.remainingLines
        {@""} * {@commentLine}
      @end
    @end
  @else
    {@""} * @@param {@doc.paramName}
  @end
@end

@private builderSetCalls(requestObjectParams)
  @join requestObjectParam : requestObjectParams
    .{@requestObjectParam.setCallName}({@builderSetCallParam(requestObjectParam)})
  @end
@end

@private builderSetCallParam(requestObjectParam)
  @if requestObjectParam.hasTransformParamFunction
    {@requestObjectParam.name} == null ? null : \
      {@requestObjectParam.transformParamFunctionName}({@requestObjectParam.name})
    @if requestObjectParam.hasFormatMethodName
      .{@requestObjectParam.formatMethodName}()
    @end
  @else
    @if requestObjectParam.hasFormatMethodName
      {@requestObjectParam.name} == null ? null : \
        {@requestObjectParam.name}.{@requestObjectParam.formatMethodName}()
    @else
      {@requestObjectParam.name}
    @end
  @end
@end

@private pathTemplateCheckLine(pathTemplateCheck)
  @if pathTemplateCheck.allowEmptyString
    if (!{@pathTemplateCheck.paramName}.isEmpty()) {
      {@pathTemplateCheck.pathTemplateName}.validate({@pathTemplateCheck.paramName}, \
        "{@pathTemplateCheck.validationMessageContext}");
    }
  @else
    {@pathTemplateCheck.pathTemplateName}.validate({@pathTemplateCheck.paramName}, \
      "{@pathTemplateCheck.validationMessageContext}");
  @end
@end

@private iterateAllResourceMethods(pagedResponseClass)
  @join iterateMethod : pagedResponseClass.iterateMethods
    public Iterable<{@iterateMethod.overloadResourceTypeName}> {@iterateMethod.overloadResourceTypeIterateMethodName}() {
      return Iterables.transform({@iterateMethod.iterateMethodName}(), new Function<{@pagedResponseClass.resourceTypeName}, {@iterateMethod.overloadResourceTypeName}>() {
          @@Override
          public {@iterateMethod.overloadResourceTypeName} apply({@pagedResponseClass.resourceTypeName} arg0) {
            return {@iterateMethod.overloadResourceTypeParseFunctionName}(arg0);
          }
        }
      );
    }
  @end
  {@BREAK}
@end

@private getValuesResourceMethods(pagedResponseClass)
  @join iterateMethod : pagedResponseClass.iterateMethods
    public Iterable<{@iterateMethod.overloadResourceTypeName}> {@iterateMethod.overloadResourceTypeGetValuesMethodName}() {
      return Iterables.transform({@iterateMethod.getValuesMethodName}(), new Function<{@pagedResponseClass.resourceTypeName}, {@iterateMethod.overloadResourceTypeName}>() {
          @@Override
          public {@iterateMethod.overloadResourceTypeName} apply({@pagedResponseClass.resourceTypeName} arg0) {
            return {@iterateMethod.overloadResourceTypeParseFunctionName}(arg0);
          }
        }
      );
    }
  @end
  {@BREAK}
@end<|MERGE_RESOLUTION|>--- conflicted
+++ resolved
@@ -556,10 +556,7 @@
   @let coreSampleCode = asyncOperationMethodSampleCode(apiMethod, apiMethod.initCode)
     {@methodDoc(apiMethod.doc, decorateSampleCode(apiMethod, coreSampleCode))}
   @end
-<<<<<<< HEAD
-=======
   # TODO: when LRO is no longer @Beta, set the apiMethod.releaseLevelAnnotation.
->>>>>>> 4611e8d6
   @@BetaApi("The surface for long-running operations is not stable yet and may change in the future.")
   {@apiMethod.visibility} final OperationFuture<{@apiMethod.responseTypeName}, \
       {@apiMethod.operationMethod.metadataTypeName}> {@apiMethod.name}(\
@@ -573,10 +570,7 @@
   @let coreSampleCode = asyncOperationMethodSampleCode(apiMethod, apiMethod.initCode)
     {@methodDoc(apiMethod.doc, decorateSampleCode(apiMethod, coreSampleCode))}
   @end
-<<<<<<< HEAD
-=======
   # TODO: when LRO is no longer @Beta, set the apiMethod.releaseLevelAnnotation.
->>>>>>> 4611e8d6
   @@BetaApi("The surface for long-running operations is not stable yet and may change in the future.")
   {@apiMethod.requestObjectMethod.accessModifier} final OperationFuture<\
       {@apiMethod.responseTypeName}, {@apiMethod.operationMethod.metadataTypeName}> \
@@ -589,10 +583,7 @@
   @let coreSampleCode = asyncOperationCallableMethodSampleCode(apiMethod, apiMethod.initCode)
     {@methodDoc(apiMethod.doc, decorateSampleCode(apiMethod, coreSampleCode))}
   @end
-<<<<<<< HEAD
-=======
   # TODO: when LRO is no longer @Beta, set the apiMethod.releaseLevelAnnotation.
->>>>>>> 4611e8d6
   @@BetaApi("The surface for use by generated code is not stable yet and may change in the future.")
   {@apiMethod.visibility} final OperationCallable<{@apiMethod.serviceRequestTypeName}, \
       {@apiMethod.responseTypeName}, {@apiMethod.operationMethod.metadataTypeName}> \
