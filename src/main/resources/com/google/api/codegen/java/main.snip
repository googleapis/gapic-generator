--- conflicted
+++ resolved
@@ -125,15 +125,9 @@
    * <pre>
    * <code>
    * {@xapiClassDoc.settingsClassName} {@xapiClassDoc.settingsVarName} =
-<<<<<<< HEAD
-   *     {@xapiClassDoc.settingsClassName}.defaultBuilder()
+   *     {@xapiClassDoc.settingsClassName}.newBuilder()
    *         .setTransportProvider({@xapiClassDoc.settingsClassName}.{@xapiClassDoc.defaultTransportProviderBuilder}()
    *             .setChannelProvider({@xapiClassDoc.settingsClassName}.{@xapiClassDoc.defaultChannelProviderBuilder}()
-=======
-   *     {@xapiClassDoc.settingsClassName}.newBuilder()
-   *         .setTransportProvider({@xapiClassDoc.settingsClassName}.defaultGrpcTransportProviderBuilder()
-   *             .setChannelProvider({@xapiClassDoc.settingsClassName}.defaultGrpcChannelProviderBuilder()
->>>>>>> db138b71
    *                 .setEndpoint(myEndpoint)
    *                 .build())
    *             .build())
