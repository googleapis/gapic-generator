--- conflicted
+++ resolved
@@ -31,11 +31,7 @@
         {@apiMethod.apiVariableName}.{@apiMethod.name}().call(\
         {@sampleMethodCallArgList(apiMethod.initCode.fieldSettings)});
     for ({@apiMethod.listMethod.resourceTypeName} element : \
-<<<<<<< HEAD
-        response.{@functionChain(apiMethod.unpagedListCallableMethod.resourceListGetFunction)}) {
-=======
-        {@resourceListGetCall(apiMethod)}) {
->>>>>>> f832cae1
+      {@resourceListGetCall(apiMethod)}) {
       // doThingsWith(element);
     }
     String nextPageToken = response.getNextPageToken();
