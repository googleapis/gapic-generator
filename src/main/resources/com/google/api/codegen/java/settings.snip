@extends "java/common.snip"

@snippet generate(classFile)
  {@renderFileHeader(classFile.fileHeader)}

  {@classDoc(classFile.classView.doc)}
  @if classFile.fileHeader.hasGeneratorVersion
    @@Generated("by GAPIC v{@classFile.fileHeader.generatorVersion}")
  @else
    @@Generated("by GAPIC")
  @end
  @if classFile.classView.releaseLevelAnnotation
    {@classFile.classView.releaseLevelAnnotation}
  @end
  {@renderClass(classFile.classView)}
@end

@private renderClass(classView)
  public class {@classView.name} extends ClientSettings {
    {@constants(classView)}
    {@members(classView)}
    {@constructors(classView)}
    {@descriptors(classView)}
    {@innerBuilderClass(classView)}
  }
@end

@private classDoc(doc)
  // AUTO-GENERATED DOCUMENTATION AND CLASS
  /**
   * Settings class to configure an instance of {@@link {@doc.apiClassName}}.
  @if doc.hasDefaultInstance
    {@""} *
     * <p>The default instance has everything set to sensible defaults:
     *
     * <ul>
     * <li>The default service address ({@doc.serviceAddress}) and default port ({@doc.servicePort})
     * are used.
     * <li>Credentials are acquired automatically through Application Default Credentials.
     * <li>Retries are configured for idempotent methods but not for non-idempotent methods.
     * </ul>
     *
     * <p>The builder of this class is recursive, so contained classes are themselves builders.
     * When build() is called, the tree of builders is called to create the complete settings
     * object. For example, to set the total timeout of {@doc.exampleApiMethodName} to 30 seconds:
     *
     * <pre>
     * <code>
     * {@doc.settingsClassName}.Builder {@doc.settingsBuilderVarName} =
     *     {@doc.settingsClassName}.defaultBuilder();
     * {@doc.settingsBuilderVarName}.{@doc.exampleApiMethodSettingsGetter}().getRetrySettingsBuilder()
     *     .setTotalTimeout(Duration.ofSeconds(30));
     * {@doc.settingsClassName} {@doc.settingsVarName} = {@doc.settingsBuilderVarName}.build();
     * </code>
     * </pre>
  @end
   */
@end

@private constants(xsettingsClass)
  @if xsettingsClass.hasDefaultServiceScopes
    /**
     * The default scopes of the service.
     */
    private static final ImmutableList<String> DEFAULT_SERVICE_SCOPES = ImmutableList.<String>builder()
        @join scope : {@xsettingsClass.authScopes}
          .add("{@scope}")
        @end
        .build();
    {@""}
  @end

  private static final String DEFAULT_GAPIC_NAME = "gapic";
  private static final String DEFAULT_GAPIC_VERSION = "";

  private static final String PROPERTIES_FILE = "/{@xsettingsClass.packagePath}/project.properties";
  private static final String META_VERSION_KEY = "artifact.version";

  private static String gapicVersion;
  {@""}
@end

@private members(xsettingsClass)
  {@methodMembers(xsettingsClass)}
  {@methodGetters(xsettingsClass)}

  public {@xsettingsClass.stubInterfaceName} createStub() throws IOException {
    if (getTransportProvider().getTransportName().equals({@xsettingsClass.rpcTransportName}.{@xsettingsClass.transportNameGetter}())) {
      return {@xsettingsClass.rpcStubClassName}.create(this);
    } else {
      throw new UnsupportedOperationException(
          "Transport not supported: " + getTransportProvider().getTransportName());
    }
  }

  /**
   * Returns a builder for the default ExecutorProvider for this service.
   */
  public static InstantiatingExecutorProvider.Builder defaultExecutorProviderBuilder() {
    return InstantiatingExecutorProvider.newBuilder();
  }

  @if xsettingsClass.hasDefaultServiceAddress
    /**
     * Returns the default service endpoint.
     */
<<<<<<< HEAD
    @if xsettingsClass.useDefaultServicePort
=======
    @if xsettingsClass.useDefaultServicePortInEndpoint
>>>>>>> a6947617
      public static String getDefaultEndpoint() {
        return "{@xsettingsClass.serviceAddress}:{@xsettingsClass.servicePort}";
      }
    @else
      public static String getDefaultEndpoint() {
        return "{@xsettingsClass.serviceAddress}";
      }

      /**
       * Returns the default service port.
       */
      public static int getDefaultServicePort() {
        return {@xsettingsClass.servicePort};
      }
    @end

  @end

  @if xsettingsClass.hasDefaultServiceScopes
    /**
     * Returns the default service scopes.
     */
    public static List<String> getDefaultServiceScopes() {
      return DEFAULT_SERVICE_SCOPES;
    }

  @end

  /**
   * Returns a builder for the default credentials for this service.
   */
  public static GoogleCredentialsProvider.Builder defaultCredentialsProviderBuilder() {
    return GoogleCredentialsProvider.newBuilder()
        @if xsettingsClass.hasDefaultServiceScopes
            .setScopesToApply(DEFAULT_SERVICE_SCOPES)
        @end
        ;
  }

  /** Returns a builder for the default ChannelProvider for this service. */
  public static {@xsettingsClass.instantiatingChannelProvider}.Builder {@xsettingsClass.defaultChannelProviderBuilder}() {
    return {@xsettingsClass.instantiatingChannelProvider}.newBuilder()
        @if xsettingsClass.hasDefaultServiceAddress
            .setEndpoint(getDefaultEndpoint())
        @end
        .setGeneratorHeader(DEFAULT_GAPIC_NAME, getGapicVersion());
  }

  @if xsettingsClass.hasDefaultServiceAddress
    /** Returns a builder for the default ChannelProvider for this service. */
    public static {@xsettingsClass.transportProvider}.Builder {@xsettingsClass.defaultTransportProviderBuilder}() {
      return {@xsettingsClass.transportProvider}.newBuilder()
          .setChannelProvider({@xsettingsClass.defaultChannelProviderBuilder}().build());
    }

    public static TransportProvider defaultTransportProvider() {
      return {@xsettingsClass.defaultTransportProviderBuilder}().build();
    }
  @end

  private static String getGapicVersion() {
    if (gapicVersion == null) {
      gapicVersion = PropertiesProvider.loadProperty(
          {@xsettingsClass.name}.class, PROPERTIES_FILE, META_VERSION_KEY);
      gapicVersion = gapicVersion == null ? DEFAULT_GAPIC_VERSION : gapicVersion;
    }
    return gapicVersion;
  }

  /**
   * Returns a builder for this class with recommended defaults.
   */
  public static Builder defaultBuilder() {
    return Builder.createDefault();
  }

  /**
   * Returns a builder for this class with recommended defaults for API methods, and the given
   * ClientContext used for executor/transport/credentials.
   */
  public static Builder defaultBuilder(ClientContext clientContext) {
    return new Builder(clientContext);
  }

  /**
   * Returns a new builder for this class.
   */
  public static Builder newBuilder() {
    return new Builder();
  }

  /**
   * Returns a new builder for this class.
   */
  public static Builder newBuilder(ClientContext clientContext) {
    return new Builder(clientContext);
  }

  /**
   * Returns a builder containing all the values of this settings class.
   */
  public Builder toBuilder() {
    return new Builder(this);
  }
  {@""}
@end

@private methodMembers(xsettingsClass)
  @join settings : xsettingsClass.callSettings
    @switch settings.type
    @case "SimpleApiCallable"
      private final SimpleCallSettings<{@settings.requestTypeName}, \
          {@settings.responseTypeName}> {@settings.memberName};
    @case "PagedApiCallable"
      private final PagedCallSettings<{@settings.requestTypeName}, \
          {@settings.responseTypeName}, \
          {@settings.pagedListResponseTypeName}> {@settings.memberName};
    @case "BatchingApiCallable"
      private final BatchingCallSettings<{@settings.requestTypeName}, \
          {@settings.responseTypeName}> {@settings.memberName};
    @case "StreamingApiCallable"
      private final StreamingCallSettings<{@settings.requestTypeName}, \
          {@settings.responseTypeName}> {@settings.memberName};
    @case "OperationApiCallable"
      private final OperationCallSettings<{@settings.requestTypeName}, \
          {@settings.operationMethod.operationPayloadTypeName}, \
          {@settings.operationMethod.metadataTypeName}, Operation> {@settings.memberName};
    @default
      $unhandledCase: {@settings.type}$
    @end
  @end
  {@BREAK}
@end

@private methodGetters(xsettingsClass)
  @join settings : xsettingsClass.callSettings
    /**
     * Returns the object with the settings used for calls to {@settings.methodName}.
     */
    @switch settings.type
    @case "SimpleApiCallable"
        public SimpleCallSettings<{@settings.requestTypeName}, \
            {@settings.responseTypeName}> {@settings.settingsGetFunction}() {
          return {@settings.memberName};
       }
    @case "PagedApiCallable"
      public PagedCallSettings<{@settings.requestTypeName}, \
          {@settings.responseTypeName}, \
          {@settings.pagedListResponseTypeName}> {@settings.settingsGetFunction}() {
        return {@settings.memberName};
      }
    @case "BatchingApiCallable"
      public BatchingCallSettings<{@settings.requestTypeName}, \
          {@settings.responseTypeName}> {@settings.settingsGetFunction}() {
        return {@settings.memberName};
      }
    @case "StreamingApiCallable"
      public StreamingCallSettings<{@settings.requestTypeName}, \
            {@settings.responseTypeName}> {@settings.settingsGetFunction}() {
        return {@settings.memberName};
      }
    @case "OperationApiCallable"
      public OperationCallSettings<{@settings.requestTypeName}, \
            {@settings.operationMethod.operationPayloadTypeName}, \
            {@settings.operationMethod.metadataTypeName}, Operation> \
            {@settings.settingsGetFunction}() {
        return {@settings.memberName};
      }
    @default
      $unhandledCase: {@settings.type}$
    @end
    {@""}
  @end
@end

@private constructors(xsettingsClass)
  private {@xsettingsClass.name}(Builder settingsBuilder) throws IOException {
    super(
        settingsBuilder.getExecutorProvider(),
        settingsBuilder.getTransportProvider(),
        settingsBuilder.getCredentialsProvider(),
        settingsBuilder.getClock());

    @join settings : xsettingsClass.callSettings
      {@settings.memberName} = settingsBuilder.{@settings.settingsGetFunction}().build();
    @end
  }
  {@""}
@end

@private descriptors(xsettingsClass)
  {@pageStreamingDescriptors(xsettingsClass)}
  {@pagedListResponseFactories(xsettingsClass)}
  {@batchingDescriptors(xsettingsClass)}
@end

@private pageStreamingDescriptors(xsettingsClass)
  @join desc : xsettingsClass.pageStreamingDescriptors
    private static final PagedListDescriptor<{@desc.requestTypeName}, {@desc.responseTypeName}, {@desc.resourceTypeName}> {@desc.name} =
        new PagedListDescriptor<{@desc.requestTypeName}, {@desc.responseTypeName}, {@desc.resourceTypeName}>() {
          @@Override
          public String emptyToken() {
            return {@desc.defaultTokenValue};
          }
          @@Override
          public {@desc.requestTypeName} injectToken({@desc.requestTypeName} payload, String token) {
            return {@desc.requestTypeName}
              .newBuilder(payload)
              .{@desc.requestTokenSetFunction}(token)
              .build();
          }
          @@Override
          public {@desc.requestTypeName} injectPageSize({@desc.requestTypeName} payload, int pageSize) {
            @if desc.requestHasPageSize
              return {@desc.requestTypeName}
                .newBuilder(payload)
                .{@desc.requestPageSizeSetFunction}(pageSize)
                .build();
            @else
              throw new UnsupportedOperationException("page size is not supported by this API method");
            @end
          }
          @@Override
          public Integer extractPageSize({@desc.requestTypeName} payload) {
            @if desc.requestHasPageSize
              return payload.{@desc.requestPageSizeGetFunction}();
            @else
              throw new UnsupportedOperationException("page size is not supported by this API method");
            @end
          }
          @@Override
          public String extractNextToken({@desc.responseTypeName} payload) {
            return payload.{@desc.responseTokenGetFunction}();
          }
          @@Override
          public Iterable<{@desc.resourceTypeName}> extractResources({@desc.responseTypeName} payload) {
            return payload.{@desc.resourcesFieldGetFunction}();
          }
        };
    {@""}
  @end
@end

@private pagedListResponseFactories(xsettingsClass)
  @join factory : xsettingsClass.pagedListResponseFactories
    private static final PagedListResponseFactory<{@factory.requestTypeName}, {@factory.responseTypeName}, {@factory.pagedListResponseTypeName}> {@factory.name} =
        new PagedListResponseFactory<{@factory.requestTypeName}, {@factory.responseTypeName}, {@factory.pagedListResponseTypeName}>() {
          @@Override
          public ApiFuture<{@factory.pagedListResponseTypeName}> getFuturePagedResponse(
              UnaryCallable<{@factory.requestTypeName}, {@factory.responseTypeName}> callable,
              {@factory.requestTypeName} request,
              ApiCallContext context,
              ApiFuture<{@factory.responseTypeName}> futureResponse) {
            PageContext<{@factory.requestTypeName}, {@factory.responseTypeName}, {@factory.resourceTypeName}> pageContext =
                PageContext.create(callable, {@factory.pageStreamingDescriptorName}, request, context);
            return {@factory.pagedListResponseTypeName}.createAsync(pageContext, futureResponse);
          }
        };
    {@""}
  @end
@end

@private batchingDescriptors(xsettingsClass)
  @join desc : xsettingsClass.batchingDescriptors
    private static final BatchingDescriptor<{@desc.requestTypeName}, {@desc.responseTypeName}> {@desc.name} =
        new BatchingDescriptor<{@desc.requestTypeName}, {@desc.responseTypeName}>() {
          @@Override
          public PartitionKey getBatchPartitionKey({@desc.requestTypeName} request) {
            return new PartitionKey({@partitionKeyCode(desc)});
          }

          @@Override
          public RequestBuilder<{@desc.requestTypeName}> getRequestBuilder() {
            return new RequestBuilder<{@desc.requestTypeName}>() {
              private {@desc.requestTypeName}.Builder builder;
              @@Override
              public void appendRequest({@desc.requestTypeName} request) {
                if (builder == null) {
                  builder = request.toBuilder();
                } else {
                  builder.{@desc.batchedFieldSetFunction}(request.{@desc.batchedFieldGetFunction}());
                }
              }
              @@Override
              public {@desc.requestTypeName} build() {
                return builder.build();
              }
            };
          }

          @@Override
          public void splitResponse(
              {@desc.responseTypeName} batchResponse,
              Collection<? extends BatchedRequestIssuer<{@desc.responseTypeName}>> batch) {
            int batchMessageIndex = 0;
            for (BatchedRequestIssuer<{@desc.responseTypeName}> responder : batch) {
              @if desc.hasSubresponse
                {@desc.subresponseTypeName} subresponseElements = new ArrayList<>();
                long subresponseCount = responder.getMessageCount();
                for (int i = 0; i < subresponseCount; i++) {
                  subresponseElements.add(batchResponse.{@desc.subresponseByIndexGetFunction}(batchMessageIndex));
                  batchMessageIndex += 1;
                }
                {@desc.responseTypeName} response =
                    {@desc.responseTypeName}.newBuilder().{@desc.subresponseSetFunction}(subresponseElements).build();
              @else
                {@desc.responseTypeName} response =
                    {@desc.responseTypeName}.newBuilder().build();
              @end
              responder.setResponse(response);
            }
          }

          @@Override
          public void splitException(
              Throwable throwable,
              Collection<? extends BatchedRequestIssuer<{@desc.responseTypeName}>> batch) {
            for (BatchedRequestIssuer<{@desc.responseTypeName}> responder : batch) {
              responder.setException(throwable);
            }
          }

          @@Override
          public long countElements({@desc.requestTypeName} request) {
            return request.{@desc.batchedFieldCountGetFunction}();
          }

          @@Override
          public long countBytes({@desc.requestTypeName} request) {
            return request.getSerializedSize();
          }
        };
    {@""}
  @end
@end

@private partitionKeyCode(batchingDesc)
  @join partitionKey : batchingDesc.partitionKeys on ", "
    request.{@partitionKey.fieldGetFunction}()
  @end
@end

@private fieldCopyCalls(fieldCopies)
  @join fieldCopy : fieldCopies
    .{@fieldCopy.fieldSetFunction}(firstRequest.{@fieldCopy.fieldGetFunction}())
  @end
@end

@private innerBuilderClass(xsettingsClass)
  /**
   * Builder for {@xsettingsClass.name}.
   */
  public static class Builder extends ClientSettings.Builder {
    private final ImmutableList<UnaryCallSettings.Builder> unaryMethodSettingsBuilders;

    {@builderMembers(xsettingsClass)}

    {@builderConstants(xsettingsClass)}

    {@builderConstructors(xsettingsClass)}

    {@builderMethods(xsettingsClass)}
  }
@end

@private builderMembers(xsettingsClass)
  @join settings : xsettingsClass.callSettings
    @switch settings.type.toString
    @case "SimpleApiCallable"
      private final SimpleCallSettings.Builder<{@settings.requestTypeName}, \
          {@settings.responseTypeName}> {@settings.memberName};
    @case "PagedApiCallable"
      private final PagedCallSettings.Builder<{@settings.requestTypeName}, \
          {@settings.responseTypeName}, \
          {@settings.pagedListResponseTypeName}> {@settings.memberName};
    @case "BatchingApiCallable"
      private final BatchingCallSettings.Builder<{@settings.requestTypeName}, \
          {@settings.responseTypeName}> {@settings.memberName};
    @case "StreamingApiCallable"
      private final StreamingCallSettings.Builder<{@settings.requestTypeName}, \
          {@settings.responseTypeName}> {@settings.memberName};
    @case "OperationApiCallable"
          private final OperationCallSettings.Builder<{@settings.requestTypeName}, \
              {@settings.operationMethod.operationPayloadTypeName}, \
              {@settings.operationMethod.metadataTypeName}, Operation> {@settings.memberName};
    @default
      $unhandledCase: {@settings.type.toString}$
    @end
  @end
@end

@private builderConstants(xsettingsClass)
  private static final ImmutableMap<String, ImmutableSet<StatusCode>> RETRYABLE_CODE_DEFINITIONS;

  static {
    ImmutableMap.Builder<String, ImmutableSet<StatusCode>> definitions = ImmutableMap.builder();
    @join retryCodesDef : xsettingsClass.retryCodesDefinitions
      definitions.put(
          "{@retryCodesDef.key}",
          ImmutableSet.copyOf(Lists.<StatusCode>newArrayList({@statusCodes(retryCodesDef.codes, xsettingsClass.transportProtocol)})));
    @end
    RETRYABLE_CODE_DEFINITIONS = definitions.build();
  }

  private static final ImmutableMap<String, RetrySettings> RETRY_PARAM_DEFINITIONS;

  static {
    ImmutableMap.Builder<String, RetrySettings> definitions = ImmutableMap.builder();
    RetrySettings settings = null;
    @join retryParamsDef : xsettingsClass.retryParamsDefinitions
      settings = RetrySettings.newBuilder()
          .setInitialRetryDelay(Duration.ofMillis({@retryParamsDef.initialRetryDelay.getMillis}L))
          .setRetryDelayMultiplier({@retryParamsDef.retryDelayMultiplier})
          .setMaxRetryDelay(Duration.ofMillis({@retryParamsDef.maxRetryDelay.getMillis}L))
          .setInitialRpcTimeout(Duration.ofMillis({@retryParamsDef.initialRpcTimeout.getMillis}L))
          .setRpcTimeoutMultiplier({@retryParamsDef.rpcTimeoutMultiplier})
          .setMaxRpcTimeout(Duration.ofMillis({@retryParamsDef.maxRpcTimeout.getMillis}L))
          .setTotalTimeout(Duration.ofMillis({@retryParamsDef.totalTimeout.getMillis}L))
          .build();
      definitions.put("{@retryParamsDef.key}", settings);
    @end
    RETRY_PARAM_DEFINITIONS = definitions.build();
  }
@end

@private statusCodes(codes, protocolType)
  @join code : codes on ", "
    @switch protocolType
      @case "GRPC"
        GrpcStatusCode.of(Status.Code.{@code})
      @case "HTTP"
        HttpJsonStatusCode.of(HttpStatusCodes.{@code})
    @end
  @end
@end

@private builderConstructors(xsettingsClass)
  private Builder() {
    this((ClientContext) null);
  }

  private Builder(ClientContext clientContext) {
    super(clientContext);

    @join settings : xsettingsClass.callSettings
      @switch settings.type.toString
      @case "SimpleApiCallable"
        {@settings.memberName} = SimpleCallSettings.newBuilder();
      @case "PagedApiCallable"
        {@settings.memberName} = PagedCallSettings.newBuilder(
            {@settings.pagedListResponseFactoryName});
      @case "BatchingApiCallable"
        {@settings.memberName} = BatchingCallSettings.newBuilder(
            {@settings.batchingDescriptorName})
                .setBatchingSettings(BatchingSettings.newBuilder().build());
      @case "StreamingApiCallable"
        {@settings.memberName} = StreamingCallSettings.newBuilder();
      @case "OperationApiCallable"
        {@settings.memberName} = OperationCallSettings.newBuilder();
      @default
        $unhandledCase: {@settings.type.toString}$
      @end
      {@BREAK}
    @end
    unaryMethodSettingsBuilders = ImmutableList.<UnaryCallSettings.Builder>of(
        @join settings : xsettingsClass.unaryCallSettings vertical on ",".add(BREAK)
          {@settings.memberName}
        @end
    );

    initDefaults(this);
  }

  private static Builder createDefault() {
    Builder builder = new Builder((ClientContext) null);
    @if xsettingsClass.hasDefaultInstance
      builder.setTransportProvider(defaultTransportProvider());
      builder.setCredentialsProvider(defaultCredentialsProviderBuilder().build());
    @end
    return initDefaults(builder);
  }

  private static Builder initDefaults(Builder builder) {
    @join settings : xsettingsClass.unaryCallSettings
      {@""}
      # batching settings
      @switch settings.type
      @case "BatchingApiCallable"
        builder.{@settings.settingsGetFunction}().setBatchingSettings(
            BatchingSettings.newBuilder()
            .setElementCountThreshold({@settings.batchingConfig.elementCountThreshold}L)
            .setRequestByteThreshold({@settings.batchingConfig.requestByteThreshold}L)
            .setDelayThreshold(Duration.ofMillis({@settings.batchingConfig.delayThresholdMillis}))
            .setFlowControlSettings(
              FlowControlSettings.newBuilder()
                @if settings.batchingConfig.hasFlowControlElementLimit
                  .setMaxOutstandingElementCount({@settings.batchingConfig.flowControlElementLimit})
                @end
                @if settings.batchingConfig.hasFlowControlByteLimit
                  .setMaxOutstandingRequestBytes({@settings.batchingConfig.flowControlByteLimit})
                @end
                .setLimitExceededBehavior(LimitExceededBehavior.{@settings.batchingConfig.flowControlLimitExceededBehavior})
                .build())
            .build());
      @default
      @end
      # retry settings
      builder.{@settings.settingsGetFunction}()
          .setRetryableCodes(RETRYABLE_CODE_DEFINITIONS.get("{@settings.retryCodesName}"))
          .setRetrySettings(RETRY_PARAM_DEFINITIONS.get("{@settings.retryParamsName}"));
    @end
    @join settings : xsettingsClass.longRunningCallSettings
      builder
          .{@settings.settingsGetFunction}()
          .setInitialCallSettings(
              SimpleCallSettings.<{@settings.requestTypeName}, {@settings.responseTypeName}> newBuilder()
                  .setRetryableCodes(RETRYABLE_CODE_DEFINITIONS.get("idempotent"))
                  .setRetrySettings(RETRY_PARAM_DEFINITIONS.get("default"))
                  .build())
          .setResponseClass({@settings.operationMethod.operationPayloadTypeName}.class)
          .setMetadataClass({@settings.operationMethod.metadataTypeName}.class)
          .setPollingAlgorithm(
              OperationTimedPollAlgorithm.create(
                  RetrySettings.newBuilder()
                     .setInitialRetryDelay(Duration.ofMillis({@settings.operationMethod.initialPollDelay}L))
                     .setRetryDelayMultiplier({@settings.operationMethod.pollDelayMultiplier})
                     .setMaxRetryDelay(Duration.ofMillis({@settings.operationMethod.maxPollDelay}L))
                     .setInitialRpcTimeout(Duration.ZERO) // ignored
                     .setRpcTimeoutMultiplier(1.0) // ignored
                     .setMaxRpcTimeout(Duration.ZERO) // ignored
                     .setTotalTimeout(Duration.ofMillis({@settings.operationMethod.totalPollTimeout}L))
                     .build()));
    @end

    return builder;
  }

  private Builder({@xsettingsClass.name} settings) {
    super(settings);

    @join settings : xsettingsClass.callSettings
      {@settings.memberName} = settings.{@settings.memberName}.toBuilder();
    @end

    unaryMethodSettingsBuilders = ImmutableList.<UnaryCallSettings.Builder>of(
        @join settings : xsettingsClass.unaryCallSettings vertical on ",".add(BREAK)
          {@settings.memberName}
        @end
    );
  }
@end

@private builderMethods(xsettingsClass)
  @@Override
  public Builder setExecutorProvider(ExecutorProvider executorProvider) {
    super.setExecutorProvider(executorProvider);
    return this;
  }

  @@Override
  public Builder setTransportProvider(TransportProvider transportProvider) {
    super.setTransportProvider(transportProvider);
    return this;
  }

  @@Override
  public Builder setCredentialsProvider(CredentialsProvider credentialsProvider) {
    super.setCredentialsProvider(credentialsProvider);
    return this;
  }

  /**
   * Applies the given settings updater function to all of the unary API methods in this service.
   *
   * Note: This method does not support applying settings to streaming methods.
   */
  public Builder applyToAllUnaryMethods(ApiFunction<UnaryCallSettings.Builder, Void> settingsUpdater) throws Exception {
    super.applyToAllUnaryMethods(unaryMethodSettingsBuilders, settingsUpdater);
    return this;
  }

  @join settings : xsettingsClass.callSettings
    /**
     * Returns the builder for the settings used for calls to {@settings.methodName}.
     */
    @switch settings.type
    @case "SimpleApiCallable"
      public SimpleCallSettings.Builder<{@settings.requestTypeName}, \
          {@settings.responseTypeName}> {@settings.settingsGetFunction}() {
        return {@settings.memberName};
      }
    @case "PagedApiCallable"
      public PagedCallSettings.Builder<{@settings.requestTypeName}, \
          {@settings.responseTypeName}, {@settings.pagedListResponseTypeName}> {@settings.settingsGetFunction}() {
        return {@settings.memberName};
      }
    @case "BatchingApiCallable"
      public BatchingCallSettings.Builder<{@settings.requestTypeName}, \
          {@settings.responseTypeName}> {@settings.settingsGetFunction}() {
        return {@settings.memberName};
      }
    @case "StreamingApiCallable"
      public StreamingCallSettings.Builder<{@settings.requestTypeName}, \
          {@settings.responseTypeName}> {@settings.settingsGetFunction}() {
        return {@settings.memberName};
      }
    @case "OperationApiCallable"
      public OperationCallSettings.Builder<{@settings.requestTypeName}, \
          {@settings.operationMethod.operationPayloadTypeName}, \
          {@settings.operationMethod.metadataTypeName}, Operation> \
          {@settings.settingsGetFunction}() {
        return {@settings.memberName};
      }
    @default
      $unhandledCase: {@settings.type}$
    @end
    {@""}
  @end
  @@Override
  public {@xsettingsClass.name} build() throws IOException {
    return new {@xsettingsClass.name}(this);
  }
@end<|MERGE_RESOLUTION|>--- conflicted
+++ resolved
@@ -104,11 +104,7 @@
     /**
      * Returns the default service endpoint.
      */
-<<<<<<< HEAD
-    @if xsettingsClass.useDefaultServicePort
-=======
     @if xsettingsClass.useDefaultServicePortInEndpoint
->>>>>>> a6947617
       public static String getDefaultEndpoint() {
         return "{@xsettingsClass.serviceAddress}:{@xsettingsClass.servicePort}";
       }
