@extends "java/common.snip"
@extends "java/initcode.snip"

@snippet generate(xapiTest)
  {@renderFileHeader(xapiTest.fileHeader)}

  @@javax.annotation.Generated("by GAPIC")
  public class {@xapiTest.testClass.name} {
    @join mockService : xapiTest.testClass.mockServices
      private static {@mockService.className} {@mockService.varName};
    @end
    private static MockServiceHelper serviceHelper;
    private {@xapiTest.testClass.apiClassName} client;
    private LocalChannelProvider channelProvider;

    @@BeforeClass
    public static void startStaticServer() {
      @join mockService : xapiTest.testClass.mockServices
        {@mockService.varName} = new {@mockService.className}();
      @end
      serviceHelper = new MockServiceHelper("in-process-1", Arrays.<MockGrpcService>asList({@mockServiceArgs(xapiTest.testClass.mockServices)}));
      serviceHelper.start();
    }

    @@AfterClass
    public static void stopServer() {
      serviceHelper.stop();
    }

    @@Before
    public void setUp() throws IOException {
      serviceHelper.reset();
      channelProvider = serviceHelper.createChannelProvider();
      {@xapiTest.testClass.apiSettingsClassName} settings = {@xapiTest.testClass.apiSettingsClassName}.newBuilder()
          .setTransportChannelProvider(channelProvider)
          .setCredentialsProvider(NoCredentialsProvider.create())
          .build();
      client = {@xapiTest.testClass.apiClassName}.create(settings);
    }

    @@After
    public void tearDown() throws Exception {
      client.close();
    }

    @join test : xapiTest.testClass.testCases
      {@testCase(test)}

    @end
  }
@end

@private mockServiceArgs(mockServices)
  @join mockService : mockServices on ", "
    {@mockService.varName}
  @end
@end

@private testCase(test)
  @switch test.grpcStreamingType
  @case "BidiStreaming"
      {@grpcStreamingTestCase(test)}
  @case "ServerStreaming"
      {@grpcStreamingTestCase(test)}
  @case "ClientStreaming"
      {@grpcStreamingTestCase(test)}
  @case "NonStreaming"
      @switch test.clientMethodType
      @case "FlattenedMethod"
          {@unaryTestCase(test)}
      @case "PagedFlattenedMethod"
          {@unaryTestCase(test)}
      @case "AsyncOperationFlattenedMethod"
          {@longRunningMethodTestCase(test)}
      @end
  @end
@end

@private unaryTestCase(test)
  @@Test
  @@SuppressWarnings("all")
  public void {@test.name}() {
    {@addResponse(test)}

    {@initCode(test.initCode)}

    {@methodCall(test)}

    {@unarySuccessAsserts(test)}
  }

  @@Test
  @@SuppressWarnings("all")
  public void {@test.nameWithException}() throws Exception {
    {@addException(test)}

    try {
      {@initCode(test.initCode)}

      client.{@test.clientMethodName}(\
          {@sampleMethodCallArgList(test.initCode.fieldSettings)});
      Assert.fail("No exception raised");
    } catch (InvalidArgumentException e) {
      // Expected exception
    }
  }
@end

@private grpcStreamingTestCase(test)
  @@Test
  @@SuppressWarnings("all")
  public void {@test.name}() throws Exception {
    {@addResponse(test)}
    {@initCode(test.initCode)}

    {@streamingMethodCall(test)}

    List<{@test.responseTypeName}> actualResponses = responseObserver.future().get();
    Assert.assertEquals(1, actualResponses.size());
    Assert.assertEquals(expectedResponse, actualResponses.get(0));
  }

  @@Test
  @@SuppressWarnings("all")
  public void {@test.nameWithException}() throws Exception {
    {@addException(test)}
    {@initCode(test.initCode)}

    {@streamingMethodCallWithException(test)}

    try {
      List<{@test.responseTypeName}> actualResponses = responseObserver.future().get();
      Assert.fail("No exception thrown");
    } catch (ExecutionException e) {
      Assert.assertTrue(e.getCause() instanceof InvalidArgumentException);
      InvalidArgumentException apiException = (InvalidArgumentException) e.getCause();
      Assert.assertEquals(StatusCode.Code.INVALID_ARGUMENT, apiException.getStatusCode().getCode());
    }
  }
@end

@private longRunningMethodTestCase(test)
  @@Test
  @@SuppressWarnings("all")
  public void {@test.name}() throws Exception {
    {@initCode(test.mockResponse.initCode)}
    Operation resultOperation =
        Operation.newBuilder()
            .setName("{@test.name}")
            .setDone(true)
            .setResponse(Any.pack(expectedResponse))
            .build();
    {@test.mockServiceVarName}.addResponse(resultOperation);

    {@initCode(test.initCode)}

    {@longRunningMethodCall(test)}

    {@unarySuccessAsserts(test)}
  }

  @@Test
  @@SuppressWarnings("all")
  public void {@test.nameWithException}() throws Exception {
    {@addException(test)}

    try {
      {@initCode(test.initCode)}

      client.{@test.clientMethodName}(\
          {@sampleMethodCallArgList(test.initCode.fieldSettings)}).get();
      Assert.fail("No exception raised");
    } catch (ExecutionException e) {
      Assert.assertEquals(InvalidArgumentException.class, e.getCause().getClass());
      InvalidArgumentException apiException = (InvalidArgumentException) e.getCause();
      Assert.assertEquals(StatusCode.Code.INVALID_ARGUMENT, apiException.getStatusCode().getCode());
    }
  }

@end

@private streamingMethodCall(test)
  @switch test.grpcStreamingType
  @case "BidiStreaming"
    {@bidiStreamingCall(test)}
    requestObserver.onCompleted();
  @case "ServerStreaming"
    {@serverStreamingCall(test)}
  @default
    $unhandled case: {@test.grpcStreamingType.toString}$
  @end
@end

@private streamingMethodCallWithException(test)
  @switch test.grpcStreamingType
  @case "BidiStreaming"
    {@bidiStreamingCall(test)}
  @case "ServerStreaming"
    {@serverStreamingCall(test)}
  @default
    $unhandled case: {@test.grpcStreamingType.toString}$
  @end
@end

@private bidiStreamingCall(test)
  MockStreamObserver<{@test.responseTypeName}> responseObserver = new MockStreamObserver<>();

  BidiStreamingCallable<{@test.requestTypeName}, {@test.responseTypeName}> callable =
      client.{@test.clientMethodName}();
  ApiStreamObserver<{@test.requestTypeName}> requestObserver =
      callable.bidiStreamingCall(responseObserver);

  requestObserver.onNext(request);
@end

@private serverStreamingCall(test)
  MockStreamObserver<{@test.responseTypeName}> responseObserver = new MockStreamObserver<>();

  ServerStreamingCallable<{@test.requestTypeName}, {@test.responseTypeName}> callable =
      client.{@test.clientMethodName}();
  callable.serverStreamingCall(request, responseObserver);
@end

@private addResponse(test)
  {@initCode(test.mockResponse.initCode)}
  {@test.mockServiceVarName}.addResponse(expectedResponse);
@end

@private addException(test)
  StatusRuntimeException exception = new StatusRuntimeException(Status.INVALID_ARGUMENT);
  {@test.mockServiceVarName}.addException(exception);
@end

@private methodCall(test)
  @switch test.clientMethodType
  @case "PagedFlattenedMethod"
    {@test.responseTypeName} pagedListResponse = client.{@test.clientMethodName}(\
      {@sampleMethodCallArgList(test.initCode.fieldSettings)});

    @join pageStreamingResponseView : test.pageStreamingResponseViews
      List<{@pageStreamingResponseView.resourceTypeName}> {@pageStreamingResponseView.resourcesVarName} = Lists.newArrayList(pagedListResponse.{@pageStreamingResponseView.resourcesIterateMethod}());
      Assert.assertEquals(1, {@pageStreamingResponseView.resourcesVarName}.size());
<<<<<<< HEAD
      Assert.assertEquals(expectedResponse.{@functionChain(pageStreamingResponseView.resourcesFieldGetterNames)}.get(0), {@pageStreamingResponseView.resourcesVarName}.get(0));
=======
      @if pageStreamingResponseView.hasExpectedValueTransformFunction
        Assert.assertEquals({@pageStreamingResponseView.expectedValueTransformFunction}(\
            expectedResponse.{@pageStreamingResponseView.resourcesFieldGetterName}().get(0)),
            {@pageStreamingResponseView.resourcesVarName}.get(0));
      @else
        Assert.assertEquals(expectedResponse.{@pageStreamingResponseView.resourcesFieldGetterName}().get(0), \
            {@pageStreamingResponseView.resourcesVarName}.get(0));
      @end
>>>>>>> 881a8327
    @end
  @case "FlattenedMethod"
    @if test.hasReturnValue
      {@test.responseTypeName} actualResponse =
          client.{@test.clientMethodName}(\
          {@sampleMethodCallArgList(test.initCode.fieldSettings)});
      Assert.assertEquals(expectedResponse, actualResponse);
    @else
      client.{@test.clientMethodName}(\
            {@sampleMethodCallArgList(test.initCode.fieldSettings)});
    @end
  @default
    $unhandledCase: {@test.clientMethodType}$
  @end
@end

@private longRunningMethodCall(test)
  {@test.responseTypeName} actualResponse =
      client.{@test.clientMethodName}(\
          {@sampleMethodCallArgList(test.initCode.fieldSettings)}).get();
  Assert.assertEquals(expectedResponse, actualResponse);
@end

@private unarySuccessAsserts(test)
  List<GeneratedMessageV3> actualRequests = {@test.mockServiceVarName}.getRequests();
  Assert.assertEquals(1, actualRequests.size());
  {@test.requestTypeName} actualRequest = ({@test.requestTypeName})actualRequests.get(0);

  @join assert : test.asserts
    Assert.assertEquals({@assertExpectedParam(assert)}, {@assertActualParam(assert)});
  @end
  @if test.clientHasDefaultInstance
    Assert.assertTrue(
        channelProvider.isHeaderSent(
            ApiClientHeaderProvider.getDefaultApiClientHeaderKey(),
            GaxGrpcProperties.getDefaultApiClientHeaderPattern()));
  @end
@end

@private assertExpectedParam(assert)
  @if assert.hasExpectedValueTransformFunction
    {@assert.expectedValueTransformFunction}({@assert.expectedValueIdentifier})
  @else
    {@assert.expectedValueIdentifier}
  @end
@end

@private assertActualParam(assert)
  @if assert.hasActualValueTransformFunction
    {@assert.actualValueTransformFunction}(actualRequest.{@assert.actualValueGetter}())
  @else
    actualRequest.{@assert.actualValueGetter}()
  @end
@end

@private sampleMethodCallArgList(fieldSettings)
  @join fieldSetting : fieldSettings on ", "
    {@fieldSetting.identifier}
  @end
@end<|MERGE_RESOLUTION|>--- conflicted
+++ resolved
@@ -240,18 +240,13 @@
     @join pageStreamingResponseView : test.pageStreamingResponseViews
       List<{@pageStreamingResponseView.resourceTypeName}> {@pageStreamingResponseView.resourcesVarName} = Lists.newArrayList(pagedListResponse.{@pageStreamingResponseView.resourcesIterateMethod}());
       Assert.assertEquals(1, {@pageStreamingResponseView.resourcesVarName}.size());
-<<<<<<< HEAD
-      Assert.assertEquals(expectedResponse.{@functionChain(pageStreamingResponseView.resourcesFieldGetterNames)}.get(0), {@pageStreamingResponseView.resourcesVarName}.get(0));
-=======
       @if pageStreamingResponseView.hasExpectedValueTransformFunction
         Assert.assertEquals({@pageStreamingResponseView.expectedValueTransformFunction}(\
-            expectedResponse.{@pageStreamingResponseView.resourcesFieldGetterName}().get(0)),
+            expectedResponse.{@functionChain(pageStreamingResponseView.resourcesFieldGetterNames)}.get(0)),
             {@pageStreamingResponseView.resourcesVarName}.get(0));
       @else
-        Assert.assertEquals(expectedResponse.{@pageStreamingResponseView.resourcesFieldGetterName}().get(0), \
-            {@pageStreamingResponseView.resourcesVarName}.get(0));
+        Assert.assertEquals(expectedResponse.{@functionChain(pageStreamingResponseView.resourcesFieldGetterNames)}.get(0), {@pageStreamingResponseView.resourcesVarName}.get(0));
       @end
->>>>>>> 881a8327
     @end
   @case "FlattenedMethod"
     @if test.hasReturnValue
