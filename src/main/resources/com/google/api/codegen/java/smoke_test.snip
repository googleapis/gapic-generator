@extends "java/common.snip"
@extends "java/initcode.snip"
@extends "java/method_sample.snip"


@snippet generate(smokeTest)
  {@renderFileHeader(smokeTest.fileHeader)}

  @@javax.annotation.Generated("by GAPIC")
  public class {@smokeTest.name} {
    public static void main(String args[]) {
      Logger.getLogger("").setLevel(Level.WARNING);
      try {
        {@testBody(smokeTest)}
        System.out.println("OK");
      } catch (Exception e) {
        System.err.println("Failed with exception:");
        e.printStackTrace(System.err);
        System.exit(1);
      }
    }
    @if smokeTest.requireProjectId
      {@executeWithProjectID(smokeTest)}
    @else
      {@executeWithNoProjectID(smokeTest)}
    @end
  }
@end

@private testBody(smokeTest)
  @if smokeTest.requireProjectId
    Options options = new Options();
    options.addOption("h", "help", false, "show usage");
    options.addOption(
        Option.builder()
            .longOpt("project_id")
            .desc("Project id")
            .hasArg()
            .argName("PROJECT-ID")
            .required(true)
            .build());
    CommandLine cl = (new DefaultParser()).parse(options, args);
    if (cl.hasOption("help")) {
      HelpFormatter formater = new HelpFormatter();
      formater.printHelp("{@smokeTest.name}", options);
    }
    executeNoCatch(cl.getOptionValue("project_id"));
  @else
    executeNoCatch();
  @end
@end

@private executeWithProjectID(smokeTest)
  public static void executeNoCatch(String projectId) throws Exception {
    try ({@smokeTest.apiClassName} client = {@smokeTest.apiClassName}.create()) {
      {@methodCall(smokeTest.method)}
    }
  }
@end

@private executeWithNoProjectID(smokeTest)
  public static void executeNoCatch() throws Exception {
    try ({@smokeTest.apiClassName} client = {@smokeTest.apiClassName}.create()) {
      {@methodCall(smokeTest.method)}
    }
  }
@end

@private methodCall(method)
  {@initCode(method.initCode)}

  @switch method.clientMethodType
  @case "PagedFlattenedMethod"
    {@method.responseTypeName} pagedResponse =
<<<<<<< HEAD
        client.{@method.surfaceMethodName}(\
=======
        client.{@method.clientMethodName}(\
>>>>>>> 6cb3eb76
          {@sampleMethodCallArgList(method.initCode.fieldSettings)});
    System.out.println(ReflectionToStringBuilder.toString(pagedResponse));
  @case "FlattenedMethod"
    @if method.hasReturnValue
      {@method.responseTypeName} response = \
<<<<<<< HEAD
        client.{@method.surfaceMethodName}({@args(method.initCode.fieldSettings)});
      System.out.println(ReflectionToStringBuilder.toString(response, ToStringStyle.MULTI_LINE_STYLE));
    @else
      client.{@method.surfaceMethodName}(\
=======
        client.{@method.clientMethodName}({@args(method.initCode.fieldSettings)});
      System.out.println(ReflectionToStringBuilder.toString(response, ToStringStyle.MULTI_LINE_STYLE));
    @else
      client.{@method.clientMethodName}(\
>>>>>>> 6cb3eb76
        {@sampleMethodCallArgList(method.initCode.fieldSettings)});
    @end
  @end
@end

@private args(fieldSettings)
  @join fieldSetting : fieldSettings on ", "
    {@fieldSetting.identifier}
  @end
@end<|MERGE_RESOLUTION|>--- conflicted
+++ resolved
@@ -72,27 +72,16 @@
   @switch method.clientMethodType
   @case "PagedFlattenedMethod"
     {@method.responseTypeName} pagedResponse =
-<<<<<<< HEAD
-        client.{@method.surfaceMethodName}(\
-=======
         client.{@method.clientMethodName}(\
->>>>>>> 6cb3eb76
           {@sampleMethodCallArgList(method.initCode.fieldSettings)});
     System.out.println(ReflectionToStringBuilder.toString(pagedResponse));
   @case "FlattenedMethod"
     @if method.hasReturnValue
       {@method.responseTypeName} response = \
-<<<<<<< HEAD
-        client.{@method.surfaceMethodName}({@args(method.initCode.fieldSettings)});
-      System.out.println(ReflectionToStringBuilder.toString(response, ToStringStyle.MULTI_LINE_STYLE));
-    @else
-      client.{@method.surfaceMethodName}(\
-=======
         client.{@method.clientMethodName}({@args(method.initCode.fieldSettings)});
       System.out.println(ReflectionToStringBuilder.toString(response, ToStringStyle.MULTI_LINE_STYLE));
     @else
       client.{@method.clientMethodName}(\
->>>>>>> 6cb3eb76
         {@sampleMethodCallArgList(method.initCode.fieldSettings)});
     @end
   @end
