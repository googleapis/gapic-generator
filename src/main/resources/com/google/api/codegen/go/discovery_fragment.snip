--- conflicted
+++ resolved
@@ -90,20 +90,12 @@
       responseTypeRef = context.getApiaryConfig.getType(responseType), \
       resourceField = context.getFirstRepeatedField(responseTypeRef), \
       resources = context.lowerCamelToUpperCamel(resourceField.getName)
-<<<<<<< HEAD
-    fn := func(page *{@context.getApi.getName}.{@responseType}) error {
-      // doThingsWith(page)
-      for i, element := range page.{@resources} {
-        // doThingsWith(element)
-        _, _ = i, element
-=======
 
     call := {@methodPath(method)}({@callArg(method)})
     if err := call.Pages(ctx, func(page *{@context.getApi.getName}.{@responseType}) error {
       for _, v := range page.{@resources} {
         // {@TODO()} Use v.
         _ = v
->>>>>>> 06514fa0
       }
       return nil // NOTE: returning a non-nil error stops pagination.
     }); err != nil {
