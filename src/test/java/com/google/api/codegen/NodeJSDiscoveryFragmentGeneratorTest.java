--- conflicted
+++ resolved
@@ -37,13 +37,8 @@
   }
 
   /**
-<<<<<<< HEAD
-   * Declares test parameters, each one an array of values passed to the constructor, with
-   * the first element a name, the second a discovery doc, and the third a partial GAPIC config.
-=======
    * Declares test parameters, each one an array of values passed to the constructor, with the
    * first element a name, the second a discovery doc, and the third a partial GAPIC config.
->>>>>>> 06514fa0
    */
   @Parameters(name = "{0}")
   public static List<Object[]> testedConfigs() {
