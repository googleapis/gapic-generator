/* Copyright 2018 Google LLC
 *
 * Licensed under the Apache License, Version 2.0 (the "License");
 * you may not use this file except in compliance with the License.
 * You may obtain a copy of the License at
 *
 *      https://www.apache.org/licenses/LICENSE-2.0
 *
 * Unless required by applicable law or agreed to in writing, software
 * distributed under the License is distributed on an "AS IS" BASIS,
 * WITHOUT WARRANTIES OR CONDITIONS OF ANY KIND, either express or implied.
 * See the License for the specific language governing permissions and
 * limitations under the License.
 */
package com.google.api.codegen.config;

import static com.google.common.truth.Truth.assertThat;

import com.google.api.codegen.LongRunningConfigProto;
import com.google.api.codegen.util.ProtoParser;
import com.google.api.tools.framework.model.BoundedDiagCollector;
import com.google.api.tools.framework.model.DiagCollector;
import com.google.api.tools.framework.model.MessageType;
import com.google.api.tools.framework.model.Method;
import com.google.api.tools.framework.model.Model;
import com.google.api.tools.framework.model.SymbolTable;
import com.google.api.tools.framework.model.TypeRef;
import com.google.longrunning.OperationTypes;
import org.junit.BeforeClass;
import org.junit.Test;
import org.mockito.Mockito;

public class LongRunningConfigTest {
  private static final String GAPIC_CONFIG_RETURN_TYPE_NAME = "MethodResponse";
  private static final String GAPIC_CONFIG_METADATA_TYPE = "HeaderType";
  private static final String ANNOTATIONS_RETURN_TYPE_NAME = "BookType";
  private static final String ANNOTATIONS_METADATA_TYPE = "FooterType";
<<<<<<< HEAD
  private static boolean TEST_IMPLEMENTS_DELETE = false;
  private static boolean TEST_IMPLEMENTS_CANCEL = false;
  private static int TEST_INITIAL_POLL_DELAY = 5;
  private static double TEST_POLL_DELAY_MULTIPLIER = 10;
  private static long TEST_MAX_POLL_DELAY = 12500;
  private static int TEST_TOTAL_POLL_TIMEOUT = 50000;
=======
  private static final boolean TEST_IMPLEMENTS_DELETE = false;
  private static final boolean TEST_IMPLEMENTS_CANCEL = false;
  private static final int TEST_INITIAL_POLL_DELAY = 5;
  private static final double TEST_POLL_DELAY_MULTIPLIER = 10;
  private static final long TEST_MAX_POLL_DELAY = 12500;
  private static final int TEST_TOTAL_POLL_TIMEOUT = 50000;
>>>>>>> 6c14444c

  private static final ProtoParser protoParser = Mockito.mock(ProtoParser.class);

  private static final Method simpleMethod = Mockito.mock(Method.class);
  private static final Method lroAnnotatedMethod = Mockito.mock(Method.class);

  private static final Model model = Mockito.mock(Model.class);
  private static final SymbolTable symbolTable = Mockito.mock(SymbolTable.class);

  private static final MessageType gapicConfigMetadataMessage = Mockito.mock(MessageType.class);
  private static final MessageType gapicConfigReturnMessage = Mockito.mock(MessageType.class);
  private static final MessageType annotationsMetadataMessage = Mockito.mock(MessageType.class);
  private static final MessageType annotationsReturnMessage = Mockito.mock(MessageType.class);

  private static final TypeRef gapicConfigMetadataType = TypeRef.of(gapicConfigMetadataMessage);
  private static final TypeRef gapicConfigReturnType = TypeRef.of(gapicConfigReturnMessage);
  private static final TypeRef annotationsMetadataType = TypeRef.of(annotationsMetadataMessage);
  private static final TypeRef annotationsReturnType = TypeRef.of(annotationsReturnMessage);

  private static final LongRunningConfigProto baseLroConfigProto =
      LongRunningConfigProto.newBuilder()
          .setMetadataType(GAPIC_CONFIG_METADATA_TYPE)
          .setReturnType(GAPIC_CONFIG_RETURN_TYPE_NAME)
          .build();
  private static final LongRunningConfigProto lroConfigProtoWithPollSettings =
      baseLroConfigProto
          .toBuilder()
          .setImplementsCancel(TEST_IMPLEMENTS_CANCEL)
          .setImplementsDelete(TEST_IMPLEMENTS_DELETE)
          .setInitialPollDelayMillis(TEST_INITIAL_POLL_DELAY)
          .setPollDelayMultiplier(TEST_POLL_DELAY_MULTIPLIER)
          .setMaxPollDelayMillis(TEST_MAX_POLL_DELAY)
          .setTotalPollTimeoutMillis(TEST_TOTAL_POLL_TIMEOUT)
          .build();

  @BeforeClass
  public static void startUp() {
    Mockito.when(simpleMethod.getModel()).thenReturn(model);
    Mockito.when(lroAnnotatedMethod.getModel()).thenReturn(model);
    Mockito.when(model.getSymbolTable()).thenReturn(symbolTable);

    Mockito.when(protoParser.getLongRunningOperation(lroAnnotatedMethod))
        .thenReturn(
            OperationTypes.newBuilder()
                .setMetadata(ANNOTATIONS_METADATA_TYPE)
                .setResponse(ANNOTATIONS_RETURN_TYPE_NAME)
                .build());

    Mockito.when(symbolTable.lookupType(GAPIC_CONFIG_METADATA_TYPE))
        .thenReturn(gapicConfigMetadataType);
    Mockito.when(symbolTable.lookupType(GAPIC_CONFIG_RETURN_TYPE_NAME))
        .thenReturn(gapicConfigReturnType);
    Mockito.when(symbolTable.lookupType(ANNOTATIONS_METADATA_TYPE))
        .thenReturn(annotationsMetadataType);
    Mockito.when(symbolTable.lookupType(ANNOTATIONS_RETURN_TYPE_NAME))
        .thenReturn(annotationsReturnType);
  }

  @Test
  public void testCreateLROWithoutGapicConfig() {
    DiagCollector diagCollector = new BoundedDiagCollector();
    LongRunningConfig longRunningConfig =
        LongRunningConfig.createLongRunningConfig(
            lroAnnotatedMethod,
            diagCollector,
            LongRunningConfigProto.getDefaultInstance(),
            protoParser);

    assertThat(diagCollector.getErrorCount()).isEqualTo(0);
    assertThat(longRunningConfig).isNotNull();

    ProtoTypeRef metadataTypeModel = (ProtoTypeRef) longRunningConfig.getMetadataType();
    assertThat(metadataTypeModel.getProtoType()).isEqualTo(annotationsMetadataType);
    ProtoTypeRef returnTypeModel = (ProtoTypeRef) longRunningConfig.getReturnType();
    assertThat(returnTypeModel.getProtoType()).isEqualTo(annotationsReturnType);

    assertThat(longRunningConfig.getInitialPollDelay().toMillis())
        .isEqualTo(LongRunningConfig.LRO_INITIAL_POLL_DELAY_MILLIS);
    assertThat(longRunningConfig.getMaxPollDelay().toMillis())
        .isEqualTo(LongRunningConfig.LRO_MAX_POLL_DELAY_MILLIS);
    assertThat(longRunningConfig.getPollDelayMultiplier())
        .isEqualTo(LongRunningConfig.LRO_POLL_DELAY_MULTIPLIER);
    assertThat(longRunningConfig.getTotalPollTimeout().toMillis())
        .isEqualTo(LongRunningConfig.LRO_TOTAL_POLL_TIMEOUT_MILLS);
    assertThat(longRunningConfig.implementsCancel())
        .isEqualTo(LongRunningConfig.LRO_IMPLEMENTS_CANCEL);
    assertThat(longRunningConfig.implementsDelete())
        .isEqualTo(LongRunningConfig.LRO_IMPLEMENTS_DELETE);
  }

  @Test
  public void testCreateLROWithGapicConfigOnly() {
    DiagCollector diagCollector = new BoundedDiagCollector();

    // simpleMethod has no LRO proto annotations.
    // lroConfigProtoWithPollSettings contains LRO settings.
    LongRunningConfig longRunningConfig =
        LongRunningConfig.createLongRunningConfig(
            simpleMethod, diagCollector, lroConfigProtoWithPollSettings, protoParser);

    assertThat(diagCollector.getErrorCount()).isEqualTo(0);
    assertThat(longRunningConfig).isNotNull();

    ProtoTypeRef metadataTypeModel = (ProtoTypeRef) longRunningConfig.getMetadataType();
    assertThat(metadataTypeModel.getProtoType()).isEqualTo(gapicConfigMetadataType);
    ProtoTypeRef returnTypeModel = (ProtoTypeRef) longRunningConfig.getReturnType();
    assertThat(returnTypeModel.getProtoType()).isEqualTo(gapicConfigReturnType);

    // These are the values specified by lroConfigProtoWithPollSettings.
    assertThat(longRunningConfig.getInitialPollDelay().toMillis())
        .isEqualTo(TEST_INITIAL_POLL_DELAY);
    assertThat(longRunningConfig.getMaxPollDelay().toMillis()).isEqualTo(TEST_MAX_POLL_DELAY);
    assertThat(longRunningConfig.getPollDelayMultiplier()).isEqualTo(TEST_POLL_DELAY_MULTIPLIER);
    assertThat(longRunningConfig.getTotalPollTimeout().toMillis())
        .isEqualTo(TEST_TOTAL_POLL_TIMEOUT);
    assertThat(longRunningConfig.implementsCancel()).isEqualTo(TEST_IMPLEMENTS_CANCEL);
    assertThat(longRunningConfig.implementsDelete()).isEqualTo(TEST_IMPLEMENTS_DELETE);
  }

  @Test
  public void testCreateLROWithAnnotationsOverridingGapicConfig() {
    DiagCollector diagCollector = new BoundedDiagCollector();

    // lroAnnotatedMethod contains different settings than that in lroConfigProtoWithPollSettings.
    LongRunningConfig longRunningConfig =
        LongRunningConfig.createLongRunningConfig(
            lroAnnotatedMethod, diagCollector, lroConfigProtoWithPollSettings, protoParser);

    assertThat(diagCollector.getErrorCount()).isEqualTo(0);
    assertThat(longRunningConfig).isNotNull();

    // Assert that proto annotations settings take precendence over gapic config.
    ProtoTypeRef metadataTypeModel = (ProtoTypeRef) longRunningConfig.getMetadataType();
    assertThat(metadataTypeModel.getProtoType()).isEqualTo(annotationsMetadataType);
    ProtoTypeRef returnTypeModel = (ProtoTypeRef) longRunningConfig.getReturnType();
    assertThat(returnTypeModel.getProtoType()).isEqualTo(annotationsReturnType);

    assertThat(longRunningConfig.getInitialPollDelay().toMillis())
        .isEqualTo(LongRunningConfig.LRO_INITIAL_POLL_DELAY_MILLIS);
    assertThat(longRunningConfig.getMaxPollDelay().toMillis())
        .isEqualTo(LongRunningConfig.LRO_MAX_POLL_DELAY_MILLIS);
    assertThat(longRunningConfig.getPollDelayMultiplier())
        .isEqualTo(LongRunningConfig.LRO_POLL_DELAY_MULTIPLIER);
    assertThat(longRunningConfig.getTotalPollTimeout().toMillis())
        .isEqualTo(LongRunningConfig.LRO_TOTAL_POLL_TIMEOUT_MILLS);
    assertThat(longRunningConfig.implementsCancel())
        .isEqualTo(LongRunningConfig.LRO_IMPLEMENTS_CANCEL);
    assertThat(longRunningConfig.implementsDelete())
        .isEqualTo(LongRunningConfig.LRO_IMPLEMENTS_DELETE);
  }

  @Test
  public void testCreateSameLROFromProtoFileAndGapicConfig() {
    // Given a Protobuf LRO method annotated with the same Return and Metadata Type
    // as in the GAPIC config, use the GAPIC config settings.
    DiagCollector diagCollector = new BoundedDiagCollector();

    // Use a GAPIC config with the same return and metadata types as the LRO proto annotations.
    LongRunningConfigProto longRunningConfigProto =
        lroConfigProtoWithPollSettings
            .toBuilder()
            .setMetadataType(ANNOTATIONS_METADATA_TYPE)
            .setReturnType(ANNOTATIONS_RETURN_TYPE_NAME)
            .build();
    LongRunningConfig longRunningConfig =
        LongRunningConfig.createLongRunningConfig(
            lroAnnotatedMethod, diagCollector, longRunningConfigProto, protoParser);

    assertThat(diagCollector.getErrorCount()).isEqualTo(0);
    assertThat(longRunningConfig).isNotNull();

    // Assert that we are using gapic config LRO settings.
    ProtoTypeRef metadataTypeModel = (ProtoTypeRef) longRunningConfig.getMetadataType();
    assertThat(metadataTypeModel.getProtoType()).isEqualTo(annotationsMetadataType);
    ProtoTypeRef returnTypeModel = (ProtoTypeRef) longRunningConfig.getReturnType();
    assertThat(returnTypeModel.getProtoType()).isEqualTo(annotationsReturnType);

    assertThat(longRunningConfig.getInitialPollDelay().toMillis())
        .isEqualTo(TEST_INITIAL_POLL_DELAY);
    assertThat(longRunningConfig.getMaxPollDelay().toMillis()).isEqualTo(TEST_MAX_POLL_DELAY);
    assertThat(longRunningConfig.getPollDelayMultiplier()).isEqualTo(TEST_POLL_DELAY_MULTIPLIER);
    assertThat(longRunningConfig.getTotalPollTimeout().toMillis())
        .isEqualTo(TEST_TOTAL_POLL_TIMEOUT);
    assertThat(longRunningConfig.implementsCancel()).isEqualTo(TEST_IMPLEMENTS_CANCEL);
    assertThat(longRunningConfig.implementsDelete()).isEqualTo(TEST_IMPLEMENTS_DELETE);
  }

  @Test
  public void testCreateLROWithNonLROMethod() {
    DiagCollector diagCollector = new BoundedDiagCollector();

    LongRunningConfig longRunningConfig =
        LongRunningConfig.createLongRunningConfig(
            simpleMethod, diagCollector, LongRunningConfigProto.getDefaultInstance(), protoParser);
    assertThat(diagCollector.getErrorCount()).isEqualTo(0);
    assertThat(longRunningConfig).isNull();
  }
}<|MERGE_RESOLUTION|>--- conflicted
+++ resolved
@@ -35,21 +35,12 @@
   private static final String GAPIC_CONFIG_METADATA_TYPE = "HeaderType";
   private static final String ANNOTATIONS_RETURN_TYPE_NAME = "BookType";
   private static final String ANNOTATIONS_METADATA_TYPE = "FooterType";
-<<<<<<< HEAD
-  private static boolean TEST_IMPLEMENTS_DELETE = false;
-  private static boolean TEST_IMPLEMENTS_CANCEL = false;
-  private static int TEST_INITIAL_POLL_DELAY = 5;
-  private static double TEST_POLL_DELAY_MULTIPLIER = 10;
-  private static long TEST_MAX_POLL_DELAY = 12500;
-  private static int TEST_TOTAL_POLL_TIMEOUT = 50000;
-=======
   private static final boolean TEST_IMPLEMENTS_DELETE = false;
   private static final boolean TEST_IMPLEMENTS_CANCEL = false;
   private static final int TEST_INITIAL_POLL_DELAY = 5;
   private static final double TEST_POLL_DELAY_MULTIPLIER = 10;
   private static final long TEST_MAX_POLL_DELAY = 12500;
   private static final int TEST_TOTAL_POLL_TIMEOUT = 50000;
->>>>>>> 6c14444c
 
   private static final ProtoParser protoParser = Mockito.mock(ProtoParser.class);
 
