--- conflicted
+++ resolved
@@ -37,11 +37,7 @@
   public void missingConfigSchemaVersion() {
     TestDataLocator locator = TestDataLocator.create(GapicConfigProducerTest.class);
     locator.addTestDataSource(CodegenTestUtil.class, "testsrc/common");
-<<<<<<< HEAD
-    locator.addTestDataSource(CodegenTestUtil.class, "testsrc/libraryproto/configonly");
-=======
     locator.addTestDataSource(CodegenTestUtil.class, "testsrc/libraryproto/config_not_annotated");
->>>>>>> 7f61694b
     model =
         CodegenTestUtil.readModel(
             locator, tempDir, new String[] {"myproto.proto"}, new String[] {"myproto.yaml"});
