/* Copyright 2018 Google LLC
 *
 * Licensed under the Apache License, Version 2.0 (the "License");
 * you may not use this file except in compliance with the License.
 * You may obtain a copy of the License at
 *
 *      https://www.apache.org/licenses/LICENSE-2.0
 *
 * Unless required by applicable law or agreed to in writing, software
 * distributed under the License is distributed on an "AS IS" BASIS,
 * WITHOUT WARRANTIES OR CONDITIONS OF ANY KIND, either express or implied.
 * See the License for the specific language governing permissions and
 * limitations under the License.
 */
package com.google.api.codegen.config;

import static com.google.common.truth.Truth.assertThat;
import static org.mockito.ArgumentMatchers.any;

import com.google.api.MethodSignature;
import com.google.api.Resource;
import com.google.api.ResourceSet;
import com.google.api.codegen.CollectionConfigProto;
import com.google.api.codegen.CollectionOneofProto;
import com.google.api.codegen.ConfigProto;
import com.google.api.codegen.FixedResourceNameValueProto;
import com.google.api.codegen.FlatteningConfigProto;
import com.google.api.codegen.FlatteningGroupProto;
import com.google.api.codegen.InterfaceConfigProto;
import com.google.api.codegen.MethodConfigProto;
import com.google.api.codegen.ResourceNameMessageConfigProto;
import com.google.api.codegen.ResourceNameTreatment;
import com.google.api.codegen.common.TargetLanguage;
import com.google.api.codegen.util.ProtoParser;
import com.google.api.tools.framework.model.BoundedDiagCollector;
import com.google.api.tools.framework.model.Diag;
import com.google.api.tools.framework.model.Diag.Kind;
import com.google.api.tools.framework.model.DiagCollector;
import com.google.api.tools.framework.model.Field;
import com.google.api.tools.framework.model.MessageType;
import com.google.api.tools.framework.model.Method;
import com.google.api.tools.framework.model.ProtoFile;
import com.google.api.tools.framework.model.TypeRef;
import com.google.common.collect.ImmutableList;
import com.google.common.collect.ImmutableMap;
import com.google.common.collect.Iterables;
import java.util.ArrayList;
import java.util.Arrays;
import java.util.Comparator;
import java.util.HashMap;
import java.util.List;
import java.util.Map;
import java.util.Optional;
import java.util.stream.Collectors;
import org.junit.BeforeClass;
import org.junit.Test;
import org.mockito.Mockito;

public class ResourceNameMessageConfigsTest {
  private static final ProtoParser protoParser = Mockito.spy(ProtoParser.class);
  private static ConfigProto configProto;
  private static final Method createShelvesMethod = Mockito.mock(Method.class);
  private static final MessageType createShelvesRequest = Mockito.mock(MessageType.class);
  private static final MessageType createShelvesResponse = Mockito.mock(MessageType.class);
  private static final MessageType bookType = Mockito.mock(MessageType.class);
  private static final Field shelfName = Mockito.mock(Field.class);
  private static final Field shelfTheme = Mockito.mock(Field.class);
  private static final MessageType shelfMessage = Mockito.mock(MessageType.class);
  private static final Field bookName = Mockito.mock(Field.class);
  private static final Field bookAuthor = Mockito.mock(Field.class);
  private static final MessageType bookMessage = Mockito.mock(MessageType.class);
  private static final ProtoFile protoFile = Mockito.mock(ProtoFile.class);
  private static final ImmutableList<ProtoFile> sourceProtoFiles = ImmutableList.of(protoFile);
  private static final Method insertBook = Mockito.mock(Method.class);

  private static final String DEFAULT_PACKAGE = "library";
  private static final String GAPIC_SHELF_PATH = "shelves/{shelf_id}";
  private static final String GAPIC_BOOK_PATH = "shelves/{shelf_id}/books/{book_id}";
  private static final String ARCHIVED_BOOK_PATH = "archives/{archive_path}/books/{book_id=**}";
  private static final String PROTO_SHELF_PATH = "shelves/{shelf}";
  private static final String PROTO_BOOK_PATH = "bookShelves/{book}";
  private static final String CREATE_SHELF_METHOD_NAME = "CreateShelf";

  private static final Map<Resource, ProtoFile> allResourceDefs =
      ImmutableMap.of(
          Resource.newBuilder().setName("Shelf").setPath(PROTO_SHELF_PATH).build(),
          protoFile,
          Resource.newBuilder().setName("Book").setPath(PROTO_BOOK_PATH).build(),
          protoFile,
          Resource.newBuilder()
              .setName("archived_book")
              .setPath("archives/{archive}/books/{book}")
              .build(),
          protoFile);

  private static final Map<ResourceSet, ProtoFile> allResourceSetDefs = ImmutableMap.of();

  @BeforeClass
  public static void startUp() {
    configProto =
        ConfigProto.newBuilder()
            .addResourceNameGeneration(
                ResourceNameMessageConfigProto.newBuilder()
                    .setMessageName("Book")
                    .putFieldEntityMap("name", "book"))
            .addResourceNameGeneration(
                ResourceNameMessageConfigProto.newBuilder()
                    .setMessageName("BookFromAnywhere")
                    .putFieldEntityMap("name", "book_oneof"))
            .addResourceNameGeneration(
                ResourceNameMessageConfigProto.newBuilder()
                    .setMessageName("Shelf")
                    .putFieldEntityMap("name", "shelf"))
            .addCollectionOneofs(
                CollectionOneofProto.newBuilder()
                    .setOneofName("book_oneof")
                    .addAllCollectionNames(Arrays.asList("book", "archived_book", "deleted_book"))
                    .build())
            .addCollections(
                CollectionConfigProto.newBuilder()
                    .setNamePattern(GAPIC_SHELF_PATH)
                    .setEntityName("shelf"))
            .addCollections(
                CollectionConfigProto.newBuilder()
                    .setNamePattern(ARCHIVED_BOOK_PATH)
                    .setEntityName("archived_book"))
            .addFixedResourceNameValues(
                FixedResourceNameValueProto.newBuilder()
                    .setEntityName("deleted_book")
                    .setFixedValue("_deleted-book_"))
            .addInterfaces(
                InterfaceConfigProto.newBuilder()
                    .addCollections(
                        CollectionConfigProto.newBuilder()
                            .setNamePattern(GAPIC_SHELF_PATH)
                            .setEntityName("shelf"))
                    .addCollections(
                        CollectionConfigProto.newBuilder()
                            .setNamePattern(GAPIC_BOOK_PATH)
                            .setEntityName("book")))
            .build();

    Mockito.when(shelfName.getParent()).thenReturn(shelfMessage);
    Mockito.when(shelfName.getType()).thenReturn(TypeRef.fromPrimitiveName("string"));
    Mockito.when(shelfName.getSimpleName()).thenReturn("name");

    Mockito.when(shelfMessage.getFullName()).thenReturn("library.Shelf");
    Mockito.when(shelfMessage.getFields()).thenReturn(ImmutableList.of(shelfName, shelfTheme));
    Mockito.when(shelfMessage.getSimpleName()).thenReturn("Shelf");
    Mockito.when(shelfMessage.getFields()).thenReturn(ImmutableList.of(shelfName, shelfTheme));

    Mockito.when(bookName.getParent()).thenReturn(bookMessage);
    Mockito.when(bookName.getSimpleName()).thenReturn("name");
    Mockito.when(bookName.getType()).thenReturn(TypeRef.fromPrimitiveName("string"));

    Mockito.when(bookMessage.getFullName()).thenReturn("library.Book");
    Mockito.when(bookMessage.getSimpleName()).thenReturn("Book");
    Mockito.when(bookMessage.getFields()).thenReturn(ImmutableList.of(bookAuthor, bookName));

    Mockito.doReturn(null).when(protoParser).getResourceSet(any());
    Mockito.when(protoFile.getSimpleName()).thenReturn("library");
    Mockito.when(protoFile.getMessages()).thenReturn(ImmutableList.of(bookMessage, shelfMessage));

    Mockito.doReturn("library").when(protoParser).getProtoPackage(protoFile);

    Mockito.when(createShelvesMethod.getSimpleName()).thenReturn(CREATE_SHELF_METHOD_NAME);
    Mockito.when(createShelvesMethod.getInputType()).thenReturn(TypeRef.of(createShelvesRequest));
    Mockito.when(createShelvesMethod.getOutputType()).thenReturn(TypeRef.of(createShelvesResponse));

    Mockito.doReturn(shelfMessage).when(createShelvesMethod).getInputMessage();

    Mockito.doReturn(bookMessage).when(insertBook).getInputMessage();
    Mockito.doReturn(protoFile).when(bookMessage).getParent();
    // Mockito.doReturn("Book").when(protoParser).getResourceReference(bookName);
  }

  @Test
  public void testCreateResourceNamesWithProtoFilesOnly() {
    ConfigProto emptyConfigProto = ConfigProto.getDefaultInstance();
    String defaultPackage = "";

    Mockito.doReturn(Resource.newBuilder().setPath(PROTO_BOOK_PATH).build())
        .when(protoParser)
        .getResource(bookName);
    Mockito.doReturn(Resource.newBuilder().setPath(PROTO_SHELF_PATH).build())
        .when(protoParser)
        .getResource(shelfName);

    ResourceNameMessageConfigs messageConfigs =
        ResourceNameMessageConfigs.createMessageResourceTypesConfig(
            sourceProtoFiles,
            emptyConfigProto,
            defaultPackage,
            allResourceDefs,
            allResourceSetDefs,
            protoParser);

    assertThat(messageConfigs.getResourceTypeConfigMap().size()).isEqualTo(2);
    ResourceNameMessageConfig bookMessageConfig =
        messageConfigs.getResourceTypeConfigMap().get("library.Book");
    assertThat(bookMessageConfig.fieldEntityMap().get("name")).isEqualTo("Book");
    ResourceNameMessageConfig shelfMessageConfig =
        messageConfigs.getResourceTypeConfigMap().get("library.Shelf");
    assertThat(shelfMessageConfig.fieldEntityMap().get("name")).isEqualTo("Shelf");
  }

  @Test
  public void testCreateResourceNamesWithConfigOnly() {
    DiagCollector diagCollector = new BoundedDiagCollector();
    ConfigProto configProto =
        ConfigProto.newBuilder()
            .addResourceNameGeneration(
                ResourceNameMessageConfigProto.newBuilder()
                    .setMessageName("Book")
                    .putFieldEntityMap("name", "book"))
            .addResourceNameGeneration(
                ResourceNameMessageConfigProto.newBuilder()
                    .setMessageName("BookFromAnywhere")
                    .putFieldEntityMap("name", "book_oneof"))
            .addResourceNameGeneration(
                ResourceNameMessageConfigProto.newBuilder()
                    .setMessageName("Shelf")
                    .putFieldEntityMap("name", "shelf"))
            .addCollectionOneofs(
                CollectionOneofProto.newBuilder()
                    .setOneofName("book_oneof")
                    .addAllCollectionNames(Arrays.asList("book", "archived_book"))
                    .build())
            .build();

    String defaultPackage = "library";

    ResourceNameMessageConfigs messageConfigs =
        ResourceNameMessageConfigs.createMessageResourceTypesConfig(configProto, defaultPackage);
    assertThat(diagCollector.getErrorCount()).isEqualTo(0);
    assertThat(messageConfigs).isNotNull();
    assertThat(messageConfigs.getResourceTypeConfigMap().size()).isEqualTo(3);

    ResourceNameMessageConfig bookResource =
        messageConfigs.getResourceTypeConfigMap().get("library.Book");
    assertThat(bookResource.getEntityNameForField("name")).isEqualTo("book");

    ResourceNameMessageConfig getShelfRequestObject =
        messageConfigs.getResourceTypeConfigMap().get("library.BookFromAnywhere");
    assertThat(getShelfRequestObject.getEntityNameForField("name")).isEqualTo("book_oneof");

    ResourceNameMessageConfig shelfResource =
        messageConfigs.getResourceTypeConfigMap().get("library.Shelf");
    assertThat(shelfResource.getEntityNameForField("name")).isEqualTo("shelf");
  }

  @Test
  public void testCreateResourceNames() {
    Map<ResourceSet, ProtoFile> resourceSetDefs = new HashMap<>();
    ResourceNameMessageConfigs messageConfigs =
        ResourceNameMessageConfigs.createMessageResourceTypesConfig(
            sourceProtoFiles,
            configProto,
            DEFAULT_PACKAGE,
            allResourceDefs,
            resourceSetDefs,
            protoParser);
    assertThat(messageConfigs).isNotNull();
<<<<<<< HEAD

    // TODO(andrealin): more asserts
=======
    // TODO(more asserts)
>>>>>>> 1add5a8b
  }

  @Test
  public void testCreateResourceNameConfigs() {
    DiagCollector diagCollector = new BoundedDiagCollector();

    Map<String, ResourceNameConfig> resourceNameConfigs =
        GapicProductConfig.createResourceNameConfigs(
            diagCollector,
            configProto,
            sourceProtoFiles,
            TargetLanguage.CSHARP,
            allResourceDefs,
            allResourceSetDefs,
            protoParser);

    assertThat(diagCollector.getErrorCount()).isEqualTo(0);
    assertThat(resourceNameConfigs.size()).isEqualTo(7);

    assertThat(((SingleResourceNameConfig) resourceNameConfigs.get("Book")).getNamePattern())
        .isEqualTo(PROTO_BOOK_PATH);

    // Both Protofile and GAPIC config have definitions for archived_book.
    assertThat(diagCollector.getDiags().get(0).getMessage())
        .contains("archived_book from protofile clashes with a Resource");
    assertThat(
            ((SingleResourceNameConfig) resourceNameConfigs.get("archived_book")).getNamePattern())
        .isEqualTo(ARCHIVED_BOOK_PATH);
    assertThat(((SingleResourceNameConfig) resourceNameConfigs.get("book")).getNamePattern())
        .isEqualTo(GAPIC_BOOK_PATH);
    assertThat(((SingleResourceNameConfig) resourceNameConfigs.get("shelf")).getNamePattern())
        .isEqualTo(GAPIC_SHELF_PATH);
    assertThat(
            ((ResourceNameOneofConfig) resourceNameConfigs.get("book_oneof"))
                .getResourceNameConfigs())
        .hasSize(3);
    assertThat(((FixedResourceNameConfig) resourceNameConfigs.get("deleted_book")).getFixedValue())
        .isEqualTo("_deleted-book_");
    assertThat(((SingleResourceNameConfig) resourceNameConfigs.get("Shelf")).getNamePattern())
        .isEqualTo(PROTO_SHELF_PATH);

    // Use GAPIC_BOOK_PATH from gapic config.
    assertThat(((SingleResourceNameConfig) resourceNameConfigs.get("book")).getNamePattern())
        .isEqualTo(GAPIC_BOOK_PATH);

    // "Book" is the name from the unnamed Resource in the Book message type.
    SingleResourceNameConfig bookResourcenameConfigFromProtoFile =
        (SingleResourceNameConfig) resourceNameConfigs.get("Book");
    assertThat(bookResourcenameConfigFromProtoFile.getNamePattern()).isEqualTo(PROTO_BOOK_PATH);
    assertThat(diagCollector.getErrorCount()).isEqualTo(0);
  }

  @Test
  public void testCreateFlattenings() {
    ProtoMethodModel methodModel = new ProtoMethodModel(createShelvesMethod);
    Field bookField = Mockito.mock(Field.class);
    Mockito.when(bookField.getType()).thenReturn(TypeRef.of(bookType));
    Mockito.when(bookField.getParent()).thenReturn(createShelvesRequest);
    Mockito.when(bookField.getSimpleName()).thenReturn("book");
    Field nameField = Mockito.mock(Field.class);
    Mockito.when(nameField.getParent()).thenReturn(createShelvesRequest);
    Mockito.when(createShelvesRequest.getFullName()).thenReturn("library.CreateShelvesRequest");
    Mockito.when(nameField.getType()).thenReturn(TypeRef.fromPrimitiveName("string"));
    Mockito.when(nameField.getSimpleName()).thenReturn("name");
    Mockito.when(createShelvesRequest.lookupField("book")).thenReturn(bookField);
    Mockito.when(createShelvesRequest.lookupField("name")).thenReturn(nameField);
    Mockito.when(createShelvesRequest.getFields())
        .thenReturn(ImmutableList.of(bookField, nameField));

    Mockito.doReturn("library.Book").when(protoParser).getResourceReference(bookField);
    Mockito.doReturn("library.Shelf").when(protoParser).getResourceReference(nameField);

    // ProtoFile contributes flattenings {["name", "book"], ["name"]}.
    Mockito.doReturn(
            Arrays.asList(
                MethodSignature.newBuilder().addFields("name").addFields("book").build(),
                MethodSignature.newBuilder().addFields("name").build()))
        .when(protoParser)
        .getMethodSignatures(createShelvesMethod);

    String flatteningConfigName = "flatteningGroupName";
    // Gapic config contributes flattenings {["book"]}.
    MethodConfigProto methodConfigProto =
        MethodConfigProto.newBuilder()
            .setName(CREATE_SHELF_METHOD_NAME)
            .setFlattening(
                FlatteningConfigProto.newBuilder()
                    .addGroups(
                        FlatteningGroupProto.newBuilder()
                            .addAllParameters(Arrays.asList("book"))
                            .setFlatteningGroupName(flatteningConfigName)))
            .setResourceNameTreatment(ResourceNameTreatment.STATIC_TYPES)
            .build();
    InterfaceConfigProto interfaceConfigProto =
        configProto.toBuilder().getInterfaces(0).toBuilder().addMethods(methodConfigProto).build();

    configProto =
        configProto
            .toBuilder()
            .setInterfaces(0, interfaceConfigProto)
            .addResourceNameGeneration(
                ResourceNameMessageConfigProto.newBuilder()
                    .setMessageName("CreateShelvesRequest")
                    .putFieldEntityMap("name", "shelf")
                    .putFieldEntityMap("book", "book"))
            .build();

    DiagCollector diagCollector = new BoundedDiagCollector();
    ResourceNameMessageConfigs messageConfigs =
        ResourceNameMessageConfigs.createMessageResourceTypesConfig(
            sourceProtoFiles,
            configProto,
            DEFAULT_PACKAGE,
            allResourceDefs,
            allResourceSetDefs,
            protoParser);
    ImmutableMap<String, ResourceNameConfig> resourceNameConfigs =
        GapicProductConfig.createResourceNameConfigs(
            diagCollector,
            configProto,
            sourceProtoFiles,
            TargetLanguage.CSHARP,
            allResourceDefs,
            allResourceSetDefs,
            protoParser);

    List<FlatteningConfig> flatteningConfigs =
        new ArrayList<>(
            FlatteningConfig.createFlatteningConfigs(
                diagCollector,
                messageConfigs,
                resourceNameConfigs,
                methodConfigProto,
                methodModel,
                protoParser));
    assertThat(diagCollector.getErrorCount()).isEqualTo(0);
    List<Diag> warningDiags =
        diagCollector
            .getDiags()
            .stream()
            .filter(d -> d.getKind().equals(Kind.WARNING))
            .collect(Collectors.toList());
    assertThat(warningDiags).isNotEmpty();
    assertThat(warningDiags.get(0).getMessage())
        .contains(
            "Resource[Set] entity archived_book from protofile clashes with a Resource[Set] of the same name from the GAPIC config. Using the GAPIC config entity.");

    assertThat(flatteningConfigs).isNotNull();
    assertThat(flatteningConfigs.size()).isEqualTo(3);

    // Check the flattening from the Gapic config.
    Optional<FlatteningConfig> flatteningConfigFromGapicConfig =
        flatteningConfigs
            .stream()
            .filter(f -> flatteningConfigName.equals(f.getFlatteningName()))
            .findAny();
    assertThat(flatteningConfigFromGapicConfig.isPresent()).isTrue();
    Map<String, FieldConfig> paramsFromGapicConfigFlattening =
        flatteningConfigFromGapicConfig.get().getFlattenedFieldConfigs();
    assertThat(paramsFromGapicConfigFlattening.size()).isEqualTo(1);
    assertThat(paramsFromGapicConfigFlattening.get("book").getField().getSimpleName())
        .isEqualTo("book");
    assertThat(
            ((ProtoField) paramsFromGapicConfigFlattening.get("book").getField())
                .getType()
                .getProtoType()
                .getMessageType())
        .isEqualTo(bookType);

    flatteningConfigs.remove(flatteningConfigFromGapicConfig.get());

    // Check the flattenings from the protofile annotations.
    flatteningConfigs.sort(Comparator.comparingInt(c -> Iterables.size(c.getFlattenedFields())));

    FlatteningConfig shelfFlattening = flatteningConfigs.get(0);
    assertThat(Iterables.size(shelfFlattening.getFlattenedFields())).isEqualTo(1);

    FieldConfig nameConfig = shelfFlattening.getFlattenedFieldConfigs().get("name");
    assertThat(nameConfig.getResourceNameTreatment()).isEqualTo(ResourceNameTreatment.STATIC_TYPES);
    assertThat(((SingleResourceNameConfig) nameConfig.getResourceNameConfig()).getNamePattern())
        .isEqualTo(GAPIC_SHELF_PATH);

    FlatteningConfig shelfAndBookFlattening = flatteningConfigs.get(1);
    assertThat(Iterables.size(shelfAndBookFlattening.getFlattenedFields())).isEqualTo(2);

    FieldConfig nameConfig2 = shelfAndBookFlattening.getFlattenedFieldConfigs().get("name");
    assertThat(nameConfig2.getResourceNameTreatment())
        .isEqualTo(ResourceNameTreatment.STATIC_TYPES);
    // Use GAPIC_SHELF_PATH over PROTO_SHELF_PATH.
    assertThat(((SingleResourceNameConfig) nameConfig2.getResourceNameConfig()).getNamePattern())
        .isEqualTo(GAPIC_SHELF_PATH);

    FieldConfig bookConfig = shelfAndBookFlattening.getFlattenedFieldConfigs().get("book");
    assertThat(bookConfig.getResourceNameTreatment()).isEqualTo(ResourceNameTreatment.STATIC_TYPES);
    // Use the resource name path from GAPIC config.
    assertThat(((SingleResourceNameConfig) bookConfig.getResourceNameConfig()).getNamePattern())
        .isEqualTo(GAPIC_BOOK_PATH);
    assertThat(((ProtoTypeRef) bookConfig.getField().getType()).getProtoType().getMessageType())
        .isEqualTo(bookType);
  }

  @Test
  public void testDefaultResourceNameTreatment() {
    // Test GapicMethodConfig.defaultResourceNameTreatment().

    Mockito.doReturn("Book").when(protoParser).getResourceReference(bookName);

    MethodConfigProto noConfig = MethodConfigProto.getDefaultInstance();

    ResourceNameTreatment noTreatment =
        GapicMethodConfig.defaultResourceNameTreatment(
            noConfig, createShelvesMethod, protoParser, DEFAULT_PACKAGE);
    assertThat(noTreatment).isEqualTo(ResourceNameTreatment.NONE);

    MethodConfigProto staticTypesMethodConfig =
        MethodConfigProto.newBuilder()
            .setResourceNameTreatment(ResourceNameTreatment.STATIC_TYPES)
            .build();

    ResourceNameTreatment resourceNameTreatment =
        GapicMethodConfig.defaultResourceNameTreatment(
            staticTypesMethodConfig, createShelvesMethod, protoParser, DEFAULT_PACKAGE);
    assertThat(resourceNameTreatment).isEqualTo(ResourceNameTreatment.STATIC_TYPES);

    ResourceNameTreatment noConfigWithAnnotatedResourceReferenceTreatment =
        GapicMethodConfig.defaultResourceNameTreatment(
            noConfig, insertBook, protoParser, DEFAULT_PACKAGE);
    assertThat(noConfigWithAnnotatedResourceReferenceTreatment)
        .isEqualTo(ResourceNameTreatment.STATIC_TYPES);

    // Reset the mock's behavior for the getResourceReference method.
    Mockito.doReturn(null).when(protoParser).getResourceReference(bookName);
  }
}<|MERGE_RESOLUTION|>--- conflicted
+++ resolved
@@ -261,12 +261,7 @@
             resourceSetDefs,
             protoParser);
     assertThat(messageConfigs).isNotNull();
-<<<<<<< HEAD
-
-    // TODO(andrealin): more asserts
-=======
     // TODO(more asserts)
->>>>>>> 1add5a8b
   }
 
   @Test
