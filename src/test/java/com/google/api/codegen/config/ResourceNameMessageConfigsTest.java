--- conflicted
+++ resolved
@@ -31,7 +31,6 @@
 import com.google.api.codegen.ResourceNameTreatment;
 import com.google.api.codegen.common.TargetLanguage;
 import com.google.api.codegen.util.ProtoParser;
-import com.google.api.pathtemplate.PathTemplate;
 import com.google.api.tools.framework.model.BoundedDiagCollector;
 import com.google.api.tools.framework.model.DiagCollector;
 import com.google.api.tools.framework.model.Field;
@@ -65,20 +64,11 @@
   private static final ImmutableList<ProtoFile> sourceProtoFiles = ImmutableList.of(protoFile);
 
   private static final String DEFAULT_PACKAGE = "library";
-<<<<<<< HEAD
-  private static final String GAPIC_CONFIG_SHELF_PATH = "shelves/{shelf_id}";
-  private static final String SIMPLE_BOOK_PATH = "shelves/{shelf_id}/books/{book_id}";
-  private static final String SIMPLE_ARCHIVED_BOOK_PATH =
-      "archives/{archive_path}/books/{book_id=**}";
-  private static final String SHELF_PATH = "shelves/{shelf}";
-  private static final String BOOK_PATH = "bookShelves/{book}";
-=======
   private static final String GAPIC_SHELF_PATH = "shelves/{shelf_id}";
   private static final String GAPIC_BOOK_PATH = "shelves/{shelf_id}/books/{book_id}";
   private static final String ARCHIVED_BOOK_PATH = "archives/{archive_path}/books/{book_id=**}";
   private static final String PROTO_SHELF_PATH = "shelves/{shelf}";
   private static final String PROTO_BOOK_PATH = "bookShelves/{book}";
->>>>>>> b752582e
 
   @BeforeClass
   public static void startUp() {
@@ -103,11 +93,7 @@
                     .build())
             .addCollections(
                 CollectionConfigProto.newBuilder()
-<<<<<<< HEAD
-                    .setNamePattern(GAPIC_CONFIG_SHELF_PATH)
-=======
                     .setNamePattern(GAPIC_SHELF_PATH)
->>>>>>> b752582e
                     .setEntityName("shelf"))
             .addCollections(
                 CollectionConfigProto.newBuilder()
@@ -121,11 +107,7 @@
                 InterfaceConfigProto.newBuilder()
                     .addCollections(
                         CollectionConfigProto.newBuilder()
-<<<<<<< HEAD
-                            .setNamePattern(GAPIC_CONFIG_SHELF_PATH)
-=======
                             .setNamePattern(GAPIC_SHELF_PATH)
->>>>>>> b752582e
                             .setEntityName("shelf"))
                     .addCollections(
                         CollectionConfigProto.newBuilder()
@@ -149,19 +131,7 @@
     Mockito.when(bookMessage.getSimpleName()).thenReturn("Book");
     Mockito.when(bookMessage.getFields()).thenReturn(ImmutableList.of(bookAuthor, bookName));
 
-<<<<<<< HEAD
-    Mockito.doReturn(Resource.newBuilder().setPath(BOOK_PATH).build())
-        .when(protoParser)
-        .getResource(bookName);
-    Mockito.doReturn(Resource.newBuilder().setPath(SHELF_PATH).build())
-        .when(protoParser)
-        .getResource(shelfName);
     Mockito.doReturn(null).when(protoParser).getResourceSet(any());
-=======
-    Mockito.when(protoParser.getResourcePath(bookName)).thenReturn(PROTO_BOOK_PATH);
-    Mockito.when(protoParser.getResourcePath(shelfName)).thenReturn(PROTO_SHELF_PATH);
->>>>>>> b752582e
-
     Mockito.when(protoFile.getSimpleName()).thenReturn("library");
     Mockito.when(protoFile.getMessages()).thenReturn(ImmutableList.of(bookMessage, shelfMessage));
   }
@@ -171,6 +141,13 @@
     DiagCollector diagCollector = new BoundedDiagCollector();
     ConfigProto emptyConfigProto = ConfigProto.getDefaultInstance();
     String defaultPackage = "";
+
+    Mockito.doReturn(Resource.newBuilder().setPath(PROTO_BOOK_PATH).build())
+        .when(protoParser)
+        .getResource(bookName);
+    Mockito.doReturn(Resource.newBuilder().setPath(PROTO_SHELF_PATH).build())
+        .when(protoParser)
+        .getResource(shelfName);
 
     ResourceNameMessageConfigs messageConfigs =
         ResourceNameMessageConfigs.createMessageResourceTypesConfig(
@@ -245,36 +222,26 @@
   @Test
   public void testCreateResourceNameConfigs() {
     DiagCollector diagCollector = new BoundedDiagCollector();
-    //
-    // Mockito.when(protoParser.getResourceDefs(protoFile, any(DiagCollector.class))).thenReturn(
-    //     Arrays.asList(
-    //         Resource.newBuilder().setName("Shelf").setPath("shelves/{shelf_id}").build(),
-    //         Resource.newBuilder().setName("Project").setPath("projects/{project}").build(),
-    //         Resource.newBuilder()
-    //             .setName("Book")
-    //             .setPath("shelves/{shelf_id}/books/{book_id}")
-    //             .build(),
-    //         Resource.newBuilder()
-    //             .setName("archived_book")
-    //             .setPath("archives/{archive_path}/books/{book_id=**}")
-    //             .build()));
-    // Mockito.when(protoParser.getResourceSetDefs(protoFile, any(DiagCollector.class))).thenReturn(
-    //     Arrays.asList(
-    //         ResourceSet.newBuilder().setName("Shelf").setPath("shelves/{shelf_id}").build());
+
+    Mockito.doReturn(Arrays.asList())
+        .when(protoParser)
+        .getResourceSetDefs(protoFile, diagCollector);
+    Mockito.doReturn(
+            Arrays.asList(
+                Resource.newBuilder().setName("Shelf").setPath(PROTO_SHELF_PATH).build(),
+                Resource.newBuilder().setName("Book").setPath(PROTO_BOOK_PATH).build(),
+                Resource.newBuilder()
+                    .setName("archived_book")
+                    .setPath("archives/{archive}/books/{book}")
+                    .build()))
+        .when(protoParser)
+        .getResourceDefs(protoFile, diagCollector);
+
     Map<String, ResourceNameConfig> resourceNameConfigs =
         GapicProductConfig.createResourceNameConfigs(
             diagCollector, configProto, sourceProtoFiles, TargetLanguage.CSHARP, protoParser);
-<<<<<<< HEAD
+
     assertThat(diagCollector.getErrorCount()).isEqualTo(0);
-    assertThat(resourceNameConfigs.size()).isEqualTo(5);
-
-    assertThat((resourceNameConfigs.get("shelf")) instanceof SingleResourceNameConfig).isTrue();
-    SingleResourceNameConfig shelfResourceNameConfig =
-        (SingleResourceNameConfig) resourceNameConfigs.get("shelf");
-
-    // Let GAPIC_CONFIG_SHELF_PATH override SHELF_PATH from protofile.
-    assertThat(shelfResourceNameConfig.getNamePattern()).isEqualTo(GAPIC_CONFIG_SHELF_PATH);
-=======
     assertThat(resourceNameConfigs.size()).isEqualTo(7);
 
     assertThat(((SingleResourceNameConfig) resourceNameConfigs.get("Book")).getNamePattern())
@@ -294,20 +261,15 @@
         .isEqualTo("_deleted-book_");
     assertThat(((SingleResourceNameConfig) resourceNameConfigs.get("Shelf")).getNamePattern())
         .isEqualTo(PROTO_SHELF_PATH);
->>>>>>> b752582e
-
-    assertThat((resourceNameConfigs.get("book")) instanceof SingleResourceNameConfig).isTrue();
-    SingleResourceNameConfig bookResourcenameConfig =
-        (SingleResourceNameConfig) resourceNameConfigs.get("book");
-
-    // Use SIMPLE_BOOK_PATH from gapic config.
-    assertThat(bookResourcenameConfig.getNamePattern()).isEqualTo(SIMPLE_BOOK_PATH);
+
+    // Use GAPIC_BOOK_PATH from gapic config.
+    assertThat(((SingleResourceNameConfig) resourceNameConfigs.get("book")).getNamePattern())
+        .isEqualTo(GAPIC_BOOK_PATH);
 
     // "Book" is the name from the unnamed Resource in the Book message type.
     SingleResourceNameConfig bookResourcenameConfigFromProtoFile =
         (SingleResourceNameConfig) resourceNameConfigs.get("Book");
-    assertThat(bookResourcenameConfigFromProtoFile.getNamePattern())
-        .isEqualTo(PathTemplate.create(BOOK_PATH).toString());
+    assertThat(bookResourcenameConfigFromProtoFile.getNamePattern()).isEqualTo(PROTO_BOOK_PATH);
   }
 
   @Test
@@ -424,17 +386,11 @@
     FieldConfig nameConfig = shelfFlattening.getFlattenedFieldConfigs().get("name");
     assertThat(nameConfig.getResourceNameTreatment()).isEqualTo(ResourceNameTreatment.STATIC_TYPES);
     assertThat(((SingleResourceNameConfig) nameConfig.getResourceNameConfig()).getNamePattern())
-<<<<<<< HEAD
-        .isEqualTo(GAPIC_CONFIG_SHELF_PATH);
-=======
         .isEqualTo(GAPIC_SHELF_PATH);
->>>>>>> b752582e
 
     FlatteningConfig shelfAndBookFlattening = flatteningConfigs.get(1);
     assertThat(Iterables.size(shelfAndBookFlattening.getFlattenedFields())).isEqualTo(2);
 
-<<<<<<< HEAD
-=======
     FieldConfig nameConfig2 = shelfAndBookFlattening.getFlattenedFieldConfigs().get("name");
     assertThat(nameConfig2.getResourceNameTreatment())
         .isEqualTo(ResourceNameTreatment.STATIC_TYPES);
@@ -442,12 +398,11 @@
     assertThat(((SingleResourceNameConfig) nameConfig2.getResourceNameConfig()).getNamePattern())
         .isEqualTo(GAPIC_SHELF_PATH);
 
->>>>>>> b752582e
     FieldConfig bookConfig = shelfAndBookFlattening.getFlattenedFieldConfigs().get("book");
     assertThat(bookConfig.getResourceNameTreatment()).isEqualTo(ResourceNameTreatment.STATIC_TYPES);
     // Use the resource name path from GAPIC config.
     assertThat(((SingleResourceNameConfig) bookConfig.getResourceNameConfig()).getNamePattern())
-        .isEqualTo(SIMPLE_BOOK_PATH);
+        .isEqualTo(GAPIC_BOOK_PATH);
     assertThat(((ProtoTypeRef) bookConfig.getField().getType()).getProtoType().getMessageType())
         .isEqualTo(bookType);
   }
