--- conflicted
+++ resolved
@@ -17,10 +17,7 @@
 import static com.google.common.truth.Truth.assertThat;
 
 import com.google.api.MethodSignature;
-<<<<<<< HEAD
 import com.google.api.Resource;
-=======
->>>>>>> 156a4c66
 import com.google.api.codegen.CollectionConfigProto;
 import com.google.api.codegen.CollectionOneofProto;
 import com.google.api.codegen.ConfigProto;
@@ -261,11 +258,7 @@
 
     Mockito.when(createShelvesMethod.getInputType()).thenReturn(TypeRef.of(createShelvesRequest));
     Mockito.when(createShelvesMethod.getOutputType()).thenReturn(TypeRef.of(createShelvesResponse));
-<<<<<<< HEAD
-    ProtoMethodModel methodModel = new ProtoMethodModel(createShelvesMethod, protoParser);
-=======
     ProtoMethodModel methodModel = new ProtoMethodModel(createShelvesMethod);
->>>>>>> 156a4c66
     Field bookField = Mockito.mock(Field.class);
     Mockito.when(bookField.getType()).thenReturn(TypeRef.of(bookType));
     Mockito.when(bookField.getParent()).thenReturn(createShelvesRequest);
@@ -277,7 +270,6 @@
     Mockito.when(nameField.getSimpleName()).thenReturn("name");
     Mockito.when(createShelvesRequest.lookupField("book")).thenReturn(bookField);
     Mockito.when(createShelvesRequest.lookupField("name")).thenReturn(nameField);
-<<<<<<< HEAD
     Mockito.when(createShelvesRequest.getFields())
         .thenReturn(ImmutableList.of(bookField, nameField));
 
@@ -290,19 +282,7 @@
                 MethodSignature.newBuilder().addFields("name").addFields("book").build(),
                 MethodSignature.newBuilder().addFields("name").build()))
         .when(protoParser)
-        .getMethodSignatures(methodModel);
-=======
-
-    Mockito.when(protoParser.getResourceType(bookField)).thenReturn("library.Book");
-    Mockito.when(protoParser.getResourceType(nameField)).thenReturn("library.Shelf");
-
-    // ProtoFile contributes flattenings {["name", "book"], ["name"]}.
-    Mockito.when(protoParser.getMethodSignatures(createShelvesMethod))
-        .thenReturn(
-            Arrays.asList(
-                MethodSignature.newBuilder().addFields("name").addFields("book").build(),
-                MethodSignature.newBuilder().addFields("name").build()));
->>>>>>> 156a4c66
+        .getMethodSignatures(methodModel.getProtoMethod());
 
     String flatteningConfigName = "flatteningGroupName";
     // Gapic config contributes flattenings {["book"]}.
