--- conflicted
+++ resolved
@@ -87,7 +87,6 @@
 
   private static final Map<String, ResourceDescriptorConfig> resourceDescriptorConfigMap =
       ImmutableMap.of(
-<<<<<<< HEAD
           "library.googleapis.com/Shelf",
           ResourceDescriptorConfig.from(
               ResourceDescriptor.newBuilder()
@@ -109,21 +108,6 @@
                   .addPattern(PROTO_ARCHIVED_BOOK_PATH)
                   .build(),
               protoFile));
-=======
-          Resource.newBuilder().setSymbol("Shelf").setPattern(PROTO_SHELF_PATH).build(),
-          protoFile,
-          Resource.newBuilder().setSymbol("Book").setPattern(PROTO_BOOK_PATH).build(),
-          protoFile,
-          Resource.newBuilder()
-              .setSymbol("archived_book")
-              .setPattern(PROTO_ARCHIVED_BOOK_PATH)
-              .build(),
-          protoFile,
-          Resource.newBuilder().setSymbol("deleted_book").setPattern(DELETED_BOOK_PATH).build(),
-          protoFile);
-
-  private static final Map<ResourceSet, ProtoFile> allResourceSetDefs = ImmutableMap.of();
->>>>>>> 5fb8967a
 
   @BeforeClass
   public static void startUp() {
@@ -286,55 +270,7 @@
   }
 
   @Test
-<<<<<<< HEAD
   public void testCreateResourceNameConfigs() {
-=======
-  public void testCreateResourceNames() {
-    Map<ResourceSet, ProtoFile> resourceSetDefs = new HashMap<>();
-    ResourceNameMessageConfigs messageConfigs =
-        ResourceNameMessageConfigs.createMessageResourceTypesConfig(
-            sourceProtoFiles,
-            configProto,
-            DEFAULT_PACKAGE,
-            allResourceDefs,
-            resourceSetDefs,
-            protoParser);
-    assertThat(messageConfigs).isNotNull();
-    // TODO(more asserts)
-  }
-
-  @Test
-  // Test creating ResourceNameConfigs without proto annotations.
-  public void testCreateResourceNameConfigsV1() {
-    DiagCollector diagCollector = new BoundedDiagCollector();
-
-    Map<String, ResourceNameConfig> resourceNameConfigs =
-        GapicProductConfig.createResourceNameConfigsForGapicConfigOnly(
-            null, diagCollector, configProto, protoFile, TargetLanguage.CSHARP);
-
-    assertThat(diagCollector.getErrorCount()).isEqualTo(0);
-    assertThat(resourceNameConfigs.size()).isEqualTo(5);
-
-    assertThat(
-            ((SingleResourceNameConfig) resourceNameConfigs.get("archived_book")).getNamePattern())
-        .isEqualTo(GAPIC_ARCHIVED_BOOK_PATH);
-    assertThat(((SingleResourceNameConfig) resourceNameConfigs.get("book")).getNamePattern())
-        .isEqualTo(GAPIC_BOOK_PATH);
-    assertThat(((SingleResourceNameConfig) resourceNameConfigs.get("shelf")).getNamePattern())
-        .isEqualTo(GAPIC_SHELF_PATH);
-    assertThat(
-            ((ResourceNameOneofConfig) resourceNameConfigs.get("book_oneof"))
-                .getResourceNameConfigs())
-        .hasSize(3);
-    assertThat(((FixedResourceNameConfig) resourceNameConfigs.get("deleted_book")).getFixedValue())
-        .isEqualTo(DELETED_BOOK_PATH);
-
-    assertThat(diagCollector.getErrorCount()).isEqualTo(0);
-  }
-
-  @Test
-  public void testCreateResourceNameConfigsV2() {
->>>>>>> 5fb8967a
     DiagCollector diagCollector = new BoundedDiagCollector();
 
     Map<String, ResourceNameConfig> resourceNameConfigs =
@@ -348,16 +284,11 @@
             ImmutableSet.of());
 
     assertThat(diagCollector.getErrorCount()).isEqualTo(0);
-<<<<<<< HEAD
     assertThat(resourceNameConfigs.size()).isEqualTo(8);
-=======
-    assertThat(resourceNameConfigs.size()).isEqualTo(4);
->>>>>>> 5fb8967a
 
     assertThat(((SingleResourceNameConfig) resourceNameConfigs.get("Book")).getNamePattern())
         .isEqualTo(PROTO_BOOK_PATH);
 
-<<<<<<< HEAD
     assertThat(
             ((SingleResourceNameConfig) resourceNameConfigs.get("archived_book")).getNamePattern())
         .isEqualTo(GAPIC_ARCHIVED_BOOK_PATH);
@@ -368,8 +299,6 @@
             ((ResourceNameOneofConfig) resourceNameConfigs.get("book_oneof"))
                 .getResourceNameConfigs())
         .hasSize(3);
-=======
->>>>>>> 5fb8967a
     assertThat(((FixedResourceNameConfig) resourceNameConfigs.get("deleted_book")).getFixedValue())
         .isEqualTo(DELETED_BOOK_PATH);
     assertThat(((SingleResourceNameConfig) resourceNameConfigs.get("Shelf")).getNamePattern())
