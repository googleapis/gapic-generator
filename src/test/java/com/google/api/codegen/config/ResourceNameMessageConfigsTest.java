--- conflicted
+++ resolved
@@ -71,7 +71,6 @@
   private static final String ARCHIVED_BOOK_PATH = "archives/{archive_path}/books/{book_id=**}";
   private static final String PROTO_SHELF_PATH = "shelves/{shelf}";
   private static final String PROTO_BOOK_PATH = "bookShelves/{book}";
-<<<<<<< HEAD
 
   private static final Map<Resource, ProtoFile> allResourceDefs =
       ImmutableMap.of(
@@ -84,8 +83,6 @@
               protoFile);
 
   private static final Map<ResourceSet, ProtoFile> allResourceSetDefs = ImmutableMap.of();
-=======
->>>>>>> 62a2bdda
 
   @BeforeClass
   public static void startUp() {
@@ -148,13 +145,7 @@
     Mockito.when(bookMessage.getSimpleName()).thenReturn("Book");
     Mockito.when(bookMessage.getFields()).thenReturn(ImmutableList.of(bookAuthor, bookName));
 
-<<<<<<< HEAD
     Mockito.doReturn(null).when(protoParser).getResourceSet(any());
-=======
-    Mockito.when(protoParser.getResourcePath(bookName)).thenReturn(PROTO_BOOK_PATH);
-    Mockito.when(protoParser.getResourcePath(shelfName)).thenReturn(PROTO_SHELF_PATH);
-
->>>>>>> 62a2bdda
     Mockito.when(protoFile.getSimpleName()).thenReturn("library");
     Mockito.when(protoFile.getMessages()).thenReturn(ImmutableList.of(bookMessage, shelfMessage));
   }
@@ -263,7 +254,6 @@
 
     Map<String, ResourceNameConfig> resourceNameConfigs =
         GapicProductConfig.createResourceNameConfigs(
-<<<<<<< HEAD
             diagCollector,
             configProto,
             sourceProtoFiles,
@@ -273,14 +263,10 @@
             protoParser);
 
     assertThat(diagCollector.getErrorCount()).isEqualTo(0);
-=======
-            diagCollector, configProto, sourceProtoFiles, TargetLanguage.CSHARP, protoParser);
->>>>>>> 62a2bdda
     assertThat(resourceNameConfigs.size()).isEqualTo(7);
 
     assertThat(((SingleResourceNameConfig) resourceNameConfigs.get("Book")).getNamePattern())
         .isEqualTo(PROTO_BOOK_PATH);
-<<<<<<< HEAD
 
     // Both Protofile and GAPIC config have definitions for archived_book.
     assertThat(diagCollector.getDiags().get(0).getMessage())
@@ -293,16 +279,6 @@
     assertThat(((SingleResourceNameConfig) resourceNameConfigs.get("shelf")).getNamePattern())
         .isEqualTo(GAPIC_SHELF_PATH);
     assertThat(
-=======
-    assertThat(
-            ((SingleResourceNameConfig) resourceNameConfigs.get("archived_book")).getNamePattern())
-        .isEqualTo(ARCHIVED_BOOK_PATH);
-    assertThat(((SingleResourceNameConfig) resourceNameConfigs.get("book")).getNamePattern())
-        .isEqualTo(GAPIC_BOOK_PATH);
-    assertThat(((SingleResourceNameConfig) resourceNameConfigs.get("shelf")).getNamePattern())
-        .isEqualTo(GAPIC_SHELF_PATH);
-    assertThat(
->>>>>>> 62a2bdda
             ((ResourceNameOneofConfig) resourceNameConfigs.get("book_oneof"))
                 .getResourceNameConfigs())
         .hasSize(3);
@@ -311,7 +287,6 @@
     assertThat(((SingleResourceNameConfig) resourceNameConfigs.get("Shelf")).getNamePattern())
         .isEqualTo(PROTO_SHELF_PATH);
 
-<<<<<<< HEAD
     // Use GAPIC_BOOK_PATH from gapic config.
     assertThat(((SingleResourceNameConfig) resourceNameConfigs.get("book")).getNamePattern())
         .isEqualTo(GAPIC_BOOK_PATH);
@@ -320,9 +295,7 @@
     SingleResourceNameConfig bookResourcenameConfigFromProtoFile =
         (SingleResourceNameConfig) resourceNameConfigs.get("Book");
     assertThat(bookResourcenameConfigFromProtoFile.getNamePattern()).isEqualTo(PROTO_BOOK_PATH);
-=======
     assertThat(diagCollector.getErrorCount()).isEqualTo(0);
->>>>>>> 62a2bdda
   }
 
   @Test
