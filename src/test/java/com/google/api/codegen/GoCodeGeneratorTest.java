/* Copyright 2016 Google Inc
 *
 * Licensed under the Apache License, Version 2.0 (the "License");
 * you may not use this file except in compliance with the License.
 * You may obtain a copy of the License at
 *
 *      http://www.apache.org/licenses/LICENSE-2.0
 *
 * Unless required by applicable law or agreed to in writing, software
 * distributed under the License is distributed on an "AS IS" BASIS,
 * WITHOUT WARRANTIES OR CONDITIONS OF ANY KIND, either express or implied.
 * See the License for the specific language governing permissions and
 * limitations under the License.
 */
package com.google.api.codegen;

import com.google.api.codegen.gapic.MainGapicProviderFactory;
import java.util.Collections;
import java.util.List;
import org.junit.Test;
import org.junit.runner.RunWith;
import org.junit.runners.Parameterized;
import org.junit.runners.Parameterized.Parameters;

/** Go code generator baseline tests. */
@RunWith(Parameterized.class)
public class GoCodeGeneratorTest extends GapicTestBase2 {

  private final String apiName;

  public GoCodeGeneratorTest(
      String idForFactory,
      String[] gapicConfigFileNames,
      String packageConfigFileName,
<<<<<<< HEAD
      List<String> snippetName,
      String apiName,
      String baseline) {
    super(idForFactory, gapicConfigFileNames, packageConfigFileName, snippetName, baseline);
    this.apiName = apiName;
    getTestDataLocator().addTestDataSource(getClass(), idForFactory);
=======
      String snippetName) {
    super(name, idForFactory, gapicConfigFileNames, packageConfigFileName, snippetName);
    getTestDataLocator().addTestDataSource(getClass(), "go");
    getTestDataLocator().addTestDataSource(getClass(), "testdata/go");
>>>>>>> 29ba19f2
  }

  /**
   * Declares test parameters, each one an array of values passed to the constructor, with the first
   * element a name, the second a config of this name.
   */
  @Parameters(name = "{0}")
  public static List<Object[]> testedConfigs() {
    return Collections.singletonList(
        GapicTestBase2.createTestConfig(
            MainGapicProviderFactory.GO,
            new String[] {"go_gapic.yaml", "library_gapic.yaml"},
            null,
            "library"));
  }

  // Tests
  // =====

  @Test
  public void library() throws Exception {
    test(apiName);
  }
}<|MERGE_RESOLUTION|>--- conflicted
+++ resolved
@@ -32,19 +32,13 @@
       String idForFactory,
       String[] gapicConfigFileNames,
       String packageConfigFileName,
-<<<<<<< HEAD
       List<String> snippetName,
       String apiName,
       String baseline) {
     super(idForFactory, gapicConfigFileNames, packageConfigFileName, snippetName, baseline);
     this.apiName = apiName;
     getTestDataLocator().addTestDataSource(getClass(), idForFactory);
-=======
-      String snippetName) {
-    super(name, idForFactory, gapicConfigFileNames, packageConfigFileName, snippetName);
-    getTestDataLocator().addTestDataSource(getClass(), "go");
-    getTestDataLocator().addTestDataSource(getClass(), "testdata/go");
->>>>>>> 29ba19f2
+    getTestDataLocator().addTestDataSource(getClass(), "testdata/" + idForFactory);
   }
 
   /**
