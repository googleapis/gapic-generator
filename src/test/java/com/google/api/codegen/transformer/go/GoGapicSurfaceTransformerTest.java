/* Copyright 2016 Google Inc
 *
 * Licensed under the Apache License, Version 2.0 (the "License");
 * you may not use this file except in compliance with the License.
 * You may obtain a copy of the License at
 *
 *      http://www.apache.org/licenses/LICENSE-2.0
 *
 * Unless required by applicable law or agreed to in writing, software
 * distributed under the License is distributed on an "AS IS" BASIS,
 * WITHOUT WARRANTIES OR CONDITIONS OF ANY KIND, either express or implied.
 * See the License for the specific language governing permissions and
 * limitations under the License.
 */
package com.google.api.codegen.transformer.go;

import com.google.api.codegen.CodegenTestUtil;
import com.google.api.codegen.ConfigProto;
import com.google.api.codegen.config.ApiConfig;
import com.google.api.codegen.gapic.PackageNameCodePathMapper;
import com.google.api.codegen.transformer.FeatureConfig;
import com.google.api.codegen.transformer.SurfaceTransformerContext;
import com.google.api.tools.framework.model.Interface;
import com.google.api.tools.framework.model.Method;
import com.google.api.tools.framework.model.Model;
import com.google.api.tools.framework.model.testing.TestDataLocator;
import com.google.common.collect.ImmutableList;
import com.google.common.truth.Truth;

import org.junit.Before;
import org.junit.BeforeClass;
import org.junit.ClassRule;
import org.junit.rules.TemporaryFolder;
import org.junit.Test;

import java.util.Collections;

public class GoGapicSurfaceTransformerTest {

  @ClassRule public static TemporaryFolder tempDir = new TemporaryFolder();

  private static Model model;
  private static Interface service;
  private static ApiConfig apiConfig;

  @BeforeClass
  public static void setupClass() {
    TestDataLocator locator = TestDataLocator.create(GoGapicSurfaceTransformerTest.class);
    model =
        CodegenTestUtil.readModel(
            locator,
            tempDir,
            new String[] {"myproto.proto", "singleservice.proto"},
            new String[] {"myproto.yaml"});
    for (Interface serv : model.getSymbolTable().getInterfaces()) {
      if (serv.getSimpleName().equals("Gopher")) {
        service = serv;
        break;
      }
    }

    ConfigProto configProto =
        CodegenTestUtil.readConfig(
            model.getDiagCollector(), locator, new String[] {"myproto_gapic.yaml"});

    apiConfig = ApiConfig.createApiConfig(model, configProto);

    if (model.getDiagCollector().hasErrors()) {
      throw new IllegalStateException(model.getDiagCollector().getDiags().toString());
    }
  }

  private final GoGapicSurfaceTransformer transformer =
      new GoGapicSurfaceTransformer(new PackageNameCodePathMapper());
  private SurfaceTransformerContext context;

  @Before
  public void setup() {
    GoSurfaceNamer namer = new GoSurfaceNamer(apiConfig.getPackageName());
    context =
        SurfaceTransformerContext.create(
            service,
            apiConfig,
            GoGapicSurfaceTransformer.createTypeTable(),
            namer,
            new FeatureConfig());
  }

  private static final ImmutableList<String> PAGE_STREAM_IMPORTS =
      ImmutableList.<String>of("math;;;");

  private static final ImmutableList<String> GRPC_SERVER_STREAM_IMPORTS =
      ImmutableList.<String>of("io;;;");

  @Test
  public void testGetImportsPlain() {
    Method method = getMethod(context.getInterface(), "SimpleMethod");
    transformer.generateApiMethods(
        context,
        Collections.singletonList(method),
        PAGE_STREAM_IMPORTS,
        GRPC_SERVER_STREAM_IMPORTS);
    transformer.generateRetryConfigDefinitions(context, Collections.singletonList(method));
    Truth.assertThat(context.getTypeTable().getImports()).doesNotContainKey("time");
  }

  @Test
  public void testGetImportsRetry() {
    Method method = getMethod(context.getInterface(), "RetryMethod");
    transformer.generateApiMethods(
        context,
        Collections.singletonList(method),
        PAGE_STREAM_IMPORTS,
        GRPC_SERVER_STREAM_IMPORTS);
    transformer.generateRetryConfigDefinitions(context, Collections.singletonList(method));
    Truth.assertThat(context.getTypeTable().getImports()).containsKey("time");
  }

  @Test
  public void testGetImportsPageStream() {
    Method method = getMethod(context.getInterface(), "PageStreamMethod");
    transformer.generateApiMethods(
        context,
        Collections.singletonList(method),
        PAGE_STREAM_IMPORTS,
        GRPC_SERVER_STREAM_IMPORTS);
    transformer.generateRetryConfigDefinitions(context, Collections.singletonList(method));
    Truth.assertThat(context.getTypeTable().getImports()).containsKey("math");
  }

  @Test
<<<<<<< HEAD
  public void testGetImportsServerStream() {
    Method method = getMethod(context.getInterface(), "ServerStreamMethod");
    transformer.generateApiMethods(
        context,
        Collections.singletonList(method),
        PAGE_STREAM_IMPORTS,
        GRPC_SERVER_STREAM_IMPORTS);
    transformer.generateRetryConfigDefinitions(context, Collections.singletonList(method));
    Truth.assertThat(context.getTypeTable().getImports()).containsKey("io");
  }

  @Test
  public void testGetImportsBidiStream() {
    Method method = getMethod(context.getInterface(), "BidiStreamMethod");
    transformer.generateApiMethods(
        context,
        Collections.singletonList(method),
        PAGE_STREAM_IMPORTS,
        GRPC_SERVER_STREAM_IMPORTS);
    transformer.generateRetryConfigDefinitions(context, Collections.singletonList(method));
    Truth.assertThat(context.getTypeTable().getImports()).containsKey("io");
  }

  @Test
  public void testGetImportsClientStream() {
    Method method = getMethod(context.getInterface(), "ClientStreamMethod");
    transformer.generateApiMethods(
        context,
        Collections.singletonList(method),
        PAGE_STREAM_IMPORTS,
        GRPC_SERVER_STREAM_IMPORTS);
    transformer.generateRetryConfigDefinitions(context, Collections.singletonList(method));
    Truth.assertThat(context.getTypeTable().getImports()).doesNotContainKey("io");
=======
  public void testExampleImports() {
    transformer.addXExampleImports(context);
    Truth.assertThat(context.getTypeTable().getImports())
        .containsEntry("golang.org/x/net/context", "");
    Truth.assertThat(context.getTypeTable().getImports())
        .containsEntry("cloud.google.com/go/gopher/apiv1", "");
    Truth.assertThat(context.getTypeTable().getImports())
        .containsEntry("google.golang.org/genproto/googleapis/example/myproto/v1", "myprotopb");

    // Only shows up in response, not needed for example.
    Truth.assertThat(context.getTypeTable().getImports())
        .doesNotContainKey("google.golang.org/genproto/googleapis/example/odd/v1");
>>>>>>> 6ab296bf
  }

  private Method getMethod(Interface service, String methodName) {
    for (Method method : service.getMethods()) {
      String name = method.getFullName();
      int dot = name.lastIndexOf('.');
      if (dot >= 0) {
        name = name.substring(dot + 1);
      }
      if (name.equals(methodName)) {
        return method;
      }
    }
    throw new IllegalArgumentException(
        String.format("Method %s not found, available: %s", methodName, service.getMethods()));
  }
}<|MERGE_RESOLUTION|>--- conflicted
+++ resolved
@@ -95,11 +95,7 @@
   @Test
   public void testGetImportsPlain() {
     Method method = getMethod(context.getInterface(), "SimpleMethod");
-    transformer.generateApiMethods(
-        context,
-        Collections.singletonList(method),
-        PAGE_STREAM_IMPORTS,
-        GRPC_SERVER_STREAM_IMPORTS);
+    transformer.generateApiMethods(context, Collections.singletonList(method), PAGE_STREAM_IMPORTS);
     transformer.generateRetryConfigDefinitions(context, Collections.singletonList(method));
     Truth.assertThat(context.getTypeTable().getImports()).doesNotContainKey("time");
   }
@@ -107,11 +103,7 @@
   @Test
   public void testGetImportsRetry() {
     Method method = getMethod(context.getInterface(), "RetryMethod");
-    transformer.generateApiMethods(
-        context,
-        Collections.singletonList(method),
-        PAGE_STREAM_IMPORTS,
-        GRPC_SERVER_STREAM_IMPORTS);
+    transformer.generateApiMethods(context, Collections.singletonList(method), PAGE_STREAM_IMPORTS);
     transformer.generateRetryConfigDefinitions(context, Collections.singletonList(method));
     Truth.assertThat(context.getTypeTable().getImports()).containsKey("time");
   }
@@ -119,53 +111,35 @@
   @Test
   public void testGetImportsPageStream() {
     Method method = getMethod(context.getInterface(), "PageStreamMethod");
-    transformer.generateApiMethods(
-        context,
-        Collections.singletonList(method),
-        PAGE_STREAM_IMPORTS,
-        GRPC_SERVER_STREAM_IMPORTS);
+    transformer.generateApiMethods(context, Collections.singletonList(method), PAGE_STREAM_IMPORTS);
     transformer.generateRetryConfigDefinitions(context, Collections.singletonList(method));
     Truth.assertThat(context.getTypeTable().getImports()).containsKey("math");
   }
 
   @Test
-<<<<<<< HEAD
-  public void testGetImportsServerStream() {
+  public void testGetExampleImportsServerStream() {
     Method method = getMethod(context.getInterface(), "ServerStreamMethod");
-    transformer.generateApiMethods(
-        context,
-        Collections.singletonList(method),
-        PAGE_STREAM_IMPORTS,
-        GRPC_SERVER_STREAM_IMPORTS);
-    transformer.generateRetryConfigDefinitions(context, Collections.singletonList(method));
+    transformer.addXExampleImports(context, Collections.singletonList(method));
     Truth.assertThat(context.getTypeTable().getImports()).containsKey("io");
   }
 
   @Test
-  public void testGetImportsBidiStream() {
+  public void testGetExampleImportsBidiStream() {
     Method method = getMethod(context.getInterface(), "BidiStreamMethod");
-    transformer.generateApiMethods(
-        context,
-        Collections.singletonList(method),
-        PAGE_STREAM_IMPORTS,
-        GRPC_SERVER_STREAM_IMPORTS);
-    transformer.generateRetryConfigDefinitions(context, Collections.singletonList(method));
+    transformer.addXExampleImports(context, Collections.singletonList(method));
     Truth.assertThat(context.getTypeTable().getImports()).containsKey("io");
   }
 
   @Test
-  public void testGetImportsClientStream() {
+  public void testGetExampleImportsClientStream() {
     Method method = getMethod(context.getInterface(), "ClientStreamMethod");
-    transformer.generateApiMethods(
-        context,
-        Collections.singletonList(method),
-        PAGE_STREAM_IMPORTS,
-        GRPC_SERVER_STREAM_IMPORTS);
-    transformer.generateRetryConfigDefinitions(context, Collections.singletonList(method));
+    transformer.addXExampleImports(context, Collections.singletonList(method));
     Truth.assertThat(context.getTypeTable().getImports()).doesNotContainKey("io");
-=======
+  }
+
+  @Test
   public void testExampleImports() {
-    transformer.addXExampleImports(context);
+    transformer.addXExampleImports(context, context.getSupportedMethods());
     Truth.assertThat(context.getTypeTable().getImports())
         .containsEntry("golang.org/x/net/context", "");
     Truth.assertThat(context.getTypeTable().getImports())
@@ -176,7 +150,6 @@
     // Only shows up in response, not needed for example.
     Truth.assertThat(context.getTypeTable().getImports())
         .doesNotContainKey("google.golang.org/genproto/googleapis/example/odd/v1");
->>>>>>> 6ab296bf
   }
 
   private Method getMethod(Interface service, String methodName) {
