/* Copyright 2018 Google LLC
 *
 * Licensed under the Apache License, Version 2.0 (the "License");
 * you may not use this file except in compliance with the License.
 * You may obtain a copy of the License at
 *
 *      https://www.apache.org/licenses/LICENSE-2.0
 *
 * Unless required by applicable law or agreed to in writing, software
 * distributed under the License is distributed on an "AS IS" BASIS,
 * WITHOUT WARRANTIES OR CONDITIONS OF ANY KIND, either express or implied.
 * See the License for the specific language governing permissions and
 * limitations under the License.
 */
package com.google.api.codegen.transformer;

import static com.google.api.codegen.configgen.transformer.RetryTransformer.RETRY_CODES_IDEMPOTENT_NAME;
import static com.google.api.codegen.configgen.transformer.RetryTransformer.RETRY_CODES_NON_IDEMPOTENT_NAME;
import static com.google.rpc.Code.RESOURCE_EXHAUSTED;

import com.google.api.codegen.InterfaceConfigProto;
import com.google.api.codegen.MethodConfigProto;
import com.google.api.codegen.RetryCodesDefinitionProto;
import com.google.api.codegen.config.RetryCodesConfig;
import com.google.api.codegen.configgen.transformer.RetryTransformer;
import com.google.api.codegen.util.ProtoParser;
import com.google.api.tools.framework.model.BoundedDiagCollector;
import com.google.api.tools.framework.model.DiagCollector;
import com.google.api.tools.framework.model.Interface;
import com.google.api.tools.framework.model.Method;
import com.google.common.collect.ImmutableList;
import com.google.common.truth.Truth;
import io.grpc.Status;
import java.util.Map;
import org.junit.BeforeClass;
import org.junit.Test;
import org.mockito.Mockito;

public class RetryDefinitionsTransformerTest {

  private static final ProtoParser protoParser = Mockito.mock(ProtoParser.class);
  private static final Method httpGetMethod = Mockito.mock(Method.class);
  private static final Method nonIdempotentMethod = Mockito.mock(Method.class);
  private static final Method permissionDeniedMethod = Mockito.mock(Method.class);
  private static final Interface apiInterface = Mockito.mock(Interface.class);

  private static final String GET_HTTP_METHOD_NAME = "HttpGetMethod";
  private static final String IDEMPOTENT_METHOD_NAME = "IdempotentMethod";
  private static final String NON_IDEMPOTENT_METHOD_NAME = "NonIdempotentMethod";
  private static final String PERMISSION_DENIED_METHOD_NAME = "PermissionDeniedMethod";

  private static InterfaceConfigProto interfaceConfigProto;

  @BeforeClass
  public static void startUp() {
    Mockito.when(httpGetMethod.getSimpleName()).thenReturn(GET_HTTP_METHOD_NAME);
    Mockito.when(nonIdempotentMethod.getSimpleName()).thenReturn(NON_IDEMPOTENT_METHOD_NAME);
    Mockito.when(permissionDeniedMethod.getSimpleName()).thenReturn(PERMISSION_DENIED_METHOD_NAME);

    Mockito.when(protoParser.isHttpGetMethod(httpGetMethod)).thenReturn(true);

    // Protofile Interface only contains methods with names
    // [GET_HTTP_METHOD_NAME, NON_IDEMPOTENT_METHOD_NAME, PERMISSION_DENIED_METHOD_NAME.
    Mockito.when(apiInterface.getMethods())
        .thenReturn(ImmutableList.of(httpGetMethod, nonIdempotentMethod, permissionDeniedMethod));

    // ConfigProto only contains methods with names
    // [GET_HTTP_METHOD_NAME, NON_IDEMPOTENT_METHOD_NAME, PERMISSION_DENIED_METHOD_NAME,
    // RETRY_CODES_IDEMPOTENT_NAME].
    interfaceConfigProto =
        InterfaceConfigProto.newBuilder()
            .addRetryCodesDef(
                RetryCodesDefinitionProto.newBuilder()
                    .setName(RETRY_CODES_IDEMPOTENT_NAME)
                    // This is not the default list for idempotent retry codes.
                    .addRetryCodes(Status.Code.RESOURCE_EXHAUSTED.name()))
            .addRetryCodesDef(
                RetryCodesDefinitionProto.newBuilder()
                    // Empty retry codes list.
                    .setName(RETRY_CODES_NON_IDEMPOTENT_NAME))
            .addRetryCodesDef(
                RetryCodesDefinitionProto.newBuilder()
                    // Empty retry codes list.
                    // Force protomethods to escape this retry name.
                    .setName(RetryCodesConfig.NO_RETRY_CODE_DEF_NAME))
            .addMethods(MethodConfigProto.newBuilder().setName(GET_HTTP_METHOD_NAME))
            // Don't set a retry code in config proto for GET_HTTP_METHOD
            .addMethods(
                MethodConfigProto.newBuilder()
                    .setName(NON_IDEMPOTENT_METHOD_NAME)
                    .setRetryCodesName(RETRY_CODES_NON_IDEMPOTENT_NAME))
            .addMethods(
                MethodConfigProto.newBuilder()
                    .setName(IDEMPOTENT_METHOD_NAME)
                    .setRetryCodesName(RETRY_CODES_IDEMPOTENT_NAME))
            .addMethods(
                MethodConfigProto.newBuilder()
                    // Leave retry codes empty in this method config.
                    .setName(PERMISSION_DENIED_METHOD_NAME)
                    .setRetryCodesName(RetryCodesConfig.NO_RETRY_CODE_DEF_NAME))
            .build();
  }

  @Test
  public void testWithConfigAndInterface() {

    DiagCollector diagCollector = new BoundedDiagCollector();

    RetryCodesConfig retryCodesConfig =
        RetryCodesConfig.create(diagCollector, interfaceConfigProto, apiInterface, protoParser);

    Map<String, ImmutableList<String>> retryCodesDef = retryCodesConfig.getRetryCodesDefinition();
    Map<String, String> retryCodesMap = retryCodesConfig.getMethodRetryNames();

    Truth.assertThat(retryCodesMap.size()).isEqualTo(4);
    String getHttpRetryName = retryCodesMap.get(GET_HTTP_METHOD_NAME);
    String nonIdempotentRetryName = retryCodesMap.get(NON_IDEMPOTENT_METHOD_NAME);
    String permissionDeniedRetryName = retryCodesMap.get(PERMISSION_DENIED_METHOD_NAME);
    String idempotentRetryName = retryCodesMap.get(IDEMPOTENT_METHOD_NAME);

    // GET_HTTP_METHOD_NAME had to be escaped because it was defined in the config proto retry code
    // map already.
    Truth.assertThat(getHttpRetryName).isEqualTo(RetryCodesConfig.HTTP_RETRY_CODE_DEF_NAME);
    Truth.assertThat(nonIdempotentRetryName).isEqualTo(RETRY_CODES_NON_IDEMPOTENT_NAME);
    Truth.assertThat(permissionDeniedRetryName).isEqualTo(RetryCodesConfig.NO_RETRY_CODE_DEF_NAME);
    Truth.assertThat(idempotentRetryName).isEqualTo(RetryTransformer.RETRY_CODES_IDEMPOTENT_NAME);

    // httpGetMethod was an HTTP Get method, so it has two codes by default; config proto didn't
    // have a retry config.
    Truth.assertThat(retryCodesDef.get(getHttpRetryName))
        .isEqualTo(RetryCodesConfig.RETRY_CODES_FOR_HTTP_GET);

    // Config proto gives [] for nonIdempotentMethod; method from protofile has
    // [] for retry codes.
    Truth.assertThat(retryCodesDef.get(nonIdempotentRetryName).size()).isEqualTo(0);

    // For permissionDeniedMethod, Config proto gives [] and proto method gives [PERMISSION_DENIED].
    Truth.assertThat(retryCodesDef.get(permissionDeniedRetryName).size()).isEqualTo(0);

    Truth.assertThat(retryCodesDef.get(idempotentRetryName).iterator().next())
        .isEqualTo(RESOURCE_EXHAUSTED.name());
  }

  @Test
  public void testWithInterfaceOnly() {
    // During GAPIC config migration, we should only create retry codes for methods named in the
    // GAPIC config.
    InterfaceConfigProto bareBonesConfigProto =
        InterfaceConfigProto.newBuilder()
            .addMethods(MethodConfigProto.newBuilder().setName(GET_HTTP_METHOD_NAME))
            .addMethods(MethodConfigProto.newBuilder().setName(NON_IDEMPOTENT_METHOD_NAME))
            .addMethods(MethodConfigProto.newBuilder().setName(PERMISSION_DENIED_METHOD_NAME))
            .build();

    DiagCollector diagCollector = new BoundedDiagCollector();

    RetryCodesConfig retryCodesConfig =
        RetryCodesConfig.create(diagCollector, bareBonesConfigProto, apiInterface, protoParser);

    Map<String, ImmutableList<String>> retryCodesDef = retryCodesConfig.getRetryCodesDefinition();
    Map<String, String> retryCodesMap = retryCodesConfig.getMethodRetryNames();

<<<<<<< HEAD
    Truth.assertThat(retryCodesMap.size()).isEqualTo(3);
=======
    Truth.assertThat(retryCodesMap).hasSize(3);
>>>>>>> ef87bd8b
    String getHttpRetryName = retryCodesMap.get(GET_HTTP_METHOD_NAME);
    String nonIdempotentRetryName = retryCodesMap.get(NON_IDEMPOTENT_METHOD_NAME);
    String permissionDeniedRetryName = retryCodesMap.get(PERMISSION_DENIED_METHOD_NAME);

    // GET_HTTP_METHOD_NAME had to be escaped because it was defined in the config proto retry code
    // map already.
    Truth.assertThat(getHttpRetryName).isEqualTo(RetryCodesConfig.HTTP_RETRY_CODE_DEF_NAME);
    Truth.assertThat(nonIdempotentRetryName).isEqualTo(RetryCodesConfig.NO_RETRY_CODE_DEF_NAME);
    Truth.assertThat(permissionDeniedRetryName).isEqualTo("no_retry");

    // httpGetMethod was an HTTP Get method, so it has two codes by default; config proto didn't
    // have a retry config.
    Truth.assertThat(retryCodesDef.get(getHttpRetryName))
        .isEqualTo(RetryCodesConfig.RETRY_CODES_FOR_HTTP_GET);

    // Method from protofile has
    // [] for retry codes.
    Truth.assertThat(retryCodesDef.get(nonIdempotentRetryName).size()).isEqualTo(0);

    // For permissionDeniedMethod, proto method gives [PERMISSION_DENIED].
    Truth.assertThat(retryCodesDef.get(permissionDeniedRetryName).size()).isEqualTo(0);
    // Truth.assertThat(retryCodesDef.get(permissionDeniedRetryName).iterator().next())
    //     .isEqualTo(PERMISSION_DENIED.name());
  }
}<|MERGE_RESOLUTION|>--- conflicted
+++ resolved
@@ -160,11 +160,7 @@
     Map<String, ImmutableList<String>> retryCodesDef = retryCodesConfig.getRetryCodesDefinition();
     Map<String, String> retryCodesMap = retryCodesConfig.getMethodRetryNames();
 
-<<<<<<< HEAD
-    Truth.assertThat(retryCodesMap.size()).isEqualTo(3);
-=======
     Truth.assertThat(retryCodesMap).hasSize(3);
->>>>>>> ef87bd8b
     String getHttpRetryName = retryCodesMap.get(GET_HTTP_METHOD_NAME);
     String nonIdempotentRetryName = retryCodesMap.get(NON_IDEMPOTENT_METHOD_NAME);
     String permissionDeniedRetryName = retryCodesMap.get(PERMISSION_DENIED_METHOD_NAME);
