--- conflicted
+++ resolved
@@ -34,11 +34,7 @@
     String fileName = "library.proto";
     TestDataLocator locator = TestDataLocator.create(CodegenTestUtil.class);
     locator.addTestDataSource(CodegenTestUtil.class, "testsrc/common");
-<<<<<<< HEAD
-    locator.addTestDataSource(CodegenTestUtil.class, "testsrc/libraryproto/configonly");
-=======
     locator.addTestDataSource(CodegenTestUtil.class, "testsrc/libraryproto/config_not_annotated");
->>>>>>> 7f61694b
     Model model =
         CodegenTestUtil.readModel(
             locator, tempDir, new String[] {fileName}, new String[] {"library.yaml"});
