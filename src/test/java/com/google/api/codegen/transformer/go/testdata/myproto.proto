syntax = "proto3";

package google.example.myproto.v1;

import "singleservice.proto";

service Gopher {
  rpc SimpleMethod(SimpleRequest) returns (SimpleResponse);
  rpc RetryMethod(SimpleRequest) returns (SimpleResponse);
  rpc PageStreamMethod(PageStreamRequest) returns (PageStreamResponse);
<<<<<<< HEAD
  rpc ServerStreamMethod(SimpleRequest) returns (stream SimpleResponse);
  rpc ClientStreamMethod(stream SimpleRequest) returns (SimpleResponse);
  rpc BidiStreamMethod(stream SimpleRequest) returns (stream SimpleResponse);
=======

  rpc FeedMonkey(SimpleRequest) returns (google.example.odd.v1.SpicyBanana);
>>>>>>> 6ab296bf
}

service Guru {}

message SimpleRequest {
  string value = 1;
}

message SimpleResponse {
  string value = 1;
}

message PageStreamRequest {
  string value = 1;
  int32 page_size = 2;
  string page_token = 3;
}

message PageStreamResponse {
  string value = 1;
  string next_page_token = 2;
}<|MERGE_RESOLUTION|>--- conflicted
+++ resolved
@@ -8,14 +8,12 @@
   rpc SimpleMethod(SimpleRequest) returns (SimpleResponse);
   rpc RetryMethod(SimpleRequest) returns (SimpleResponse);
   rpc PageStreamMethod(PageStreamRequest) returns (PageStreamResponse);
-<<<<<<< HEAD
+
   rpc ServerStreamMethod(SimpleRequest) returns (stream SimpleResponse);
   rpc ClientStreamMethod(stream SimpleRequest) returns (SimpleResponse);
   rpc BidiStreamMethod(stream SimpleRequest) returns (stream SimpleResponse);
-=======
 
   rpc FeedMonkey(SimpleRequest) returns (google.example.odd.v1.SpicyBanana);
->>>>>>> 6ab296bf
 }
 
 service Guru {}
