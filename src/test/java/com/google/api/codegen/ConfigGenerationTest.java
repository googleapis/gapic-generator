/* Copyright 2016 Google LLC
 *
 * Licensed under the Apache License, Version 2.0 (the "License");
 * you may not use this file except in compliance with the License.
 * You may obtain a copy of the License at
 *
 *      https://www.apache.org/licenses/LICENSE-2.0
 *
 * Unless required by applicable law or agreed to in writing, software
 * distributed under the License is distributed on an "AS IS" BASIS,
 * WITHOUT WARRANTIES OR CONDITIONS OF ANY KIND, either express or implied.
 * See the License for the specific language governing permissions and
 * limitations under the License.
 */
package com.google.api.codegen;

import com.google.api.codegen.configgen.GapicConfigGeneratorApp;
import com.google.api.tools.framework.model.testing.ConfigBaselineTestCase;
import com.google.api.tools.framework.model.testing.TestDataLocator;
import com.google.api.tools.framework.tools.ToolOptions;
import com.google.common.collect.Lists;
import java.io.File;
import java.nio.charset.StandardCharsets;
import java.nio.file.Files;
import java.nio.file.Paths;
import org.junit.Before;
import org.junit.Test;

public class ConfigGenerationTest extends ConfigBaselineTestCase {

  private final TestDataLocator testDataLocator =
      new MixedPathTestDataLocator(this.getClass(), Paths.get("src", "test", "java").toString());

  @Override
  protected TestDataLocator getTestDataLocator() {
    return this.testDataLocator;
  }

  @Override
  protected String baselineFileName() {
    return testName.getMethodName() + "_config.baseline";
  }

  @Override
  protected boolean suppressDiagnosis() {
    // Suppress linter warnings
    return true;
  }

  @Override
  public Object run() throws Exception {
    String outFile = tempDir.getRoot().getPath() + File.separator + baselineFileName();
    String serviceConfigPath =
        getTestDataLocator().findTestData(testName.getMethodName() + ".yaml").getPath();

    ToolOptions options = ToolOptions.create();
    options.set(GapicConfigGeneratorApp.OUTPUT_FILE, outFile);
    options.set(ToolOptions.DESCRIPTOR_SET, testConfig.getDescriptorFile().toString());
    options.set(ToolOptions.CONFIG_FILES, Lists.newArrayList(serviceConfigPath));
    new GapicConfigGeneratorApp(options).run();

    return new String(Files.readAllBytes(Paths.get(outFile)), StandardCharsets.UTF_8);
  }

  @Before
  public void setup() {
    getTestDataLocator().addTestDataSource(getClass(), "testsrc/common");
<<<<<<< HEAD
    getTestDataLocator().addTestDataSource(getClass(), "testsrc/libraryproto/configonly");
=======
    getTestDataLocator().addTestDataSource(getClass(), "testsrc/libraryproto/config_not_annotated");
>>>>>>> 7f61694b
  }

  @Test
  public void library() throws Exception {
    test("library");
  }

  @Test
  public void no_path_templates() throws Exception {
    test("no_path_templates");
  }

  @Test
  public void longrunning() throws Exception {
    test("longrunning");
  }

  @Test
  public void multiple_services() throws Exception {
    test("multiple_services");
  }
}<|MERGE_RESOLUTION|>--- conflicted
+++ resolved
@@ -65,11 +65,7 @@
   @Before
   public void setup() {
     getTestDataLocator().addTestDataSource(getClass(), "testsrc/common");
-<<<<<<< HEAD
-    getTestDataLocator().addTestDataSource(getClass(), "testsrc/libraryproto/configonly");
-=======
     getTestDataLocator().addTestDataSource(getClass(), "testsrc/libraryproto/config_not_annotated");
->>>>>>> 7f61694b
   }
 
   @Test
