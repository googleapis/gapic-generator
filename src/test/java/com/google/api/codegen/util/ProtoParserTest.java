/* Copyright 2018 Google LLC
 *
 * Licensed under the Apache License, Version 2.0 (the "License");
 * you may not use this file except in compliance with the License.
 * You may obtain a copy of the License at
 *
 *      https://www.apache.org/licenses/LICENSE-2.0
 *
 * Unless required by applicable law or agreed to in writing, software
 * distributed under the License is distributed on an "AS IS" BASIS,
 * WITHOUT WARRANTIES OR CONDITIONS OF ANY KIND, either express or implied.
 * See the License for the specific language governing permissions and
 * limitations under the License.
 */
package com.google.api.codegen.util;

import static com.google.common.truth.Truth.assertThat;

<<<<<<< HEAD
import com.google.api.Resource;
import com.google.api.ResourceSet;
=======
import com.google.api.MethodSignature;
>>>>>>> 156a4c66
import com.google.api.Retry;
import com.google.api.codegen.CodegenTestUtil;
import com.google.api.codegen.protoannotations.GapicCodeGeneratorAnnotationsTest;
import com.google.api.tools.framework.model.Field;
import com.google.api.tools.framework.model.Interface;
import com.google.api.tools.framework.model.MessageType;
import com.google.api.tools.framework.model.Method;
import com.google.api.tools.framework.model.Model;
import com.google.api.tools.framework.model.ProtoFile;
import com.google.api.tools.framework.model.testing.TestDataLocator;
import com.google.longrunning.OperationTypes;
import com.google.rpc.Code;
import java.util.Collections;
import java.util.List;
import org.junit.BeforeClass;
import org.junit.ClassRule;
import org.junit.Test;
import org.junit.rules.TemporaryFolder;

public class ProtoParserTest {
  private static String[] protoFiles = {"library.proto"};

  @ClassRule public static TemporaryFolder tempDir = new TemporaryFolder();
  private static Model model;
  private static TestDataLocator testDataLocator;
  private static ProtoFile libraryProtoFile;
  private static Field shelfNameField;
  private static Interface libraryService;
  private static Method deleteShelfMethod;
  private static Method getBigBookMethod;
  private static MessageType book;
  private static MessageType shelf;

  // Object under test.
  private static ProtoParser protoParser = new ProtoParser();

  @BeforeClass
  public static void startUp() {
    // Load and parse protofile.

    testDataLocator = TestDataLocator.create(GapicCodeGeneratorAnnotationsTest.class);
    testDataLocator.addTestDataSource(CodegenTestUtil.class, "testsrc/common");

    model = CodegenTestUtil.readModel(testDataLocator, tempDir, protoFiles, new String[0]);

    libraryProtoFile =
        model
            .getFiles()
            .stream()
            .filter(f -> f.getSimpleName().equals("library.proto"))
            .findFirst()
            .get();

    model.addRoot(libraryProtoFile);

    libraryService = libraryProtoFile.getInterfaces().get(0);

    shelf =
        libraryProtoFile
            .getMessages()
            .stream()
            .filter(m -> m.getSimpleName().equals("Shelf"))
            .findFirst()
            .get();
    shelfNameField =
        shelf.getFields().stream().filter(f -> f.getSimpleName().equals("name")).findFirst().get();

    book =
        libraryProtoFile
            .getMessages()
            .stream()
            .filter(m -> m.getSimpleName().equals("Book"))
            .findFirst()
            .get();

    libraryService = libraryProtoFile.getInterfaces().get(0);
    deleteShelfMethod = libraryService.lookupMethod("DeleteShelf");
    getBigBookMethod = libraryService.lookupMethod("GetBigBook");
  }

  @Test
  public void testGetResourcePath() {
    Field shelfNameField =
        shelf.getFields().stream().filter(f -> f.getSimpleName().equals("name")).findFirst().get();
    assertThat(protoParser.getResource(shelfNameField).getPath()).isEqualTo("shelves/*");
  }

  @Test
  public void testGetEmptyResource() {
    MessageType book =
        libraryProtoFile
            .getMessages()
            .stream()
            .filter(m -> m.getSimpleName().equals("Book"))
            .findFirst()
            .get();
    Field authorBookField =
        book.getFields().stream().filter(f -> f.getSimpleName().equals("author")).findFirst().get();
    assertThat(protoParser.getResource(authorBookField)).isNull();
  }

  /** Return the entity name, e.g. "shelf" for a resource field. */
  @Test
  public void testGetResourceEntityName() {
    String defaultEntityName = protoParser.getDefaultResourceEntityName(shelfNameField);
    assertThat(defaultEntityName).isEqualTo("shelf");
    assertThat(protoParser.getResourceEntityName(shelfNameField, defaultEntityName))
        .isEqualTo("shelf");
  }

  @Test
  public void testGetResourceSet() {
    Field bookNameField =
        book.getFields().stream().filter(f -> f.getSimpleName().equals("name")).findFirst().get();
    ResourceSet bookResourceSet = protoParser.getResourceSet(bookNameField);
    assertThat(bookResourceSet).isNotNull();
    assertThat(bookResourceSet.getBaseName()).isEqualTo("book_oneof");
    assertThat(bookResourceSet.getResourcesCount()).isEqualTo(3);
    assertThat(bookResourceSet.getResources(0))
        .isEqualTo(Resource.newBuilder().setBaseName("book").setPath("shelves/*/books/*").build());
    assertThat(bookResourceSet.getResources(2))
        .isEqualTo(
            Resource.newBuilder().setBaseName("deleted_book").setPath("_deleted-book_").build());
  }

  @Test
  public void testGetResourceTypeEntityNameFromOneof() {
    MessageType getBookFromAnywhereRequest =
        libraryProtoFile
            .getMessages()
            .stream()
            .filter(m -> m.getSimpleName().equals("GetBookFromAnywhereRequest"))
            .findFirst()
            .get();
    Field nameField =
        getBookFromAnywhereRequest
            .getFields()
            .stream()
            .filter(f -> f.getSimpleName().equals("name"))
            .findFirst()
            .get();
    assertThat(protoParser.getResourceTypeEntityName(nameField)).isEqualTo("book_oneof");

    Field altBookNameField =
        getBookFromAnywhereRequest
            .getFields()
            .stream()
            .filter(f -> f.getSimpleName().equals("alt_book_name"))
            .findFirst()
            .get();
    assertThat(protoParser.getResourceTypeEntityName(altBookNameField)).isEqualTo("book");
  }

  @Test
  public void testGetLongRunningOperation() {
    OperationTypes operationTypes = protoParser.getLongRunningOperation(getBigBookMethod);

    OperationTypes expected =
        OperationTypes.newBuilder()
            .setResponse("google.example.library.v1.Book:book")
            .setMetadata("google.example.library.v1.GetBigBookMetadata")
            .build();
    assertThat(operationTypes).isEqualTo(expected);
  }

  @Test
  public void testGetRetryOnExplicitRetryCodes() {
    Retry deleteShelfRetry = protoParser.getRetry(deleteShelfMethod);
    Retry expectedDeleteShelfRetry =
        Retry.newBuilder().addCodes(Code.UNAVAILABLE).addCodes(Code.DEADLINE_EXCEEDED).build();
    assertThat(deleteShelfRetry).isEqualTo(expectedDeleteShelfRetry);
  }

  @Test
  public void testIsHttpGetMethod() {
    assertThat(protoParser.isHttpGetMethod(deleteShelfMethod)).isFalse();
    assertThat(protoParser.isHttpGetMethod(getBigBookMethod)).isTrue();
  }

  @Test
  public void testGetServiceAddress() {
    String defaultHost = protoParser.getServiceAddress(libraryService);
    assertThat(defaultHost).isEqualTo("library-example.googleapis.com:1234");
  }

  @Test
  public void testGetRequiredFields() {
    Method publishSeriesMethod = libraryService.lookupMethod("PublishSeries");
    List<String> requiredFields = protoParser.getRequiredFields(publishSeriesMethod);
    Collections.sort(requiredFields);
    assertThat(requiredFields.size()).isEqualTo(2);
    assertThat(requiredFields.get(0)).isEqualTo("books");
    assertThat(requiredFields.get(1)).isEqualTo("shelf");
  }

  @Test
  public void testGetResourceType() {
    MessageType listShelvesResponse =
        libraryProtoFile
            .getMessages()
            .stream()
            .filter(m -> m.getSimpleName().equals("ListShelvesResponse"))
            .findFirst()
            .get();
    Field shelves =
        listShelvesResponse
            .getFields()
            .stream()
            .filter(f -> f.getSimpleName().equals("shelves"))
            .findFirst()
            .get();
    String shelfType = protoParser.getResourceType(shelves);
    assertThat(shelfType).isEqualTo("google.example.library.v1.Shelf");
  }

  @Test
  public void testGetMethodSignatures() {
    Method getShelfMethod =
        libraryProtoFile
            .getInterfaces()
            .stream()
            .filter(i -> i.lookupMethod("GetShelf") != null)
            .findFirst()
            .get()
            .lookupMethod("GetShelf");
    List<MethodSignature> getShelfFlattenings = protoParser.getMethodSignatures(getShelfMethod);
    assertThat(getShelfFlattenings.size()).isEqualTo(2);

    MethodSignature firstSignature = getShelfFlattenings.get(0);
    assertThat(firstSignature.getFieldsList().size()).isEqualTo(1);
    assertThat(firstSignature.getFieldsList().get(0)).isEqualTo("name");

    MethodSignature additionalSignature = getShelfFlattenings.get(1);
    assertThat(additionalSignature.getFieldsList().size()).isEqualTo(2);
    assertThat(additionalSignature.getFieldsList().get(0)).isEqualTo("name");
    assertThat(additionalSignature.getFieldsList().get(1)).isEqualTo("message");
  }

  /** The OAuth scopes for this service (e.g. "https://cloud.google.com/auth/cloud-platform"). */
  @Test
  public void testGetAuthScopes() {
    List<String> scopes = protoParser.getAuthScopes(libraryService);
    assertThat(scopes.size()).isEqualTo(2);
    assertThat(scopes.get(0)).isEqualTo("https://www.googleapis.com/auth/library");
    assertThat(scopes.get(1)).isEqualTo("https://www.googleapis.com/auth/cloud-platform");
  }
}<|MERGE_RESOLUTION|>--- conflicted
+++ resolved
@@ -16,12 +16,9 @@
 
 import static com.google.common.truth.Truth.assertThat;
 
-<<<<<<< HEAD
+import com.google.api.MethodSignature;
 import com.google.api.Resource;
 import com.google.api.ResourceSet;
-=======
-import com.google.api.MethodSignature;
->>>>>>> 156a4c66
 import com.google.api.Retry;
 import com.google.api.codegen.CodegenTestUtil;
 import com.google.api.codegen.protoannotations.GapicCodeGeneratorAnnotationsTest;
@@ -212,25 +209,26 @@
     Method publishSeriesMethod = libraryService.lookupMethod("PublishSeries");
     List<String> requiredFields = protoParser.getRequiredFields(publishSeriesMethod);
     Collections.sort(requiredFields);
-    assertThat(requiredFields.size()).isEqualTo(2);
+    assertThat(requiredFields.size()).isEqualTo(3);
     assertThat(requiredFields.get(0)).isEqualTo("books");
-    assertThat(requiredFields.get(1)).isEqualTo("shelf");
+    assertThat(requiredFields.get(1)).isEqualTo("series_uuid");
+    assertThat(requiredFields.get(2)).isEqualTo("shelf");
   }
 
   @Test
   public void testGetResourceType() {
-    MessageType listShelvesResponse =
-        libraryProtoFile
-            .getMessages()
-            .stream()
-            .filter(m -> m.getSimpleName().equals("ListShelvesResponse"))
+    MessageType getShelfRequest =
+        libraryProtoFile
+            .getMessages()
+            .stream()
+            .filter(m -> m.getSimpleName().equals("GetShelfRequest"))
             .findFirst()
             .get();
     Field shelves =
-        listShelvesResponse
+        getShelfRequest
             .getFields()
             .stream()
-            .filter(f -> f.getSimpleName().equals("shelves"))
+            .filter(f -> f.getSimpleName().equals("name"))
             .findFirst()
             .get();
     String shelfType = protoParser.getResourceType(shelves);
@@ -248,7 +246,7 @@
             .get()
             .lookupMethod("GetShelf");
     List<MethodSignature> getShelfFlattenings = protoParser.getMethodSignatures(getShelfMethod);
-    assertThat(getShelfFlattenings.size()).isEqualTo(2);
+    assertThat(getShelfFlattenings.size()).isEqualTo(3);
 
     MethodSignature firstSignature = getShelfFlattenings.get(0);
     assertThat(firstSignature.getFieldsList().size()).isEqualTo(1);
@@ -258,6 +256,12 @@
     assertThat(additionalSignature.getFieldsList().size()).isEqualTo(2);
     assertThat(additionalSignature.getFieldsList().get(0)).isEqualTo("name");
     assertThat(additionalSignature.getFieldsList().get(1)).isEqualTo("message");
+
+    MethodSignature additionalSignature2 = getShelfFlattenings.get(2);
+    assertThat(additionalSignature2.getFieldsList().size()).isEqualTo(3);
+    assertThat(additionalSignature2.getFieldsList().get(0)).isEqualTo("name");
+    assertThat(additionalSignature2.getFieldsList().get(1)).isEqualTo("message");
+    assertThat(additionalSignature2.getFieldsList().get(2)).isEqualTo("string_builder");
   }
 
   /** The OAuth scopes for this service (e.g. "https://cloud.google.com/auth/cloud-platform"). */
