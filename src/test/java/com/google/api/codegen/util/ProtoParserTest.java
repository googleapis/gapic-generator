--- conflicted
+++ resolved
@@ -17,13 +17,9 @@
 import static com.google.common.truth.Truth.assertThat;
 
 import com.google.api.MethodSignature;
-<<<<<<< HEAD
+import com.google.api.OperationData;
 import com.google.api.Resource;
 import com.google.api.ResourceSet;
-import com.google.api.Retry;
-=======
-import com.google.api.OperationData;
->>>>>>> 10d2b449
 import com.google.api.codegen.CodegenTestUtil;
 import com.google.api.codegen.protoannotations.GapicCodeGeneratorAnnotationsTest;
 import com.google.api.tools.framework.model.Field;
@@ -138,13 +134,12 @@
         book.getFields().stream().filter(f -> f.getSimpleName().equals("name")).findFirst().get();
     ResourceSet bookResourceSet = protoParser.getResourceSet(bookNameField);
     assertThat(bookResourceSet).isNotNull();
-    assertThat(bookResourceSet.getBaseName()).isEqualTo("book_oneof");
-    assertThat(bookResourceSet.getResourcesCount()).isEqualTo(3);
+    assertThat(bookResourceSet.getName()).isEqualTo("book_oneof");
+    assertThat(bookResourceSet.getResourcesCount()).isEqualTo(2);
     assertThat(bookResourceSet.getResources(0))
-        .isEqualTo(Resource.newBuilder().setBaseName("book").setPath("shelves/*/books/*").build());
+        .isEqualTo(Resource.newBuilder().setName("book").setPath("shelves/*/books/*").build());
     assertThat(bookResourceSet.getResources(2))
-        .isEqualTo(
-            Resource.newBuilder().setBaseName("deleted_book").setPath("_deleted-book_").build());
+        .isEqualTo(Resource.newBuilder().setName("deleted_book").setPath("_deleted-book_").build());
   }
 
   @Test
@@ -181,13 +176,8 @@
   }
 
   @Test
-<<<<<<< HEAD
   public void testGetLongRunningOperation() {
-    OperationTypes operationTypes = protoParser.getLongRunningOperation(getBigBookMethod);
-=======
-  public void getLongRunningOperation() {
     OperationData operationTypes = protoParser.getLongRunningOperation(getBigBookMethod);
->>>>>>> 10d2b449
 
     OperationData expected =
         OperationData.newBuilder()
