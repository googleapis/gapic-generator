/* Copyright 2016 Google LLC
 *
 * Licensed under the Apache License, Version 2.0 (the "License");
 * you may not use this file except in compliance with the License.
 * You may obtain a copy of the License at
 *
 *      https://www.apache.org/licenses/LICENSE-2.0
 *
 * Unless required by applicable law or agreed to in writing, software
 * distributed under the License is distributed on an "AS IS" BASIS,
 * WITHOUT WARRANTIES OR CONDITIONS OF ANY KIND, either express or implied.
 * See the License for the specific language governing permissions and
 * limitations under the License.
 */
package com.google.api.codegen;

import com.google.api.codegen.common.TargetLanguage;
import java.util.Arrays;
import java.util.List;
import org.junit.Test;
import org.junit.runner.RunWith;
import org.junit.runners.Parameterized;
import org.junit.runners.Parameterized.Parameters;

/** Code generator baseline tests. Tests generation using config files. */
@RunWith(Parameterized.class)
public class GapicCodeGeneratorTest extends GapicTestBase2 {

  private final String apiName;

  public GapicCodeGeneratorTest(
      TargetLanguage language,
      String[] gapicConfigFileNames,
      String packageConfigFileName,
      List<String> snippetName,
      String apiName,
      String baseline) {
    super(language, gapicConfigFileNames, packageConfigFileName, snippetName, baseline, null);
    this.apiName = apiName;
<<<<<<< HEAD
    getTestDataLocator().addTestDataSource(getClass(), "testsrc/libraryproto/configonly");
=======
    getTestDataLocator().addTestDataSource(getClass(), "testsrc/libraryproto/config_not_annotated");
>>>>>>> 7f61694b
  }

  @Parameters(name = "{5}")
  public static List<Object[]> testedConfigs() {
    return Arrays.asList(
        GapicTestBase2.createTestConfig(
            TargetLanguage.GO, new String[] {"library_gapic.yaml"}, null, "library"),
        GapicTestBase2.createTestConfig(
            TargetLanguage.PHP,
            new String[] {"library_gapic.yaml"},
            "library_pkg2.yaml",
            "library"),
        GapicTestBase2.createTestConfig(
            TargetLanguage.PHP,
            new String[] {"longrunning_gapic.yaml"},
            "longrunning_pkg2.yaml",
            "longrunning"),
        GapicTestBase2.createTestConfig(
            TargetLanguage.PHP,
            new String[] {"no_path_templates_gapic.yaml"},
            "no_path_templates_pkg2.yaml",
            "no_path_templates"),
        GapicTestBase2.createTestConfig(
            TargetLanguage.JAVA,
            new String[] {"library_gapic.yaml"},
            "library_pkg2.yaml",
            "library"),
        GapicTestBase2.createTestConfig(
            TargetLanguage.JAVA,
            new String[] {"no_path_templates_gapic.yaml"},
            "no_path_templates_pkg2.yaml",
            "no_path_templates"),
        GapicTestBase2.createTestConfig(
            TargetLanguage.RUBY,
            new String[] {"library_gapic.yaml"},
            "library_pkg2.yaml",
            "library"),
        GapicTestBase2.createTestConfig(
            TargetLanguage.RUBY,
            new String[] {"multiple_services_gapic.yaml"},
            "multiple_services_pkg2.yaml",
            "multiple_services"),
        GapicTestBase2.createTestConfig(
            TargetLanguage.RUBY,
            new String[] {"longrunning_gapic.yaml"},
            "longrunning_pkg2.yaml",
            "longrunning"),
        GapicTestBase2.createTestConfig(
            TargetLanguage.PYTHON,
            new String[] {"library_gapic.yaml"},
            "library_pkg2.yaml",
            "library"),
        GapicTestBase2.createTestConfig(
            TargetLanguage.PYTHON,
            new String[] {"no_path_templates_gapic.yaml"},
            "no_path_templates_pkg2.yaml",
            "no_path_templates"),
        GapicTestBase2.createTestConfig(
            TargetLanguage.PYTHON,
            new String[] {"multiple_services_gapic.yaml"},
            "multiple_services_pkg2.yaml",
            "multiple_services"),
        GapicTestBase2.createTestConfig(
            TargetLanguage.NODEJS,
            new String[] {"library_gapic.yaml"},
            "library_pkg2.yaml",
            "library"),
        GapicTestBase2.createTestConfig(
            TargetLanguage.NODEJS,
            new String[] {"no_path_templates_gapic.yaml"},
            "library_pkg2.yaml",
            "no_path_templates"),
        GapicTestBase2.createTestConfig(
            TargetLanguage.NODEJS,
            new String[] {"multiple_services_gapic.yaml"},
            "multiple_services_pkg2.yaml",
            "multiple_services"),
        GapicTestBase2.createTestConfig(
            TargetLanguage.CSHARP,
            new String[] {"library_gapic.yaml"},
            "library_pkg2.yaml",
            "library"));
  }

  @Test
  public void test() throws Exception {
    test(apiName);
  }
}<|MERGE_RESOLUTION|>--- conflicted
+++ resolved
@@ -37,11 +37,7 @@
       String baseline) {
     super(language, gapicConfigFileNames, packageConfigFileName, snippetName, baseline, null);
     this.apiName = apiName;
-<<<<<<< HEAD
-    getTestDataLocator().addTestDataSource(getClass(), "testsrc/libraryproto/configonly");
-=======
     getTestDataLocator().addTestDataSource(getClass(), "testsrc/libraryproto/config_not_annotated");
->>>>>>> 7f61694b
   }
 
   @Parameters(name = "{5}")
