/* Copyright 2016 Google Inc
 *
 * Licensed under the Apache License, Version 2.0 (the "License");
 * you may not use this file except in compliance with the License.
 * You may obtain a copy of the License at
 *
 *      http://www.apache.org/licenses/LICENSE-2.0
 *
 * Unless required by applicable law or agreed to in writing, software
 * distributed under the License is distributed on an "AS IS" BASIS,
 * WITHOUT WARRANTIES OR CONDITIONS OF ANY KIND, either express or implied.
 * See the License for the specific language governing permissions and
 * limitations under the License.
 */
package com.google.api.codegen;

<<<<<<< HEAD
import com.google.api.codegen.config.LanguageStrings;
=======
import com.google.api.codegen.gapic.MainGapicProviderFactory;
import com.google.common.collect.ImmutableMultimap;
>>>>>>> 85234459
import java.util.Arrays;
import java.util.List;
import org.junit.Test;
import org.junit.runner.RunWith;
import org.junit.runners.Parameterized;
import org.junit.runners.Parameterized.Parameters;

/** Go code generator baseline tests. */
@RunWith(Parameterized.class)
public class GapicCodeGeneratorTest extends GapicTestBase2 {

  private static final ImmutableMultimap<String, String> TEST_DIR =
      ImmutableMultimap.<String, String>builder()
          .put(MainGapicProviderFactory.GO, MainGapicProviderFactory.GO)
          .put(MainGapicProviderFactory.PHP, MainGapicProviderFactory.PHP)
          .put(MainGapicProviderFactory.JAVA, MainGapicProviderFactory.JAVA)
          .put(MainGapicProviderFactory.RUBY, MainGapicProviderFactory.RUBY)
          .put(MainGapicProviderFactory.RUBY_DOC, MainGapicProviderFactory.RUBY)
          .put(MainGapicProviderFactory.PYTHON, MainGapicProviderFactory.PYTHON)
          .put(MainGapicProviderFactory.NODEJS, MainGapicProviderFactory.NODEJS)
          .put(MainGapicProviderFactory.NODEJS_DOC, MainGapicProviderFactory.NODEJS)
          .put(MainGapicProviderFactory.CSHARP, MainGapicProviderFactory.CSHARP)
          .put(MainGapicProviderFactory.CLIENT_CONFIG, "clientconfig")
          .build();

  private final String apiName;

  public GapicCodeGeneratorTest(
      String idForFactory,
      String[] gapicConfigFileNames,
      String packageConfigFileName,
      List<String> snippetName,
      String apiName,
      String baseline) {
    super(idForFactory, gapicConfigFileNames, packageConfigFileName, snippetName, baseline);
    this.apiName = apiName;
    for (String dir : TEST_DIR.get(idForFactory)) {
      getTestDataLocator().addTestDataSource(getClass(), dir);
      getTestDataLocator().addTestDataSource(getClass(), "testdata/" + dir);
    }
  }

  @Parameters(name = "{0}")
  public static List<Object[]> testedConfigs() {
    return Arrays.asList(
        GapicTestBase2.createTestConfig(
            LanguageStrings.GO,
            new String[] {"go_gapic.yaml", "library_gapic.yaml"},
            null,
            "library"),
        GapicTestBase2.createTestConfig(
            LanguageStrings.PHP,
            new String[] {"php_gapic.yaml", "library_gapic.yaml"},
            "library_pkg.yaml",
            "library"),
        GapicTestBase2.createTestConfig(
            LanguageStrings.JAVA,
            new String[] {"java_gapic.yaml", "library_gapic.yaml"},
            "library_pkg.yaml",
            "library"),
        GapicTestBase2.createTestConfig(
            LanguageStrings.JAVA,
            new String[] {"java_gapic.yaml", "no_path_templates_gapic.yaml"},
            "no_path_templates_pkg.yaml",
            "no_path_templates"),
        GapicTestBase2.createTestConfig(
            MainGapicProviderFactory.RUBY,
            new String[] {"ruby_gapic.yaml", "library_gapic.yaml"},
            "library_pkg.yaml",
            "library"),
        GapicTestBase2.createTestConfig(
            MainGapicProviderFactory.RUBY_DOC,
            new String[] {"ruby_gapic.yaml", "library_gapic.yaml"},
            "library_pkg.yaml",
            "library"),
        GapicTestBase2.createTestConfig(
            MainGapicProviderFactory.RUBY,
            new String[] {"ruby_gapic.yaml", "multiple_services_gapic.yaml"},
            "multiple_services_pkg.yaml",
            "multiple_services"),
        GapicTestBase2.createTestConfig(
            MainGapicProviderFactory.RUBY,
            new String[] {"ruby_gapic.yaml", "longrunning_gapic.yaml"},
            "longrunning_pkg.yaml",
            "longrunning"),
        GapicTestBase2.createTestConfig(
            MainGapicProviderFactory.PYTHON,
            new String[] {"python_gapic.yaml", "library_gapic.yaml"},
            "library_pkg.yaml",
            "library"),
        GapicTestBase2.createTestConfig(
            MainGapicProviderFactory.PYTHON,
            new String[] {"python_gapic.yaml", "no_path_templates_gapic.yaml"},
            "no_path_templates_pkg.yaml",
            "no_path_templates"),
        GapicTestBase2.createTestConfig(
            MainGapicProviderFactory.NODEJS,
            new String[] {"nodejs_gapic.yaml", "library_gapic.yaml"},
            "library_pkg.yaml",
            "library"),
        GapicTestBase2.createTestConfig(
            MainGapicProviderFactory.NODEJS_DOC,
            new String[] {"nodejs_gapic.yaml", "library_gapic.yaml"},
            "library_pkg.yaml",
            "library"),
        GapicTestBase2.createTestConfig(
            MainGapicProviderFactory.NODEJS,
            new String[] {"nodejs_gapic.yaml", "no_path_templates_gapic.yaml"},
            "library_pkg.yaml",
            "no_path_templates"),
        GapicTestBase2.createTestConfig(
            MainGapicProviderFactory.NODEJS,
            new String[] {"nodejs_gapic.yaml", "multiple_services_gapic.yaml"},
            "multiple_services_pkg.yaml",
            "multiple_services"),
        GapicTestBase2.createTestConfig(
            MainGapicProviderFactory.CSHARP,
            new String[] {"csharp_gapic.yaml", "library_gapic.yaml"},
            "library_pkg.yaml",
            "library"),
        GapicTestBase2.createTestConfig(
            MainGapicProviderFactory.CLIENT_CONFIG,
            new String[] {"client_gapic.yaml", "library_gapic.yaml"},
            "library_pkg.yaml",
            "library"));
  }

  @Test
  public void library() throws Exception {
    test(apiName);
  }
}<|MERGE_RESOLUTION|>--- conflicted
+++ resolved
@@ -14,12 +14,8 @@
  */
 package com.google.api.codegen;
 
-<<<<<<< HEAD
-import com.google.api.codegen.config.LanguageStrings;
-=======
 import com.google.api.codegen.gapic.MainGapicProviderFactory;
 import com.google.common.collect.ImmutableMultimap;
->>>>>>> 85234459
 import java.util.Arrays;
 import java.util.List;
 import org.junit.Test;
@@ -66,22 +62,22 @@
   public static List<Object[]> testedConfigs() {
     return Arrays.asList(
         GapicTestBase2.createTestConfig(
-            LanguageStrings.GO,
+            MainGapicProviderFactory.GO,
             new String[] {"go_gapic.yaml", "library_gapic.yaml"},
             null,
             "library"),
         GapicTestBase2.createTestConfig(
-            LanguageStrings.PHP,
+            MainGapicProviderFactory.PHP,
             new String[] {"php_gapic.yaml", "library_gapic.yaml"},
             "library_pkg.yaml",
             "library"),
         GapicTestBase2.createTestConfig(
-            LanguageStrings.JAVA,
+            MainGapicProviderFactory.JAVA,
             new String[] {"java_gapic.yaml", "library_gapic.yaml"},
             "library_pkg.yaml",
             "library"),
         GapicTestBase2.createTestConfig(
-            LanguageStrings.JAVA,
+            MainGapicProviderFactory.JAVA,
             new String[] {"java_gapic.yaml", "no_path_templates_gapic.yaml"},
             "no_path_templates_pkg.yaml",
             "no_path_templates"),
