// (-- Library API for toolkit testing purposes --)

syntax = "proto3";

package google.example.library.v1;

import "book_from_anywhere.proto";
import "field_mask.proto";
import "google/api/annotations.proto";
import "google/longrunning/operations.proto";
import "google/protobuf/empty.proto";
import "google/protobuf/struct.proto";
import "google/protobuf/any.proto";
import "google/protobuf/wrappers.proto";
import "google/protobuf/timestamp.proto";
import "google/protobuf/duration.proto";
import "google/protobuf/field_mask.proto";
import "shared_type.proto";
import "tagger.proto";
import "errors.proto";

option java_multiple_files = true;
option java_outer_classname = "LibraryProto";
option java_package = "com.google.example.library.v1";
option go_package = "google.golang.org/genproto/googleapis/example/library/v1;library";

option (google.api.metadata) = {
  product_name: "Library Service"
  product_uri: "https://cloud.google.com/library/"
  package_name: "Library"
  package_namespace: ["Google", "Example"]
};

// TODO(andrealin): Refer to a common resource for Project, once it exists.
option (google.api.resource_definition) = {
  name: "Project"
  path: "projects/{project}"
};

option (google.api.resource_definition) = {
  name: "Book"
  path : "shelves/{shelf_id}/books/{book_id}"
};

option (google.api.resource_definition) = {
  name: "ArchivedBook"
  path : "archives/{archive_path}/books/{book_id=**}"
};

// This API represents a simple digital library.  It lets you manage Shelf
// resources and Book resources in the library. It defines the following
// resource model:
//
// - The API has a collection of [Shelf][google.example.library.v1.Shelf]
//   resources, named ``bookShelves/*``
//
// - Each Shelf has a collection of [Book][google.example.library.v1.Book]
//   resources, named `bookShelves/*/books/*`
//
// Check out [cloud docs!](/library/example/link).
// This is [not a cloud link](http://www.google.com).
//
// Service comment may include special characters: <>&"`'@.
//
service LibraryService {
  option (google.api.default_host) = "library-example.googleapis.com:1234";
  option (google.api.oauth) = {
    scopes: ["https://www.googleapis.com/auth/library",
      "https://www.googleapis.com/auth/cloud-platform"]
  };

  // Creates a shelf, and returns the new Shelf.
  // RPC method comment may include special characters: <>&"`'@.
  rpc CreateShelf(CreateShelfRequest) returns (Shelf) {
    option (google.api.http) = { post: "/v1/bookShelves" body: "shelf" };
    option (google.api.method_signature) = {
      fields: ["shelf"]
    };
  }

  // Gets a shelf.
  rpc GetShelf(GetShelfRequest) returns (Shelf) {
    option (google.api.http) = { get: "/v1/{name=bookShelves/*}" };
    option (google.api.method_signature) = {
      fields: ["name"]
    };
    option (google.api.method_signature) = {
      fields: ["name", "message"],
    };
    option (google.api.method_signature) = {
      fields: ["name", "message", "string_builder"]
    };
  }

  // Lists shelves.
  rpc ListShelves(ListShelvesRequest) returns (ListShelvesResponse) {
    option (google.api.http) = { get: "/v1/bookShelves" };
    option (google.api.method_signature) = {
      fields: []
    };
  }

  // Deletes a shelf.
  rpc DeleteShelf(DeleteShelfRequest) returns (google.protobuf.Empty) {
    option (google.api.http) = { delete: "/v1/{name=bookShelves/*}" };
    option (google.api.method_signature) = {
      fields: ["name"]
    };
  }

  // Merges two shelves by adding all books from the shelf named
  // `other_shelf_name` to shelf `name`, and deletes
  // `other_shelf_name`. Returns the updated shelf.
  rpc MergeShelves(MergeShelvesRequest) returns (Shelf) {
    option (google.api.http) = { post: "/v1/{name=bookShelves/*}:merge" body: "*" };
    option (google.api.method_signature) = {
      fields: ["name", "other_shelf_name"]
    };
  }

  // Creates a book.
  rpc CreateBook(CreateBookRequest) returns (Book) {
<<<<<<< HEAD
    option (google.api.http) = { post: "/v1/{name=bookShelves/*}/books" body: "book" };
=======
    option (google.api.http) = {
      post: "/v1/{name=bookShelves/*}/books"
      body: "book"
      additional_bindings: {
        post: "/v1/{name=bookShelves/*}/books"
        body: "book"
      }
    };
>>>>>>> 1529cb30
    option (google.api.method_signature) = {
      fields: ["name", "book"]
    };
  }

  // Creates a series of books.
  rpc PublishSeries(PublishSeriesRequest) returns (PublishSeriesResponse) {
<<<<<<< HEAD
    option (google.api.http) = { post: "/v1:publish" body: "*" };
=======
    option (google.api.http) = {
      post: "/v1:publish"
      body: "*"
      additional_bindings: {
        post: "/v1/{shelf.name=shelves/*}:publish"
        body: "*"
    }};
>>>>>>> 1529cb30
    option (google.api.method_signature) = {
      fields: ["shelf", "books", "edition", "series_uuid"]
    };
  }

  // Gets a book.
  rpc GetBook(GetBookRequest) returns (Book) {
    option (google.api.http) = { get: "/v1/{name=bookShelves/*/books/*}" };
    option (google.api.method_signature) = {
      fields: ["name"]
    };
  }

  // Lists books in a shelf.
  rpc ListBooks(ListBooksRequest) returns (ListBooksResponse) {
    option (google.api.http) = { get: "/v1/{name=bookShelves/*}/books" };
    option (google.api.method_signature) = {
      fields: ["name", "filter"]
    };
  }

  // Deletes a book.
  rpc DeleteBook(DeleteBookRequest) returns (protobuf.Empty) {
    option (google.api.http) = { delete: "/v1/{name=bookShelves/*/books/*}" };
    option (google.api.method_signature) = {
      fields: ["name"]
    };
  }

  // Updates a book.
  rpc UpdateBook(UpdateBookRequest) returns (Book) {
    option (google.api.http) = { put: "/v1/{name=bookShelves/*/books/*}" body: "book" };
    option (google.api.method_signature) = {
      fields: ["name", "book"]
    };
    option (google.api.method_signature) = {
      fields: ["name", "optional_foo", "book", "update_mask", "physical_mask"]
    };
  }

  // Moves a book to another shelf, and returns the new book.
  rpc MoveBook(MoveBookRequest) returns (Book) {
    option (google.api.http) = { post: "/v1/{name=bookShelves/*/books/*}:move" body: "*" };
    option (google.api.method_signature) = {
      fields: ["name", "other_shelf_name"]
    };
  }

  // Lists a primitive resource. To test go page streaming.
  rpc ListStrings(ListStringsRequest) returns (ListStringsResponse) {
    option (google.api.http) = { get: "/v1/strings" };
    option (google.api.method_signature) = {
      fields: []
    };
    option (google.api.method_signature) = {
      fields: ["name"]
    };
  }

  // Adds comments to a book
  rpc AddComments(AddCommentsRequest) returns (google.protobuf.Empty) {
    option (google.api.http) = { post: "/v1/{name=bookShelves/*}/comments" body: "*" };
    option (google.api.method_signature) = {
      fields: ["name", "comments"]
    };
  }

  // Gets a book from an archive.
  rpc GetBookFromArchive(GetBookFromArchiveRequest) returns (BookFromArchive) {
    // The http binding on this field does not include the "**" path in order to
    // test the name conflict resolution in configgen.
    option (google.api.http) = { get: "/v1/{name=archives/*/books/*}"};
    option (google.api.method_signature) = {
      fields: ["name"]
    };
  }

  // Gets a book from a shelf or archive.
  rpc GetBookFromAnywhere(GetBookFromAnywhereRequest) returns (BookFromAnywhere) {
    option (google.api.http) = { get: "/v1/{name=archives/*/books/**}"};
    option (google.api.method_signature) = {
      fields: ["name", "alt_book_name"]
    };
  }

  // Test proper OneOf-Any resource name mapping
  rpc GetBookFromAbsolutelyAnywhere(GetBookFromAbsolutelyAnywhereRequest) returns (BookFromAnywhere) {
    option (google.api.http) = {
      post: "/v1/{name=archives/*/books/*}"
      additional_bindings {
        post: "/v1/{alt_book_name=bookShelves/*/books/*}"
      }
    };
    option (google.api.method_signature) = {
      fields: ["name"]
    };
  }

  // Updates the index of a book.
  rpc UpdateBookIndex(UpdateBookIndexRequest) returns (google.protobuf.Empty) {
    option (google.api.http) = { post: "/v1/{name=bookShelves/*/books/*}/index" body: "*" };
    option (google.api.method_signature) = {
      fields: ["name", "index_name", "index_map"]
    };
  }

  // Test server streaming
  rpc StreamShelves(StreamShelvesRequest) returns (stream StreamShelvesResponse) {
    // gRPC streaming methods don't have an HTTP equivalent and don't need to have the google.api.http option.
  }

  // Test server streaming, non-paged responses.
  rpc StreamBooks(StreamBooksRequest) returns (stream Book) {
    // gRPC streaming methods don't have an HTTP equivalent and don't need to have the google.api.http option.

    option (google.api.method_signature) = {
      fields: ["name"]
    };
  }

  // Test bidi-streaming.
  rpc DiscussBook(stream DiscussBookRequest) returns (stream Comment) {
    // gRPC streaming methods don't have an HTTP equivalent and don't need to have the google.api.http option.

    option (google.api.method_signature) = {
      fields: ["name"]
    };
  }

  // Test client streaming.
  rpc MonologAboutBook(stream DiscussBookRequest) returns (Comment) {
    // gRPC streaming methods don't have an HTTP equivalent and don't need to have the google.api.http option.

    option (google.api.method_signature) = {
      fields: ["name"]
    };
  }

  rpc FindRelatedBooks(FindRelatedBooksRequest) returns (FindRelatedBooksResponse) {
    option (google.api.http) = { get: "/v1/bookShelves" };
    option (google.api.method_signature) = {
      fields: ["names", "shelves"]
    };
  }

  // Adds a tag to the book. This RPC is a mixin.
  rpc AddTag(google.tagger.v1.AddTagRequest) returns (google.tagger.v1.AddTagResponse) {
    option (google.api.http) = { post: "/v1/{resource=bookShelves/*/books/*}:addTag" body: "*" };
  }

  // AddLabel intentionally left out to test the reroute_to_grpc_interface feature

  // Test long-running operations
  rpc GetBigBook(GetBookRequest) returns (google.longrunning.Operation) {
    option (google.api.http) = { get: "/v1/{name=bookShelves/*/books/*}:big" };
    option (google.api.method_signature) = {
      fields: ["name"]
    };
    option (google.api.operation) = {
      response_type: "google.example.library.v1.Book"
      metadata_type: "google.example.library.v1.GetBigBookMetadata"
    };
  }

  // Test long-running operations with empty return type.
  rpc GetBigNothing(GetBookRequest) returns (google.longrunning.Operation) {
    option (google.api.http) = { get: "/v1/{name=bookShelves/*/books/*}:bignothing" };
    option (google.api.method_signature) = {
      fields: ["name"]
    };
    option (google.api.operation) = {
      metadata_type: "google.example.library.v1.GetBigBookMetadata"
      response_type: "google.protobuf.Empty"
    };
  }

  // Test optional flattening parameters of all types
  rpc TestOptionalRequiredFlatteningParams(TestOptionalRequiredFlatteningParamsRequest) returns (TestOptionalRequiredFlatteningParamsResponse) {
    option (google.api.http) = { post: "/v1/testofp" body: "*" };
    option (google.api.method_signature) = {
      fields: []
    };
    option (google.api.method_signature) = {
      fields: [
        "required_singular_int32",
        "required_singular_int64",
        "required_singular_float",
        "required_singular_double",
        "required_singular_bool",
        "required_singular_enum",
        "required_singular_string",
        "required_singular_bytes",
        "required_singular_message",
        "required_singular_resource_name",
        "required_singular_resource_name_oneof",
        "required_singular_resource_name_common",
        "required_singular_fixed32",
        "required_singular_fixed64",
        "required_repeated_int32",
        "required_repeated_int64",
        "required_repeated_float",
        "required_repeated_double",
        "required_repeated_bool",
        "required_repeated_enum",
        "required_repeated_string",
        "required_repeated_bytes",
        "required_repeated_message",
        "required_repeated_resource_name",
        "required_repeated_resource_name_oneof",
        "required_repeated_resource_name_common",
        "required_repeated_fixed32",
        "required_repeated_fixed64",
        "required_map",
        "optional_singular_int32",
        "optional_singular_int64",
        "optional_singular_float",
        "optional_singular_double",
        "optional_singular_bool",
        "optional_singular_enum",
        "optional_singular_string",
        "optional_singular_bytes",
        "optional_singular_message",
        "optional_singular_resource_name",
        "optional_singular_resource_name_oneof",
        "optional_singular_resource_name_common",
        "optional_singular_fixed32",
        "optional_singular_fixed64",
        "optional_repeated_int32",
        "optional_repeated_int64",
        "optional_repeated_float",
        "optional_repeated_double",
        "optional_repeated_bool",
        "optional_repeated_enum",
        "optional_repeated_string",
        "optional_repeated_bytes",
        "optional_repeated_message",
        "optional_repeated_resource_name",
        "optional_repeated_resource_name_oneof",
        "optional_repeated_resource_name_common",
        "optional_repeated_fixed32",
        "optional_repeated_fixed64",
        "optional_map",
        "any_value",
        "struct_value",
        "value_value",
        "list_value_value",
        "time_value",
        "duration_value",
        "field_mask_value",
        "int32_value",
        "uint32_value",
        "int64_value",
        "uint64_value",
        "float_value",
        "double_value",
        "string_value",
        "bool_value",
        "bytes_value",
        "repeated_any_value",
        "repeated_struct_value",
        "repeated_value_value",
        "repeated_list_value_value",
        "repeated_time_value",
        "repeated_duration_value",
        "repeated_field_mask_value",
        "repeated_int32_value",
        "repeated_uint32_value",
        "repeated_int64_value",
        "repeated_uint64_value",
        "repeated_float_value",
        "repeated_double_value",
        "repeated_string_value",
        "repeated_bool_value",
        "repeated_bytes_value"]
    };
  }

  // This method is not exposed in the GAPIC config.
  rpc PrivateGetBook(GetBookRequest) returns (Book)  {
    // http_get retry codes should not be generated from this private method.
    option (google.api.http) = { get: "/v1/{name=bookShelves/*/books/*}" };
  }
}

// A single book in the library.
// Message comment may include special characters: <>&"`'@.
message Book {
  // The resource name of the book.
  // Book names have the form `bookShelves/{shelf_id}/books/{book_id}`.
  // Message field comment may include special characters: <>&"`'@.
  string name = 1 [
    (google.api.field_behavior) = REQUIRED,
    (google.api.resource_set) = {
      name: "BookOneOf"
      resources: [
        {
          name: "DeletedBook"
          path : "_deleted-book_"
        }
      ]
      resource_references: ["ArchivedBook", "Book"]
    }
  ];

  // The name of the book author.
  string author = 2;

  // The title of the book.
  string title = 3;

  // Value indicating whether the book has been read.
  bool read = 4;


  enum Rating {
    GOOD = 0; // GOOD enum description
    BAD = 1; // Enum description with special characters: <>&"`'@.
  }

  // For testing enums.
  Rating rating = 5;

  // For testing all well-known types.
  google.protobuf.Any any_value = 10;
  google.protobuf.Struct struct_value = 11;
  google.protobuf.Value value_value = 12;
  google.protobuf.ListValue list_value_value = 27;
  map<string, google.protobuf.ListValue> map_list_value_value = 28;
  google.protobuf.Timestamp time_value = 13;
  google.protobuf.Duration duration_value = 14;
  google.protobuf.FieldMask field_mask_value = 15;
  google.protobuf.Int32Value int32_value = 16;
  google.protobuf.UInt32Value uint32_value = 17;
  google.protobuf.Int64Value int64_value = 18;
  google.protobuf.UInt64Value uint64_value = 19;
  google.protobuf.FloatValue float_value = 20;
  google.protobuf.DoubleValue double_value = 21;
  google.protobuf.StringValue string_value = 22;
  google.protobuf.BoolValue bool_value = 23;
  google.protobuf.BytesValue bytes_value = 24;

  // Test doc generation of lists:
  //
  // +   Here is a sentence about the first element of the list that continues
  //     into a second line.
  // +   The second element of the list.
  // +   Another element of the list where the indentation isn't consistent
  // after a blank space.
  //
  //     The second paragraph of the list
  // that doesn't have a hanging indent.
  map<int32, string> map_string_value = 25;
  map<string, SomeMessage> map_message_value = 26;

  // Tests Python doc generation: should generate a dummy file for shared_type
  // resource, but *not* its import, other_shared_type
  google.test.shared.data.Used resource = 29;
}

// A single book in the archives.
message BookFromArchive {
  // The resource name of the book.
  // Book names have the form `archives/{archive_id}/books/{book_id}`.
  string name = 1 [
    (google.api.field_behavior) = REQUIRED,
    (google.api.resource_reference) = "ArchivedBook"];

  // The name of the book author.
  string author = 2;

  // The title of the book.
  string title = 3;

  // Value indicating whether the book has been read.
  bool read = 4;
}

message SomeMessage {
  int32 field = 1;

  SomeMessage2 field2 = 2;

  // Tests service with two enums of the same simple name
  enum Alignment {
    GOOD = 0;
    NEUTRAL = 1;
    EVIL = 2;
  }

  Alignment alignment = 3;
}

message SomeMessage2 {
  int32 field1 = 1;

  message SomeMessage3 {

    // Tests Python nested enums
    enum Alignment {
      // 8-bit
      CHAR = 0;
      // 32-bit
      INT = 1;
      // 64-bit
      DOUBLE = 2;
    }
  }

  // Another enum with duplicated simple name
  enum Alignment {
    FLUSH_LEFT = 0;
    FLUSH_RIGHT = 1;
    CENTERED = 2;
    JUSTIFIED = 3;
  }

  Alignment format = 2;
}

// A Shelf contains a collection of books with a theme.
message Shelf {
  // The resource name of the shelf.
  // Shelf names have the form `bookShelves/{shelf_id}`.
  string name = 1 [
    (google.api.field_behavior) = REQUIRED,
    (google.api.resource).path = "shelves/{shelf_id}"];

  // The theme of the shelf
  string theme = 2;

  // Internal theme that is visible to trusted testers only.
  string internal_theme = 3;
}

// Request message for LibraryService.CreateShelf.
message CreateShelfRequest {
  // The shelf to create.
  Shelf shelf = 1 [
    (google.api.field_behavior) = REQUIRED];
}

// Request message for LibraryService.GetShelf.
message GetShelfRequest {
  // The name of the shelf to retrieve.
  string name = 1 [
    (google.api.field_behavior) = REQUIRED,
    // Test that a resource name field can be referenced by its MessageType.
    (google.api.resource_reference) = "Shelf"];

  // Field to verify that message-type query parameter gets flattened.
  SomeMessage message = 2;

  StringBuilder string_builder = 3;

  // To test 'options' parameter name conflict.
  string options = 4 [
    (google.api.field_behavior) = REQUIRED];
}


// Creates a name conflict with java.lang type
message StringBuilder {
  string name = 1;
}

// Request message for LibraryService.ListShelves.
message ListShelvesRequest {
  // A token identifying a page of results the server should return.
  // Typically, this is the value of
  // [ListShelvesResponse.next_page_token][google.example.library.v1.ListShelvesResponse.next_page_token]
  // returned from the previous call to `ListShelves` method.
  string page_token = 2;
}

// Response message for LibraryService.ListShelves.
message ListShelvesResponse {
  // The list of shelves.
  repeated Shelf shelves = 1;

  // A token to retrieve next page of results.
  // Pass this value in the
  // [ListShelvesRequest.page_token][google.example.library.v1.ListShelvesRequest.page_token]
  // field in the subsequent call to `ListShelves` method to retrieve the next
  // page of results.
  string next_page_token = 2;
}

// Request message for LibraryService.StreamShelves.
message StreamShelvesRequest {
}

// Response message for LibraryService.StreamShelves.
message StreamShelvesResponse {
  // The list of shelves.
  repeated Shelf shelves = 1;
}

// Request message for LibraryService.DeleteShelf.
message DeleteShelfRequest {
  // The name of the shelf to delete.
  string name = 1 [
    (google.api.field_behavior) = REQUIRED,
    (google.api.resource_reference) = "google.example.library.v1.Shelf"];
}

// Describes the shelf being removed (other_shelf_name) and updated
// (name) in this merge.
message MergeShelvesRequest {
  // The name of the shelf we're adding books to.
  string name = 1 [
    (google.api.field_behavior) = REQUIRED,
    (google.api.resource_reference) = "google.example.library.v1.Shelf"];

  // The name of the shelf we're removing books from and deleting.
  string other_shelf_name = 2 [
    (google.api.field_behavior) = REQUIRED,
    (google.api.resource_reference) = "google.example.library.v1.Shelf"];
}

// Request message for LibraryService.CreateBook.
message CreateBookRequest {
  // The name of the shelf in which the book is created.
  string name = 1 [
    (google.api.field_behavior) = REQUIRED,
    (google.api.resource_reference) = "google.example.library.v1.Shelf"];

  // The book to create.
  Book book = 2 [
    (google.api.field_behavior) = REQUIRED];
}

// Request message for LibraryService.PublishSeries.
message PublishSeriesRequest {
  // The shelf in which the series is created.
  Shelf shelf = 1 [
    (google.api.field_behavior) = REQUIRED];

  // The books to publish in the series.
  repeated Book books = 2 [
    (google.api.field_behavior) = REQUIRED];

  oneof versioning {
    // The edition of the series
    uint32 edition = 3;

    // If the book is in a pre-publish state
    bool review_copy = 4;
  }

  // Uniquely identifies the series to the publishing house.
  SeriesUuid series_uuid = 5 [
    (google.api.field_behavior) = REQUIRED];
}

message SeriesUuid {
  oneof source {
    bytes series_bytes = 1;
    string series_string = 2;
  }
}

// Response message for LibraryService.PublishSeries.
message PublishSeriesResponse {
  // The names of the books in the series that were published
  repeated string book_names = 1 [
    (google.api.field_behavior) = REQUIRED];

  repeated Book books = 2;

  // Uniquely identifies the series published
  SeriesUuid series_uuid = 3;
}

// Request message for LibraryService.GetBook.
message GetBookRequest {
  // The name of the book to retrieve.
  string name = 1 [
    (google.api.field_behavior) = REQUIRED,
    (google.api.resource_reference) = "Book"];
}

// Request message for LibraryService.ListBooks.
message ListBooksRequest {
  // The name of the shelf whose books we'd like to list.
  string name = 1 [
    (google.api.field_behavior) = REQUIRED,
    (google.api.resource_reference) = "google.example.library.v1.Shelf"];

  // Requested page size. Server may return fewer books than requested.
  // If unspecified, server will pick an appropriate default.
  int32 page_size = 2;

  // A token identifying a page of results the server should return.
  // Typically, this is the value of
  // [ListBooksResponse.next_page_token][google.example.library.v1.ListBooksResponse.next_page_token].
  // returned from the previous call to `ListBooks` method.
  string page_token = 3;

  // To test python built-in wrapping.
  string filter = 4;
}

// Response message for LibraryService.ListBooks.
message ListBooksResponse {
  // The list of books.
  repeated Book books = 1;

  // A token to retrieve next page of results.
  // Pass this value in the
  // [ListBooksRequest.page_token][google.example.library.v1.ListBooksRequest.page_token]
  // field in the subsequent call to `ListBooks` method to retrieve the next
  // page of results.
  string next_page_token = 2;
}

// Request message for LibraryService.StreamBooks.
message StreamBooksRequest {
  // The name of the shelf whose books we'd like to list.
  string name = 1 [
    (google.api.field_behavior) = REQUIRED];
}

// Request message for LibraryService.UpdateBook.
message UpdateBookRequest {
  // The name of the book to update.
  string name = 1 [
    (google.api.field_behavior) = REQUIRED,
    (google.api.resource_reference) = "Book"];

  // An optional foo.
  string optional_foo = 2;

  // The book to update with.
  Book book = 3 [
    (google.api.field_behavior) = REQUIRED
  ];

  // A field mask to apply, rendered as an HTTP parameter.
  google.protobuf.FieldMask update_mask = 4;

  // To test Python import clash resolution.
  google.example.library.v1.FieldMask physical_mask = 5;
}

// Request message for LibraryService.DeleteBook.
message DeleteBookRequest {
  // The name of the book to delete.
  string name = 1 [
    (google.api.field_behavior) = REQUIRED,
    (google.api.resource_reference) = "Book"];
}

// Describes what book to move (name) and what shelf we're moving it
// to (other_shelf_name).
message MoveBookRequest {
  // The name of the book to move.
  string name = 1 [
    (google.api.field_behavior) = REQUIRED,
    (google.api.resource_reference) = "google.example.library.v1.Book"];

  // The name of the destination shelf.
  string other_shelf_name = 2 [
    (google.api.field_behavior) = REQUIRED,
    (google.api.resource_reference) = "google.example.library.v1.Shelf"];
}

message ListStringsRequest {
  string name = 1;
  int32 page_size = 2;
  string page_token = 3;
}

message ListStringsResponse {
  repeated string strings = 1;
  string next_page_token = 2;
}

message AddCommentsRequest {
  string name = 1 [
    (google.api.field_behavior) = REQUIRED,
    (google.api.resource_reference) = "Book"];

  repeated Comment comments = 2 [
    (google.api.field_behavior) = REQUIRED];
}

message Comment {
  // won't be filled in by the sample generator
  string user_name = 1;

  // should be filled in by the sample generator
  bytes comment = 2;

  enum Stage {
    UNSET = 0;
    DRAFT = 1;
    PUBLISHED = 2;
    DELETED = 3;
  }

  // should be filled in by the sample generator
  Stage stage = 5;

  // Tests Python nested enums
  SomeMessage2.SomeMessage3.Alignment alignment = 6;
}

// Request message for LibraryService.GetBookFromArchive.
message GetBookFromArchiveRequest {
  // The name of the book to retrieve.
  string name = 1 [
    (google.api.field_behavior) = REQUIRED,
    (google.api.resource_reference) = "ArchivedBook"];
}

// Request message for LibraryService.GetBookFromAnywhere.
message GetBookFromAnywhereRequest {
  // The name of the book to retrieve.
  string name = 1 [
    (google.api.field_behavior) = REQUIRED,
    (google.api.resource_reference) = "google.example.library.v1.Book"];

  // An alternate book name, used to test restricting flattened field to a
  // single resource name type in a oneof.
  string alt_book_name = 2 [
    (google.api.field_behavior) = REQUIRED,
    (google.api.resource_reference) = "Book"];
}

// Request message for LibraryService.GetBookFromAbsolutelyAnywhere.
message GetBookFromAbsolutelyAnywhereRequest {
  // The name of the book to retrieve.
  string name = 1 [
    (google.api.field_behavior) = REQUIRED,
    (google.api.resource_reference) = "google.example.library.v1.Book"];

  // An alternate book name, used to test proper processing of placeholders
  // within additional bindings.
  string alt_book_name = 2;
}

// Request message for LibraryService.UpdateBookIndex.
message UpdateBookIndexRequest {
  // The name of the book to update.
  string name = 1 [
    (google.api.field_behavior) = REQUIRED,
    (google.api.resource_reference) = "Book"];

  // The name of the index for the book
  string index_name = 2 [
    (google.api.field_behavior) = REQUIRED];

  // The index to update the book with
  map<string, string> index_map = 3 [
    (google.api.field_behavior) = REQUIRED];
}

message DiscussBookRequest {
  // The name of the book to be discussed. If this is in the middle
  // of the stream and this is not specified, the name in the previous
  // message will be reused.
  string name = 1 [
    (google.api.field_behavior) = REQUIRED];

  // The new comment.
  Comment comment = 2;

  bytes image = 3;
}

// Test repeated field with resource name format in request
message FindRelatedBooksRequest {
  repeated string names = 1 [
    (google.api.field_behavior) = REQUIRED,
    (google.api.resource_reference) = "Book"];
  repeated string shelves = 2 [
    (google.api.field_behavior) = REQUIRED,
    (google.api.resource_reference) = "google.example.library.v1.Shelf"];
  int32 page_size = 4;
  string page_token = 5;
}

// Test repeated field with resource name format in page streaming response
message FindRelatedBooksResponse {
  repeated string names = 1 [
    (google.api.resource_reference) = "Book"];
  string next_page_token = 2;
}

// Metadata for a longrunning operation.
message GetBigBookMetadata {
  // Approximate percentage of the book processed thus far.
  int32 progress_percent = 1;
}

enum TopLevelEnum {
  FOO = 0;
  BAR = 1;
}

message TestOptionalRequiredFlatteningParamsRequest {
  // For testing all types, plus resource-names, as required and optional.
  enum InnerEnum {
    ZERO = 0;
    ONE = 1;
  }

  message InnerMessage {
  }

  int32 required_singular_int32 = 1 [(google.api.field_behavior) = REQUIRED];
  int64 required_singular_int64 = 2 [(google.api.field_behavior) = REQUIRED];
  float required_singular_float = 3 [(google.api.field_behavior) = REQUIRED];
  double required_singular_double = 4 [(google.api.field_behavior) = REQUIRED];
  bool required_singular_bool = 5 [(google.api.field_behavior) = REQUIRED];
  InnerEnum required_singular_enum = 6 [(google.api.field_behavior) = REQUIRED];
  string required_singular_string = 7 [(google.api.field_behavior) = REQUIRED];
  bytes required_singular_bytes = 8 [(google.api.field_behavior) = REQUIRED];
  InnerMessage required_singular_message = 9 [(google.api.field_behavior) = REQUIRED];
  string required_singular_resource_name = 10 [(google.api.field_behavior) = REQUIRED,
    (google.api.resource_reference) = "Book"
  ];
  string required_singular_resource_name_oneof = 11 [(google.api.field_behavior) = REQUIRED,
    (google.api.resource_reference) = "google.example.library.v1.Book"
  ];
  string required_singular_resource_name_common = 14 [(google.api.field_behavior) = REQUIRED,
    (google.api.resource_reference) = "Project"
  ];
  fixed32 required_singular_fixed32 = 12 [(google.api.field_behavior) = REQUIRED];
  fixed64 required_singular_fixed64 = 13 [(google.api.field_behavior) = REQUIRED];

  repeated int32 required_repeated_int32 = 21 [(google.api.field_behavior) = REQUIRED];
  repeated int64 required_repeated_int64 = 22 [(google.api.field_behavior) = REQUIRED];
  repeated float required_repeated_float = 23 [(google.api.field_behavior) = REQUIRED];
  repeated double required_repeated_double = 24 [(google.api.field_behavior) = REQUIRED];
  repeated bool required_repeated_bool = 25 [(google.api.field_behavior) = REQUIRED];
  repeated InnerEnum required_repeated_enum = 26 [(google.api.field_behavior) = REQUIRED];
  repeated string required_repeated_string = 27 [(google.api.field_behavior) = REQUIRED];
  repeated bytes required_repeated_bytes = 28 [(google.api.field_behavior) = REQUIRED];
  repeated InnerMessage required_repeated_message = 29 [(google.api.field_behavior) = REQUIRED];
  repeated string required_repeated_resource_name = 30 [(google.api.field_behavior) = REQUIRED,
    (google.api.resource_reference) = "Book"];
  repeated string required_repeated_resource_name_oneof = 31 [(google.api.field_behavior) = REQUIRED,
    (google.api.resource_reference) = "BookOneOf"];
  repeated string required_repeated_resource_name_common = 34 [(google.api.field_behavior) = REQUIRED,
    (google.api.resource_reference) = "Project"
  ];
  repeated fixed32 required_repeated_fixed32 = 32 [(google.api.field_behavior) = REQUIRED];
  repeated fixed64 required_repeated_fixed64 = 33 [(google.api.field_behavior) = REQUIRED];

  map<int32, string> required_map = 41 [(google.api.field_behavior) = REQUIRED];

  int32 optional_singular_int32 = 51;
  int64 optional_singular_int64 = 52;
  float optional_singular_float = 53;
  double optional_singular_double = 54;
  bool optional_singular_bool = 55;
  InnerEnum optional_singular_enum = 56;
  string optional_singular_string = 57;
  bytes optional_singular_bytes = 58;
  InnerMessage optional_singular_message = 59;
  string optional_singular_resource_name = 60 [
    (google.api.resource_reference) = "Book"
  ];
  string optional_singular_resource_name_oneof = 61 [
    (google.api.resource_reference) = "google.example.library.v1.Book"
    // Test that we can reference Resource Name One Of by its name.
  ];
  string optional_singular_resource_name_common = 64 [
    (google.api.resource_reference) = "Project"
  ];
  fixed32 optional_singular_fixed32 = 62;
  fixed64 optional_singular_fixed64 = 63;

  repeated int32 optional_repeated_int32 = 71;
  repeated int64 optional_repeated_int64 = 72;
  repeated float optional_repeated_float = 73;
  repeated double optional_repeated_double = 74;
  repeated bool optional_repeated_bool = 75;
  repeated InnerEnum optional_repeated_enum = 76;
  repeated string optional_repeated_string = 77;
  repeated bytes optional_repeated_bytes = 78;
  repeated InnerMessage optional_repeated_message = 79;
  repeated string optional_repeated_resource_name = 80 [
    (google.api.resource_reference) = "Book"
  ];
  repeated string optional_repeated_resource_name_oneof = 81 [
    (google.api.resource_reference) = "google.example.library.v1.Book"
  ];
  repeated string optional_repeated_resource_name_common = 84 [
    (google.api.resource_reference) = "Project"
  ];
  repeated fixed32 optional_repeated_fixed32 = 82;
  repeated fixed64 optional_repeated_fixed64 = 83;

  map<int32, string> optional_map = 91;

    google.protobuf.Any any_value = 100;
    google.protobuf.Struct struct_value = 101;
    google.protobuf.Value value_value = 102;
    google.protobuf.ListValue list_value_value = 103;
    google.protobuf.Timestamp time_value = 104;
    google.protobuf.Duration duration_value = 105;
    google.protobuf.FieldMask field_mask_value = 106;
    google.protobuf.Int32Value int32_value = 107;
    google.protobuf.UInt32Value uint32_value = 108;
    google.protobuf.Int64Value int64_value = 109;
    google.protobuf.UInt64Value uint64_value = 110;
    google.protobuf.FloatValue float_value = 111;
    google.protobuf.DoubleValue double_value = 112;
    google.protobuf.StringValue string_value = 113;
    google.protobuf.BoolValue bool_value = 114;
    google.protobuf.BytesValue bytes_value = 115;

    repeated google.protobuf.Any repeated_any_value = 120;
    repeated google.protobuf.Struct repeated_struct_value = 121;
    repeated google.protobuf.Value repeated_value_value = 122;
    repeated google.protobuf.ListValue repeated_list_value_value = 123;
    repeated google.protobuf.Timestamp repeated_time_value = 124;
    repeated google.protobuf.Duration repeated_duration_value = 125;
    repeated google.protobuf.FieldMask repeated_field_mask_value = 126;
    repeated google.protobuf.Int32Value repeated_int32_value = 127;
    repeated google.protobuf.UInt32Value repeated_uint32_value = 128;
    repeated google.protobuf.Int64Value repeated_int64_value = 129;
    repeated google.protobuf.UInt64Value repeated_uint64_value = 130;
    repeated google.protobuf.FloatValue repeated_float_value = 131;
    repeated google.protobuf.DoubleValue repeated_double_value = 132;
    repeated google.protobuf.StringValue repeated_string_value = 133;
    repeated google.protobuf.BoolValue repeated_bool_value = 134;
    repeated google.protobuf.BytesValue repeated_bytes_value = 135;
}

message TestOptionalRequiredFlatteningParamsResponse {
}<|MERGE_RESOLUTION|>--- conflicted
+++ resolved
@@ -120,9 +120,6 @@
 
   // Creates a book.
   rpc CreateBook(CreateBookRequest) returns (Book) {
-<<<<<<< HEAD
-    option (google.api.http) = { post: "/v1/{name=bookShelves/*}/books" body: "book" };
-=======
     option (google.api.http) = {
       post: "/v1/{name=bookShelves/*}/books"
       body: "book"
@@ -131,7 +128,6 @@
         body: "book"
       }
     };
->>>>>>> 1529cb30
     option (google.api.method_signature) = {
       fields: ["name", "book"]
     };
@@ -139,9 +135,6 @@
 
   // Creates a series of books.
   rpc PublishSeries(PublishSeriesRequest) returns (PublishSeriesResponse) {
-<<<<<<< HEAD
-    option (google.api.http) = { post: "/v1:publish" body: "*" };
-=======
     option (google.api.http) = {
       post: "/v1:publish"
       body: "*"
@@ -149,7 +142,6 @@
         post: "/v1/{shelf.name=shelves/*}:publish"
         body: "*"
     }};
->>>>>>> 1529cb30
     option (google.api.method_signature) = {
       fields: ["shelf", "books", "edition", "series_uuid"]
     };
