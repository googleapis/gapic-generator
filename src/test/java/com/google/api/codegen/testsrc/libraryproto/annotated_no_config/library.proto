// (-- Library API for toolkit testing purposes --)

syntax = "proto3";

package google.example.library.v1;

import "book_from_anywhere.proto";
import "field_mask.proto";
import "google/api/annotations.proto";
import "google/longrunning/operations.proto";
import "google/protobuf/empty.proto";
import "google/protobuf/struct.proto";
import "google/protobuf/any.proto";
import "google/protobuf/wrappers.proto";
import "google/protobuf/timestamp.proto";
import "google/protobuf/duration.proto";
import "google/protobuf/field_mask.proto";
import "shared_type.proto";
import "tagger.proto";
import "errors.proto";

option java_multiple_files = true;
option java_outer_classname = "LibraryProto";
option java_package = "com.google.example.library.v1";
option go_package = "google.golang.org/genproto/googleapis/example/library/v1;library";

option (google.api.metadata) = {
  product_name: "Library Service"
  product_uri: "https://cloud.google.com/library/"
  package_name: "Library"
  package_namespace: ["Google", "Example"]
};

// This API represents a simple digital library.  It lets you manage Shelf
// resources and Book resources in the library. It defines the following
// resource model:
//
// - The API has a collection of [Shelf][google.example.library.v1.Shelf]
//   resources, named ``bookShelves/*``
//
// - Each Shelf has a collection of [Book][google.example.library.v1.Book]
//   resources, named `bookShelves/*/books/*`
//
// Check out [cloud docs!](/library/example/link).
// This is [not a cloud link](http://www.google.com).
//
// Service comment may include special characters: <>&"`'@.
//
service LibraryService {
  option (google.api.default_host) = "library-example.googleapis.com";
  option (google.api.oauth) = {
    scopes: ["https://www.googleapis.com/auth/library",
      "https://www.googleapis.com/auth/cloud-platform"]
  };

  // Creates a shelf, and returns the new Shelf.
  // RPC method comment may include special characters: <>&"`'@.
  rpc CreateShelf(CreateShelfRequest) returns (Shelf) {
    option (google.api.http) = { post: "/v1/bookShelves" body: "shelf" };
    option (google.api.method_signature) = {
      fields: ["shelf"]
    };
  }

  // Gets a shelf.
  rpc GetShelf(GetShelfRequest) returns (Shelf) {
    option (google.api.http) = { get: "/v1/{name=bookShelves/*}" };
    option (google.api.method_signature) = {
      fields: ["name"]
      additional_signatures: [{
        fields: ["name", "message"]
      }]
    };
  }

  // Lists shelves.
  rpc ListShelves(ListShelvesRequest) returns (ListShelvesResponse) {
    option (google.api.http) = { get: "/v1/bookShelves" };
  }

  // Deletes a shelf.
  rpc DeleteShelf(DeleteShelfRequest) returns (google.protobuf.Empty) {
    option (google.api.http) = { delete: "/v1/{name=bookShelves/*}" };
    option (google.api.method_signature) = {
      fields: ["name"]
    };
  }

  // Merges two shelves by adding all books from the shelf named
  // `other_shelf_name` to shelf `name`, and deletes
  // `other_shelf_name`. Returns the updated shelf.
  rpc MergeShelves(MergeShelvesRequest) returns (Shelf) {
    option (google.api.http) = { post: "/v1/{name=bookShelves/*}:merge" body: "*" };
    option (google.api.method_signature) = {
      fields: ["name", "other_shelf_name"]
    };
  }

  // Creates a book.
  rpc CreateBook(CreateBookRequest) returns (Book) {
    option (google.api.http) = { post: "/v1/{name=bookShelves/*}/books" body: "book" };
    option (google.api.method_signature) = {
      fields: ["name", "book"]
    };
  }

  // Creates a series of books.
  rpc PublishSeries(PublishSeriesRequest) returns (PublishSeriesResponse) {
    option (google.api.http) = { post: "/v1:publish" body: "*" };
    option (google.api.method_signature) = {
      fields: ["shelf", "books"]
    };
  }

  // Gets a book.
  rpc GetBook(GetBookRequest) returns (Book) {
    option (google.api.http) = { get: "/v1/{name=bookShelves/*/books/*}" };
    option (google.api.method_signature) = {
      fields: ["name"]
    };
  }

  // Lists books in a shelf.
  rpc ListBooks(ListBooksRequest) returns (ListBooksResponse) {
    option (google.api.http) = { get: "/v1/{name=bookShelves/*}/books" };
    option (google.api.method_signature) = {
      fields: ["name"]
    };
  }

  // Deletes a book.
  rpc DeleteBook(DeleteBookRequest) returns (protobuf.Empty) {
    option (google.api.http) = { delete: "/v1/{name=bookShelves/*/books/*}" };
    option (google.api.method_signature) = {
      fields: ["name"]
    };
  }

  // Updates a book.
  rpc UpdateBook(UpdateBookRequest) returns (Book) {
    option (google.api.http) = { put: "/v1/{name=bookShelves/*/books/*}" body: "book" };
    option (google.api.method_signature) = {
      fields: ["name", "book", "update_mask"]
    };
  }

  // Moves a book to another shelf, and returns the new book.
  rpc MoveBook(MoveBookRequest) returns (Book) {
    option (google.api.http) = { post: "/v1/{name=bookShelves/*/books/*}:move" body: "*" };
    option (google.api.method_signature) = {
      fields: ["name", "other_shelf_name"]
    };
  }

  // Lists a primitive resource. To test go page streaming.
  rpc ListStrings(ListStringsRequest) returns (ListStringsResponse) {
    option (google.api.http) = { get: "/v1/strings" };
    option (google.api.method_signature) = {
      fields: ["name"]
    };
  }

  // Adds comments to a book
  rpc AddComments(AddCommentsRequest) returns (google.protobuf.Empty) {
    option (google.api.http) = { post: "/v1/{name=bookShelves/*}/comments" body: "*" };
    option (google.api.method_signature) = {
      fields: ["name", "comments"]
    };
  }

  // Gets a book from an archive.
  rpc GetBookFromArchive(GetBookFromArchiveRequest) returns (BookFromArchive) {
    // The http binding on this field does not include the "**" path in order to
    // test the name conflict resolution in configgen.
    option (google.api.http) = { get: "/v1/{name=archives/*/books/*}"};
    option (google.api.method_signature) = {
      fields: ["name"]
    };
  }

  // Gets a book from a shelf or archive.
  rpc GetBookFromAnywhere(GetBookFromAnywhereRequest) returns (BookFromAnywhere) {
    option (google.api.http) = { get: "/v1/{name=archives/*/books/**}"};
    option (google.api.method_signature) = {
      fields: ["name"]
    };
  }

  // Test proper OneOf-Any resource name mapping
  rpc GetBookFromAbsolutelyAnywhere(GetBookFromAbsolutelyAnywhereRequest) returns (BookFromAnywhere) {
    option (google.api.http) = {
      post: "/v1/{name=archives/*/books/*}"
      additional_bindings {
        post: "/v1/{name=bookShelves/*/books/*}"
      }
    };
    option (google.api.method_signature) = {
      fields: ["name"]
    };
  }

  // Updates the index of a book.
  rpc UpdateBookIndex(UpdateBookIndexRequest) returns (google.protobuf.Empty) {
    option (google.api.http) = { post: "/v1/{name=bookShelves/*/books/*}/index" body: "*" };
    option (google.api.method_signature) = {
      fields: ["name", "index_name", "index_map"]
    };
  }

  // Test server streaming
  rpc StreamShelves(StreamShelvesRequest) returns (stream StreamShelvesResponse) {
    // gRPC streaming methods don't have an HTTP equivalent and don't need to have the google.api.http option.
  }

  // Test server streaming, non-paged responses.
  // gRPC streaming methods don't have an HTTP equivalent and don't need to have the google.api.http option.
  rpc StreamBooks(StreamBooksRequest) returns (stream Book) {
    option (google.api.method_signature) = {
      fields: ["name"]
    };
  }

  // Test bidi-streaming.
  // gRPC streaming methods don't have an HTTP equivalent and don't need to have the google.api.http option.
  rpc DiscussBook(stream DiscussBookRequest) returns (stream Comment) {
    option (google.api.method_signature) = {
      fields: ["name"]
    };
  }

  // Test client streaming.
  // gRPC streaming methods don't have an HTTP equivalent and don't need to have the google.api.http option.
  rpc MonologAboutBook(stream DiscussBookRequest) returns (Comment) {
    option (google.api.method_signature) = {
      fields: ["name"]
    };
  }

  rpc FindRelatedBooks(FindRelatedBooksRequest) returns (FindRelatedBooksResponse) {
    option (google.api.http) = { get: "/v1/bookShelves" };
    option (google.api.method_signature) = {
      fields: ["names"]
    };
  }

  // Adds a tag to the book. This RPC is a mixin.
  rpc AddTag(google.tagger.v1.AddTagRequest) returns (google.tagger.v1.AddTagResponse) {
    option (google.api.http) = { post: "/v1/{resource=bookShelves/*/books/*}:addTag" body: "*" };
  }

  // AddLabel intentionally left out to test the reroute_to_grpc_interface feature

  // Test long-running operations
  rpc GetBigBook(GetBookRequest) returns (google.longrunning.Operation) {
    option (google.api.http) = { get: "/v1/{name=bookShelves/*/books/*}:big" };
    option (google.api.method_signature) = {
      fields: ["name"]
    };
    option (google.longrunning.operation_types) = {
      response: "google.example.library.v1.Book"
      metadata: "google.example.library.v1.GetBigBookMetadata"
    };
  }

  // Test long-running operations with empty return type.
  rpc GetBigNothing(GetBookRequest) returns (google.longrunning.Operation) {
    option (google.api.http) = { get: "/v1/{name=bookShelves/*/books/*}:bignothing" };
    option (google.api.method_signature) = {
      fields: ["name"]
    };
    option (google.longrunning.operation_types) = {
<<<<<<< HEAD
      response: "google.example.library.v1.LongRunningRecognizeResponse"
=======
>>>>>>> 0157a39c
      metadata: "google.example.library.v1.GetBigBookMetadata"
    };
  }

  // Test optional flattening parameters of all types
  rpc TestOptionalRequiredFlatteningParams(TestOptionalRequiredFlatteningParamsRequest) returns (TestOptionalRequiredFlatteningParamsResponse) {
    option (google.api.http) = { post: "/v1/testofp" body: "*" };
  }
}

// A single book in the library.
// Message comment may include special characters: <>&"`'@.
message Book {
  // The resource name of the book.
  // Book names have the form `bookShelves/{shelf_id}/books/{book_id}`.
  // Message field comment may include special characters: <>&"`'@.
  string name = 1 [
    (google.api.required) = true,
    (google.api.resource).path = "shelves/*/books/*"];

  // The name of the book author.
  string author = 2;

  // The title of the book.
  string title = 3;

  // Value indicating whether the book has been read.
  bool read = 4;


  enum Rating {
    GOOD = 0; // GOOD enum description
    BAD = 1; // Enum description with special characters: <>&"`'@.
  }

  // For testing enums.
  Rating rating = 5;

  // For testing all well-known types.
  google.protobuf.Any any_value = 10;
  google.protobuf.Struct struct_value = 11;
  google.protobuf.Value value_value = 12;
  google.protobuf.ListValue list_value_value = 27;
  map<string, google.protobuf.ListValue> map_list_value_value = 28;
  google.protobuf.Timestamp time_value = 13;
  google.protobuf.Duration duration_value = 14;
  google.protobuf.FieldMask field_mask_value = 15;
  google.protobuf.Int32Value int32_value = 16;
  google.protobuf.UInt32Value uint32_value = 17;
  google.protobuf.Int64Value int64_value = 18;
  google.protobuf.UInt64Value uint64_value = 19;
  google.protobuf.FloatValue float_value = 20;
  google.protobuf.DoubleValue double_value = 21;
  google.protobuf.StringValue string_value = 22;
  google.protobuf.BoolValue bool_value = 23;
  google.protobuf.BytesValue bytes_value = 24;

  // Test doc generation of lists:
  //
  // +   Here is a sentence about the first element of the list that continues
  //     into a second line.
  // +   The second element of the list.
  // +   Another element of the list where the indentation isn't consistent
  // after a blank space.
  //
  //     The second paragraph of the list
  // that doesn't have a hanging indent.
  map<int32, string> map_string_value = 25;
  map<string, SomeMessage> map_message_value = 26;

  // Tests Python doc generation: should generate a dummy file for shared_type
  // resource, but *not* its import, other_shared_type
  google.test.shared.data.Used resource = 29;
}

// A single book in the archives.
message BookFromArchive {
  // The resource name of the book.
  // Book names have the form `archives/{archive_id}/books/{book_id}`.
  string name = 1 [
    (google.api.required) = true,
    (google.api.resource_type) = "google.example.library.v1.Book"];

  // The name of the book author.
  string author = 2;

  // The title of the book.
  string title = 3;

  // Value indicating whether the book has been read.
  bool read = 4;
}

message SomeMessage {
  int32 field = 1;

  SomeMessage2 field2 = 2;

  // Tests service with two enums of the same simple name
  enum Alignment {
    GOOD = 0;
    NEUTRAL = 1;
    EVIL = 2;
  }

  Alignment alignment = 3;
}

message SomeMessage2 {
  int32 field1 = 1;

  // Another enum with duplicated simple name
  enum Alignment {
    FLUSH_LEFT = 0;
    FLUSH_RIGHT = 1;
    CENTERED = 2;
    JUSTIFIED = 3;
  }

  message SomeMessage3 {

    // Tests Python nested enums
    enum Alignment {
      // 8-bit
      CHAR = 0;
      // 32-bit
      INT = 1;
      // 64-bit
      DOUBLE = 2;
    }
  }

  Alignment format = 2;
}

// A Shelf contains a collection of books with a theme.
message Shelf {
  // The resource name of the shelf.
  // Shelf names have the form `bookShelves/{shelf_id}`.
  string name = 1 [
    (google.api.required) = true,
    (google.api.resource).path = "bookShelves/*"];

  // The theme of the shelf
  string theme = 2;

  // Internal theme that is visible to trusted testers only.
  string internal_theme = 3;
}

// Request message for LibraryService.CreateShelf.
message CreateShelfRequest {
  // The shelf to create.
  Shelf shelf = 1 [
    (google.api.required) = true,
    (google.api.resource_type) = "google.example.library.v1.Shelf"];
}

// Request message for LibraryService.GetShelf.
message GetShelfRequest {
  // The name of the shelf to retrieve.
  string name = 1 [
    (google.api.required) = true,
    (google.api.resource_type) = "google.example.library.v1.Shelf"];

  // Field to verify that message-type query parameter gets flattened.
  SomeMessage message = 2;

  StringBuilder string_builder = 3;

  // To test 'options' parameter name conflict.
  string options = 4;
}


// Creates a name conflict with java.lang type
message StringBuilder {
  string name = 1;
}

// Request message for LibraryService.ListShelves.
message ListShelvesRequest {
  // A token identifying a page of results the server should return.
  // Typically, this is the value of
  // [ListShelvesResponse.next_page_token][google.example.library.v1.ListShelvesResponse.next_page_token]
  // returned from the previous call to `ListShelves` method.
  string page_token = 2;
}

// Response message for LibraryService.ListShelves.
message ListShelvesResponse {
  // The list of shelves.
  repeated Shelf shelves = 1 [
    (google.api.resource_type) = "google.example.library.v1.Shelf"];

  // A token to retrieve next page of results.
  // Pass this value in the
  // [ListShelvesRequest.page_token][google.example.library.v1.ListShelvesRequest.page_token]
  // field in the subsequent call to `ListShelves` method to retrieve the next
  // page of results.
  string next_page_token = 2;
}

// Request message for LibraryService.StreamShelves.
message StreamShelvesRequest {
}

// Response message for LibraryService.StreamShelves.
message StreamShelvesResponse {
  // The list of shelves.
  repeated Shelf shelves = 1 [
    (google.api.resource_type) = "google.example.library.v1.Shelf"];
}

// Request message for LibraryService.DeleteShelf.
message DeleteShelfRequest {
  // The name of the shelf to delete.
  string name = 1 [
    (google.api.required) = true,
    (google.api.resource_type) = "google.example.library.v1.Shelf"];
}

// Describes the shelf being removed (other_shelf_name) and updated
// (name) in this merge.
message MergeShelvesRequest {
  // The name of the shelf we're adding books to.
  string name = 1 [
    (google.api.required) = true,
    (google.api.resource_type) = "google.example.library.v1.Shelf"];

  // The name of the shelf we're removing books from and deleting.
  string other_shelf_name = 2 [
    (google.api.required) = true,
    (google.api.resource_type) = "google.example.library.v1.Shelf"];
}

// Request message for LibraryService.CreateBook.
message CreateBookRequest {
  // The name of the shelf in which the book is created.
  string name = 1 [
    (google.api.required) = true,
    (google.api.resource_type) = "google.example.library.v1.Shelf"];

  // The book to create.
  Book book = 2 [
    (google.api.required) = true];
}

// Request message for LibraryService.PublishSeries.
message PublishSeriesRequest {
  // The shelf in which the series is created.
  Shelf shelf = 1 [
    (google.api.required) = true];

  // The books to publish in the series.
  repeated Book books = 2 [
    (google.api.required) = true,
    (google.api.resource_type) = "google.example.library.v1.Book"];

  oneof versioning {
    // The edition of the series
    uint32 edition = 3;

    // If the book is in a pre-publish state
    bool review_copy = 4;
  }

  // Uniquely identifies the series to the publishing house.
  SeriesUuid series_uuid = 5;
}

message SeriesUuid {
  oneof source {
    bytes series_bytes = 1;
    string series_string = 2;
  }
}

// Response message for LibraryService.PublishSeries.
message PublishSeriesResponse {
  // The names of the books in the series that were published
  repeated string book_names = 1 [
    (google.api.required) = true,
    (google.api.resource_type) = "google.example.library.v1.Book"];
}

// Request message for LibraryService.GetBook.
message GetBookRequest {
  // The name of the book to retrieve.
  string name = 1 [
    (google.api.required) = true,
    (google.api.resource_type) = "google.example.library.v1.Book"];
}

// Request message for LibraryService.ListBooks.
message ListBooksRequest {
  // The name of the shelf whose books we'd like to list.
  string name = 1 [
    (google.api.required) = true,
    (google.api.resource_type) = "google.example.library.v1.Shelf"];

  // Requested page size. Server may return fewer books than requested.
  // If unspecified, server will pick an appropriate default.
  int32 page_size = 2;

  // A token identifying a page of results the server should return.
  // Typically, this is the value of
  // [ListBooksResponse.next_page_token][google.example.library.v1.ListBooksResponse.next_page_token].
  // returned from the previous call to `ListBooks` method.
  string page_token = 3;

  // To test python built-in wrapping.
  string filter = 4;
}

// Response message for LibraryService.ListBooks.
message ListBooksResponse {
  // The list of books.
  repeated Book books = 1 [
    (google.api.resource_type) = "google.example.library.v1.Book"];

  // A token to retrieve next page of results.
  // Pass this value in the
  // [ListBooksRequest.page_token][google.example.library.v1.ListBooksRequest.page_token]
  // field in the subsequent call to `ListBooks` method to retrieve the next
  // page of results.
  string next_page_token = 2;
}

// Request message for LibraryService.StreamBooks.
message StreamBooksRequest {
  // The name of the shelf whose books we'd like to list.
  string name = 1 [
    (google.api.required) = true,
    (google.api.resource_type) = "google.example.library.v1.Shelf"];
}

// Request message for LibraryService.UpdateBook.
message UpdateBookRequest {
  // The name of the book to update.
  string name = 1 [
    (google.api.required) = true,
    (google.api.resource_type) = "google.example.library.v1.Book"];

  // An optional foo.
  string optional_foo = 2;

  // The book to update with.
  Book book = 3 [
    (google.api.required) = true
  ];

  // A field mask to apply, rendered as an HTTP parameter.
  google.protobuf.FieldMask update_mask = 4 [
    (google.api.required) = true
  ];

  // To test Python import clash resolution.
  google.example.library.v1.FieldMask physical_mask = 5;
}

// Request message for LibraryService.DeleteBook.
message DeleteBookRequest {
  // The name of the book to delete.
  string name = 1 [
    (google.api.required) = true,
    (google.api.resource_type) = "google.example.library.v1.Book"];
}

// Describes what book to move (name) and what shelf we're moving it
// to (other_shelf_name).
message MoveBookRequest {
  // The name of the book to move.
  string name = 1 [
    (google.api.required) = true,
    (google.api.resource_type) = "google.example.library.v1.Book"];

  // The name of the destination shelf.
  string other_shelf_name = 2 [
    (google.api.required) = true,
    (google.api.resource_type) = "google.example.library.v1.Shelf"];
}

message ListStringsRequest {
  string name = 1 [(google.api.required) = true];
  int32 page_size = 2;
  string page_token = 3;
}

message ListStringsResponse {
  repeated string strings = 1;
  string next_page_token = 2;
}

message AddCommentsRequest {
  string name = 1 [
    (google.api.required) = true,
    (google.api.resource_type) = "google.example.library.v1.Comment"];

  repeated Comment comments = 2 [
    (google.api.required) = true,
    (google.api.resource_type) = "google.example.library.v1.Comment"];
}

message Comment {
  // won't be filled in by the sample generator
  string user_name = 1;

  // should be filled in by the sample generator
  bytes comment = 2;

  enum Stage {
    UNSET = 0;
    DRAFT = 1;
    PUBLISHED = 2;
    DELETED = 3;
  }

  // should be filled in by the sample generator
  Stage stage = 5;

  // Tests Python nested enums
  SomeMessage2.SomeMessage3.Alignment alignment = 6;
}

// Request message for LibraryService.GetBookFromArchive.
message GetBookFromArchiveRequest {
  // The name of the book to retrieve.
  string name = 1 [
    (google.api.required) = true,
    (google.api.resource_type) = "google.example.library.v1.Book"];
}

// Request message for LibraryService.GetBookFromAnywhere.
message GetBookFromAnywhereRequest {
  // The name of the book to retrieve.
  string name = 1 [
    (google.api.required) = true,
    (google.api.resource_type) = "google.example.library.v1.Book"];

  // An alternate book name, used to test restricting flattened field to a
  // single resource name type in a oneof.
  string alt_book_name = 2 [
    (google.api.resource_type) = "google.example.library.v1.Book"];
}

// Request message for LibraryService.GetBookFromAbsolutelyAnywhere.
message GetBookFromAbsolutelyAnywhereRequest {
  // The name of the book to retrieve.
  string name = 1 [
    (google.api.required) = true,
    (google.api.resource_type) = "google.example.library.v1.Book"];
}

// Request message for LibraryService.UpdateBookIndex.
message UpdateBookIndexRequest {
  // The name of the book to update.
  string name = 1 [
    (google.api.required) = true,
    (google.api.resource_type) = "google.example.library.v1.Book"];

  // The name of the index for the book
  string index_name = 2 [
    (google.api.required) = true];

  // The index to update the book with
  map<string, string> index_map = 3 [
    (google.api.required) = true];
}

message DiscussBookRequest {
  // The name of the book to be discussed. If this is in the middle
  // of the stream and this is not specified, the name in the previous
  // message will be reused.
  string name = 1 [
    (google.api.required) = true,
    (google.api.resource_type) = "google.example.library.v1.Book"];

  // The new comment.
  Comment comment = 2;
}

// Test repeated field with resource name format in request
message FindRelatedBooksRequest {
  repeated string names = 1 [
    (google.api.required) = true,
    (google.api.resource_type) = "google.example.library.v1.Book"];
  repeated string shelves = 2;
  int32 page_size = 4;
  string page_token = 5;
}

// Test repeated field with resource name format in page streaming response
message FindRelatedBooksResponse {
  repeated string names = 1 [
    (google.api.resource_type) = "google.example.library.v1.Book"];
  string next_page_token = 2;
}

// Metadata for a longrunning operation.
message GetBigBookMetadata {
  // Approximate percentage of the book processed thus far.
  int32 progress_percent = 1;
}

enum TopLevelEnum {
  FOO = 0;
  BAR = 1;
}

message TestOptionalRequiredFlatteningParamsRequest {
  // For testing all types, plus resource-names, as required and optional.
  enum InnerEnum {
    ZERO = 0;
    ONE = 1;
  }

  message InnerMessage {
  }

  int32 required_singular_int32 = 1 [(google.api.required) = true];
  int64 required_singular_int64 = 2 [(google.api.required) = true];
  float required_singular_float = 3 [(google.api.required) = true];
  double required_singular_double = 4 [(google.api.required) = true];
  bool required_singular_bool = 5 [(google.api.required) = true];
  InnerEnum required_singular_enum = 6 [(google.api.required) = true];
  string required_singular_string = 7 [(google.api.required) = true];
  bytes required_singular_bytes = 8 [(google.api.required) = true];
  InnerMessage required_singular_message = 9 [(google.api.required) = true];
  string required_singular_resource_name = 10 [(google.api.required) = true];
  string required_singular_resource_name_oneof = 11 [(google.api.required) = true];
  string required_singular_resource_name_common = 14 [(google.api.required) = true];
  fixed32 required_singular_fixed32 = 12 [(google.api.required) = true];
  fixed64 required_singular_fixed64 = 13 [(google.api.required) = true];

  repeated int32 required_repeated_int32 = 21 [(google.api.required) = true];
  repeated int64 required_repeated_int64 = 22 [(google.api.required) = true];
  repeated float required_repeated_float = 23 [(google.api.required) = true];
  repeated double required_repeated_double = 24 [(google.api.required) = true];
  repeated bool required_repeated_bool = 25 [(google.api.required) = true];
  repeated InnerEnum required_repeated_enum = 26 [(google.api.required) = true];
  repeated string required_repeated_string = 27 [(google.api.required) = true];
  repeated bytes required_repeated_bytes = 28 [(google.api.required) = true];
  repeated InnerMessage required_repeated_message = 29 [(google.api.required) = true];
  repeated string required_repeated_resource_name = 30 [(google.api.required) = true];
  repeated string required_repeated_resource_name_oneof = 31 [(google.api.required) = true];
  repeated string required_repeated_resource_name_common = 34 [(google.api.required) = true];
  repeated fixed32 required_repeated_fixed32 = 32 [(google.api.required) = true];
  repeated fixed64 required_repeated_fixed64 = 33 [(google.api.required) = true];

  map<int32, string> required_map = 41 [(google.api.required) = true];

  int32 optional_singular_int32 = 51;
  int64 optional_singular_int64 = 52;
  float optional_singular_float = 53;
  double optional_singular_double = 54;
  bool optional_singular_bool = 55;
  InnerEnum optional_singular_enum = 56;
  string optional_singular_string = 57;
  bytes optional_singular_bytes = 58;
  InnerMessage optional_singular_message = 59;
  string optional_singular_resource_name = 60;
  string optional_singular_resource_name_oneof = 61;
  string optional_singular_resource_name_common = 64;
  fixed32 optional_singular_fixed32 = 62;
  fixed64 optional_singular_fixed64 = 63;

  repeated int32 optional_repeated_int32 = 71;
  repeated int64 optional_repeated_int64 = 72;
  repeated float optional_repeated_float = 73;
  repeated double optional_repeated_double = 74;
  repeated bool optional_repeated_bool = 75;
  repeated InnerEnum optional_repeated_enum = 76;
  repeated string optional_repeated_string = 77;
  repeated bytes optional_repeated_bytes = 78;
  repeated InnerMessage optional_repeated_message = 79;
  repeated string optional_repeated_resource_name = 80;
  repeated string optional_repeated_resource_name_oneof = 81;
  repeated string optional_repeated_resource_name_common = 84;
  repeated fixed32 optional_repeated_fixed32 = 82;
  repeated fixed64 optional_repeated_fixed64 = 83;

  map<int32, string> optional_map = 91;


}

message TestOptionalRequiredFlatteningParamsResponse {
}<|MERGE_RESOLUTION|>--- conflicted
+++ resolved
@@ -269,10 +269,6 @@
       fields: ["name"]
     };
     option (google.longrunning.operation_types) = {
-<<<<<<< HEAD
-      response: "google.example.library.v1.LongRunningRecognizeResponse"
-=======
->>>>>>> 0157a39c
       metadata: "google.example.library.v1.GetBigBookMetadata"
     };
   }
