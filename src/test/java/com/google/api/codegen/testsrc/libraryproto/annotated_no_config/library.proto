// (-- Library API for toolkit testing purposes --)

syntax = "proto3";

package google.example.library.v1;

import "book_from_anywhere.proto";
import "field_mask.proto";
import "google/api/annotations.proto";
import "google/longrunning/operations.proto";
import "google/protobuf/empty.proto";
import "google/protobuf/struct.proto";
import "google/protobuf/any.proto";
import "google/protobuf/wrappers.proto";
import "google/protobuf/timestamp.proto";
import "google/protobuf/duration.proto";
import "google/protobuf/field_mask.proto";
import "shared_type.proto";
import "tagger.proto";
import "errors.proto";

option java_multiple_files = true;
option java_outer_classname = "LibraryProto";
option java_package = "com.google.example.library.v1";
option go_package = "google.golang.org/genproto/googleapis/example/library/v1;library";

option (google.api.metadata) = {
  product_name: "Library Service"
  product_uri: "https://cloud.google.com/library/"
  package_name: "Library"
  package_namespace: ["Google", "Example"]
};

// This API represents a simple digital library.  It lets you manage Shelf
// resources and Book resources in the library. It defines the following
// resource model:
//
// - The API has a collection of [Shelf][google.example.library.v1.Shelf]
//   resources, named ``bookShelves/*``
//
// - Each Shelf has a collection of [Book][google.example.library.v1.Book]
//   resources, named `bookShelves/*/books/*`
//
// Check out [cloud docs!](/library/example/link).
// This is [not a cloud link](http://www.google.com).
//
// Service comment may include special characters: <>&"`'@.
//
service LibraryService {
  option (google.api.default_host) = "library-example.googleapis.com";
  option (google.api.oauth) = {
    scopes: ["https://www.googleapis.com/auth/library",
      "https://www.googleapis.com/auth/cloud-platform"]
  };

  // Creates a shelf, and returns the new Shelf.
  // RPC method comment may include special characters: <>&"`'@.
  rpc CreateShelf(CreateShelfRequest) returns (Shelf) {
    option (google.api.http) = { post: "/v1/bookShelves" body: "shelf" };
    option (google.api.method_signature) = {
      fields: ["shelf"]
    };
  }

  // Gets a shelf.
  rpc GetShelf(GetShelfRequest) returns (Shelf) {
    option (google.api.http) = { get: "/v1/{name=bookShelves/*}" };
    option (google.api.method_signature) = {
      fields: ["name"]
      additional_signatures: [{
        fields: ["name", "message"]
      }]
    };
  }

  // Lists shelves.
  rpc ListShelves(ListShelvesRequest) returns (ListShelvesResponse) {
    option (google.api.http) = { get: "/v1/bookShelves" };
  }

  // Deletes a shelf.
  rpc DeleteShelf(DeleteShelfRequest) returns (google.protobuf.Empty) {
    option (google.api.http) = { delete: "/v1/{name=bookShelves/*}" };
    option (google.api.method_signature) = {
      fields: ["name"]
    };
  }

  // Merges two shelves by adding all books from the shelf named
  // `other_shelf_name` to shelf `name`, and deletes
  // `other_shelf_name`. Returns the updated shelf.
  rpc MergeShelves(MergeShelvesRequest) returns (Shelf) {
    option (google.api.http) = { post: "/v1/{name=bookShelves/*}:merge" body: "*" };
    option (google.api.method_signature) = {
      fields: ["name", "other_shelf_name"]
    };
  }

  // Creates a book.
  rpc CreateBook(CreateBookRequest) returns (Book) {
    option (google.api.http) = { post: "/v1/{name=bookShelves/*}/books" body: "book" };
    option (google.api.method_signature) = {
      fields: ["name", "book"]
    };
  }

  // Creates a series of books.
  rpc PublishSeries(PublishSeriesRequest) returns (PublishSeriesResponse) {
    option (google.api.http) = { post: "/v1:publish" body: "*" };
    option (google.api.method_signature) = {
      fields: ["shelf", "books"]
    };
  }

  // Gets a book.
  rpc GetBook(GetBookRequest) returns (Book) {
    option (google.api.http) = { get: "/v1/{name=bookShelves/*/books/*}" };
    option (google.api.method_signature) = {
      fields: ["name"]
    };
  }

  // Lists books in a shelf.
  rpc ListBooks(ListBooksRequest) returns (ListBooksResponse) {
    option (google.api.http) = { get: "/v1/{name=bookShelves/*}/books" };
    option (google.api.method_signature) = {
      fields: ["name"]
    };
  }

  // Deletes a book.
  rpc DeleteBook(DeleteBookRequest) returns (protobuf.Empty) {
    option (google.api.http) = { delete: "/v1/{name=bookShelves/*/books/*}" };
    option (google.api.method_signature) = {
      fields: ["name"]
    };
  }

  // Updates a book.
  rpc UpdateBook(UpdateBookRequest) returns (Book) {
    option (google.api.http) = { put: "/v1/{name=bookShelves/*/books/*}" body: "book" };
    option (google.api.method_signature) = {
      fields: ["name", "book", "update_mask"]
    };
  }

  // Moves a book to another shelf, and returns the new book.
  rpc MoveBook(MoveBookRequest) returns (Book) {
    option (google.api.http) = { post: "/v1/{name=bookShelves/*/books/*}:move" body: "*" };
    option (google.api.method_signature) = {
      fields: ["name", "other_shelf_name"]
    };
  }

  // Lists a primitive resource. To test go page streaming.
  rpc ListStrings(ListStringsRequest) returns (ListStringsResponse) {
    option (google.api.http) = { get: "/v1/strings" };
    option (google.api.method_signature) = {
      fields: ["name"]
    };
  }

  // Adds comments to a book
  rpc AddComments(AddCommentsRequest) returns (google.protobuf.Empty) {
    option (google.api.http) = { post: "/v1/{name=bookShelves/*}/comments" body: "*" };
    option (google.api.method_signature) = {
      fields: ["name", "comments"]
    };
  }

  // Gets a book from an archive.
  rpc GetBookFromArchive(GetBookFromArchiveRequest) returns (BookFromArchive) {
    // The http binding on this field does not include the "**" path in order to
    // test the name conflict resolution in configgen.
    option (google.api.http) = { get: "/v1/{name=archives/*/books/*}"};
    option (google.api.method_signature) = {
      fields: ["name"]
    };
  }

  // Gets a book from a shelf or archive.
  rpc GetBookFromAnywhere(GetBookFromAnywhereRequest) returns (BookFromAnywhere) {
    option (google.api.http) = { get: "/v1/{name=archives/*/books/**}"};
    option (google.api.method_signature) = {
      fields: ["name"]
    };
  }

  // Test proper OneOf-Any resource name mapping
  rpc GetBookFromAbsolutelyAnywhere(GetBookFromAbsolutelyAnywhereRequest) returns (BookFromAnywhere) {
    option (google.api.http) = {
      post: "/v1/{name=archives/*/books/*}"
      additional_bindings {
        post: "/v1/{name=bookShelves/*/books/*}"
      }
    };
    option (google.api.method_signature) = {
      fields: ["name"]
    };
  }

  // Updates the index of a book.
  rpc UpdateBookIndex(UpdateBookIndexRequest) returns (google.protobuf.Empty) {
    option (google.api.http) = { post: "/v1/{name=bookShelves/*/books/*}/index" body: "*" };
    option (google.api.method_signature) = {
      fields: ["name", "index_name", "index_map"]
    };
  }

  // Test server streaming
  rpc StreamShelves(StreamShelvesRequest) returns (stream StreamShelvesResponse) {
    // gRPC streaming methods don't have an HTTP equivalent and don't need to have the google.api.http option.
  }

  // Test server streaming, non-paged responses.
  // gRPC streaming methods don't have an HTTP equivalent and don't need to have the google.api.http option.
  rpc StreamBooks(StreamBooksRequest) returns (stream Book) {
    option (google.api.method_signature) = {
      fields: ["name"]
    };
  }

  // Test bidi-streaming.
  // gRPC streaming methods don't have an HTTP equivalent and don't need to have the google.api.http option.
  rpc DiscussBook(stream DiscussBookRequest) returns (stream Comment) {
    option (google.api.method_signature) = {
      fields: ["name"]
    };
  }

  // Test client streaming.
  // gRPC streaming methods don't have an HTTP equivalent and don't need to have the google.api.http option.
  rpc MonologAboutBook(stream DiscussBookRequest) returns (Comment) {
    option (google.api.method_signature) = {
      fields: ["name"]
    };
  }

  rpc FindRelatedBooks(FindRelatedBooksRequest) returns (FindRelatedBooksResponse) {
    option (google.api.http) = { get: "/v1/bookShelves" };
    option (google.api.method_signature) = {
      fields: ["names"]
    };
  }

  // Adds a tag to the book. This RPC is a mixin.
  rpc AddTag(google.tagger.v1.AddTagRequest) returns (google.tagger.v1.AddTagResponse) {
    option (google.api.http) = { post: "/v1/{resource=bookShelves/*/books/*}:addTag" body: "*" };
  }

  // AddLabel intentionally left out to test the reroute_to_grpc_interface feature

  // Test long-running operations
  rpc GetBigBook(GetBookRequest) returns (google.longrunning.Operation) {
    option (google.api.http) = { get: "/v1/{name=bookShelves/*/books/*}:big" };
    option (google.api.method_signature) = {
      fields: ["name"]
    };
    option (google.longrunning.operation_types) = {
      response: "google.example.library.v1.Book"
      metadata: "google.example.library.v1.GetBigBookMetadata"
    };
  }

  // Test long-running operations with empty return type.
  rpc GetBigNothing(GetBookRequest) returns (google.longrunning.Operation) {
    option (google.api.http) = { get: "/v1/{name=bookShelves/*/books/*}:bignothing" };
    option (google.api.method_signature) = {
      fields: ["name"]
    };
    option (google.longrunning.operation_types) = {
      metadata: "google.example.library.v1.GetBigBookMetadata"
<<<<<<< HEAD
=======
      response: "google.protobuf.Empty"
>>>>>>> 0005279d
    };
  }

  // Test optional flattening parameters of all types
  rpc TestOptionalRequiredFlatteningParams(TestOptionalRequiredFlatteningParamsRequest) returns (TestOptionalRequiredFlatteningParamsResponse) {
    option (google.api.http) = { post: "/v1/testofp" body: "*" };
  }
}

// A single book in the library.
// Message comment may include special characters: <>&"`'@.
message Book {
  // The resource name of the book.
  // Book names have the form `bookShelves/{shelf_id}/books/{book_id}`.
  // Message field comment may include special characters: <>&"`'@.
  string name = 1 [
    (google.api.required) = true,
    (google.api.resource).path = "shelves/*/books/*"];

  // The name of the book author.
  string author = 2;

  // The title of the book.
  string title = 3;

  // Value indicating whether the book has been read.
  bool read = 4;


  enum Rating {
    GOOD = 0; // GOOD enum description
    BAD = 1; // Enum description with special characters: <>&"`'@.
  }

  // For testing enums.
  Rating rating = 5;

  // For testing all well-known types.
  google.protobuf.Any any_value = 10;
  google.protobuf.Struct struct_value = 11;
  google.protobuf.Value value_value = 12;
  google.protobuf.ListValue list_value_value = 27;
  map<string, google.protobuf.ListValue> map_list_value_value = 28;
  google.protobuf.Timestamp time_value = 13;
  google.protobuf.Duration duration_value = 14;
  google.protobuf.FieldMask field_mask_value = 15;
  google.protobuf.Int32Value int32_value = 16;
  google.protobuf.UInt32Value uint32_value = 17;
  google.protobuf.Int64Value int64_value = 18;
  google.protobuf.UInt64Value uint64_value = 19;
  google.protobuf.FloatValue float_value = 20;
  google.protobuf.DoubleValue double_value = 21;
  google.protobuf.StringValue string_value = 22;
  google.protobuf.BoolValue bool_value = 23;
  google.protobuf.BytesValue bytes_value = 24;

  // Test doc generation of lists:
  //
  // +   Here is a sentence about the first element of the list that continues
  //     into a second line.
  // +   The second element of the list.
  // +   Another element of the list where the indentation isn't consistent
  // after a blank space.
  //
  //     The second paragraph of the list
  // that doesn't have a hanging indent.
  map<int32, string> map_string_value = 25;
  map<string, SomeMessage> map_message_value = 26;

  // Tests Python doc generation: should generate a dummy file for shared_type
  // resource, but *not* its import, other_shared_type
  google.test.shared.data.Used resource = 29;
}

// A single book in the archives.
message BookFromArchive {
  // The resource name of the book.
  // Book names have the form `archives/{archive_id}/books/{book_id}`.
  string name = 1 [
    (google.api.required) = true,
    (google.api.resource_type) = "google.example.library.v1.Book"];

  // The name of the book author.
  string author = 2;

  // The title of the book.
  string title = 3;

  // Value indicating whether the book has been read.
  bool read = 4;
}

message SomeMessage {
  int32 field = 1;

  SomeMessage2 field2 = 2;

  // Tests service with two enums of the same simple name
  enum Alignment {
    GOOD = 0;
    NEUTRAL = 1;
    EVIL = 2;
  }

  Alignment alignment = 3;
}

message SomeMessage2 {
  int32 field1 = 1;

  // Another enum with duplicated simple name
  enum Alignment {
    FLUSH_LEFT = 0;
    FLUSH_RIGHT = 1;
    CENTERED = 2;
    JUSTIFIED = 3;
  }

  message SomeMessage3 {

    // Tests Python nested enums
    enum Alignment {
      // 8-bit
      CHAR = 0;
      // 32-bit
      INT = 1;
      // 64-bit
      DOUBLE = 2;
    }
  }

  Alignment format = 2;
}

// A Shelf contains a collection of books with a theme.
message Shelf {
  // The resource name of the shelf.
  // Shelf names have the form `bookShelves/{shelf_id}`.
  string name = 1 [
    (google.api.required) = true,
    (google.api.resource).path = "bookShelves/*"];

  // The theme of the shelf
  string theme = 2;

  // Internal theme that is visible to trusted testers only.
  string internal_theme = 3;
}

// Request message for LibraryService.CreateShelf.
message CreateShelfRequest {
  // The shelf to create.
  Shelf shelf = 1 [
    (google.api.required) = true,
    (google.api.resource_type) = "google.example.library.v1.Shelf"];
}

// Request message for LibraryService.GetShelf.
message GetShelfRequest {
  // The name of the shelf to retrieve.
  string name = 1 [
    (google.api.required) = true,
    (google.api.resource_type) = "google.example.library.v1.Shelf"];

  // Field to verify that message-type query parameter gets flattened.
  SomeMessage message = 2;

  StringBuilder string_builder = 3;

  // To test 'options' parameter name conflict.
  string options = 4;
}


// Creates a name conflict with java.lang type
message StringBuilder {
  string name = 1;
}

// Request message for LibraryService.ListShelves.
message ListShelvesRequest {
  // A token identifying a page of results the server should return.
  // Typically, this is the value of
  // [ListShelvesResponse.next_page_token][google.example.library.v1.ListShelvesResponse.next_page_token]
  // returned from the previous call to `ListShelves` method.
  string page_token = 2;
}

// Response message for LibraryService.ListShelves.
message ListShelvesResponse {
  // The list of shelves.
  repeated Shelf shelves = 1 [
    (google.api.resource_type) = "google.example.library.v1.Shelf"];

  // A token to retrieve next page of results.
  // Pass this value in the
  // [ListShelvesRequest.page_token][google.example.library.v1.ListShelvesRequest.page_token]
  // field in the subsequent call to `ListShelves` method to retrieve the next
  // page of results.
  string next_page_token = 2;
}

// Request message for LibraryService.StreamShelves.
message StreamShelvesRequest {
}

// Response message for LibraryService.StreamShelves.
message StreamShelvesResponse {
  // The list of shelves.
  repeated Shelf shelves = 1 [
    (google.api.resource_type) = "google.example.library.v1.Shelf"];
}

// Request message for LibraryService.DeleteShelf.
message DeleteShelfRequest {
  // The name of the shelf to delete.
  string name = 1 [
    (google.api.required) = true,
    (google.api.resource_type) = "google.example.library.v1.Shelf"];
}

// Describes the shelf being removed (other_shelf_name) and updated
// (name) in this merge.
message MergeShelvesRequest {
  // The name of the shelf we're adding books to.
  string name = 1 [
    (google.api.required) = true,
    (google.api.resource_type) = "google.example.library.v1.Shelf"];

  // The name of the shelf we're removing books from and deleting.
  string other_shelf_name = 2 [
    (google.api.required) = true,
    (google.api.resource_type) = "google.example.library.v1.Shelf"];
}

// Request message for LibraryService.CreateBook.
message CreateBookRequest {
  // The name of the shelf in which the book is created.
  string name = 1 [
    (google.api.required) = true,
    (google.api.resource_type) = "google.example.library.v1.Shelf"];

  // The book to create.
  Book book = 2 [
    (google.api.required) = true];
}

// Request message for LibraryService.PublishSeries.
message PublishSeriesRequest {
  // The shelf in which the series is created.
  Shelf shelf = 1 [
    (google.api.required) = true];

  // The books to publish in the series.
  repeated Book books = 2 [
    (google.api.required) = true,
    (google.api.resource_type) = "google.example.library.v1.Book"];

  oneof versioning {
    // The edition of the series
    uint32 edition = 3;

    // If the book is in a pre-publish state
    bool review_copy = 4;
  }

  // Uniquely identifies the series to the publishing house.
  SeriesUuid series_uuid = 5;
}

message SeriesUuid {
  oneof source {
    bytes series_bytes = 1;
    string series_string = 2;
  }
}

// Response message for LibraryService.PublishSeries.
message PublishSeriesResponse {
  // The names of the books in the series that were published
  repeated string book_names = 1 [
    (google.api.required) = true,
    (google.api.resource_type) = "google.example.library.v1.Book"];
}

// Request message for LibraryService.GetBook.
message GetBookRequest {
  // The name of the book to retrieve.
  string name = 1 [
    (google.api.required) = true,
    (google.api.resource_type) = "google.example.library.v1.Book"];
}

// Request message for LibraryService.ListBooks.
message ListBooksRequest {
  // The name of the shelf whose books we'd like to list.
  string name = 1 [
    (google.api.required) = true,
    (google.api.resource_type) = "google.example.library.v1.Shelf"];

  // Requested page size. Server may return fewer books than requested.
  // If unspecified, server will pick an appropriate default.
  int32 page_size = 2;

  // A token identifying a page of results the server should return.
  // Typically, this is the value of
  // [ListBooksResponse.next_page_token][google.example.library.v1.ListBooksResponse.next_page_token].
  // returned from the previous call to `ListBooks` method.
  string page_token = 3;

  // To test python built-in wrapping.
  string filter = 4;
}

// Response message for LibraryService.ListBooks.
message ListBooksResponse {
  // The list of books.
  repeated Book books = 1 [
    (google.api.resource_type) = "google.example.library.v1.Book"];

  // A token to retrieve next page of results.
  // Pass this value in the
  // [ListBooksRequest.page_token][google.example.library.v1.ListBooksRequest.page_token]
  // field in the subsequent call to `ListBooks` method to retrieve the next
  // page of results.
  string next_page_token = 2;
}

// Request message for LibraryService.StreamBooks.
message StreamBooksRequest {
  // The name of the shelf whose books we'd like to list.
  string name = 1 [
    (google.api.required) = true,
    (google.api.resource_type) = "google.example.library.v1.Shelf"];
}

// Request message for LibraryService.UpdateBook.
message UpdateBookRequest {
  // The name of the book to update.
  string name = 1 [
    (google.api.required) = true,
    (google.api.resource_type) = "google.example.library.v1.Book"];

  // An optional foo.
  string optional_foo = 2;

  // The book to update with.
  Book book = 3 [
    (google.api.required) = true
  ];

  // A field mask to apply, rendered as an HTTP parameter.
  google.protobuf.FieldMask update_mask = 4 [
    (google.api.required) = true
  ];

  // To test Python import clash resolution.
  google.example.library.v1.FieldMask physical_mask = 5;
}

// Request message for LibraryService.DeleteBook.
message DeleteBookRequest {
  // The name of the book to delete.
  string name = 1 [
    (google.api.required) = true,
    (google.api.resource_type) = "google.example.library.v1.Book"];
}

// Describes what book to move (name) and what shelf we're moving it
// to (other_shelf_name).
message MoveBookRequest {
  // The name of the book to move.
  string name = 1 [
    (google.api.required) = true,
    (google.api.resource_type) = "google.example.library.v1.Book"];

  // The name of the destination shelf.
  string other_shelf_name = 2 [
    (google.api.required) = true,
    (google.api.resource_type) = "google.example.library.v1.Shelf"];
}

message ListStringsRequest {
  string name = 1 [(google.api.required) = true];
  int32 page_size = 2;
  string page_token = 3;
}

message ListStringsResponse {
  repeated string strings = 1;
  string next_page_token = 2;
}

message AddCommentsRequest {
  string name = 1 [
    (google.api.required) = true,
    (google.api.resource_type) = "google.example.library.v1.Comment"];

  repeated Comment comments = 2 [
    (google.api.required) = true,
    (google.api.resource_type) = "google.example.library.v1.Comment"];
}

message Comment {
  // won't be filled in by the sample generator
  string user_name = 1;

  // should be filled in by the sample generator
  bytes comment = 2;

  enum Stage {
    UNSET = 0;
    DRAFT = 1;
    PUBLISHED = 2;
    DELETED = 3;
  }

  // should be filled in by the sample generator
  Stage stage = 5;

  // Tests Python nested enums
  SomeMessage2.SomeMessage3.Alignment alignment = 6;
}

// Request message for LibraryService.GetBookFromArchive.
message GetBookFromArchiveRequest {
  // The name of the book to retrieve.
  string name = 1 [
    (google.api.required) = true,
    (google.api.resource_type) = "google.example.library.v1.Book"];
}

// Request message for LibraryService.GetBookFromAnywhere.
message GetBookFromAnywhereRequest {
  // The name of the book to retrieve.
  string name = 1 [
    (google.api.required) = true,
    (google.api.resource_type) = "google.example.library.v1.Book"];

  // An alternate book name, used to test restricting flattened field to a
  // single resource name type in a oneof.
  string alt_book_name = 2 [
    (google.api.resource_type) = "google.example.library.v1.Book"];
}

// Request message for LibraryService.GetBookFromAbsolutelyAnywhere.
message GetBookFromAbsolutelyAnywhereRequest {
  // The name of the book to retrieve.
  string name = 1 [
    (google.api.required) = true,
    (google.api.resource_type) = "google.example.library.v1.Book"];
}

// Request message for LibraryService.UpdateBookIndex.
message UpdateBookIndexRequest {
  // The name of the book to update.
  string name = 1 [
    (google.api.required) = true,
    (google.api.resource_type) = "google.example.library.v1.Book"];

  // The name of the index for the book
  string index_name = 2 [
    (google.api.required) = true];

  // The index to update the book with
  map<string, string> index_map = 3 [
    (google.api.required) = true];
}

message DiscussBookRequest {
  // The name of the book to be discussed. If this is in the middle
  // of the stream and this is not specified, the name in the previous
  // message will be reused.
  string name = 1 [
    (google.api.required) = true,
    (google.api.resource_type) = "google.example.library.v1.Book"];

  // The new comment.
  Comment comment = 2;
}

// Test repeated field with resource name format in request
message FindRelatedBooksRequest {
  repeated string names = 1 [
    (google.api.required) = true,
    (google.api.resource_type) = "google.example.library.v1.Book"];
  repeated string shelves = 2;
  int32 page_size = 4;
  string page_token = 5;
}

// Test repeated field with resource name format in page streaming response
message FindRelatedBooksResponse {
  repeated string names = 1 [
    (google.api.resource_type) = "google.example.library.v1.Book"];
  string next_page_token = 2;
}

// Metadata for a longrunning operation.
message GetBigBookMetadata {
  // Approximate percentage of the book processed thus far.
  int32 progress_percent = 1;
}

enum TopLevelEnum {
  FOO = 0;
  BAR = 1;
}

message TestOptionalRequiredFlatteningParamsRequest {
  // For testing all types, plus resource-names, as required and optional.
  enum InnerEnum {
    ZERO = 0;
    ONE = 1;
  }

  message InnerMessage {
  }

  int32 required_singular_int32 = 1 [(google.api.required) = true];
  int64 required_singular_int64 = 2 [(google.api.required) = true];
  float required_singular_float = 3 [(google.api.required) = true];
  double required_singular_double = 4 [(google.api.required) = true];
  bool required_singular_bool = 5 [(google.api.required) = true];
  InnerEnum required_singular_enum = 6 [(google.api.required) = true];
  string required_singular_string = 7 [(google.api.required) = true];
  bytes required_singular_bytes = 8 [(google.api.required) = true];
  InnerMessage required_singular_message = 9 [(google.api.required) = true];
  string required_singular_resource_name = 10 [(google.api.required) = true];
  string required_singular_resource_name_oneof = 11 [(google.api.required) = true];
  string required_singular_resource_name_common = 14 [(google.api.required) = true];
  fixed32 required_singular_fixed32 = 12 [(google.api.required) = true];
  fixed64 required_singular_fixed64 = 13 [(google.api.required) = true];

  repeated int32 required_repeated_int32 = 21 [(google.api.required) = true];
  repeated int64 required_repeated_int64 = 22 [(google.api.required) = true];
  repeated float required_repeated_float = 23 [(google.api.required) = true];
  repeated double required_repeated_double = 24 [(google.api.required) = true];
  repeated bool required_repeated_bool = 25 [(google.api.required) = true];
  repeated InnerEnum required_repeated_enum = 26 [(google.api.required) = true];
  repeated string required_repeated_string = 27 [(google.api.required) = true];
  repeated bytes required_repeated_bytes = 28 [(google.api.required) = true];
  repeated InnerMessage required_repeated_message = 29 [(google.api.required) = true];
  repeated string required_repeated_resource_name = 30 [(google.api.required) = true];
  repeated string required_repeated_resource_name_oneof = 31 [(google.api.required) = true];
  repeated string required_repeated_resource_name_common = 34 [(google.api.required) = true];
  repeated fixed32 required_repeated_fixed32 = 32 [(google.api.required) = true];
  repeated fixed64 required_repeated_fixed64 = 33 [(google.api.required) = true];

  map<int32, string> required_map = 41 [(google.api.required) = true];

  int32 optional_singular_int32 = 51;
  int64 optional_singular_int64 = 52;
  float optional_singular_float = 53;
  double optional_singular_double = 54;
  bool optional_singular_bool = 55;
  InnerEnum optional_singular_enum = 56;
  string optional_singular_string = 57;
  bytes optional_singular_bytes = 58;
  InnerMessage optional_singular_message = 59;
  string optional_singular_resource_name = 60;
  string optional_singular_resource_name_oneof = 61;
  string optional_singular_resource_name_common = 64;
  fixed32 optional_singular_fixed32 = 62;
  fixed64 optional_singular_fixed64 = 63;

  repeated int32 optional_repeated_int32 = 71;
  repeated int64 optional_repeated_int64 = 72;
  repeated float optional_repeated_float = 73;
  repeated double optional_repeated_double = 74;
  repeated bool optional_repeated_bool = 75;
  repeated InnerEnum optional_repeated_enum = 76;
  repeated string optional_repeated_string = 77;
  repeated bytes optional_repeated_bytes = 78;
  repeated InnerMessage optional_repeated_message = 79;
  repeated string optional_repeated_resource_name = 80;
  repeated string optional_repeated_resource_name_oneof = 81;
  repeated string optional_repeated_resource_name_common = 84;
  repeated fixed32 optional_repeated_fixed32 = 82;
  repeated fixed64 optional_repeated_fixed64 = 83;

  map<int32, string> optional_map = 91;


}

message TestOptionalRequiredFlatteningParamsResponse {
}<|MERGE_RESOLUTION|>--- conflicted
+++ resolved
@@ -270,10 +270,7 @@
     };
     option (google.longrunning.operation_types) = {
       metadata: "google.example.library.v1.GetBigBookMetadata"
-<<<<<<< HEAD
-=======
       response: "google.protobuf.Empty"
->>>>>>> 0005279d
     };
   }
 
