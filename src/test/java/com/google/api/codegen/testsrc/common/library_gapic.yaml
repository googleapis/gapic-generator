type: com.google.api.codegen.ConfigProto
config_schema_version: 1.0.0
language_settings:
  java:
    package_name: com.google.example.library.v1
    interface_names:
      google.example.library.v1.LibraryService: Library
    release_level: GA
  python:
    package_name: google.cloud.example.library_v1.gapic
  go:
    # Intentionally changed from the gRPC package name.
    # See: https://github.com/googleapis/toolkit/issues/320
    package_name: cloud.google.com/go/library/apiv1
    domain_layer_location: cloud.google.com/go/library
    interface_names:
      google.example.library.v1.LibraryService: LibClient
  ruby:
    # Note that package_name for ruby is intentionally changed
    # from the gRPC package name of the API to test the generated
    # code. See: https://github.com/googleapis/toolkit/issues/309
    package_name: Library::V1
  # Use default PHP package name.
  nodejs:
    package_name: library.v1
    domain_layer_location: google-cloud
  csharp:
    package_name: Google.Example.Library.V1
license_header:
  copyright_file: copyright-google.txt
  license_file: license-header-apache-2.0.txt
collections:
  - name_pattern: shelves/{shelf_id}
    entity_name: shelf
  # This pattern is present here and not in the interface configuration to test
  # the restriction of generated parse/format methods
  - name_pattern: archives/{archive_path}/books/{book_id=**}
    entity_name: archived_book
fixed_resource_name_values:
  - entity_name: deleted_book
    fixed_value: _deleted-book_
collection_oneofs:
  - oneof_name: book_oneof
    collection_names:
    - book
    - archived_book
    - deleted_book
interfaces:
- name: google.example.library.v1.LibraryService
  lang_doc:
    java: >
      Also see this awesome doc there!
      and there!
      and everywhere!
    go: >
      Write more docs here as an offering to the Great Gopher
  retry_codes_def:
  - name: idempotent
    retry_codes:
    - UNAVAILABLE
    - DEADLINE_EXCEEDED
  - name: non_idempotent
    retry_codes: []
  retry_params_def:
  - name: default
    initial_retry_delay_millis: 100
    retry_delay_multiplier: 1.2
    max_retry_delay_millis: 1000
    initial_rpc_timeout_millis: 300
    rpc_timeout_multiplier: 1.3
    max_rpc_timeout_millis: 3000
    total_timeout_millis: 30000
  collections:
  - name_pattern: shelves/{shelf_id}
    entity_name: shelf
  - name_pattern: shelves/{shelf_id}/books/{book_id}
    entity_name: book
    language_overrides:
    - language: java
      entity_name: shelf_book
  # To test the case that entity name / variable which happens to be
  # a language keyword. See: https://github.com/googleapis/toolkit/issues/618
  - name_pattern: shelves/{shelf}/books/{book}/returns/{return}
    entity_name: return
  - name_pattern: projects/{project}
    entity_name: project
    language_overrides:
    - language: csharp
      common_resource_name: Google.Api.Gax.ResourceNames.ProjectName
    - language: java
      common_resource_name: com.google.cloud.ProjectName
  smoke_test:
    method: UpdateBook
    init_fields:
      - name%shelf_id="testShelf-$RANDOM"
      - name%book_id=$PROJECT_ID
      - book . rating=GOOD
  methods:
  - name: CreateShelf
    flattening:
      groups:
      - parameters:
        - shelf
    required_fields:
      - shelf
    retry_codes_name: non_idempotent
    retry_params_name: default
    timeout_millis: 1000
    resource_name_treatment: STATIC_TYPES
  - name: GetShelf
    flattening:
      groups:
      - parameters:
        - name
        parameter_resource_name_treatment:
          name: STATIC_TYPES
      - parameters:
        - name
        - message
        parameter_resource_name_treatment:
          name: VALIDATE
      - parameters:
        - name
        - message
        - string_builder
        parameter_resource_name_treatment:
          name: NONE
    required_fields:
      - name
      - options
    retry_codes_name: idempotent
    retry_params_name: default
    timeout_millis: 2000
    field_name_patterns:
      name: shelf
  - name: ListShelves
    flattening:
      groups:
      - parameters: []
    page_streaming:
      request:
        token_field: page_token
      response:
        token_field: next_page_token
        resources_field: shelves
    retry_codes_name: idempotent
    retry_params_name: default
    timeout_millis: 3000
  - name: DeleteShelf
    flattening:
      groups:
      - parameters:
        - name
    required_fields:
      - name
    retry_codes_name: idempotent
    retry_params_name: default
    timeout_millis: 4000
    resource_name_treatment: STATIC_TYPES
    field_name_patterns:
      name: shelf
    sample_value_sets:
    - id: empty_response_type_with_response_handling
      title: "Test response handling for methods that return empty"
      description: "Test response handling for methods that return empty"
      on_success:
      - comment: "Shelf deleted"
      - print: "Shelf deleted."
    - id: empty_response_type_without_response_handling
      title: "Test default response handling is turned off for methods that return empty"
      description: "Test default response handling is turned off for methods that return empty"
    samples:
      standalone:
      - calling_forms: ".*"
        value_sets: [empty_response_type_with_response_handling, empty_response_type_without_response_handling]
  - name: MergeShelves
    flattening:
      groups:
      - parameters:
        - name
        - other_shelf_name
    required_fields:
      - name
      - other_shelf_name
    retry_codes_name: non_idempotent
    retry_params_name: default
    timeout_millis: 5000
    resource_name_treatment: STATIC_TYPES
    field_name_patterns:
      name: shelf
      other_shelf_name: shelf
  - name: CreateBook
    flattening:
      groups:
      - parameters:
        - name
        - book
    required_fields:
      - name
      - book
    retry_codes_name: non_idempotent
    retry_params_name: default
    timeout_millis: 6000
    # Test resource_name_treatment set to NONE with field_name_patterns
    resource_name_treatment: NONE
    field_name_patterns:
      name: shelf
<<<<<<< HEAD
      shelf.name: shelf
    header_request_params:
    - name
    - book.read
=======
>>>>>>> d3b5f6b8
  - name: PublishSeries
    field_name_patterns:
      shelf.name: shelf
    flattening:
      groups:
      - parameters:
        - shelf
        - books
        - edition
        - series_uuid
    required_fields:
      - shelf
      - books
      - series_uuid
    retry_codes_name: non_idempotent
    retry_params_name: default
    timeout_millis: 7000
    batching:
      thresholds:
        element_count_threshold: 6
        element_count_limit: 7
        request_byte_threshold: 100000
        request_byte_limit: 150000
        delay_threshold_millis: 500
      batch_descriptor:
        batched_field: books
        discriminator_fields:
          - edition
          - shelf.name
        subresponse_field: book_names
    resource_name_treatment: STATIC_TYPES
    sample_code_init_fields:
    - series_uuid.series_string=foobar
    sample_value_sets:
      # callingFormCheck: pi_version java: Flattened Request Callable
      # callingFormCheck: pi_version nodejs: Request
      # callingFormCheck: pi_version py: Request
    - id: pi_version
      title: "Pi version"
      description: "Testing <@calling forms>"
      parameters:
        defaults:
        - shelf.name=Math
        - series_uuid.series_string=xyz3141592654
        - edition=123
        attributes:
        - parameter: shelf.name
          sample_argument_name: shelf_name
          description: "The name of the shelf where books are published to."
        - parameter: edition
          sample_argument_name: edition
          description: "The edition of the series."
      on_success:
      - comment:
        - "%% %% %% output handling %% %% %% %%"
      - comment:
        - "%s ago\n\nour fathers brought forth upon this continent\n"
        - four_score_and_seven_years
      - comment:
        - |+
          a new nation
          conceived in liberty

          and dedicated to the proposition that %s.
        - all_men_are_created_equal
      - comment:
        - "Do something with %s one by one"
        - book_names
      - define: book_names = $resp.book_names
      - loop:
          variable: title
          collection: $resp.book_names
          body:
          - comment:
              - "Now we deal with %s!"
              - this_single_book
          - print:
              - "\t%%`` The book's title: \"%s\", \\\nand the book costs $50.00 ``%%"
              - title
      - print:
        - "The first book is: %s"
        - $resp.book_names[0]
      - print:
        - "The author of the first book is: %s"
        - $resp.books[0].author
      - print:
        - "That's all!"
      - print:
        - "series_uuid: %s"
        - $resp.series_uuid.series_bytes
      # callingFormCheck: second_edition java: Flattened Request Callable
      # callingFormCheck: second_edition nodejs: Request
      # callingFormCheck: second_edition py: Request
    - id: second_edition
      title: "Second edition"
      description: "Testing calling forms"
      parameters:
        defaults:
        - edition=2
    - id: test_request_object_field_comments
      title: "request object field comments"
      description: "Test request object field comments"
      parameters:
        defaults:
        - shelf.name%shelf_id="math"
        - shelf.theme=Math
        - shelf.internal_theme=Statistics
        - series_uuid.series_bytes="xyz3141592654"
        - edition=123
        attributes:
        - parameter: shelf.internal_theme
          description: "Comment on a primitive field"
        - parameter: series_uuid.series_bytes
          read_file: true
          description: "Comment on a file input field"
        - parameter: series_uuid
          description: "Comment on a message"
          # TODO(hzyi): this comment is currently not generated because resource name 
          # entities are inline literals. We need to revisit this issue when we start
          # looking at making inline literals configurable
        - parameter: shelf.name%shelf_id
          description: "Comment on a resource name entity"
        - parameter: shelf.name
          description: "Comment on a resource name"
        - parameter: edition
          description: "A super long long long long long long long long long long long long long long comment that tests word wrapping"
        - parameter: shelf.theme
          description: "A super long comment\nwraps words at newline characters\nas well"
    samples:
      in_code:
      - calling_forms: [callable]
        value_sets: [pi_version]
      api_explorer:
      - calling_forms: [request_based, callable]
        value_sets: [second_edition, pi_version]
      - calling_forms: callable
        value_sets: [pi_version]
      standalone:
      - calling_forms: ".*"
        value_sets: [second_edition, pi_version]
        region_tag: "canonical"
      - calling_forms: callable
        value_sets: ["sample_code_init_fields"]       # implicit, from deprecated field
      - calling_forms: request
        value_sets: ["test_request_object_field_comments"]
  - name: GetBook
    flattening:
      groups:
      - parameters:
        - name
    required_fields:
      - name
    retry_codes_name: idempotent
    retry_params_name: default
    timeout_millis: 8000
    resource_name_treatment: STATIC_TYPES
    field_name_patterns:
      name: book
    sample_value_sets:
    - id: not_here
      title: "Non-existent book"
      description: "This value set should never be used"
      parameters:
        defaults:
        - name="Unreal book"
    - id: test_on_success_map
      title: "test maps in response handling"
      parameters:
        defaults:
        - name="test_on_success_map"
      on_success:
        - define: int_key_val = $resp.map_string_value{123}
        - define: boolean_key_val = $resp.map_bool_key{true}
        - define: map_value_field = $resp.map_message_value{"key"}.field
        - print:
          - "Test printing map fields: %s"
          - $resp.map_list_value_value{"quoted_key"}
        - print:
          - "Test printing enum fields of a map value: %s"
          - $resp.map_message_value{"key"}.alignment
    samples:
      in_code:
      - calling_forms: "foo"
        value_sets: not_here
      standalone:
      - calling_forms: ".*"
        value_sets: test_on_success_map
  - name: ListBooks
    flattening:
      groups:
      - parameters:
        - name
        - filter
    required_fields:
      - name
    page_streaming:
      request:
        page_size_field: page_size
        token_field: page_token
      response:
        token_field: next_page_token
        resources_field: books
    retry_codes_name: idempotent
    retry_params_name: default
    timeout_millis: 10000
    resource_name_treatment: STATIC_TYPES
    field_name_patterns:
      name: shelf
    sample_code_init_fields:
    # Set the sample_code_init_field for an optional field
    - filter="book-filter-string"
  - name: DeleteBook
    flattening:
      groups:
      - parameters:
        - name
    required_fields:
      - name
    retry_codes_name: idempotent
    retry_params_name: default
    timeout_millis: 10000
    # leaving commented out to test the default
    resource_name_treatment: STATIC_TYPES
    field_name_patterns:
      name: book
  - name: UpdateBook
    flattening:
      groups:
      - parameters:
        - name
        - book
      - parameters:
        - name
        - optional_foo
        - book
        - update_mask
        - physical_mask
    required_fields:
      - name
      - book
    retry_codes_name: idempotent
    retry_params_name: default
    timeout_millis: 10000
    resource_name_treatment: STATIC_TYPES
    field_name_patterns:
      name: book
  - name: MoveBook
    flattening:
      groups:
      - parameters:
        - name
        - other_shelf_name
    required_fields:
      - name
      - other_shelf_name
    retry_codes_name: non_idempotent
    retry_params_name: default
    timeout_millis: 10000
    resource_name_treatment: STATIC_TYPES
    field_name_patterns:
      name: book
      other_shelf_name: shelf
  - name: ListStrings
    flattening:
      groups:
      - parameters: []
      - parameters:
        - name
    page_streaming:
      request:
        page_size_field: page_size
        token_field: page_token
      response:
        token_field: next_page_token
        resources_field: strings
    retry_codes_name: idempotent
    retry_params_name: default
    timeout_millis: 10000
    resource_name_treatment: STATIC_TYPES
    field_name_patterns:
      name: "*"
  - name: AddComments
    flattening:
      groups:
      - parameters:
        - name
        - comments
    required_fields:
      - name
      - comments
    retry_codes_name: non_idempotent
    retry_params_name: default
    timeout_millis: 10000
    # Test batching with minimal settings (no flow control)
    batching:
      thresholds:
        element_count_threshold: 6
        request_byte_threshold: 100000
        delay_threshold_millis: 500
      batch_descriptor:
        batched_field: comments
        discriminator_fields:
          - name
    # Test resource_name_treatment unset, so using default
    # resource_name_treatment: VALIDATE
    field_name_patterns:
      name: book
    sample_code_init_fields:
      - comments[0].comment
      - comments[0].stage
      - comments[0].alignment
  - name: GetBookFromArchive
    flattening:
      groups:
      - parameters:
        - name
    required_fields:
      - name
    retry_codes_name: idempotent
    retry_params_name: default
    timeout_millis: 10000
    resource_name_treatment: STATIC_TYPES
    field_name_patterns:
      name: archived_book
    surface_treatments:
      - include_languages:
          - go
        visibility: DISABLED
  - name: GetBookFromAnywhere
    flattening:
      groups:
      - parameters:
        - name
        - alt_book_name
    required_fields:
      - name
      - alt_book_name
    retry_codes_name: idempotent
    retry_params_name: default
    timeout_millis: 10000
    resource_name_treatment: STATIC_TYPES
    field_name_patterns:
      name: book_oneof
      alt_book_name: book
  - name: GetBookFromAbsolutelyAnywhere
    flattening:
      groups:
      - parameters:
        - name
    required_fields:
      - name
    retry_codes_name: idempotent
    retry_params_name: default
    timeout_millis: 10000
    resource_name_treatment: STATIC_TYPES
    field_name_patterns:
      name: book_oneof
    header_request_params:
      - name
      - alt_book_name
  - name: UpdateBookIndex
    flattening:
      groups:
      - parameters:
        - name
        - index_name
        - index_map
    required_fields:
    - name
    - index_name
    - index_map
    resource_name_treatment: STATIC_TYPES
    retry_codes_name: idempotent
    retry_params_name: default
    timeout_millis: 10000
    field_name_patterns:
      name: book
    sample_code_init_fields:
      - index_name="default index"
      - index_map{"default_key"}
  - name: StreamShelves
    grpc_streaming:
      response:
        resources_field: shelves
    retry_codes_name: idempotent
    retry_params_name: default
    timeout_millis: 30000
    sample_value_sets:
      # callingFormCheck: empty java: CallableStreamingServer
      # callingFormCheck: empty nodejs: RequestStreamingServer
      # callingFormCheck: empty py: RequestStreamingServer
    - id: empty
      title: "Server streaming"
      description: "Testing calling forms"
    samples:
      in_code:
      - calling_forms: ".*"
        value_sets: ".*"
      standalone:
      - calling_forms: ".*"
        value_sets: ".*"
      api_explorer:
      - calling_forms: ".*"
        value_sets: ".*"
  - name: StreamBooks
    resource_name_treatment: STATIC_TYPES
    flattening:
      groups:
      - parameters:
        - name
    required_fields:
    - name
    retry_codes_name: idempotent
    retry_params_name: default
    timeout_millis: 30000
    sample_value_sets:
      # callingFormCheck: prog java: CallableStreamingServer
      # callingFormCheck: prog nodejs: RequestStreamingServer
      # callingFormCheck: prog py: RequestStreamingServer
    - id: prog
      title: "Programming Books"
      description: "Testing calling forms"
      parameters:
        defaults:
        - name=BASIC
    samples:
      in_code:
      - calling_forms: ".*"
        value_sets: ".*"
      standalone:
      # Python only
      - calling_forms: request_streaming_server
        value_sets: prog
        region_tag: lovelace
      # Java only
      - calling_forms: callable_streaming_server
        value_sets: "prog"
        region_tag: babbage
      api_explorer:
      - calling_forms: ".*"
        value_sets: ".*"
  - name: DiscussBook
    # required_fields makes a difference on sample code.
    required_fields:
    - name
    retry_codes_name: non_idempotent
    retry_params_name: default
    timeout_millis: 30000
    sample_value_sets:
      # callingFormCheck: prog java: CallableStreamingBidi
      # callingFormCheck: prog nodejs: RequestStreamingBidi
      # callingFormCheck: prog py: RequestStreamingBidi
    - id: prog
      title: "Programming Books"
      description: "Testing calling forms"
      parameters:
        defaults:
        - name=BASIC
        - comment.comment = comment_file
        - image= "image_file.jpg"
        attributes:
        - parameter: comment.comment
          read_file: true
        - parameter: image
          read_file: true
          sample_argument_name: image_file_name
    samples:
      in_code:
      - calling_forms: ".*"
        value_sets: ".*"
      standalone:
      - calling_forms: ".*"
        value_sets: ".*"
        region_tag: "turing_%v_%c"
      api_explorer:
      - calling_forms: ".*"
        value_sets: ".*"
  - name: MonologAboutBook
    # required_fields makes a difference on sample code.
    required_fields:
    - name
    retry_codes_name: non_idempotent
    retry_params_name: default
    timeout_millis: 30000
    sample_value_sets:
      # callingFormCheck: prog java: CallableStreamingClient
      # callingFormCheck: prog nodejs: RequestStreamingClient
      # callingFormCheck: prog py: RequestStreamingClient
    - id: prog
      title: "Programming Books"
      description: "Testing calling forms"
      parameters:
        defaults:
        - name=BASIC
      on_success:
        - print:
          - "The stage of the comment is: %s"
          - $resp.stage
    samples:
      in_code:
      - calling_forms: ".*"
        value_sets: ".*"
      standalone:
      - calling_forms: ".*"
        value_sets: ".*"
      api_explorer:
      - calling_forms: ".*"
        value_sets: ".*"
  - name: BabbleAboutBook
    sample_value_sets:
    - id: empty_response_type_with_response_handling
      title: "Test response handling for methods that return empty"
      description: "Test response handling for methods that return empty"
      on_success:
      - comment: "No one replied"
      - print: "No one replied."
    - id: empty_response_type_without_response_handling
      title: "Test default response handling is turned off for methods that return empty"
      description: "Test default response handling is turned off for methods that return empty"
    samples:
      standalone:
      - calling_forms: ".*"
        value_sets: [empty_response_type_with_response_handling, empty_response_type_without_response_handling]
  - name: FindRelatedBooks
    flattening:
      groups:
      - parameters:
        - names
        - shelves
    required_fields:
    - names
    - shelves
    page_streaming:
      request:
        token_field: page_token
        page_size_field: page_size
      response:
        token_field: next_page_token
        resources_field: names
    retry_codes_name: idempotent
    retry_params_name: default
    timeout_millis: 3000
    resource_name_treatment: STATIC_TYPES
    sample_code_init_fields:
    - names[0]
    # TODO(michaelbausor): support %-entity notation for list elements
    #- names[1]%shelf_id=my_shelf
    #- names[1]%book_id=my_first_book
    sample_value_sets:
      # callingFormCheck: odyssey java: FlattenedPaged RequestPaged CallableList CallablePaged
      # callingFormCheck: odyssey nodejs: RequestAsyncPaged RequestAsyncPagedAll
      # callingFormCheck: odyssey py: RequestPaged RequestPagedAll
    - id: odyssey
      title: "The Odyssey"
      description: "Testing calling forms"
      parameters:
        defaults:
        - names[0]=Odyssey
        - shelves[0]=Classics
      on_success:
        - define: book = $resp
        - print:
          - 'Here''s a related book: %s'
          - book
    samples:
      in_code:
      - calling_forms: ".*"
        value_sets: odyssey
      standalone:
      - calling_forms: ".*"
        value_sets: odyssey
      api_explorer:
      - calling_forms: ".*"
        value_sets: odyssey
  - name: AddTag
    flattening:
      groups:
      - parameters:
        - resource
        - tag
    required_fields:
    - resource
    - tag
    resource_name_treatment: VALIDATE
    retry_codes_name: non_idempotent
    retry_params_name: default
    field_name_patterns:
      resource: book
    timeout_millis: 60000
    surface_treatments:
    - include_languages:
      - go
      - java
      - php
      - nodejs
      - csharp
      - ruby
      - python
      visibility: DISABLED
  - name: AddLabel
    flattening:
      groups:
      - parameters:
        - resource
        - label
    required_fields:
    - resource
    - label
    resource_name_treatment: VALIDATE
    retry_codes_name: non_idempotent
    retry_params_name: default
    field_name_patterns:
      resource: book
    timeout_millis: 60000
    reroute_to_grpc_interface: google.tagger.v1.Labeler
    surface_treatments:
    - include_languages:
      - go
      - java
      visibility: PACKAGE
      release_level: DEPRECATED
  - name: GetBigBook
    flattening:
      groups:
      - parameters:
        - name
    required_fields:
    - name
    resource_name_treatment: STATIC_TYPES
    retry_codes_name: non_idempotent
    retry_params_name: default
    field_name_patterns:
      name: book
    timeout_millis: 60000
    long_running:
      return_type: google.example.library.v1.Book
      metadata_type: google.example.library.v1.GetBigBookMetadata
      implements_cancel: true
      initial_poll_delay_millis: 3000
      poll_delay_multiplier: 1.3
      max_poll_delay_millis: 30000
      total_poll_timeout_millis: 86400000
    sample_value_sets:
      # callingFormCheck: wap java: LongRunningFlattenedAsync LongRunningRequestAsync Callable LongRunningCallable
      # callingFormCheck: wap nodejs: LongRunningEventEmitter LongRunningPromise
      # callingFormCheck: wap py: LongRunningPromise
    - id: wap
      title: "GetBigBook: 'War and Peace'"
      description: "Testing calling forms"
      parameters:
        defaults:
        - name%shelf_id=Novel
        - name%book_id="War and Peace"
        attributes:
        - parameter: name%shelf_id
          sample_argument_name: shelf
      on_success:
      - comment:
        - "Testing iterating over map fields when both key and value are specified."
      - loop:
          map: $resp.map_list_value_value
          key: my_key
          value: my_value
          body:
          - print:
            - "key: %s, value: %s"
            - my_key
            - my_value
      - comment:
        - "Testing iterating over map fields when only key is specified."
      - loop:
          map: $resp.map_list_value_value
          key: another_key
          body:
          - print:
            - "key: %s"
            - another_key
      - comment:
        - "Testing iterating over map fields when only value is specified."
      - loop:

          map: $resp.map_list_value_value
          value: another_value
          body:
          - print:
            - "value: %s"
            - another_value
      - print:
        - "name: %s"
        - $resp.name
      - print:
        - "author: %s"
        - $resp.author
    - id: wap2
      title: "GetBigBook: 'War and Peace'"
      description: "Testing resource name overlap"
      parameters:
        defaults:
        - name%shelf_id=Novel
        - name%book_id="War and Peace"
        attributes:
        - parameter: name%shelf_id
          sample_argument_name: shelf
          description: "Test word wrapping for long lines. This is a long comment. The name of the shelf to retrieve the big book from."
        - parameter: name%book_id
          sample_argument_name: big_book_name
          description: "The name of the book."
    samples:
      standalone:
      - calling_forms: ".*"
        value_sets: ".*"
        region_tag: hopper
  - name: GetBigNothing
    flattening:
      groups:
      - parameters:
        - name
    required_fields:
    - name
    resource_name_treatment: STATIC_TYPES
    retry_codes_name: non_idempotent
    retry_params_name: default
    field_name_patterns:
      name: book
    timeout_millis: 60000
    long_running:
      return_type: google.protobuf.Empty
      metadata_type: google.example.library.v1.GetBigBookMetadata
      implements_delete: true
      initial_poll_delay_millis: 3000
      poll_delay_multiplier: 1.3
      max_poll_delay_millis: 60000
      total_poll_timeout_millis: 600000
    sample_value_sets:
    - id: empty_response_type_with_response_handling
      title: "Test response handling for methods that return empty"
      description: "Test response handling for methods that return empty"
      on_success:
      - comment: "Got nothing"
      - print: "Got nothing."
    - id: empty_response_type_without_response_handling
      title: "Test default response handling is turned off for methods that return empty"
      description: "Test default response handling is turned off for methods that return empty"
    samples:
      standalone:
      - calling_forms: ".*"
        value_sets: [empty_response_type_with_response_handling, empty_response_type_without_response_handling]
  - name: TestOptionalRequiredFlatteningParams
    flattening:
      groups:
      - parameters: [] # Test empty flattening
      - parameters:
        - required_singular_int32
        - required_singular_int64
        - required_singular_float
        - required_singular_double
        - required_singular_bool
        - required_singular_enum
        - required_singular_string
        - required_singular_bytes
        - required_singular_message
        - required_singular_resource_name
        - required_singular_resource_name_oneof
        - required_singular_resource_name_common
        - required_singular_fixed32
        - required_singular_fixed64
        - required_repeated_int32
        - required_repeated_int64
        - required_repeated_float
        - required_repeated_double
        - required_repeated_bool
        - required_repeated_enum
        - required_repeated_string
        - required_repeated_bytes
        - required_repeated_message
        - required_repeated_resource_name
        - required_repeated_resource_name_oneof
        - required_repeated_resource_name_common
        - required_repeated_fixed32
        - required_repeated_fixed64
        - required_map
        - optional_singular_int32
        - optional_singular_int64
        - optional_singular_float
        - optional_singular_double
        - optional_singular_bool
        - optional_singular_enum
        - optional_singular_string
        - optional_singular_bytes
        - optional_singular_message
        - optional_singular_resource_name
        - optional_singular_resource_name_oneof
        - optional_singular_resource_name_common
        - optional_singular_fixed32
        - optional_singular_fixed64
        - optional_repeated_int32
        - optional_repeated_int64
        - optional_repeated_float
        - optional_repeated_double
        - optional_repeated_bool
        - optional_repeated_enum
        - optional_repeated_string
        - optional_repeated_bytes
        - optional_repeated_message
        - optional_repeated_resource_name
        - optional_repeated_resource_name_oneof
        - optional_repeated_resource_name_common
        - optional_repeated_fixed32
        - optional_repeated_fixed64
        - optional_map
        - any_value
        - struct_value
        - value_value
        - list_value_value
        - time_value
        - duration_value
        - field_mask_value
        - int32_value
        - uint32_value
        - int64_value
        - uint64_value
        - float_value
        - double_value
        - string_value
        - bool_value
        - bytes_value
        - repeated_any_value
        - repeated_struct_value
        - repeated_value_value
        - repeated_list_value_value
        - repeated_time_value
        - repeated_duration_value
        - repeated_field_mask_value
        - repeated_int32_value
        - repeated_uint32_value
        - repeated_int64_value
        - repeated_uint64_value
        - repeated_float_value
        - repeated_double_value
        - repeated_string_value
        - repeated_bool_value
        - repeated_bytes_value
    required_fields:
    - required_singular_int32
    - required_singular_int64
    - required_singular_float
    - required_singular_double
    - required_singular_bool
    - required_singular_enum
    - required_singular_string
    - required_singular_bytes
    - required_singular_message
    - required_singular_resource_name
    - required_singular_resource_name_oneof
    - required_singular_resource_name_common
    - required_singular_fixed32
    - required_singular_fixed64
    - required_repeated_int32
    - required_repeated_int64
    - required_repeated_float
    - required_repeated_double
    - required_repeated_bool
    - required_repeated_enum
    - required_repeated_string
    - required_repeated_bytes
    - required_repeated_message
    - required_repeated_resource_name
    - required_repeated_resource_name_oneof
    - required_repeated_resource_name_common
    - required_repeated_fixed32
    - required_repeated_fixed64
    - required_map
    resource_name_treatment: STATIC_TYPES
    retry_codes_name: non_idempotent
    retry_params_name: default
    field_name_patterns:
      required_repeated_resource_name: book
      required_repeated_resource_name_oneof: book_oneof
      optional_repeated_resource_name: book
      optional_repeated_resource_name_oneof: book_oneof
    timeout_millis: 60000
  # Intentionally leave out PrivateGetBook method from GAPIC config.
resource_name_generation:
- message_name: Book
  field_entity_map:
    name: book
# Test using fully qualified name
- message_name: google.example.library.v1.BookFromArchive
  field_entity_map:
    name: archived_book
- message_name: BookFromAnywhere
  field_entity_map:
    name: book_oneof
- message_name: Shelf
  field_entity_map:
    name: shelf
- message_name: GetShelfRequest
  field_entity_map:
    name: shelf
- message_name: DeleteShelfRequest
  field_entity_map:
    name: shelf
- message_name: MergeShelvesRequest
  field_entity_map:
    name: shelf
    other_shelf_name: shelf
- message_name: CreateBookRequest
  field_entity_map:
    name: shelf
- message_name: GetBookRequest
  field_entity_map:
    name: book
- message_name: ListBooksRequest
  field_entity_map:
    name: shelf
- message_name: UpdateBookRequest
  field_entity_map:
    name: book
- message_name: DeleteBookRequest
  field_entity_map:
    name: book
- message_name: MoveBookRequest
  field_entity_map:
    name: book
    other_shelf_name: shelf
- message_name: ListStringsRequest
  field_entity_map:
    name: "*"
- message_name: ListStringsResponse
  field_entity_map:
    strings: "*"
- message_name: GetBookFromArchiveRequest
  field_entity_map:
    name: archived_book
- message_name: GetBookFromAnywhereRequest
  field_entity_map:
    name: book_oneof
    alt_book_name: book_oneof
- message_name: GetBookFromAbsolutelyAnywhereRequest
  field_entity_map:
    name: "*"
- message_name: UpdateBookIndexRequest
  field_entity_map:
    name: book
- message_name: FindRelatedBooksRequest
  field_entity_map:
    names: book
    shelves: shelf
- message_name: FindRelatedBooksResponse
  field_entity_map:
    names: book
- message_name: TestOptionalRequiredFlatteningParamsRequest
  field_entity_map:
    required_singular_resource_name: book
    required_singular_resource_name_oneof: book_oneof
    required_singular_resource_name_common: project
    required_repeated_resource_name: book
    required_repeated_resource_name_oneof: book_oneof
    required_repeated_resource_name_common: project
    optional_singular_resource_name: book
    optional_singular_resource_name_oneof: book_oneof
    optional_singular_resource_name_common: project
    optional_repeated_resource_name: book
    optional_repeated_resource_name_oneof: book_oneof
    optional_repeated_resource_name_common: project
# Force Java client to have the formatting string functions.
enable_string_format_functions_override: true<|MERGE_RESOLUTION|>--- conflicted
+++ resolved
@@ -205,13 +205,10 @@
     resource_name_treatment: NONE
     field_name_patterns:
       name: shelf
-<<<<<<< HEAD
       shelf.name: shelf
     header_request_params:
     - name
     - book.read
-=======
->>>>>>> d3b5f6b8
   - name: PublishSeries
     field_name_patterns:
       shelf.name: shelf
