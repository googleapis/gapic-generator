type: com.google.api.codegen.ConfigProto
config_schema_version: 1.0.0
language_settings:
  java:
    package_name: com.google.example.library.v1
    interface_names:
      google.example.library.v1.LibraryService: Library
    release_level: GA
  python:
    package_name: google.cloud.example.library_v1.gapic
  go:
    # Intentionally changed from the gRPC package name.
    # See: https://github.com/googleapis/toolkit/issues/320
    package_name: cloud.google.com/go/library/apiv1
    domain_layer_location: cloud.google.com/go/library
    interface_names:
      google.example.library.v1.LibraryService: LibClient
  ruby:
    # Note that package_name for ruby is intentionally changed
    # from the gRPC package name of the API to test the generated
    # code. See: https://github.com/googleapis/toolkit/issues/309
    package_name: Library::V1
  # Use default PHP package name.
  nodejs:
    package_name: library.v1
    domain_layer_location: google-cloud
  csharp:
    package_name: Google.Example.Library.V1
license_header:
  copyright_file: copyright-google.txt
  license_file: license-header-apache-2.0.txt
collections:
  - name_pattern: shelves/{shelf_id}
    entity_name: shelf
  # This pattern is present here and not in the interface configuration to test
  # the restriction of generated parse/format methods
  - name_pattern: archives/{archive_path}/books/{book_id=**}
    entity_name: archived_book
fixed_resource_name_values:
  - entity_name: deleted_book
    fixed_value: _deleted-book_
collection_oneofs:
  - oneof_name: book_oneof
    collection_names:
    - book
    - archived_book
    - deleted_book
interfaces:
- name: google.example.library.v1.LibraryService
  lang_doc:
    java: >
      Also see this awesome doc there!
      and there!
      and everywhere!
    go: >
      Write more docs here as an offering to the Great Gopher
  retry_codes_def:
  - name: idempotent
    retry_codes:
    - UNAVAILABLE
    - DEADLINE_EXCEEDED
  - name: non_idempotent
    retry_codes: []
  retry_params_def:
  - name: default
    initial_retry_delay_millis: 100
    retry_delay_multiplier: 1.2
    max_retry_delay_millis: 1000
    initial_rpc_timeout_millis: 300
    rpc_timeout_multiplier: 1.3
    max_rpc_timeout_millis: 3000
    total_timeout_millis: 30000
  collections:
  - name_pattern: shelves/{shelf_id}
    entity_name: shelf
  - name_pattern: shelves/{shelf_id}/books/{book_id}
    entity_name: book
    language_overrides:
    - language: java
      entity_name: shelf_book
  # To test the case that entity name / variable which happens to be
  # a language keyword. See: https://github.com/googleapis/toolkit/issues/618
  - name_pattern: shelves/{shelf}/books/{book}/returns/{return}
    entity_name: return
  - name_pattern: projects/{project}
    entity_name: project
    language_overrides:
    - language: csharp
      common_resource_name: Google.Api.Gax.ResourceNames.ProjectName
    - language: java
      common_resource_name: com.google.cloud.ProjectName
  smoke_test:
    method: UpdateBook
    init_fields:
      - name%shelf_id="testShelf-$RANDOM"
      - name%book_id=$PROJECT_ID
      - book . rating=GOOD
  methods:
  - name: CreateShelf
    flattening:
      groups:
      - parameters:
        - shelf
    required_fields:
      - shelf
    retry_codes_name: non_idempotent
    retry_params_name: default
    timeout_millis: 1000
    resource_name_treatment: STATIC_TYPES
  - name: GetShelf
    flattening:
      groups:
      - parameters:
        - name
        parameter_resource_name_treatment:
          name: STATIC_TYPES
      - parameters:
        - name
        - message
        parameter_resource_name_treatment:
          name: VALIDATE
      - parameters:
        - name
        - message
        - string_builder
        parameter_resource_name_treatment:
          name: NONE
    required_fields:
      - name
      - options
    retry_codes_name: idempotent
    retry_params_name: default
    timeout_millis: 2000
    field_name_patterns:
      name: shelf
  - name: ListShelves
    flattening:
      groups:
      - parameters: []
    page_streaming:
      request:
        token_field: page_token
      response:
        token_field: next_page_token
        resources_field: shelves
    retry_codes_name: idempotent
    retry_params_name: default
    timeout_millis: 3000
  - name: DeleteShelf
    flattening:
      groups:
      - parameters:
        - name
    required_fields:
      - name
    retry_codes_name: idempotent
    retry_params_name: default
    timeout_millis: 4000
    resource_name_treatment: STATIC_TYPES
    field_name_patterns:
      name: shelf
    sample_value_sets:
    - id: empty_response_type_with_response_handling
      title: "Test response handling for methods that return empty"
      description: "Test response handling for methods that return empty"
      on_success:
      - comment: "Shelf deleted"
      - print: "Shelf deleted."
    - id: empty_response_type_without_response_handling
      title: "Test default response handling is turned off for methods that return empty"
      description: "Test default response handling is turned off for methods that return empty"
    samples:
      standalone:
      - calling_forms: ".*"
        value_sets: [empty_response_type_with_response_handling, empty_response_type_without_response_handling]
  - name: MergeShelves
    flattening:
      groups:
      - parameters:
        - name
        - other_shelf_name
    required_fields:
      - name
      - other_shelf_name
    retry_codes_name: non_idempotent
    retry_params_name: default
    timeout_millis: 5000
    resource_name_treatment: STATIC_TYPES
    field_name_patterns:
      name: shelf
      other_shelf_name: shelf
  - name: CreateBook
    flattening:
      groups:
      - parameters:
        - name
        - book
    required_fields:
      - name
      - book
    retry_codes_name: non_idempotent
    retry_params_name: default
    timeout_millis: 6000
    # Test resource_name_treatment set to NONE with field_name_patterns
    resource_name_treatment: NONE
    field_name_patterns:
      name: shelf
<<<<<<< HEAD
=======
    header_request_params:
    - name
>>>>>>> d92c3028
  - name: PublishSeries
    flattening:
      groups:
      - parameters:
        - shelf
        - books
        - edition
        - series_uuid
    required_fields:
      - shelf
      - books
      - series_uuid
    retry_codes_name: non_idempotent
    retry_params_name: default
    timeout_millis: 7000
    batching:
      thresholds:
        element_count_threshold: 6
        element_count_limit: 7
        request_byte_threshold: 100000
        request_byte_limit: 150000
        delay_threshold_millis: 500
      batch_descriptor:
        batched_field: books
        discriminator_fields:
          - edition
          - shelf.name
        subresponse_field: book_names
    resource_name_treatment: STATIC_TYPES
    sample_code_init_fields:
    - series_uuid.series_string=foobar
    sample_value_sets:
      # callingFormCheck: pi_version java: Flattened Request Callable
      # callingFormCheck: pi_version nodejs: Request
      # callingFormCheck: pi_version py: Request
    - id: pi_version
      title: "Pi version"
      description: "Testing <@calling forms>"
      parameters:
        defaults:
        - shelf.name=Math
        - series_uuid.series_string=xyz3141592654
        - edition=123
        attributes:
        - parameter: shelf.name
          sample_argument_name: shelf_name
          description: "The name of the shelf where books are published to."
        - parameter: edition
          sample_argument_name: edition
          description: "The edition of the series."
      on_success:
      - comment:
        - "%% %% %% output handling %% %% %% %%"
      - comment:
        - "%s ago\n\nour fathers brought forth upon this continent\n"
        - four_score_and_seven_years
      - comment:
        - |+
          a new nation
          conceived in liberty

          and dedicated to the proposition that %s.
        - all_men_are_created_equal
      - comment:
        - "Do something with %s one by one"
        - book_names
      - define: book_names = $resp.book_names
      - loop:
          variable: title
          collection: $resp.book_names
          body:
          - comment:
              - "Now we deal with %s!"
              - this_single_book
          - print:
              - "\t%%`` The book's title: \"%s\", \\\nand the book costs $50.00 ``%%"
              - title
      - print:
        - "The first book is: %s"
        - $resp.book_names[0]
      - print:
        - "The author of the first book is: %s"
        - $resp.books[0].author
      - print:
        - "That's all!"
      - print:
        - "series_uuid: %s"
        - $resp.series_uuid.series_bytes
      # callingFormCheck: second_edition java: Flattened Request Callable
      # callingFormCheck: second_edition nodejs: Request
      # callingFormCheck: second_edition py: Request
    - id: second_edition
      title: "Second edition"
      description: "Testing calling forms"
      parameters:
        defaults:
        - edition=2
    samples:
      in_code:
      - calling_forms: [callable]
        value_sets: [pi_version]
      api_explorer:
      - calling_forms: [request_based, callable]
        value_sets: [second_edition, pi_version]
      - calling_forms: callable
        value_sets: [pi_version]
      standalone:
      - calling_forms: ".*"
        value_sets: [second_edition, pi_version]
        region_tag: "canonical"
      - calling_forms: callable
        value_sets: ["sample_code_init_fields"]       # implicit, from deprecated field
  - name: GetBook
    flattening:
      groups:
      - parameters:
        - name
    required_fields:
      - name
    retry_codes_name: idempotent
    retry_params_name: default
    timeout_millis: 8000
    resource_name_treatment: STATIC_TYPES
    field_name_patterns:
      name: book
    sample_value_sets:
    - id: not_here
      title: "Non-existent book"
      description: "This value set should never be used"
      parameters:
        defaults:
        - name="Unreal book"
    - id: test_on_success_map
      title: "test maps in response handling"
      parameters:
        defaults:
        - name="test_on_success_map"
      on_success:
        - define: int_key_val = $resp.map_string_value{123}
        - define: boolean_key_val = $resp.map_bool_key{true}
        - define: map_value_field = $resp.map_message_value{"key"}.field
        - print:
          - "Test printing map fields: %s"
          - $resp.map_list_value_value{"quoted_key"}
        - print:
          - "Test printing enum fields of a map value: %s"
          - $resp.map_message_value{"key"}.alignment
    samples:
      in_code:
      - calling_forms: "foo"
        value_sets: not_here
      standalone:
      - calling_forms: ".*"
        value_sets: test_on_success_map
  - name: ListBooks
    flattening:
      groups:
      - parameters:
        - name
        - filter
    required_fields:
      - name
    page_streaming:
      request:
        page_size_field: page_size
        token_field: page_token
      response:
        token_field: next_page_token
        resources_field: books
    retry_codes_name: idempotent
    retry_params_name: default
    timeout_millis: 10000
    resource_name_treatment: STATIC_TYPES
    field_name_patterns:
      name: shelf
    sample_code_init_fields:
    # Set the sample_code_init_field for an optional field
    - filter="book-filter-string"
  - name: DeleteBook
    flattening:
      groups:
      - parameters:
        - name
    required_fields:
      - name
    retry_codes_name: idempotent
    retry_params_name: default
    timeout_millis: 10000
    # leaving commented out to test the default
    resource_name_treatment: STATIC_TYPES
    field_name_patterns:
      name: book
  - name: UpdateBook
    flattening:
      groups:
      - parameters:
        - name
        - book
      - parameters:
        - name
        - optional_foo
        - book
        - update_mask
        - physical_mask
    required_fields:
      - name
      - book
    retry_codes_name: idempotent
    retry_params_name: default
    timeout_millis: 10000
    resource_name_treatment: STATIC_TYPES
    field_name_patterns:
      name: book
  - name: MoveBook
    flattening:
      groups:
      - parameters:
        - name
        - other_shelf_name
    required_fields:
      - name
      - other_shelf_name
    retry_codes_name: non_idempotent
    retry_params_name: default
    timeout_millis: 10000
    resource_name_treatment: STATIC_TYPES
    field_name_patterns:
      name: book
      other_shelf_name: shelf
  - name: ListStrings
    flattening:
      groups:
      - parameters: []
      - parameters:
        - name
    page_streaming:
      request:
        page_size_field: page_size
        token_field: page_token
      response:
        token_field: next_page_token
        resources_field: strings
    retry_codes_name: idempotent
    retry_params_name: default
    timeout_millis: 10000
    resource_name_treatment: STATIC_TYPES
    field_name_patterns:
      name: "*"
  - name: AddComments
    flattening:
      groups:
      - parameters:
        - name
        - comments
    required_fields:
      - name
      - comments
    retry_codes_name: non_idempotent
    retry_params_name: default
    timeout_millis: 10000
    # Test batching with minimal settings (no flow control)
    batching:
      thresholds:
        element_count_threshold: 6
        request_byte_threshold: 100000
        delay_threshold_millis: 500
      batch_descriptor:
        batched_field: comments
        discriminator_fields:
          - name
    # Test resource_name_treatment unset, so using default
    # resource_name_treatment: VALIDATE
    field_name_patterns:
      name: book
    sample_code_init_fields:
      - comments[0].comment
      - comments[0].stage
      - comments[0].alignment
  - name: GetBookFromArchive
    flattening:
      groups:
      - parameters:
        - name
    required_fields:
      - name
    retry_codes_name: idempotent
    retry_params_name: default
    timeout_millis: 10000
    resource_name_treatment: STATIC_TYPES
    field_name_patterns:
      name: archived_book
  - name: GetBookFromAnywhere
    flattening:
      groups:
      - parameters:
        - name
        - alt_book_name
    required_fields:
      - name
      - alt_book_name
    retry_codes_name: idempotent
    retry_params_name: default
    timeout_millis: 10000
    resource_name_treatment: STATIC_TYPES
    field_name_patterns:
      name: book_oneof
      alt_book_name: book
  - name: GetBookFromAbsolutelyAnywhere
    flattening:
      groups:
      - parameters:
        - name
    required_fields:
      - name
    retry_codes_name: idempotent
    retry_params_name: default
    timeout_millis: 10000
    resource_name_treatment: STATIC_TYPES
    field_name_patterns:
      name: book_oneof
    header_request_params:
      - name
      - alt_book_name
  - name: UpdateBookIndex
    flattening:
      groups:
      - parameters:
        - name
        - index_name
        - index_map
    required_fields:
    - name
    - index_name
    - index_map
    resource_name_treatment: STATIC_TYPES
    retry_codes_name: idempotent
    retry_params_name: default
    timeout_millis: 10000
    field_name_patterns:
      name: book
    sample_code_init_fields:
      - index_name="default index"
      - index_map{"default_key"}
  - name: StreamShelves
    grpc_streaming:
      response:
        resources_field: shelves
    retry_codes_name: idempotent
    retry_params_name: default
    timeout_millis: 30000
    sample_value_sets:
      # callingFormCheck: empty java: CallableStreamingServer
      # callingFormCheck: empty nodejs: RequestStreamingServer
      # callingFormCheck: empty py: RequestStreamingServer
    - id: empty
      title: "Server streaming"
      description: "Testing calling forms"
    samples:
      in_code:
      - calling_forms: ".*"
        value_sets: ".*"
      standalone:
      - calling_forms: ".*"
        value_sets: ".*"
      api_explorer:
      - calling_forms: ".*"
        value_sets: ".*"
  - name: StreamBooks
    resource_name_treatment: STATIC_TYPES
    flattening:
      groups:
      - parameters:
        - name
    required_fields:
    - name
    retry_codes_name: idempotent
    retry_params_name: default
    timeout_millis: 30000
    sample_value_sets:
      # callingFormCheck: prog java: CallableStreamingServer
      # callingFormCheck: prog nodejs: RequestStreamingServer
      # callingFormCheck: prog py: RequestStreamingServer
    - id: prog
      title: "Programming Books"
      description: "Testing calling forms"
      parameters:
        defaults:
        - name=BASIC
    samples:
      in_code:
      - calling_forms: ".*"
        value_sets: ".*"
      standalone:
      # Python only
      - calling_forms: request_streaming_server
        value_sets: prog
        region_tag: lovelace
      # Java only
      - calling_forms: callable_streaming_server
        value_sets: "prog"
        region_tag: babbage
      api_explorer:
      - calling_forms: ".*"
        value_sets: ".*"
  - name: DiscussBook
    # required_fields makes a difference on sample code.
    required_fields:
    - name
    retry_codes_name: non_idempotent
    retry_params_name: default
    timeout_millis: 30000
    sample_value_sets:
      # callingFormCheck: prog java: CallableStreamingBidi
      # callingFormCheck: prog nodejs: RequestStreamingBidi
      # callingFormCheck: prog py: RequestStreamingBidi
    - id: prog
      title: "Programming Books"
      description: "Testing calling forms"
      parameters:
        defaults:
        - name=BASIC
        - comment.comment = comment_file
        - image= "image_file.jpg"
        attributes:
        - parameter: comment.comment
          read_file: true
        - parameter: image
          read_file: true
          sample_argument_name: image_file_name
    samples:
      in_code:
      - calling_forms: ".*"
        value_sets: ".*"
      standalone:
      - calling_forms: ".*"
        value_sets: ".*"
        region_tag: "turing_%v_%c"
      api_explorer:
      - calling_forms: ".*"
        value_sets: ".*"
  - name: MonologAboutBook
    # required_fields makes a difference on sample code.
    required_fields:
    - name
    retry_codes_name: non_idempotent
    retry_params_name: default
    timeout_millis: 30000
    sample_value_sets:
      # callingFormCheck: prog java: CallableStreamingClient
      # callingFormCheck: prog nodejs: RequestStreamingClient
      # callingFormCheck: prog py: RequestStreamingClient
    - id: prog
      title: "Programming Books"
      description: "Testing calling forms"
      parameters:
        defaults:
        - name=BASIC
      on_success:
        - print:
          - "The stage of the comment is: %s"
          - $resp.stage
    samples:
      in_code:
      - calling_forms: ".*"
        value_sets: ".*"
      standalone:
      - calling_forms: ".*"
        value_sets: ".*"
      api_explorer:
      - calling_forms: ".*"
        value_sets: ".*"
  - name: BabbleAboutBook
    sample_value_sets:
    - id: empty_response_type_with_response_handling
      title: "Test response handling for methods that return empty"
      description: "Test response handling for methods that return empty"
      on_success:
      - comment: "No one replied"
      - print: "No one replied."
    - id: empty_response_type_without_response_handling
      title: "Test default response handling is turned off for methods that return empty"
      description: "Test default response handling is turned off for methods that return empty"
    samples:
      standalone:
      - calling_forms: ".*"
        value_sets: [empty_response_type_with_response_handling, empty_response_type_without_response_handling]
  - name: FindRelatedBooks
    flattening:
      groups:
      - parameters:
        - names
        - shelves
    required_fields:
    - names
    - shelves
    page_streaming:
      request:
        token_field: page_token
        page_size_field: page_size
      response:
        token_field: next_page_token
        resources_field: names
    retry_codes_name: idempotent
    retry_params_name: default
    timeout_millis: 3000
    resource_name_treatment: STATIC_TYPES
    sample_code_init_fields:
    - names[0]
    # TODO(michaelbausor): support %-entity notation for list elements
    #- names[1]%shelf_id=my_shelf
    #- names[1]%book_id=my_first_book
    sample_value_sets:
      # callingFormCheck: odyssey java: FlattenedPaged RequestPaged CallableList CallablePaged
      # callingFormCheck: odyssey nodejs: RequestAsyncPaged RequestAsyncPagedAll
      # callingFormCheck: odyssey py: RequestPaged RequestPagedAll
    - id: odyssey
      title: "The Odyssey"
      description: "Testing calling forms"
      parameters:
        defaults:
        - names[0]=Odyssey
        - shelves[0]=Classics
      on_success:
        - define: book = $resp
        - print:
          - 'Here''s a related book: %s'
          - book
    samples:
      in_code:
      - calling_forms: ".*"
        value_sets: odyssey
      standalone:
      - calling_forms: ".*"
        value_sets: odyssey
      api_explorer:
      - calling_forms: ".*"
        value_sets: odyssey
  - name: AddTag
    flattening:
      groups:
      - parameters:
        - resource
        - tag
    required_fields:
    - resource
    - tag
    resource_name_treatment: VALIDATE
    retry_codes_name: non_idempotent
    retry_params_name: default
    field_name_patterns:
      resource: book
    timeout_millis: 60000
    surface_treatments:
    - include_languages:
      - go
      visibility: DISABLED
  - name: AddLabel
    flattening:
      groups:
      - parameters:
        - resource
        - label
    required_fields:
    - resource
    - label
    resource_name_treatment: VALIDATE
    retry_codes_name: non_idempotent
    retry_params_name: default
    field_name_patterns:
      resource: book
    timeout_millis: 60000
    reroute_to_grpc_interface: google.tagger.v1.Labeler
    surface_treatments:
    - include_languages:
      - go
      - java
      visibility: PACKAGE
      release_level: DEPRECATED
  - name: GetBigBook
    flattening:
      groups:
      - parameters:
        - name
    required_fields:
    - name
    resource_name_treatment: STATIC_TYPES
    retry_codes_name: non_idempotent
    retry_params_name: default
    field_name_patterns:
      name: book
    timeout_millis: 60000
    long_running:
      return_type: google.example.library.v1.Book
      metadata_type: google.example.library.v1.GetBigBookMetadata
      implements_cancel: true
      initial_poll_delay_millis: 3000
      poll_delay_multiplier: 1.3
      max_poll_delay_millis: 30000
      total_poll_timeout_millis: 86400000
    sample_value_sets:
      # callingFormCheck: wap java: LongRunningFlattenedAsync LongRunningRequestAsync Callable LongRunningCallable
      # callingFormCheck: wap nodejs: LongRunningEventEmitter LongRunningPromise
      # callingFormCheck: wap py: LongRunningPromise
    - id: wap
      title: "GetBigBook: 'War and Peace'"
      description: "Testing calling forms"
      parameters:
        defaults:
        - name%shelf_id=Novel
        - name%book_id="War and Peace"
        attributes:
        - parameter: name%shelf_id
          sample_argument_name: shelf
      on_success:
      - comment:
        - "Testing iterating over map fields when both key and value are specified."
      - loop:
          map: $resp.map_list_value_value
          key: my_key
          value: my_value
          body:
          - print:
            - "key: %s, value: %s"
            - my_key
            - my_value
      - comment:
        - "Testing iterating over map fields when only key is specified."
      - loop:
          map: $resp.map_list_value_value
          key: another_key
          body:
          - print:
            - "key: %s"
            - another_key
      - comment:
        - "Testing iterating over map fields when only value is specified."
      - loop:

          map: $resp.map_list_value_value
          value: another_value
          body:
          - print:
            - "value: %s"
            - another_value
      - print:
        - "name: %s"
        - $resp.name
      - print:
        - "author: %s"
        - $resp.author
    - id: wap2
      title: "GetBigBook: 'War and Peace'"
      description: "Testing resource name overlap"
      parameters:
        defaults:
        - name%shelf_id=Novel
        - name%book_id="War and Peace"
        attributes:
        - parameter: name%shelf_id
          sample_argument_name: shelf
          description: "Test word wrapping for long lines. This is a long comment. The name of the shelf to retrieve the big book from."
        - parameter: name%book_id
          sample_argument_name: big_book_name
          description: "The name of the book."
    samples:
      standalone:
      - calling_forms: ".*"
        value_sets: ".*"
        region_tag: hopper
  - name: GetBigNothing
    flattening:
      groups:
      - parameters:
        - name
    required_fields:
    - name
    resource_name_treatment: STATIC_TYPES
    retry_codes_name: non_idempotent
    retry_params_name: default
    field_name_patterns:
      name: book
    timeout_millis: 60000
    long_running:
      return_type: google.protobuf.Empty
      metadata_type: google.example.library.v1.GetBigBookMetadata
      implements_delete: true
      initial_poll_delay_millis: 3000
      poll_delay_multiplier: 1.3
      max_poll_delay_millis: 60000
      total_poll_timeout_millis: 600000
    sample_value_sets:
    - id: empty_response_type_with_response_handling
      title: "Test response handling for methods that return empty"
      description: "Test response handling for methods that return empty"
      on_success:
      - comment: "Got nothing"
      - print: "Got nothing."
    - id: empty_response_type_without_response_handling
      title: "Test default response handling is turned off for methods that return empty"
      description: "Test default response handling is turned off for methods that return empty"
    samples:
      standalone:
      - calling_forms: ".*"
        value_sets: [empty_response_type_with_response_handling, empty_response_type_without_response_handling]
  - name: TestOptionalRequiredFlatteningParams
    flattening:
      groups:
      - parameters: [] # Test empty flattening
      - parameters:
        - required_singular_int32
        - required_singular_int64
        - required_singular_float
        - required_singular_double
        - required_singular_bool
        - required_singular_enum
        - required_singular_string
        - required_singular_bytes
        - required_singular_message
        - required_singular_resource_name
        - required_singular_resource_name_oneof
        - required_singular_resource_name_common
        - required_singular_fixed32
        - required_singular_fixed64
        - required_repeated_int32
        - required_repeated_int64
        - required_repeated_float
        - required_repeated_double
        - required_repeated_bool
        - required_repeated_enum
        - required_repeated_string
        - required_repeated_bytes
        - required_repeated_message
        - required_repeated_resource_name
        - required_repeated_resource_name_oneof
        - required_repeated_resource_name_common
        - required_repeated_fixed32
        - required_repeated_fixed64
        - required_map
        - optional_singular_int32
        - optional_singular_int64
        - optional_singular_float
        - optional_singular_double
        - optional_singular_bool
        - optional_singular_enum
        - optional_singular_string
        - optional_singular_bytes
        - optional_singular_message
        - optional_singular_resource_name
        - optional_singular_resource_name_oneof
        - optional_singular_resource_name_common
        - optional_singular_fixed32
        - optional_singular_fixed64
        - optional_repeated_int32
        - optional_repeated_int64
        - optional_repeated_float
        - optional_repeated_double
        - optional_repeated_bool
        - optional_repeated_enum
        - optional_repeated_string
        - optional_repeated_bytes
        - optional_repeated_message
        - optional_repeated_resource_name
        - optional_repeated_resource_name_oneof
        - optional_repeated_resource_name_common
        - optional_repeated_fixed32
        - optional_repeated_fixed64
        - optional_map
        - any_value
        - struct_value
        - value_value
        - list_value_value
        - time_value
        - duration_value
        - field_mask_value
        - int32_value
        - uint32_value
        - int64_value
        - uint64_value
        - float_value
        - double_value
        - string_value
        - bool_value
        - bytes_value
        - repeated_any_value
        - repeated_struct_value
        - repeated_value_value
        - repeated_list_value_value
        - repeated_time_value
        - repeated_duration_value
        - repeated_field_mask_value
        - repeated_int32_value
        - repeated_uint32_value
        - repeated_int64_value
        - repeated_uint64_value
        - repeated_float_value
        - repeated_double_value
        - repeated_string_value
        - repeated_bool_value
        - repeated_bytes_value
    required_fields:
    - required_singular_int32
    - required_singular_int64
    - required_singular_float
    - required_singular_double
    - required_singular_bool
    - required_singular_enum
    - required_singular_string
    - required_singular_bytes
    - required_singular_message
    - required_singular_resource_name
    - required_singular_resource_name_oneof
    - required_singular_resource_name_common
    - required_singular_fixed32
    - required_singular_fixed64
    - required_repeated_int32
    - required_repeated_int64
    - required_repeated_float
    - required_repeated_double
    - required_repeated_bool
    - required_repeated_enum
    - required_repeated_string
    - required_repeated_bytes
    - required_repeated_message
    - required_repeated_resource_name
    - required_repeated_resource_name_oneof
    - required_repeated_resource_name_common
    - required_repeated_fixed32
    - required_repeated_fixed64
    - required_map
    resource_name_treatment: STATIC_TYPES
    retry_codes_name: non_idempotent
    retry_params_name: default
    field_name_patterns:
      required_repeated_resource_name: book
      required_repeated_resource_name_oneof: book_oneof
      optional_repeated_resource_name: book
      optional_repeated_resource_name_oneof: book_oneof
    timeout_millis: 60000
  # Intentionally leave out PrivateGetBook method from GAPIC config.
resource_name_generation:
- message_name: Book
  field_entity_map:
    name: book
# Test using fully qualified name
- message_name: google.example.library.v1.BookFromArchive
  field_entity_map:
    name: archived_book
- message_name: BookFromAnywhere
  field_entity_map:
    name: book_oneof
- message_name: Shelf
  field_entity_map:
    name: shelf
- message_name: GetShelfRequest
  field_entity_map:
    name: shelf
- message_name: DeleteShelfRequest
  field_entity_map:
    name: shelf
- message_name: MergeShelvesRequest
  field_entity_map:
    name: shelf
    other_shelf_name: shelf
- message_name: CreateBookRequest
  field_entity_map:
    name: shelf
- message_name: GetBookRequest
  field_entity_map:
    name: book
- message_name: ListBooksRequest
  field_entity_map:
    name: shelf
- message_name: UpdateBookRequest
  field_entity_map:
    name: book
- message_name: DeleteBookRequest
  field_entity_map:
    name: book
- message_name: MoveBookRequest
  field_entity_map:
    name: book
    other_shelf_name: shelf
- message_name: ListStringsRequest
  field_entity_map:
    name: "*"
- message_name: ListStringsResponse
  field_entity_map:
    strings: "*"
- message_name: GetBookFromArchiveRequest
  field_entity_map:
    name: archived_book
- message_name: GetBookFromAnywhereRequest
  field_entity_map:
    name: book_oneof
    alt_book_name: book_oneof
- message_name: GetBookFromAbsolutelyAnywhereRequest
  field_entity_map:
    name: "*"
- message_name: UpdateBookIndexRequest
  field_entity_map:
    name: book
- message_name: FindRelatedBooksRequest
  field_entity_map:
    names: book
    shelves: shelf
- message_name: FindRelatedBooksResponse
  field_entity_map:
    names: book
- message_name: TestOptionalRequiredFlatteningParamsRequest
  field_entity_map:
    required_singular_resource_name: book
    required_singular_resource_name_oneof: book_oneof
    required_singular_resource_name_common: project
    required_repeated_resource_name: book
    required_repeated_resource_name_oneof: book_oneof
    required_repeated_resource_name_common: project
    optional_singular_resource_name: book
    optional_singular_resource_name_oneof: book_oneof
    optional_singular_resource_name_common: project
    optional_repeated_resource_name: book
    optional_repeated_resource_name_oneof: book_oneof
    optional_repeated_resource_name_common: project
# Force Java client to have the formatting string functions.
enable_string_format_functions_override: true<|MERGE_RESOLUTION|>--- conflicted
+++ resolved
@@ -205,11 +205,6 @@
     resource_name_treatment: NONE
     field_name_patterns:
       name: shelf
-<<<<<<< HEAD
-=======
-    header_request_params:
-    - name
->>>>>>> d92c3028
   - name: PublishSeries
     flattening:
       groups:
