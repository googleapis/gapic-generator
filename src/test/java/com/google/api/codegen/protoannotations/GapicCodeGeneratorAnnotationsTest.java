--- conflicted
+++ resolved
@@ -84,6 +84,7 @@
             "google.example.library.v1",
             "com.google.example.library.v1",
             null,
+            null,
             "another_service"),
         GapicTestBase2.createTestConfig(
             TargetLanguage.RUBY,
@@ -93,6 +94,7 @@
             "google.example.library.v1",
             "Library::V1",
             null,
+            null,
             "another_service"),
         GapicTestBase2.createTestConfig(
             TargetLanguage.JAVA,
@@ -102,7 +104,7 @@
             "google.example.library.v1",
             "google.cloud.example.library_v1.gapic",
             null,
-<<<<<<< HEAD
+            null,
             "another_service"),
         GapicTestBase2.createTestConfig(
             TargetLanguage.JAVA,
@@ -112,8 +114,7 @@
             "google.example.library.v1",
             "google.cloud.example.library_v1.gapic",
             "library_grpc_service_config.json",
-=======
->>>>>>> 11332f06
+            null,
             "another_service"),
         GapicTestBase2.createTestConfig(
             TargetLanguage.PYTHON,
@@ -123,7 +124,7 @@
             "google.example.library.v1",
             "google.cloud.example.library_v1.gapic",
             null,
-<<<<<<< HEAD
+            null,
             "another_service"),
         GapicTestBase2.createTestConfig(
             TargetLanguage.PYTHON,
@@ -133,6 +134,7 @@
             "google.example.library.v1",
             "google.cloud.example.library_v1.gapic",
             "library_grpc_service_config.json",
+            null,
             "another_service"),
         GapicTestBase2.createTestConfig(
             TargetLanguage.CSHARP,
@@ -142,8 +144,7 @@
             "google.example.library.v1",
             "Google.Example.Library.V1",
             null,
-=======
->>>>>>> 11332f06
+            null,
             "another_service"),
         GapicTestBase2.createTestConfig(
             TargetLanguage.CSHARP,
@@ -152,11 +153,8 @@
             "library",
             "google.example.library.v1",
             "Google.Example.Library.V1",
-<<<<<<< HEAD
-            "library_grpc_service_config.json",
-=======
-            null,
->>>>>>> 11332f06
+            "library_grpc_service_config.json",
+            null,
             "another_service"),
         GapicTestBase2.createTestConfig(
             TargetLanguage.GO,
@@ -166,7 +164,7 @@
             "google.example.library.v1",
             "cloud.google.com/go/library/apiv1",
             null,
-<<<<<<< HEAD
+            null,
             "another_service"),
         GapicTestBase2.createTestConfig(
             TargetLanguage.GO,
@@ -176,6 +174,7 @@
             "google.example.library.v1",
             "cloud.google.com/go/library/apiv1",
             "library_grpc_service_config.json",
+            null,
             "another_service"),
         GapicTestBase2.createTestConfig(
             TargetLanguage.RUBY,
@@ -185,8 +184,7 @@
             "google.example.library.v1",
             "Library::V1",
             null,
-=======
->>>>>>> 11332f06
+            null,
             "another_service"),
         GapicTestBase2.createTestConfig(
             TargetLanguage.RUBY,
@@ -195,8 +193,8 @@
             "library",
             "google.example.library.v1",
             "Library::V1",
-<<<<<<< HEAD
-            "library_grpc_service_config.json",
+            "library_grpc_service_config.json",
+            null,
             "another_service"),
         GapicTestBase2.createTestConfig(
             TargetLanguage.PHP,
@@ -205,8 +203,7 @@
             "library",
             "google.example.library.v1",
             null,
-=======
->>>>>>> 11332f06
+            null,
             null,
             "another_service"),
         GapicTestBase2.createTestConfig(
@@ -216,8 +213,8 @@
             "library",
             "google.example.library.v1",
             null,
-<<<<<<< HEAD
-            "library_grpc_service_config.json",
+            "library_grpc_service_config.json",
+            null,
             "another_service"),
         GapicTestBase2.createTestConfig(
             TargetLanguage.NODEJS,
@@ -226,8 +223,7 @@
             "library",
             "google.example.library.v1",
             "library.v1",
-=======
->>>>>>> 11332f06
+            null,
             null,
             "another_service"),
         GapicTestBase2.createTestConfig(
@@ -237,11 +233,8 @@
             "library",
             "google.example.library.v1",
             "library.v1",
-<<<<<<< HEAD
-            "library_grpc_service_config.json",
-=======
-            null,
->>>>>>> 11332f06
+            "library_grpc_service_config.json",
+            null,
             "another_service"));
   }
 
