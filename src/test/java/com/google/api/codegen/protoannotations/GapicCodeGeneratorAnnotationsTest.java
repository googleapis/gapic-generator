/* Copyright 2018 Google LLC
 *
 * Licensed under the Apache License, Version 2.0 (the "License");
 * you may not use this file except in compliance with the License.
 * You may obtain a copy of the License at
 *
 *      https://www.apache.org/licenses/LICENSE-2.0
 *
 * Unless required by applicable law or agreed to in writing, software
 * distributed under the License is distributed on an "AS IS" BASIS,
 * WITHOUT WARRANTIES OR CONDITIONS OF ANY KIND, either express or implied.
 * See the License for the specific language governing permissions and
 * limitations under the License.
 */
package com.google.api.codegen.protoannotations;

import com.google.api.codegen.CodegenTestUtil;
import com.google.api.codegen.common.TargetLanguage;
import com.google.api.codegen.gapic.GapicTestBase2;
import java.util.Arrays;
import java.util.List;
import org.junit.Test;
import org.junit.runner.RunWith;
import org.junit.runners.Parameterized;
import org.junit.runners.Parameterized.Parameters;

/**
 * Code generator baseline tests. Tests generation using proto annotations, without config files.
 */
@RunWith(Parameterized.class)
public class GapicCodeGeneratorAnnotationsTest extends GapicTestBase2 {

  private final String apiName;
  private final String testName;

  public GapicCodeGeneratorAnnotationsTest(
      TargetLanguage language,
      String[] gapicConfigFileNames,
      String packageConfigFileName,
      List<String> snippetName,
      String apiName,
      String baseline,
      String protoPackage) {
    super(
        language, gapicConfigFileNames, packageConfigFileName, snippetName, baseline, protoPackage);

    this.apiName = apiName;

    String gapicConfigStatus = "_gapic_config";
    if (gapicConfigFileNames == null || gapicConfigFileNames.length == 0) {
      gapicConfigStatus = "_no" + gapicConfigStatus;
    }

    this.testName = this.apiName + gapicConfigStatus;
    // Use the library.proto contained in this test package's testdata.
    getTestDataLocator().addTestDataSource(getClass(), "testdata");

    // Use the common yaml files from the codegen test package's testsrc/common.
    getTestDataLocator().addTestDataSource(CodegenTestUtil.class, "testsrc/common");
    getTestDataLocator().addTestDataSource(CodegenTestUtil.class, "testsrc");
    // TODO(andrealin): Remove dependency on yaml files when proto annotations fully supported.
  }

  @Parameters(name = "{3}")
  public static List<Object[]> testedConfigs() {
<<<<<<< HEAD
    // return Arrays.asList();
    // TODO(andrealin): Add these back in after baselines are checked in.
    return Arrays.<Object[]>asList(
        GapicTestBase2.createTestConfig(
            TargetLanguage.PHP,
            new String[] {"libraryproto/library_gapic.yaml"},
            "library_pkg2.yaml",
            "library",
            "google.example.library.v1"),
        GapicTestBase2.createTestConfig(
            TargetLanguage.NODEJS,
            new String[] {"libraryproto/library_gapic.yaml"},
            "library_pkg2.yaml",
            "library",
            "google.example.library.v1"),
        GapicTestBase2.createTestConfig(
            TargetLanguage.CSHARP,
            new String[] {"libraryproto/library_gapic.yaml"},
            "library_pkg2.yaml",
            "library",
            "google.example.library.v1"),
        GapicTestBase2.createTestConfig(
            TargetLanguage.RUBY,
            new String[] {"libraryproto/library_gapic.yaml"},
            "library_pkg2.yaml",
            "library",
            "google.example.library.v1"),
        GapicTestBase2.createTestConfig(
            TargetLanguage.PYTHON,
            new String[] {"libraryproto/library_gapic.yaml"},
            "library_pkg2.yaml",
            "library",
            "google.example.library.v1"),
        GapicTestBase2.createTestConfig(
            TargetLanguage.GO,
            new String[] {"libraryproto/library_gapic.yaml"},
            "library_pkg2.yaml",
            "library",
            "google.example.library.v1"),
        GapicTestBase2.createTestConfig(
            TargetLanguage.JAVA,
            new String[] {"libraryproto/library_gapic.yaml"},
            "library_pkg2.yaml",
            "library",
            "google.example.library.v1"),

=======
    return Arrays.<Object[]>asList(
>>>>>>> 9473c897
        // Only Proto Annotations, no GAPIC config
        GapicTestBase2.createTestConfig(
            TargetLanguage.JAVA,
            null,
            "library_pkg2.yaml",
            "library",
            "google.example.library.v1"));
<<<<<<< HEAD
=======
    // TODO(andrealin): More tests.
>>>>>>> 9473c897
  }

  @Test
  public void test() throws Exception {
    test(apiName);
  }
}<|MERGE_RESOLUTION|>--- conflicted
+++ resolved
@@ -63,8 +63,6 @@
 
   @Parameters(name = "{3}")
   public static List<Object[]> testedConfigs() {
-<<<<<<< HEAD
-    // return Arrays.asList();
     // TODO(andrealin): Add these back in after baselines are checked in.
     return Arrays.<Object[]>asList(
         GapicTestBase2.createTestConfig(
@@ -110,9 +108,6 @@
             "library",
             "google.example.library.v1"),
 
-=======
-    return Arrays.<Object[]>asList(
->>>>>>> 9473c897
         // Only Proto Annotations, no GAPIC config
         GapicTestBase2.createTestConfig(
             TargetLanguage.JAVA,
@@ -120,10 +115,6 @@
             "library_pkg2.yaml",
             "library",
             "google.example.library.v1"));
-<<<<<<< HEAD
-=======
-    // TODO(andrealin): More tests.
->>>>>>> 9473c897
   }
 
   @Test
