--- conflicted
+++ resolved
@@ -81,8 +81,6 @@
             "library",
             "google.example.library.v1",
             "com.google.example.library.v1",
-<<<<<<< HEAD
-=======
             "another_service"),
         GapicTestBase2.createTestConfig(
             TargetLanguage.RUBY,
@@ -91,7 +89,6 @@
             "library",
             "google.example.library.v1",
             "Library::V1",
->>>>>>> 6a72227d
             "another_service"));
   }
 
