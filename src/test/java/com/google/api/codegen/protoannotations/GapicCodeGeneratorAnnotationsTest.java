/* Copyright 2018 Google LLC
 *
 * Licensed under the Apache License, Version 2.0 (the "License");
 * you may not use this file except in compliance with the License.
 * You may obtain a copy of the License at
 *
 *      https://www.apache.org/licenses/LICENSE-2.0
 *
 * Unless required by applicable law or agreed to in writing, software
 * distributed under the License is distributed on an "AS IS" BASIS,
 * WITHOUT WARRANTIES OR CONDITIONS OF ANY KIND, either express or implied.
 * See the License for the specific language governing permissions and
 * limitations under the License.
 */
package com.google.api.codegen.protoannotations;

import static com.google.api.codegen.ArtifactType.GAPIC_CODE;
import static com.google.api.codegen.ArtifactType.LEGACY_GAPIC_AND_PACKAGE;

import com.google.api.codegen.ArtifactType;
import com.google.api.codegen.CodegenTestUtil;
import com.google.api.codegen.common.TargetLanguage;
<<<<<<< HEAD
import java.util.Arrays;
=======
import com.google.api.codegen.gapic.GapicTestBase2;
import java.util.LinkedList;
>>>>>>> 59098a9b
import java.util.List;
import org.junit.Test;
import org.junit.runner.RunWith;
import org.junit.runners.Parameterized;
import org.junit.runners.Parameterized.Parameters;

/**
 * Code generator baseline tests. Tests generation using proto annotations, without config files.
 */
@RunWith(Parameterized.class)
public class GapicCodeGeneratorAnnotationsTest extends GapicTestBase2 {

  private static final ArtifactType ARTIFACT_TYPE = LEGACY_GAPIC_AND_PACKAGE;

  private final String apiName;

  public GapicCodeGeneratorAnnotationsTest(
      TargetLanguage language,
      String[] gapicConfigFileNames,
      String packageConfigFileName,
      List<String> snippetName,
      String apiName,
      String baseline,
      String protoPackage) {
    super(language, gapicConfigFileNames, packageConfigFileName, snippetName, baseline, protoPackage);

    this.apiName = apiName;
    getTestDataLocator().addTestDataSource(getClass(), "testdata");
    getTestDataLocator().addTestDataSource(CodegenTestUtil.class, "testsrc/common");
  }

  @Parameters(name = "{3}")
  public static List<Object[]> testedConfigs() {
    return Arrays.asList(
        GapicTestBase2.createTestConfig(
            TargetLanguage.GO, new String[] {"library_gapic.yaml"}, null, "library", "google.example.library.v1", ARTIFACT_TYPE),
        GapicTestBase2.createTestConfig(
            TargetLanguage.JAVA,
            new String[] {"library_gapic.yaml"},
            "library_pkg2.yaml",
            "library",
            "google.example.library.v1",
            ARTIFACT_TYPE));
  }

  @Test
  public void test() throws Exception {
    test(apiName);
  }
}<|MERGE_RESOLUTION|>--- conflicted
+++ resolved
@@ -14,18 +14,13 @@
  */
 package com.google.api.codegen.protoannotations;
 
-import static com.google.api.codegen.ArtifactType.GAPIC_CODE;
 import static com.google.api.codegen.ArtifactType.LEGACY_GAPIC_AND_PACKAGE;
 
 import com.google.api.codegen.ArtifactType;
 import com.google.api.codegen.CodegenTestUtil;
 import com.google.api.codegen.common.TargetLanguage;
-<<<<<<< HEAD
+import com.google.api.codegen.gapic.GapicTestBase2;
 import java.util.Arrays;
-=======
-import com.google.api.codegen.gapic.GapicTestBase2;
-import java.util.LinkedList;
->>>>>>> 59098a9b
 import java.util.List;
 import org.junit.Test;
 import org.junit.runner.RunWith;
@@ -50,10 +45,13 @@
       String apiName,
       String baseline,
       String protoPackage) {
-    super(language, gapicConfigFileNames, packageConfigFileName, snippetName, baseline, protoPackage);
+    super(
+        language, gapicConfigFileNames, packageConfigFileName, snippetName, baseline, protoPackage);
 
     this.apiName = apiName;
+    // Use the library.proto contained in this test package's testdata.
     getTestDataLocator().addTestDataSource(getClass(), "testdata");
+    // Use the common yaml files from the codegen test package's testsrc/common.
     getTestDataLocator().addTestDataSource(CodegenTestUtil.class, "testsrc/common");
   }
 
@@ -61,7 +59,12 @@
   public static List<Object[]> testedConfigs() {
     return Arrays.asList(
         GapicTestBase2.createTestConfig(
-            TargetLanguage.GO, new String[] {"library_gapic.yaml"}, null, "library", "google.example.library.v1", ARTIFACT_TYPE),
+            TargetLanguage.GO,
+            new String[] {"library_gapic.yaml"},
+            null,
+            "library",
+            "google.example.library.v1",
+            ARTIFACT_TYPE),
         GapicTestBase2.createTestConfig(
             TargetLanguage.JAVA,
             new String[] {"library_gapic.yaml"},
