--- conflicted
+++ resolved
@@ -43,25 +43,17 @@
             System.getProperty("user.dir"),
             "src/test/java/com/google/api/codegen/testdata/discoveries");
     ImmutableList.Builder<Object[]> builder = ImmutableList.<Object[]>builder();
-<<<<<<< HEAD
-    for (File file : dir.listFiles(new DiscoveryFile("library"))) {
-=======
+
     for (File file : dir.listFiles(new DiscoveryFile("datastore"))) {
->>>>>>> ca00c0a2
       String fileName = file.getName();
       builder.add(
           new Object[] {
             "java_" + fileName,
             "discoveries/" + fileName,
-<<<<<<< HEAD
-            new String[] {"com/google/api/codegen/java/java_discogapic.yaml",
-                "com/google/api/codegen/testdata/library_gapic.yaml"}
-=======
             new String[] {
               "com/google/api/codegen/java/java_discogapic.yaml",
               "com/google/api/codegen/testdata/datastore_gapic.yaml"
             }
->>>>>>> ca00c0a2
           });
     }
     return builder.build();
