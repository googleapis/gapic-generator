/* Copyright 2016 Google LLC
 *
 * Licensed under the Apache License, Version 2.0 (the "License");
 * you may not use this file except in compliance with the License.
 * You may obtain a copy of the License at
 *
 *      https://www.apache.org/licenses/LICENSE-2.0
 *
 * Unless required by applicable law or agreed to in writing, software
 * distributed under the License is distributed on an "AS IS" BASIS,
 * WITHOUT WARRANTIES OR CONDITIONS OF ANY KIND, either express or implied.
 * See the License for the specific language governing permissions and
 * limitations under the License.
 */
package com.google.api.codegen.gapic;

import com.google.api.Service;
import com.google.api.codegen.ArtifactType;
import com.google.api.codegen.CodegenTestUtil;
import com.google.api.codegen.ConfigProto;
import com.google.api.codegen.common.CodeGenerator;
import com.google.api.codegen.common.GeneratedResult;
import com.google.api.codegen.common.TargetLanguage;
import com.google.api.codegen.config.ApiDefaultsConfig;
import com.google.api.codegen.config.DependenciesConfig;
import com.google.api.codegen.config.GapicProductConfig;
import com.google.api.codegen.config.PackageMetadataConfig;
import com.google.api.codegen.config.PackagingConfig;
import com.google.api.tools.framework.model.Diag;
import com.google.api.tools.framework.model.Model;
import com.google.api.tools.framework.model.stages.Merged;
import com.google.api.tools.framework.model.testing.ConfigBaselineTestCase;
import com.google.common.base.Strings;
import com.google.common.collect.ImmutableList;
import com.google.common.collect.Lists;
import java.io.IOException;
import java.util.ArrayList;
import java.util.Arrays;
import java.util.Collections;
import java.util.List;
import java.util.Map;
import java.util.TreeMap;
import javax.annotation.Nullable;

/** Base class for code generator baseline tests. */
public abstract class GapicTestBase2 extends ConfigBaselineTestCase {
  // Wiring
  // ======

  private final TargetLanguage language;
  private final String[] gapicConfigFileNames;
  @Nullable private final String packageConfigFileName;
  private final ImmutableList<String> snippetNames;
  protected ConfigProto gapicConfig;
  protected PackageMetadataConfig packageConfig;
  private final String baselineFile;
  private final String protoPackage;
  private final String clientPackage;

  public GapicTestBase2(
      TargetLanguage language,
      String[] gapicConfigFileNames,
      String packageConfigFileName,
      List<String> snippetNames,
      String baselineFile,
      String protoPackage,
      String clientPackage) {
    this.language = language;
    this.gapicConfigFileNames = gapicConfigFileNames;
    this.packageConfigFileName = packageConfigFileName;
    this.snippetNames = ImmutableList.copyOf(snippetNames);
    this.baselineFile = baselineFile;
    this.clientPackage = clientPackage;

    // Represents the test value for the --package flag.
    this.protoPackage = protoPackage;

    String dir = language.toString().toLowerCase();
    if ("python".equals(dir)) {
      dir = "py";
    }
    getTestDataLocator().addTestDataSource(CodegenTestUtil.class, dir);
    getTestDataLocator().addTestDataSource(getClass(), "testdata/" + dir);
    getTestDataLocator().addTestDataSource(CodegenTestUtil.class, "testsrc/common");
  }

  @Override
  protected void test(String... baseNames) throws Exception {
    super.test(new GapicTestModelGenerator(getTestDataLocator(), tempDir), baseNames);
  }

  @Override
  protected void setupModel() {
    super.setupModel();
    if (gapicConfigFileNames != null) {
      gapicConfig =
          CodegenTestUtil.readConfig(
              model.getDiagReporter().getDiagCollector(),
              getTestDataLocator(),
              gapicConfigFileNames);
    }
    if (!Strings.isNullOrEmpty(packageConfigFileName)) {
      try {
        ApiDefaultsConfig apiDefaultsConfig = ApiDefaultsConfig.load();
        DependenciesConfig dependenciesConfig =
            DependenciesConfig.loadFromURL(
                getTestDataLocator().findTestData("frozen_dependencies.yaml"));
        PackagingConfig packagingConfig =
            PackagingConfig.loadFromURL(getTestDataLocator().findTestData(packageConfigFileName));
        packageConfig =
            PackageMetadataConfig.createFromPackaging(
                apiDefaultsConfig, dependenciesConfig, packagingConfig);
      } catch (IOException e) {
        throw new IllegalArgumentException("Problem creating packageConfig");
      }
    }
    // TODO (garrettjones) depend on the framework to take care of this.
    if (model.getDiagReporter().getDiagCollector().getErrorCount() > 0) {
      for (Diag diag : model.getDiagReporter().getDiagCollector().getDiags()) {
        System.err.println(diag.toString());
      }
      throw new IllegalArgumentException("Problem creating Generator");
    }
  }

  @Override
  protected boolean suppressDiagnosis() {
    // Suppress linter warnings
    return true;
  }

  /**
   * Creates the constructor arguments to be passed onto this class (GapicTestBase2) to create test
   * methods. The language is passed to GapicGeneratorFactory to get the GapicGenerators provided by
   * that language, and then the snippet file names are scraped from those generators, and a set of
   * arguments is created for each combination of CodeGenerator x snippet that GapicGeneratorFactory
   * returns.
   */
  static Object[] createTestConfig(
      TargetLanguage language,
      String[] gapicConfigFileNames,
      String packageConfigFileName,
      String apiName) {
    return createTestConfig(
        language, gapicConfigFileNames, packageConfigFileName, apiName, null, null);
  }

  /**
   * Creates the constructor arguments to be passed onto this class (GapicTestBase2) to create test
   * methods. The idForFactory String is passed to GapicGeneratorFactory to get the GapicGenerators
   * provided by that id, and then the snippet file names are scraped from those generators, and a
   * set of arguments is created for each combination of CodeGenerator x snippet that
   * GapicGeneratorFactory returns.
   */
  public static Object[] createTestConfig(
      TargetLanguage language,
      String[] gapicConfigFileNames,
      String packageConfigFileName,
      String apiName,
      String protoPackage,
<<<<<<< HEAD
      String... baseNames) {
=======
      String clientPackage) {
>>>>>>> edf42ac5
    Model model = Model.create(Service.getDefaultInstance());
    GapicProductConfig productConfig = GapicProductConfig.createDummyInstance();
    PackageMetadataConfig packageConfig = PackageMetadataConfig.createDummyPackageMetadataConfig();
    ArtifactFlags artifactFlags =
        new ArtifactFlags(
            Arrays.asList("surface", "test", "samples"), ArtifactType.LEGACY_GAPIC_AND_PACKAGE);

    List<CodeGenerator<?>> generators =
        GapicGeneratorFactory.create(
            language, model, productConfig, packageConfig, artifactFlags, true);

    List<String> snippetNames = new ArrayList<>();
    for (CodeGenerator<?> generator : generators) {
      snippetNames.addAll(generator.getInputFileNames());
    }

<<<<<<< HEAD
    String baseline = language.toString().toLowerCase() + "_" + apiName + ".baseline";
    baseNames = Lists.asList(apiName, baseNames).toArray(new String[0]);
=======
    StringBuilder gapic_config_missing = new StringBuilder();
    if (gapicConfigFileNames == null || gapicConfigFileNames.length == 0) {
      gapic_config_missing.append("_no_gapic_config");
    }

    String baseline =
        language.toString().toLowerCase() + "_" + apiName + gapic_config_missing + ".baseline";
>>>>>>> edf42ac5

    return new Object[] {
      language,
      gapicConfigFileNames,
      packageConfigFileName,
      snippetNames,
      baseline,
      protoPackage,
<<<<<<< HEAD
      baseNames
=======
      clientPackage
>>>>>>> edf42ac5
    };
  }

  @Override
  protected String baselineFileName() {
    return baselineFile;
  }

  @Override
  public Map<String, ?> run() throws IOException {
    model.establishStage(Merged.KEY);
    if (model.getDiagReporter().getDiagCollector().getErrorCount() > 0) {
      for (Diag diag : model.getDiagReporter().getDiagCollector().getDiags()) {
        System.err.println(diag.toString());
      }
      return null;
    }

    GapicProductConfig productConfig =
        GapicProductConfig.create(model, gapicConfig, protoPackage, clientPackage, language);
    if (productConfig == null) {
      for (Diag diag : model.getDiagReporter().getDiagCollector().getDiags()) {
        System.err.println(diag.toString());
      }
      return null;
    }

    List<String> enabledArtifacts = new ArrayList<>();
    if (hasSmokeTestConfig(productConfig)) {
      enabledArtifacts.addAll(Arrays.asList("surface", "test", "samples"));
    }
    ArtifactFlags artifactFlags =
        new ArtifactFlags(enabledArtifacts, ArtifactType.LEGACY_GAPIC_AND_PACKAGE);

    List<CodeGenerator<?>> generators =
        GapicGeneratorFactory.create(
            language, model, productConfig, packageConfig, artifactFlags, true);

    // Don't run any generators we're not testing.
    ArrayList<CodeGenerator<?>> testedGenerators = new ArrayList<>();
    for (CodeGenerator<?> generator : generators) {
      if (!Collections.disjoint(generator.getInputFileNames(), snippetNames)) {
        testedGenerators.add(generator);
      }
    }

    Map<String, Object> output = new TreeMap<>();
    for (CodeGenerator<?> generator : testedGenerators) {
      Map<String, ? extends GeneratedResult<?>> out = generator.generate();

      if (!Collections.disjoint(out.keySet(), output.keySet())) {
        throw new IllegalStateException("file conflict");
      }
      for (Map.Entry<String, ? extends GeneratedResult<?>> entry : out.entrySet()) {
        Object value =
            (entry.getValue().getBody() instanceof byte[])
                ? "Static or binary file content is not shown."
                : entry.getValue().getBody();
        output.put(entry.getKey(), value);
      }
    }

    return output;
  }

  private static boolean hasSmokeTestConfig(GapicProductConfig productConfig) {
    return productConfig
        .getInterfaceConfigMap()
        .values()
        .stream()
        .anyMatch(config -> config.getSmokeTestConfig() != null);
  }
}<|MERGE_RESOLUTION|>--- conflicted
+++ resolved
@@ -140,16 +140,17 @@
       TargetLanguage language,
       String[] gapicConfigFileNames,
       String packageConfigFileName,
-      String apiName) {
+      String apiName,
+      String... baseNames) {
     return createTestConfig(
-        language, gapicConfigFileNames, packageConfigFileName, apiName, null, null);
+        language, gapicConfigFileNames, packageConfigFileName, apiName, null, null, baseNames);
   }
 
   /**
    * Creates the constructor arguments to be passed onto this class (GapicTestBase2) to create test
-   * methods. The idForFactory String is passed to GapicGeneratorFactory to get the GapicGenerators
-   * provided by that id, and then the snippet file names are scraped from those generators, and a
-   * set of arguments is created for each combination of CodeGenerator x snippet that
+   * methods. The langauge String is passed to GapicGeneratorFactory to get the GapicGenerators
+   * provided by that language, and then the snippet file names are scraped from those generators,
+   * and a set of arguments is created for each combination of CodeGenerator x snippet that
    * GapicGeneratorFactory returns.
    */
   public static Object[] createTestConfig(
@@ -158,11 +159,8 @@
       String packageConfigFileName,
       String apiName,
       String protoPackage,
-<<<<<<< HEAD
+      String clientPackage,
       String... baseNames) {
-=======
-      String clientPackage) {
->>>>>>> edf42ac5
     Model model = Model.create(Service.getDefaultInstance());
     GapicProductConfig productConfig = GapicProductConfig.createDummyInstance();
     PackageMetadataConfig packageConfig = PackageMetadataConfig.createDummyPackageMetadataConfig();
@@ -179,10 +177,6 @@
       snippetNames.addAll(generator.getInputFileNames());
     }
 
-<<<<<<< HEAD
-    String baseline = language.toString().toLowerCase() + "_" + apiName + ".baseline";
-    baseNames = Lists.asList(apiName, baseNames).toArray(new String[0]);
-=======
     StringBuilder gapic_config_missing = new StringBuilder();
     if (gapicConfigFileNames == null || gapicConfigFileNames.length == 0) {
       gapic_config_missing.append("_no_gapic_config");
@@ -190,7 +184,7 @@
 
     String baseline =
         language.toString().toLowerCase() + "_" + apiName + gapic_config_missing + ".baseline";
->>>>>>> edf42ac5
+    baseNames = Lists.asList(apiName, baseNames).toArray(new String[0]);
 
     return new Object[] {
       language,
@@ -199,11 +193,8 @@
       snippetNames,
       baseline,
       protoPackage,
-<<<<<<< HEAD
+      clientPackage,
       baseNames
-=======
-      clientPackage
->>>>>>> edf42ac5
     };
   }
 
