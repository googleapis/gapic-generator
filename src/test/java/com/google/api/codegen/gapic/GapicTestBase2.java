/* Copyright 2016 Google LLC
 *
 * Licensed under the Apache License, Version 2.0 (the "License");
 * you may not use this file except in compliance with the License.
 * You may obtain a copy of the License at
 *
 *      https://www.apache.org/licenses/LICENSE-2.0
 *
 * Unless required by applicable law or agreed to in writing, software
 * distributed under the License is distributed on an "AS IS" BASIS,
 * WITHOUT WARRANTIES OR CONDITIONS OF ANY KIND, either express or implied.
 * See the License for the specific language governing permissions and
 * limitations under the License.
 */
package com.google.api.codegen.gapic;

import com.google.api.Service;
import com.google.api.codegen.ArtifactType;
import com.google.api.codegen.CodegenTestUtil;
import com.google.api.codegen.ConfigProto;
import com.google.api.codegen.MixedPathTestDataLocator;
import com.google.api.codegen.common.CodeGenerator;
import com.google.api.codegen.common.GeneratedResult;
import com.google.api.codegen.common.TargetLanguage;
import com.google.api.codegen.config.ApiDefaultsConfig;
import com.google.api.codegen.config.DependenciesConfig;
import com.google.api.codegen.config.GapicProductConfig;
import com.google.api.codegen.config.PackageMetadataConfig;
import com.google.api.codegen.config.PackagingConfig;
import com.google.api.codegen.grpc.ServiceConfig;
import com.google.api.codegen.samplegen.v1p2.SampleConfigProto;
import com.google.api.tools.framework.model.Diag;
import com.google.api.tools.framework.model.Model;
import com.google.api.tools.framework.model.stages.Merged;
import com.google.api.tools.framework.model.testing.ConfigBaselineTestCase;
import com.google.api.tools.framework.model.testing.TestDataLocator;
import com.google.common.base.Strings;
import com.google.common.collect.ImmutableList;
import com.google.common.collect.Lists;
import java.io.IOException;
import java.util.ArrayList;
import java.util.Arrays;
import java.util.Collections;
import java.util.List;
import java.util.Map;
import java.util.TreeMap;
import javax.annotation.Nullable;

/** Base class for code generator baseline tests. */
public abstract class GapicTestBase2 extends ConfigBaselineTestCase {
  // Wiring
  // ======

  private final TargetLanguage language;
  private final String[] gapicConfigFileNames;
  private final String[] sampleConfigFileNames;
  @Nullable private final String packageConfigFileName;
  private final ImmutableList<String> snippetNames;
  private ApiDefaultsConfig apiDefaultsConfig;
  private DependenciesConfig dependenciesConfig;
  private PackagingConfig packagingConfig;
  protected ConfigProto gapicConfig;
  protected SampleConfigProto sampleConfig;
  private final String baselineFile;
  private final String protoPackage;
  private final String clientPackage;
  private final TestDataLocator testDataLocator = MixedPathTestDataLocator.create(this.getClass());
  private final String grpcServiceConfigFileName;
  private ServiceConfig grpcServiceConfig;

  public GapicTestBase2(
      TargetLanguage language,
      String[] gapicConfigFileNames,
      String[] sampleConfigFileNames,
      String packageConfigFileName,
      List<String> snippetNames,
      String baselineFile,
      String protoPackage,
      String clientPackage,
      String grpcServiceConfigFileName) {
    this.language = language;
    this.gapicConfigFileNames = gapicConfigFileNames;
    this.sampleConfigFileNames = sampleConfigFileNames;
    this.packageConfigFileName = packageConfigFileName;
    this.snippetNames = ImmutableList.copyOf(snippetNames);
    this.baselineFile = baselineFile;
    this.clientPackage = clientPackage;
    this.grpcServiceConfigFileName = grpcServiceConfigFileName;

    // Represents the test value for the --package flag.
    this.protoPackage = protoPackage;

    String dir = language.toString().toLowerCase();
    if ("python".equals(dir)) {
      dir = "py";
    }
    getTestDataLocator().addTestDataSource(CodegenTestUtil.class, dir);
    getTestDataLocator().addTestDataSource(getClass(), "testdata/" + dir);
    getTestDataLocator().addTestDataSource(CodegenTestUtil.class, "testsrc/common");
  }

  @Override
  protected TestDataLocator getTestDataLocator() {
    return this.testDataLocator;
  }

  @Override
  protected void test(String... baseNames) throws Exception {
    super.test(new GapicTestModelGenerator(getTestDataLocator(), tempDir), baseNames);
  }

  @Override
  protected void setupModel() {
    super.setupModel();
    if (gapicConfigFileNames != null) {
      gapicConfig =
          CodegenTestUtil.readConfig(
              model.getDiagReporter().getDiagCollector(),
              getTestDataLocator(),
              gapicConfigFileNames);
    }

    if (sampleConfigFileNames != null) {
      sampleConfig =
          CodegenTestUtil.readSampleConfig(
              model.getDiagReporter().getDiagCollector(),
              getTestDataLocator(),
              sampleConfigFileNames);
    }
    try {
      apiDefaultsConfig = ApiDefaultsConfig.load();
      dependenciesConfig =
          DependenciesConfig.loadFromURL(
              getTestDataLocator().findTestData("frozen_dependencies.yaml"));
      if (!Strings.isNullOrEmpty(packageConfigFileName)) {
        packagingConfig =
            PackagingConfig.loadFromURL(getTestDataLocator().findTestData(packageConfigFileName));
      } else {
        packagingConfig = null;
      }
    } catch (IOException e) {
      throw new IllegalArgumentException("Problem creating packageConfig");
    }
<<<<<<< HEAD
    if (!Strings.isNullOrEmpty(grpcServiceConfigFileName)) {
      grpcServiceConfig =
          CodegenTestUtil.readGRPCServiceConfig(
              model.getDiagReporter().getDiagCollector(),
              testDataLocator,
              grpcServiceConfigFileName);
    }
=======

>>>>>>> 59134f3d
    // TODO (garrettjones) depend on the framework to take care of this.
    if (model.getDiagReporter().getDiagCollector().getErrorCount() > 0) {
      for (Diag diag : model.getDiagReporter().getDiagCollector().getDiags()) {
        System.err.println(diag.toString());
      }
      throw new IllegalArgumentException("Problem creating Generator");
    }
  }

  @Override
  protected boolean suppressDiagnosis() {
    // Suppress linter warnings
    return true;
  }

  /**
   * Creates the constructor arguments to be passed onto this class (GapicTestBase2) to create test
   * methods. The language is passed to GapicGeneratorFactory to get the GapicGenerators provided by
   * that language, and then the snippet file names are scraped from those generators, and a set of
   * arguments is created for each combination of CodeGenerator x snippet that GapicGeneratorFactory
   * returns.
   */
  static Object[] createTestConfig(
      TargetLanguage language,
      String[] gapicConfigFileNames,
      String packageConfigFileName,
      String apiName,
      String grpcServiceConfigFileName,
      String... baseNames) {
    return createTestConfig(
        language,
        gapicConfigFileNames,
        packageConfigFileName,
        apiName,
        null,
        null,
        grpcServiceConfigFileName,
        null,
        null,
        baseNames);
  }

  /**
   * Creates the constructor arguments to be passed onto this class (GapicTestBase2) to create test
   * methods. The langauge String is passed to GapicGeneratorFactory to get the GapicGenerators
   * provided by that language, and then the snippet file names are scraped from those generators,
   * and a set of arguments is created for each combination of CodeGenerator x snippet that
   * GapicGeneratorFactory returns.
   */
  public static Object[] createTestConfig(
      TargetLanguage language,
      String[] gapicConfigFileNames,
      String packageConfigFileName,
      String apiName,
      String protoPackage,
      String clientPackage,
      String grpcServiceConfigFileName,
      String[] sampleConfigFileNames,
      String baseline,
      String... baseNames) {
    Model model = Model.create(Service.getDefaultInstance());
    GapicProductConfig productConfig = GapicProductConfig.createDummyInstance();
    PackageMetadataConfig packageConfig = PackageMetadataConfig.createDummyPackageMetadataConfig();
    ArtifactFlags artifactFlags =
        new ArtifactFlags(
            Arrays.asList("surface", "test", "samples"),
            ArtifactType.LEGACY_GAPIC_AND_PACKAGE,
            true);

    List<CodeGenerator<?>> generators =
        GapicGeneratorFactory.create(language, model, productConfig, packageConfig, artifactFlags);

    List<String> snippetNames = new ArrayList<>();
    for (CodeGenerator<?> generator : generators) {
      snippetNames.addAll(generator.getInputFileNames());
    }

    // The name of the baseline file to compare the generated code with. If not given, an
    // autogenerated name will be provided.
    if (baseline == null) {
      StringBuilder suffix = new StringBuilder();
      if (gapicConfigFileNames == null || gapicConfigFileNames.length == 0) {
        suffix.append("_no_gapic_config");
      }

      if (!Strings.isNullOrEmpty(grpcServiceConfigFileName)) {
        suffix.append("_with_grpc_service_config");
      }

      baseline = language.toString().toLowerCase() + "_" + apiName + suffix + ".baseline";
    }
    baseNames = Lists.asList(apiName, baseNames).toArray(new String[0]);

    return new Object[] {
      language,
      gapicConfigFileNames,
      sampleConfigFileNames,
      packageConfigFileName,
      snippetNames,
      baseline,
      protoPackage,
      clientPackage,
      grpcServiceConfigFileName,
      baseNames
    };
  }

  @Override
  protected String baselineFileName() {
    return baselineFile;
  }

  @Override
  public Map<String, ?> run() throws IOException {
    model.establishStage(Merged.KEY);
    if (model.getDiagReporter().getDiagCollector().getErrorCount() > 0) {
      for (Diag diag : model.getDiagReporter().getDiagCollector().getDiags()) {
        System.err.println(diag.toString());
      }
      return null;
    }
    if (sampleConfig == null) {
      sampleConfig = SampleConfigProto.getDefaultInstance();
    }
    GapicProductConfig productConfig =
        GapicProductConfig.create(
            model,
            gapicConfig,
            sampleConfig,
            protoPackage,
            clientPackage,
            language,
            grpcServiceConfig);
    if (productConfig == null) {
      for (Diag diag : model.getDiagReporter().getDiagCollector().getDiags()) {
        System.err.println(diag.toString());
      }
      return null;
    }

    List<String> enabledArtifacts = new ArrayList<>();
    if (hasSmokeTestConfig(productConfig)) {
      enabledArtifacts.addAll(Arrays.asList("surface", "test", "samples"));
    }
    ArtifactFlags artifactFlags =
        new ArtifactFlags(enabledArtifacts, ArtifactType.LEGACY_GAPIC_AND_PACKAGE, true);

    PackagingConfig actualPackagingConfig = packagingConfig;
    if (actualPackagingConfig == null) {
      actualPackagingConfig =
          PackagingConfig.loadFromProductConfig(productConfig.getInterfaceConfigMap());
    }
    PackageMetadataConfig packageConfig =
        PackageMetadataConfig.createFromPackaging(
            apiDefaultsConfig, dependenciesConfig, actualPackagingConfig);

    List<CodeGenerator<?>> generators =
        GapicGeneratorFactory.create(language, model, productConfig, packageConfig, artifactFlags);

    // Don't run any generators we're not testing.
    ArrayList<CodeGenerator<?>> testedGenerators = new ArrayList<>();
    for (CodeGenerator<?> generator : generators) {
      if (!Collections.disjoint(generator.getInputFileNames(), snippetNames)) {
        testedGenerators.add(generator);
      }
    }

    Map<String, Object> output = new TreeMap<>();
    for (CodeGenerator<?> generator : testedGenerators) {
      Map<String, ? extends GeneratedResult<?>> out = generator.generate();

      if (!Collections.disjoint(out.keySet(), output.keySet())) {
        throw new IllegalStateException("file conflict");
      }
      for (Map.Entry<String, ? extends GeneratedResult<?>> entry : out.entrySet()) {
        Object value =
            (entry.getValue().getBody() instanceof byte[])
                ? "Static or binary file content is not shown."
                : entry.getValue().getBody();
        output.put(entry.getKey(), value);
      }
    }

    return output;
  }

  private static boolean hasSmokeTestConfig(GapicProductConfig productConfig) {
    return productConfig
        .getInterfaceConfigMap()
        .values()
        .stream()
        .anyMatch(config -> config.getSmokeTestConfig() != null);
  }
}<|MERGE_RESOLUTION|>--- conflicted
+++ resolved
@@ -141,7 +141,7 @@
     } catch (IOException e) {
       throw new IllegalArgumentException("Problem creating packageConfig");
     }
-<<<<<<< HEAD
+
     if (!Strings.isNullOrEmpty(grpcServiceConfigFileName)) {
       grpcServiceConfig =
           CodegenTestUtil.readGRPCServiceConfig(
@@ -149,9 +149,7 @@
               testDataLocator,
               grpcServiceConfigFileName);
     }
-=======
-
->>>>>>> 59134f3d
+
     // TODO (garrettjones) depend on the framework to take care of this.
     if (model.getDiagReporter().getDiagCollector().getErrorCount() > 0) {
       for (Diag diag : model.getDiagReporter().getDiagCollector().getDiags()) {
