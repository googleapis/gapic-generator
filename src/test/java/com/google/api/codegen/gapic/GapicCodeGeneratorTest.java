--- conflicted
+++ resolved
@@ -88,6 +88,7 @@
             "library",
             null,
             null,
+            null,
             "php_samplegen_config_migration_library.baseline",
             new String[] {"another_service"}),
         GapicTestBase2.createTestConfig(
@@ -115,6 +116,7 @@
             new String[] {"samplegen_config_migration_library_gapic.yaml"},
             "library_pkg2.yaml",
             "library",
+            null,
             null,
             null,
             "java_samplegen_config_migration_library.baseline",
@@ -146,6 +148,7 @@
             "library",
             null,
             null,
+            null,
             "ruby_samplegen_config_migration_library.baseline",
             new String[] {"another_service"}),
         GapicTestBase2.createTestConfig(
@@ -175,6 +178,7 @@
             "library",
             null,
             null,
+            null,
             "python_samplegen_config_migration_library.baseline",
             new String[] {"another_service"}),
         GapicTestBase2.createTestConfig(
@@ -204,6 +208,7 @@
             "library",
             null,
             null,
+            null,
             "nodejs_samplegen_config_migration_library.baseline",
             new String[] {"another_service"}),
         GapicTestBase2.createTestConfig(
@@ -211,9 +216,7 @@
             new String[] {"library_gapic.yaml"},
             "library_pkg2.yaml",
             "library",
-<<<<<<< HEAD
-            null,
-=======
+            null,
             new String[] {"another_service"}),
         GapicTestBase2.createTestConfig(
             TargetLanguage.CSHARP,
@@ -222,8 +225,8 @@
             "library",
             null,
             null,
+            null,
             "csharp_samplegen_config_migration_library.baseline",
->>>>>>> 11332f06
             new String[] {"another_service"}));
   }
 
