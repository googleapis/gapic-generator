
package main

// PRE-REQUISITES:
// ---------------
// 1. If not already done, enable the Prediction API
//    and check the quota for your project at
//    https://console.developers.google.com/apis/api/prediction
// 2. This sample uses Application Default Credentials for authentication. If
//    not already done, install the gcloud CLI from https://cloud.google.com/sdk/
<<<<<<< HEAD
//    and run 'gcloud beta auth application-default login'
=======
//    and run 'gcloud auth application-default login'
>>>>>>> 2ddb94a8
// 3. To install the client library, run:
//    go get -u google.golang.org/api/prediction/v1.6

import (
  "golang.org/x/net/context"
  "golang.org/x/oauth2/google"

  "google.golang.org/api/prediction/v1.6"
)

func main() {
  ctx := context.Background()
  hc, err := google.DefaultClient(ctx, prediction.PredictionScope)
  if err != nil {
    // TODO: Handle error.
  }
  c, err := prediction.New(hc)
  if err != nil {
    // TODO: Handle error.
  }

  // The project associated with the model.
  project := "" // TODO: Update placeholder value.

  // The name of a hosted model.
  hostedModelName := "" // TODO: Update placeholder value.

  resp, err := c.Hostedmodels.Predict(project, hostedModelName, &prediction.Input{
                                        // TODO: Fill required fields.
                                      }).Context(ctx).Do()
  if err != nil {
    // TODO: Handle error.
  }
  // TODO: Use resp.
  _ = resp
}
package main

// PRE-REQUISITES:
// ---------------
// 1. If not already done, enable the Prediction API
//    and check the quota for your project at
//    https://console.developers.google.com/apis/api/prediction
// 2. This sample uses Application Default Credentials for authentication. If
//    not already done, install the gcloud CLI from https://cloud.google.com/sdk/
<<<<<<< HEAD
//    and run 'gcloud beta auth application-default login'
=======
//    and run 'gcloud auth application-default login'
>>>>>>> 2ddb94a8
// 3. To install the client library, run:
//    go get -u google.golang.org/api/prediction/v1.6

import (
  "golang.org/x/net/context"
  "golang.org/x/oauth2/google"

  "google.golang.org/api/prediction/v1.6"
)

func main() {
  ctx := context.Background()
  hc, err := google.DefaultClient(ctx, prediction.PredictionScope)
  if err != nil {
    // TODO: Handle error.
  }
  c, err := prediction.New(hc)
  if err != nil {
    // TODO: Handle error.
  }

  // The project associated with the model.
  project := "" // TODO: Update placeholder value.

  // The unique name for the predictive model.
  id := "" // TODO: Update placeholder value.

  resp, err := c.Trainedmodels.Analyze(project, id).Context(ctx).Do()
  if err != nil {
    // TODO: Handle error.
  }
  // TODO: Use resp.
  _ = resp
}
package main

// PRE-REQUISITES:
// ---------------
// 1. If not already done, enable the Prediction API
//    and check the quota for your project at
//    https://console.developers.google.com/apis/api/prediction
// 2. This sample uses Application Default Credentials for authentication. If
//    not already done, install the gcloud CLI from https://cloud.google.com/sdk/
<<<<<<< HEAD
//    and run 'gcloud beta auth application-default login'
=======
//    and run 'gcloud auth application-default login'
>>>>>>> 2ddb94a8
// 3. To install the client library, run:
//    go get -u google.golang.org/api/prediction/v1.6

import (
  "golang.org/x/net/context"
  "golang.org/x/oauth2/google"

  "google.golang.org/api/prediction/v1.6"
)

func main() {
  ctx := context.Background()
  hc, err := google.DefaultClient(ctx, prediction.PredictionScope)
  if err != nil {
    // TODO: Handle error.
  }
  c, err := prediction.New(hc)
  if err != nil {
    // TODO: Handle error.
  }

  // The project associated with the model.
  project := "" // TODO: Update placeholder value.

  // The unique name for the predictive model.
  id := "" // TODO: Update placeholder value.

  if err := c.Trainedmodels.Delete(project, id).Context(ctx).Do(); err != nil {
    // TODO: Handle error.
  }
}
package main

// PRE-REQUISITES:
// ---------------
// 1. If not already done, enable the Prediction API
//    and check the quota for your project at
//    https://console.developers.google.com/apis/api/prediction
// 2. This sample uses Application Default Credentials for authentication. If
//    not already done, install the gcloud CLI from https://cloud.google.com/sdk/
<<<<<<< HEAD
//    and run 'gcloud beta auth application-default login'
=======
//    and run 'gcloud auth application-default login'
>>>>>>> 2ddb94a8
// 3. To install the client library, run:
//    go get -u google.golang.org/api/prediction/v1.6

import (
  "golang.org/x/net/context"
  "golang.org/x/oauth2/google"

  "google.golang.org/api/prediction/v1.6"
)

func main() {
  ctx := context.Background()
  hc, err := google.DefaultClient(ctx, prediction.PredictionScope)
  if err != nil {
    // TODO: Handle error.
  }
  c, err := prediction.New(hc)
  if err != nil {
    // TODO: Handle error.
  }

  // The project associated with the model.
  project := "" // TODO: Update placeholder value.

  // The unique name for the predictive model.
  id := "" // TODO: Update placeholder value.

  resp, err := c.Trainedmodels.Get(project, id).Context(ctx).Do()
  if err != nil {
    // TODO: Handle error.
  }
  // TODO: Use resp.
  _ = resp
}
package main

// PRE-REQUISITES:
// ---------------
// 1. If not already done, enable the Prediction API
//    and check the quota for your project at
//    https://console.developers.google.com/apis/api/prediction
// 2. This sample uses Application Default Credentials for authentication. If
//    not already done, install the gcloud CLI from https://cloud.google.com/sdk/
<<<<<<< HEAD
//    and run 'gcloud beta auth application-default login'
=======
//    and run 'gcloud auth application-default login'
>>>>>>> 2ddb94a8
// 3. To install the client library, run:
//    go get -u google.golang.org/api/prediction/v1.6

import (
  "golang.org/x/net/context"
  "golang.org/x/oauth2/google"

  "google.golang.org/api/prediction/v1.6"
)

func main() {
  ctx := context.Background()
  hc, err := google.DefaultClient(ctx, prediction.DevstorageFullControlScope)
  if err != nil {
    // TODO: Handle error.
  }
  c, err := prediction.New(hc)
  if err != nil {
    // TODO: Handle error.
  }

  // The project associated with the model.
  project := "" // TODO: Update placeholder value.

  resp, err := c.Trainedmodels.Insert(project, &prediction.Insert{
                                        // TODO: Fill required fields.
                                      }).Context(ctx).Do()
  if err != nil {
    // TODO: Handle error.
  }
  // TODO: Use resp.
  _ = resp
}
package main

// PRE-REQUISITES:
// ---------------
// 1. If not already done, enable the Prediction API
//    and check the quota for your project at
//    https://console.developers.google.com/apis/api/prediction
// 2. This sample uses Application Default Credentials for authentication. If
//    not already done, install the gcloud CLI from https://cloud.google.com/sdk/
<<<<<<< HEAD
//    and run 'gcloud beta auth application-default login'
=======
//    and run 'gcloud auth application-default login'
>>>>>>> 2ddb94a8
// 3. To install the client library, run:
//    go get -u google.golang.org/api/prediction/v1.6

import (
  "golang.org/x/net/context"
  "golang.org/x/oauth2/google"

  "google.golang.org/api/prediction/v1.6"
)

func main() {
  ctx := context.Background()
  hc, err := google.DefaultClient(ctx, prediction.PredictionScope)
  if err != nil {
    // TODO: Handle error.
  }
  c, err := prediction.New(hc)
  if err != nil {
    // TODO: Handle error.
  }

  // The project associated with the model.
  project := "" // TODO: Update placeholder value.


  call := c.Trainedmodels.List(project)
  if err := call.Pages(ctx, func(page *prediction.List) error {
    for _, v := range page.Items {
      // TODO: Use v.
      _ = v
    }
    return nil // NOTE: returning a non-nil error stops pagination.
  }); err != nil {
    // TODO: Handle error.
  }
}
package main

// PRE-REQUISITES:
// ---------------
// 1. If not already done, enable the Prediction API
//    and check the quota for your project at
//    https://console.developers.google.com/apis/api/prediction
// 2. This sample uses Application Default Credentials for authentication. If
//    not already done, install the gcloud CLI from https://cloud.google.com/sdk/
<<<<<<< HEAD
//    and run 'gcloud beta auth application-default login'
=======
//    and run 'gcloud auth application-default login'
>>>>>>> 2ddb94a8
// 3. To install the client library, run:
//    go get -u google.golang.org/api/prediction/v1.6

import (
  "golang.org/x/net/context"
  "golang.org/x/oauth2/google"

  "google.golang.org/api/prediction/v1.6"
)

func main() {
  ctx := context.Background()
  hc, err := google.DefaultClient(ctx, prediction.PredictionScope)
  if err != nil {
    // TODO: Handle error.
  }
  c, err := prediction.New(hc)
  if err != nil {
    // TODO: Handle error.
  }

  // The project associated with the model.
  project := "" // TODO: Update placeholder value.

  // The unique name for the predictive model.
  id := "" // TODO: Update placeholder value.

  resp, err := c.Trainedmodels.Predict(project, id, &prediction.Input{
                                         // TODO: Fill required fields.
                                       }).Context(ctx).Do()
  if err != nil {
    // TODO: Handle error.
  }
  // TODO: Use resp.
  _ = resp
}
package main

// PRE-REQUISITES:
// ---------------
// 1. If not already done, enable the Prediction API
//    and check the quota for your project at
//    https://console.developers.google.com/apis/api/prediction
// 2. This sample uses Application Default Credentials for authentication. If
//    not already done, install the gcloud CLI from https://cloud.google.com/sdk/
<<<<<<< HEAD
//    and run 'gcloud beta auth application-default login'
=======
//    and run 'gcloud auth application-default login'
>>>>>>> 2ddb94a8
// 3. To install the client library, run:
//    go get -u google.golang.org/api/prediction/v1.6

import (
  "golang.org/x/net/context"
  "golang.org/x/oauth2/google"

  "google.golang.org/api/prediction/v1.6"
)

func main() {
  ctx := context.Background()
  hc, err := google.DefaultClient(ctx, prediction.PredictionScope)
  if err != nil {
    // TODO: Handle error.
  }
  c, err := prediction.New(hc)
  if err != nil {
    // TODO: Handle error.
  }

  // The project associated with the model.
  project := "" // TODO: Update placeholder value.

  // The unique name for the predictive model.
  id := "" // TODO: Update placeholder value.

  resp, err := c.Trainedmodels.Update(project, id, &prediction.Update{
                                        // TODO: Fill required fields.
                                      }).Context(ctx).Do()
  if err != nil {
    // TODO: Handle error.
  }
  // TODO: Use resp.
  _ = resp
}<|MERGE_RESOLUTION|>--- conflicted
+++ resolved
@@ -8,11 +8,7 @@
 //    https://console.developers.google.com/apis/api/prediction
 // 2. This sample uses Application Default Credentials for authentication. If
 //    not already done, install the gcloud CLI from https://cloud.google.com/sdk/
-<<<<<<< HEAD
-//    and run 'gcloud beta auth application-default login'
-=======
-//    and run 'gcloud auth application-default login'
->>>>>>> 2ddb94a8
+//    and run 'gcloud auth application-default login'
 // 3. To install the client library, run:
 //    go get -u google.golang.org/api/prediction/v1.6
 
@@ -58,11 +54,7 @@
 //    https://console.developers.google.com/apis/api/prediction
 // 2. This sample uses Application Default Credentials for authentication. If
 //    not already done, install the gcloud CLI from https://cloud.google.com/sdk/
-<<<<<<< HEAD
-//    and run 'gcloud beta auth application-default login'
-=======
-//    and run 'gcloud auth application-default login'
->>>>>>> 2ddb94a8
+//    and run 'gcloud auth application-default login'
 // 3. To install the client library, run:
 //    go get -u google.golang.org/api/prediction/v1.6
 
@@ -106,11 +98,7 @@
 //    https://console.developers.google.com/apis/api/prediction
 // 2. This sample uses Application Default Credentials for authentication. If
 //    not already done, install the gcloud CLI from https://cloud.google.com/sdk/
-<<<<<<< HEAD
-//    and run 'gcloud beta auth application-default login'
-=======
-//    and run 'gcloud auth application-default login'
->>>>>>> 2ddb94a8
+//    and run 'gcloud auth application-default login'
 // 3. To install the client library, run:
 //    go get -u google.golang.org/api/prediction/v1.6
 
@@ -151,11 +139,7 @@
 //    https://console.developers.google.com/apis/api/prediction
 // 2. This sample uses Application Default Credentials for authentication. If
 //    not already done, install the gcloud CLI from https://cloud.google.com/sdk/
-<<<<<<< HEAD
-//    and run 'gcloud beta auth application-default login'
-=======
-//    and run 'gcloud auth application-default login'
->>>>>>> 2ddb94a8
+//    and run 'gcloud auth application-default login'
 // 3. To install the client library, run:
 //    go get -u google.golang.org/api/prediction/v1.6
 
@@ -199,11 +183,7 @@
 //    https://console.developers.google.com/apis/api/prediction
 // 2. This sample uses Application Default Credentials for authentication. If
 //    not already done, install the gcloud CLI from https://cloud.google.com/sdk/
-<<<<<<< HEAD
-//    and run 'gcloud beta auth application-default login'
-=======
-//    and run 'gcloud auth application-default login'
->>>>>>> 2ddb94a8
+//    and run 'gcloud auth application-default login'
 // 3. To install the client library, run:
 //    go get -u google.golang.org/api/prediction/v1.6
 
@@ -246,11 +226,7 @@
 //    https://console.developers.google.com/apis/api/prediction
 // 2. This sample uses Application Default Credentials for authentication. If
 //    not already done, install the gcloud CLI from https://cloud.google.com/sdk/
-<<<<<<< HEAD
-//    and run 'gcloud beta auth application-default login'
-=======
-//    and run 'gcloud auth application-default login'
->>>>>>> 2ddb94a8
+//    and run 'gcloud auth application-default login'
 // 3. To install the client library, run:
 //    go get -u google.golang.org/api/prediction/v1.6
 
@@ -296,11 +272,7 @@
 //    https://console.developers.google.com/apis/api/prediction
 // 2. This sample uses Application Default Credentials for authentication. If
 //    not already done, install the gcloud CLI from https://cloud.google.com/sdk/
-<<<<<<< HEAD
-//    and run 'gcloud beta auth application-default login'
-=======
-//    and run 'gcloud auth application-default login'
->>>>>>> 2ddb94a8
+//    and run 'gcloud auth application-default login'
 // 3. To install the client library, run:
 //    go get -u google.golang.org/api/prediction/v1.6
 
@@ -346,11 +318,7 @@
 //    https://console.developers.google.com/apis/api/prediction
 // 2. This sample uses Application Default Credentials for authentication. If
 //    not already done, install the gcloud CLI from https://cloud.google.com/sdk/
-<<<<<<< HEAD
-//    and run 'gcloud beta auth application-default login'
-=======
-//    and run 'gcloud auth application-default login'
->>>>>>> 2ddb94a8
+//    and run 'gcloud auth application-default login'
 // 3. To install the client library, run:
 //    go get -u google.golang.org/api/prediction/v1.6
 
