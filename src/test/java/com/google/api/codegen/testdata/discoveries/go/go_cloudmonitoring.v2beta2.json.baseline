--- conflicted
+++ resolved
@@ -8,11 +8,7 @@
 //    https://console.developers.google.com/apis/api/cloudmonitoring
 // 2. This sample uses Application Default Credentials for authentication. If
 //    not already done, install the gcloud CLI from https://cloud.google.com/sdk/
-<<<<<<< HEAD
-//    and run 'gcloud beta auth application-default login'
-=======
-//    and run 'gcloud auth application-default login'
->>>>>>> 2ddb94a8
+//    and run 'gcloud auth application-default login'
 // 3. To install the client library, run:
 //    go get -u google.golang.org/api/cloudmonitoring/v2beta2
 
@@ -55,11 +51,7 @@
 //    https://console.developers.google.com/apis/api/cloudmonitoring
 // 2. This sample uses Application Default Credentials for authentication. If
 //    not already done, install the gcloud CLI from https://cloud.google.com/sdk/
-<<<<<<< HEAD
-//    and run 'gcloud beta auth application-default login'
-=======
-//    and run 'gcloud auth application-default login'
->>>>>>> 2ddb94a8
+//    and run 'gcloud auth application-default login'
 // 3. To install the client library, run:
 //    go get -u google.golang.org/api/cloudmonitoring/v2beta2
 
@@ -103,11 +95,7 @@
 //    https://console.developers.google.com/apis/api/cloudmonitoring
 // 2. This sample uses Application Default Credentials for authentication. If
 //    not already done, install the gcloud CLI from https://cloud.google.com/sdk/
-<<<<<<< HEAD
-//    and run 'gcloud beta auth application-default login'
-=======
-//    and run 'gcloud auth application-default login'
->>>>>>> 2ddb94a8
+//    and run 'gcloud auth application-default login'
 // 3. To install the client library, run:
 //    go get -u google.golang.org/api/cloudmonitoring/v2beta2
 
@@ -150,11 +138,7 @@
 //    https://console.developers.google.com/apis/api/cloudmonitoring
 // 2. This sample uses Application Default Credentials for authentication. If
 //    not already done, install the gcloud CLI from https://cloud.google.com/sdk/
-<<<<<<< HEAD
-//    and run 'gcloud beta auth application-default login'
-=======
-//    and run 'gcloud auth application-default login'
->>>>>>> 2ddb94a8
+//    and run 'gcloud auth application-default login'
 // 3. To install the client library, run:
 //    go get -u google.golang.org/api/cloudmonitoring/v2beta2
 
@@ -205,11 +189,7 @@
 //    https://console.developers.google.com/apis/api/cloudmonitoring
 // 2. This sample uses Application Default Credentials for authentication. If
 //    not already done, install the gcloud CLI from https://cloud.google.com/sdk/
-<<<<<<< HEAD
-//    and run 'gcloud beta auth application-default login'
-=======
-//    and run 'gcloud auth application-default login'
->>>>>>> 2ddb94a8
+//    and run 'gcloud auth application-default login'
 // 3. To install the client library, run:
 //    go get -u google.golang.org/api/cloudmonitoring/v2beta2
 
@@ -252,11 +232,7 @@
 //    https://console.developers.google.com/apis/api/cloudmonitoring
 // 2. This sample uses Application Default Credentials for authentication. If
 //    not already done, install the gcloud CLI from https://cloud.google.com/sdk/
-<<<<<<< HEAD
-//    and run 'gcloud beta auth application-default login'
-=======
-//    and run 'gcloud auth application-default login'
->>>>>>> 2ddb94a8
+//    and run 'gcloud auth application-default login'
 // 3. To install the client library, run:
 //    go get -u google.golang.org/api/cloudmonitoring/v2beta2
 
