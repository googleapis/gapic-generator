--- conflicted
+++ resolved
@@ -8,11 +8,7 @@
 //    https://console.developers.google.com/apis/api/storage
 // 2. This sample uses Application Default Credentials for authentication. If
 //    not already done, install the gcloud CLI from https://cloud.google.com/sdk/
-<<<<<<< HEAD
-//    and run 'gcloud beta auth application-default login'
-=======
-//    and run 'gcloud auth application-default login'
->>>>>>> 2ddb94a8
+//    and run 'gcloud auth application-default login'
 // 3. To install the client library, run:
 //    go get -u google.golang.org/api/storage/v1
 
@@ -54,11 +50,7 @@
 //    https://console.developers.google.com/apis/api/storage
 // 2. This sample uses Application Default Credentials for authentication. If
 //    not already done, install the gcloud CLI from https://cloud.google.com/sdk/
-<<<<<<< HEAD
-//    and run 'gcloud beta auth application-default login'
-=======
-//    and run 'gcloud auth application-default login'
->>>>>>> 2ddb94a8
+//    and run 'gcloud auth application-default login'
 // 3. To install the client library, run:
 //    go get -u google.golang.org/api/storage/v1
 
@@ -103,11 +95,7 @@
 //    https://console.developers.google.com/apis/api/storage
 // 2. This sample uses Application Default Credentials for authentication. If
 //    not already done, install the gcloud CLI from https://cloud.google.com/sdk/
-<<<<<<< HEAD
-//    and run 'gcloud beta auth application-default login'
-=======
-//    and run 'gcloud auth application-default login'
->>>>>>> 2ddb94a8
+//    and run 'gcloud auth application-default login'
 // 3. To install the client library, run:
 //    go get -u google.golang.org/api/storage/v1
 
@@ -150,11 +138,7 @@
 //    https://console.developers.google.com/apis/api/storage
 // 2. This sample uses Application Default Credentials for authentication. If
 //    not already done, install the gcloud CLI from https://cloud.google.com/sdk/
-<<<<<<< HEAD
-//    and run 'gcloud beta auth application-default login'
-=======
-//    and run 'gcloud auth application-default login'
->>>>>>> 2ddb94a8
+//    and run 'gcloud auth application-default login'
 // 3. To install the client library, run:
 //    go get -u google.golang.org/api/storage/v1
 
@@ -195,11 +179,7 @@
 //    https://console.developers.google.com/apis/api/storage
 // 2. This sample uses Application Default Credentials for authentication. If
 //    not already done, install the gcloud CLI from https://cloud.google.com/sdk/
-<<<<<<< HEAD
-//    and run 'gcloud beta auth application-default login'
-=======
-//    and run 'gcloud auth application-default login'
->>>>>>> 2ddb94a8
+//    and run 'gcloud auth application-default login'
 // 3. To install the client library, run:
 //    go get -u google.golang.org/api/storage/v1
 
@@ -246,11 +226,7 @@
 //    https://console.developers.google.com/apis/api/storage
 // 2. This sample uses Application Default Credentials for authentication. If
 //    not already done, install the gcloud CLI from https://cloud.google.com/sdk/
-<<<<<<< HEAD
-//    and run 'gcloud beta auth application-default login'
-=======
-//    and run 'gcloud auth application-default login'
->>>>>>> 2ddb94a8
+//    and run 'gcloud auth application-default login'
 // 3. To install the client library, run:
 //    go get -u google.golang.org/api/storage/v1
 
@@ -297,11 +273,7 @@
 //    https://console.developers.google.com/apis/api/storage
 // 2. This sample uses Application Default Credentials for authentication. If
 //    not already done, install the gcloud CLI from https://cloud.google.com/sdk/
-<<<<<<< HEAD
-//    and run 'gcloud beta auth application-default login'
-=======
-//    and run 'gcloud auth application-default login'
->>>>>>> 2ddb94a8
+//    and run 'gcloud auth application-default login'
 // 3. To install the client library, run:
 //    go get -u google.golang.org/api/storage/v1
 
@@ -339,11 +311,7 @@
 //    https://console.developers.google.com/apis/api/storage
 // 2. This sample uses Application Default Credentials for authentication. If
 //    not already done, install the gcloud CLI from https://cloud.google.com/sdk/
-<<<<<<< HEAD
-//    and run 'gcloud beta auth application-default login'
-=======
-//    and run 'gcloud auth application-default login'
->>>>>>> 2ddb94a8
+//    and run 'gcloud auth application-default login'
 // 3. To install the client library, run:
 //    go get -u google.golang.org/api/storage/v1
 
@@ -384,11 +352,7 @@
 //    https://console.developers.google.com/apis/api/storage
 // 2. This sample uses Application Default Credentials for authentication. If
 //    not already done, install the gcloud CLI from https://cloud.google.com/sdk/
-<<<<<<< HEAD
-//    and run 'gcloud beta auth application-default login'
-=======
-//    and run 'gcloud auth application-default login'
->>>>>>> 2ddb94a8
+//    and run 'gcloud auth application-default login'
 // 3. To install the client library, run:
 //    go get -u google.golang.org/api/storage/v1
 
@@ -431,11 +395,7 @@
 //    https://console.developers.google.com/apis/api/storage
 // 2. This sample uses Application Default Credentials for authentication. If
 //    not already done, install the gcloud CLI from https://cloud.google.com/sdk/
-<<<<<<< HEAD
-//    and run 'gcloud beta auth application-default login'
-=======
-//    and run 'gcloud auth application-default login'
->>>>>>> 2ddb94a8
+//    and run 'gcloud auth application-default login'
 // 3. To install the client library, run:
 //    go get -u google.golang.org/api/storage/v1
 
@@ -481,11 +441,7 @@
 //    https://console.developers.google.com/apis/api/storage
 // 2. This sample uses Application Default Credentials for authentication. If
 //    not already done, install the gcloud CLI from https://cloud.google.com/sdk/
-<<<<<<< HEAD
-//    and run 'gcloud beta auth application-default login'
-=======
-//    and run 'gcloud auth application-default login'
->>>>>>> 2ddb94a8
+//    and run 'gcloud auth application-default login'
 // 3. To install the client library, run:
 //    go get -u google.golang.org/api/storage/v1
 
@@ -528,11 +484,7 @@
 //    https://console.developers.google.com/apis/api/storage
 // 2. This sample uses Application Default Credentials for authentication. If
 //    not already done, install the gcloud CLI from https://cloud.google.com/sdk/
-<<<<<<< HEAD
-//    and run 'gcloud beta auth application-default login'
-=======
-//    and run 'gcloud auth application-default login'
->>>>>>> 2ddb94a8
+//    and run 'gcloud auth application-default login'
 // 3. To install the client library, run:
 //    go get -u google.golang.org/api/storage/v1
 
@@ -575,11 +527,7 @@
 //    https://console.developers.google.com/apis/api/storage
 // 2. This sample uses Application Default Credentials for authentication. If
 //    not already done, install the gcloud CLI from https://cloud.google.com/sdk/
-<<<<<<< HEAD
-//    and run 'gcloud beta auth application-default login'
-=======
-//    and run 'gcloud auth application-default login'
->>>>>>> 2ddb94a8
+//    and run 'gcloud auth application-default login'
 // 3. To install the client library, run:
 //    go get -u google.golang.org/api/storage/v1
 
@@ -619,11 +567,7 @@
 //    https://console.developers.google.com/apis/api/storage
 // 2. This sample uses Application Default Credentials for authentication. If
 //    not already done, install the gcloud CLI from https://cloud.google.com/sdk/
-<<<<<<< HEAD
-//    and run 'gcloud beta auth application-default login'
-=======
-//    and run 'gcloud auth application-default login'
->>>>>>> 2ddb94a8
+//    and run 'gcloud auth application-default login'
 // 3. To install the client library, run:
 //    go get -u google.golang.org/api/storage/v1
 
@@ -665,11 +609,7 @@
 //    https://console.developers.google.com/apis/api/storage
 // 2. This sample uses Application Default Credentials for authentication. If
 //    not already done, install the gcloud CLI from https://cloud.google.com/sdk/
-<<<<<<< HEAD
-//    and run 'gcloud beta auth application-default login'
-=======
-//    and run 'gcloud auth application-default login'
->>>>>>> 2ddb94a8
+//    and run 'gcloud auth application-default login'
 // 3. To install the client library, run:
 //    go get -u google.golang.org/api/storage/v1
 
@@ -714,11 +654,7 @@
 //    https://console.developers.google.com/apis/api/storage
 // 2. This sample uses Application Default Credentials for authentication. If
 //    not already done, install the gcloud CLI from https://cloud.google.com/sdk/
-<<<<<<< HEAD
-//    and run 'gcloud beta auth application-default login'
-=======
-//    and run 'gcloud auth application-default login'
->>>>>>> 2ddb94a8
+//    and run 'gcloud auth application-default login'
 // 3. To install the client library, run:
 //    go get -u google.golang.org/api/storage/v1
 
@@ -761,11 +697,7 @@
 //    https://console.developers.google.com/apis/api/storage
 // 2. This sample uses Application Default Credentials for authentication. If
 //    not already done, install the gcloud CLI from https://cloud.google.com/sdk/
-<<<<<<< HEAD
-//    and run 'gcloud beta auth application-default login'
-=======
-//    and run 'gcloud auth application-default login'
->>>>>>> 2ddb94a8
+//    and run 'gcloud auth application-default login'
 // 3. To install the client library, run:
 //    go get -u google.golang.org/api/storage/v1
 
@@ -806,11 +738,7 @@
 //    https://console.developers.google.com/apis/api/storage
 // 2. This sample uses Application Default Credentials for authentication. If
 //    not already done, install the gcloud CLI from https://cloud.google.com/sdk/
-<<<<<<< HEAD
-//    and run 'gcloud beta auth application-default login'
-=======
-//    and run 'gcloud auth application-default login'
->>>>>>> 2ddb94a8
+//    and run 'gcloud auth application-default login'
 // 3. To install the client library, run:
 //    go get -u google.golang.org/api/storage/v1
 
@@ -857,11 +785,7 @@
 //    https://console.developers.google.com/apis/api/storage
 // 2. This sample uses Application Default Credentials for authentication. If
 //    not already done, install the gcloud CLI from https://cloud.google.com/sdk/
-<<<<<<< HEAD
-//    and run 'gcloud beta auth application-default login'
-=======
-//    and run 'gcloud auth application-default login'
->>>>>>> 2ddb94a8
+//    and run 'gcloud auth application-default login'
 // 3. To install the client library, run:
 //    go get -u google.golang.org/api/storage/v1
 
@@ -908,11 +832,7 @@
 //    https://console.developers.google.com/apis/api/storage
 // 2. This sample uses Application Default Credentials for authentication. If
 //    not already done, install the gcloud CLI from https://cloud.google.com/sdk/
-<<<<<<< HEAD
-//    and run 'gcloud beta auth application-default login'
-=======
-//    and run 'gcloud auth application-default login'
->>>>>>> 2ddb94a8
+//    and run 'gcloud auth application-default login'
 // 3. To install the client library, run:
 //    go get -u google.golang.org/api/storage/v1
 
@@ -958,11 +878,7 @@
 //    https://console.developers.google.com/apis/api/storage
 // 2. This sample uses Application Default Credentials for authentication. If
 //    not already done, install the gcloud CLI from https://cloud.google.com/sdk/
-<<<<<<< HEAD
-//    and run 'gcloud beta auth application-default login'
-=======
-//    and run 'gcloud auth application-default login'
->>>>>>> 2ddb94a8
+//    and run 'gcloud auth application-default login'
 // 3. To install the client library, run:
 //    go get -u google.golang.org/api/storage/v1
 
@@ -1011,11 +927,7 @@
 //    https://console.developers.google.com/apis/api/storage
 // 2. This sample uses Application Default Credentials for authentication. If
 //    not already done, install the gcloud CLI from https://cloud.google.com/sdk/
-<<<<<<< HEAD
-//    and run 'gcloud beta auth application-default login'
-=======
-//    and run 'gcloud auth application-default login'
->>>>>>> 2ddb94a8
+//    and run 'gcloud auth application-default login'
 // 3. To install the client library, run:
 //    go get -u google.golang.org/api/storage/v1
 
@@ -1062,11 +974,7 @@
 //    https://console.developers.google.com/apis/api/storage
 // 2. This sample uses Application Default Credentials for authentication. If
 //    not already done, install the gcloud CLI from https://cloud.google.com/sdk/
-<<<<<<< HEAD
-//    and run 'gcloud beta auth application-default login'
-=======
-//    and run 'gcloud auth application-default login'
->>>>>>> 2ddb94a8
+//    and run 'gcloud auth application-default login'
 // 3. To install the client library, run:
 //    go get -u google.golang.org/api/storage/v1
 
@@ -1111,11 +1019,7 @@
 //    https://console.developers.google.com/apis/api/storage
 // 2. This sample uses Application Default Credentials for authentication. If
 //    not already done, install the gcloud CLI from https://cloud.google.com/sdk/
-<<<<<<< HEAD
-//    and run 'gcloud beta auth application-default login'
-=======
-//    and run 'gcloud auth application-default login'
->>>>>>> 2ddb94a8
+//    and run 'gcloud auth application-default login'
 // 3. To install the client library, run:
 //    go get -u google.golang.org/api/storage/v1
 
@@ -1166,11 +1070,7 @@
 //    https://console.developers.google.com/apis/api/storage
 // 2. This sample uses Application Default Credentials for authentication. If
 //    not already done, install the gcloud CLI from https://cloud.google.com/sdk/
-<<<<<<< HEAD
-//    and run 'gcloud beta auth application-default login'
-=======
-//    and run 'gcloud auth application-default login'
->>>>>>> 2ddb94a8
+//    and run 'gcloud auth application-default login'
 // 3. To install the client library, run:
 //    go get -u google.golang.org/api/storage/v1
 
@@ -1221,11 +1121,7 @@
 //    https://console.developers.google.com/apis/api/storage
 // 2. This sample uses Application Default Credentials for authentication. If
 //    not already done, install the gcloud CLI from https://cloud.google.com/sdk/
-<<<<<<< HEAD
-//    and run 'gcloud beta auth application-default login'
-=======
-//    and run 'gcloud auth application-default login'
->>>>>>> 2ddb94a8
+//    and run 'gcloud auth application-default login'
 // 3. To install the client library, run:
 //    go get -u google.golang.org/api/storage/v1
 
@@ -1272,11 +1168,7 @@
 //    https://console.developers.google.com/apis/api/storage
 // 2. This sample uses Application Default Credentials for authentication. If
 //    not already done, install the gcloud CLI from https://cloud.google.com/sdk/
-<<<<<<< HEAD
-//    and run 'gcloud beta auth application-default login'
-=======
-//    and run 'gcloud auth application-default login'
->>>>>>> 2ddb94a8
+//    and run 'gcloud auth application-default login'
 // 3. To install the client library, run:
 //    go get -u google.golang.org/api/storage/v1
 
@@ -1332,11 +1224,7 @@
 //    https://console.developers.google.com/apis/api/storage
 // 2. This sample uses Application Default Credentials for authentication. If
 //    not already done, install the gcloud CLI from https://cloud.google.com/sdk/
-<<<<<<< HEAD
-//    and run 'gcloud beta auth application-default login'
-=======
-//    and run 'gcloud auth application-default login'
->>>>>>> 2ddb94a8
+//    and run 'gcloud auth application-default login'
 // 3. To install the client library, run:
 //    go get -u google.golang.org/api/storage/v1
 
@@ -1378,11 +1266,7 @@
 //    https://console.developers.google.com/apis/api/storage
 // 2. This sample uses Application Default Credentials for authentication. If
 //    not already done, install the gcloud CLI from https://cloud.google.com/sdk/
-<<<<<<< HEAD
-//    and run 'gcloud beta auth application-default login'
-=======
-//    and run 'gcloud auth application-default login'
->>>>>>> 2ddb94a8
+//    and run 'gcloud auth application-default login'
 // 3. To install the client library, run:
 //    go get -u google.golang.org/api/storage/v1
 
@@ -1427,11 +1311,7 @@
 //    https://console.developers.google.com/apis/api/storage
 // 2. This sample uses Application Default Credentials for authentication. If
 //    not already done, install the gcloud CLI from https://cloud.google.com/sdk/
-<<<<<<< HEAD
-//    and run 'gcloud beta auth application-default login'
-=======
-//    and run 'gcloud auth application-default login'
->>>>>>> 2ddb94a8
+//    and run 'gcloud auth application-default login'
 // 3. To install the client library, run:
 //    go get -u google.golang.org/api/storage/v1
 
@@ -1475,11 +1355,7 @@
 //    https://console.developers.google.com/apis/api/storage
 // 2. This sample uses Application Default Credentials for authentication. If
 //    not already done, install the gcloud CLI from https://cloud.google.com/sdk/
-<<<<<<< HEAD
-//    and run 'gcloud beta auth application-default login'
-=======
-//    and run 'gcloud auth application-default login'
->>>>>>> 2ddb94a8
+//    and run 'gcloud auth application-default login'
 // 3. To install the client library, run:
 //    go get -u google.golang.org/api/storage/v1
 
@@ -1525,11 +1401,7 @@
 //    https://console.developers.google.com/apis/api/storage
 // 2. This sample uses Application Default Credentials for authentication. If
 //    not already done, install the gcloud CLI from https://cloud.google.com/sdk/
-<<<<<<< HEAD
-//    and run 'gcloud beta auth application-default login'
-=======
-//    and run 'gcloud auth application-default login'
->>>>>>> 2ddb94a8
+//    and run 'gcloud auth application-default login'
 // 3. To install the client library, run:
 //    go get -u google.golang.org/api/storage/v1
 
@@ -1576,11 +1448,7 @@
 //    https://console.developers.google.com/apis/api/storage
 // 2. This sample uses Application Default Credentials for authentication. If
 //    not already done, install the gcloud CLI from https://cloud.google.com/sdk/
-<<<<<<< HEAD
-//    and run 'gcloud beta auth application-default login'
-=======
-//    and run 'gcloud auth application-default login'
->>>>>>> 2ddb94a8
+//    and run 'gcloud auth application-default login'
 // 3. To install the client library, run:
 //    go get -u google.golang.org/api/storage/v1
 
@@ -1636,11 +1504,7 @@
 //    https://console.developers.google.com/apis/api/storage
 // 2. This sample uses Application Default Credentials for authentication. If
 //    not already done, install the gcloud CLI from https://cloud.google.com/sdk/
-<<<<<<< HEAD
-//    and run 'gcloud beta auth application-default login'
-=======
-//    and run 'gcloud auth application-default login'
->>>>>>> 2ddb94a8
+//    and run 'gcloud auth application-default login'
 // 3. To install the client library, run:
 //    go get -u google.golang.org/api/storage/v1
 
@@ -1687,11 +1551,7 @@
 //    https://console.developers.google.com/apis/api/storage
 // 2. This sample uses Application Default Credentials for authentication. If
 //    not already done, install the gcloud CLI from https://cloud.google.com/sdk/
-<<<<<<< HEAD
-//    and run 'gcloud beta auth application-default login'
-=======
-//    and run 'gcloud auth application-default login'
->>>>>>> 2ddb94a8
+//    and run 'gcloud auth application-default login'
 // 3. To install the client library, run:
 //    go get -u google.golang.org/api/storage/v1
 
