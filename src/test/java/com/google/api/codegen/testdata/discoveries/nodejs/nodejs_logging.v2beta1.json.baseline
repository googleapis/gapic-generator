
//
// BEFORE RUNNING:
// ---------------
// 1. If not already done, enable the Stackdriver Logging API
//    and check the quota for your project at
//    https://console.developers.google.com/apis/api/logging
// 2. This sample uses Application Default Credentials for authentication.
//    If not already done, install the gcloud CLI from
//    https://cloud.google.com/sdk/ and run
//    `gcloud beta auth application-default login`
// 3. Install the Node.js client library and Application Default Credentials
//    library by running `npm install googleapis --save`
var google = require('googleapis');
var logging = google.logging('v2beta1');

// Use Application Default Credentials for authentication when running locally.
// For more information, see:
// https://developers.google.com/identity/protocols/application-default-credentials
google.auth.getApplicationDefault(function(err, authClient) {
  if (err) {
    console.log(err);
    return;
  }
  if (authClient.createScopedRequired && authClient.createScopedRequired()) {
    var scopes = ['https://www.googleapis.com/auth/cloud-platform'];
    authClient = authClient.createScoped(scopes);
  }

  var request = {

    // TODO: Change placeholder below to desired parameter value for the `delete` method:

    // Required. The resource name of the log to delete.  Example:
    // `"projects/my-project/logs/syslog"`.
    logName: 'billingAccounts/{MY-BILLINGACCOUNT}/logs/{MY-LOG}',


    auth: authClient
  };

  logging.billingAccounts.logs.delete(request, function(err) {
    if (err) {
      console.log(err);
    }
  });
});
// BEFORE RUNNING:
// ---------------
// 1. If not already done, enable the Stackdriver Logging API
//    and check the quota for your project at
//    https://console.developers.google.com/apis/api/logging
// 2. This sample uses Application Default Credentials for authentication.
//    If not already done, install the gcloud CLI from
//    https://cloud.google.com/sdk and run
//    `gcloud beta auth application-default login`
// 3. Install the Node.js client library by running
//    `npm install googleapis --save`

var google = require('googleapis');

var logging = google.logging('v2beta1');

authorize(function(authClient) {
  var request = {
    resource: {
      // TODO: Add desired properties of the request body.
    },

    auth: authClient
  };

  var handlePage = function(err, response) {
    if (err) {
      console.log(err);
      return;
    }

    var entriesPage = response['entries'];
    if (!entriesPage) {
      return;
    }
    for (var i = 0; i < entriesPage.length; i++) {
      // TODO: Change code below to process each resource in `entriesPage`:
      console.log(JSON.stringify(entriesPage[i], null, 2));
    }
    if (response.nextPageToken) {
      request.pageToken = response.nextPageToken;
      logging.entries.list(request, handlePage);
    }
  };

  logging.entries.list(request, handlePage);
});

function authorize(callback) {
  google.auth.getApplicationDefault(function(err, authClient)) {
    if (err) {
      console.log('authentication failed: ', err);
      return;
    }
    if (authClient.createScopedRequired && authClient.createScopedRequired()) {
      var scopes = ['https://www.googleapis.com/auth/cloud-platform'];
      authClient = authClient.createScoped(scopes);
    }
    callback(authClient);
  });
}
//
// BEFORE RUNNING:
// ---------------
// 1. If not already done, enable the Stackdriver Logging API
//    and check the quota for your project at
//    https://console.developers.google.com/apis/api/logging
// 2. This sample uses Application Default Credentials for authentication.
//    If not already done, install the gcloud CLI from
//    https://cloud.google.com/sdk and run
//    `gcloud beta auth application-default login`
// 3. Install the Node.js client library by running
//    `npm install googleapis --save`

var google = require('googleapis');

var logging = google.logging('v2beta1');

authorize(function(authClient) {
  var request = {
    resource: {
      // TODO: Add desired properties of the request body.
    },

    auth: authClient
  };

  logging.entries.write(request, function(err, response) {
    if (err) {
      console.log(err);
      return;
    }
    console.log(JSON.stringify(response, null, 2));
  });
});

function authorize(callback) {
  google.auth.getApplicationDefault(function(err, authClient)) {
    if (err) {
      console.log('authentication failed: ', err);
      return;
    }
    if (authClient.createScopedRequired && authClient.createScopedRequired()) {
      var scopes = ['https://www.googleapis.com/auth/cloud-platform'];
      authClient = authClient.createScoped(scopes);
    }
    callback(authClient);
  });
}
//
// BEFORE RUNNING:
// ---------------
// 1. If not already done, enable the Stackdriver Logging API
//    and check the quota for your project at
//    https://console.developers.google.com/apis/api/logging
// 2. This sample uses Application Default Credentials for authentication.
//    If not already done, install the gcloud CLI from
//    https://cloud.google.com/sdk and run
//    `gcloud beta auth application-default login`
// 3. Install the Node.js client library by running
//    `npm install googleapis --save`

var google = require('googleapis');

var logging = google.logging('v2beta1');

authorize(function(authClient) {
  var handlePage = function(err, response) {
    if (err) {
      console.log(err);
      return;
    }

    var resourceDescriptorsPage = response['resourceDescriptors'];
    if (!resourceDescriptorsPage) {
      return;
    }
    for (var i = 0; i < resourceDescriptorsPage.length; i++) {
      // TODO: Change code below to process each resource in `resourceDescriptorsPage`:
      console.log(JSON.stringify(resourceDescriptorsPage[i], null, 2));
    }
    if (response.nextPageToken) {
      request.pageToken = response.nextPageToken;
      logging.monitoredResourceDescriptors.list(request, handlePage);
    }
  };

  logging.monitoredResourceDescriptors.list(request, handlePage);
});

function authorize(callback) {
  google.auth.getApplicationDefault(function(err, authClient)) {
    if (err) {
      console.log('authentication failed: ', err);
      return;
    }
    if (authClient.createScopedRequired && authClient.createScopedRequired()) {
      var scopes = ['https://www.googleapis.com/auth/cloud-platform'];
      authClient = authClient.createScoped(scopes);
    }
    callback(authClient);
  });
}
//
// BEFORE RUNNING:
// ---------------
// 1. If not already done, enable the Stackdriver Logging API
//    and check the quota for your project at
//    https://console.developers.google.com/apis/api/logging
// 2. This sample uses Application Default Credentials for authentication.
//    If not already done, install the gcloud CLI from
//    https://cloud.google.com/sdk/ and run
//    `gcloud beta auth application-default login`
// 3. Install the Node.js client library and Application Default Credentials
//    library by running `npm install googleapis --save`
var google = require('googleapis');
var logging = google.logging('v2beta1');

// Use Application Default Credentials for authentication when running locally.
// For more information, see:
// https://developers.google.com/identity/protocols/application-default-credentials
google.auth.getApplicationDefault(function(err, authClient) {
  if (err) {
    console.log(err);
    return;
  }
  if (authClient.createScopedRequired && authClient.createScopedRequired()) {
    var scopes = ['https://www.googleapis.com/auth/cloud-platform'];
    authClient = authClient.createScoped(scopes);
  }

  var request = {

    // TODO: Change placeholder below to desired parameter value for the `delete` method:

    // Required. The resource name of the log to delete.  Example:
    // `"projects/my-project/logs/syslog"`.
    logName: 'organizations/{MY-ORGANIZATION}/logs/{MY-LOG}',


    auth: authClient
  };

  logging.organizations.logs.delete(request, function(err) {
    if (err) {
      console.log(err);
    }
  });
});
// BEFORE RUNNING:
// ---------------
// 1. If not already done, enable the Stackdriver Logging API
//    and check the quota for your project at
//    https://console.developers.google.com/apis/api/logging
// 2. This sample uses Application Default Credentials for authentication.
//    If not already done, install the gcloud CLI from
//    https://cloud.google.com/sdk and run
//    `gcloud beta auth application-default login`
<<<<<<< HEAD
// 3. Install the Node.js client library by running
//    `npm install googleapis --save`
=======
// 3. Install the Node.js client library and Application Default Credentials
//    library by running `npm install googleapis --save`
var google = require('googleapis');
var logging = google.logging('v2beta1');

// Use Application Default Credentials for authentication when running locally.
// For more information, see:
// https://developers.google.com/identity/protocols/application-default-credentials
google.auth.getApplicationDefault(function(err, authClient) {
  if (err) {
    console.log(err);
    return;
  }
  if (authClient.createScopedRequired && authClient.createScopedRequired()) {
    var scopes = ['https://www.googleapis.com/auth/cloud-platform'];
    authClient = authClient.createScoped(scopes);
  }

  var request = {

    // TODO: Change placeholder below to desired parameter value for the `delete` method:

    // Required. The resource name of the log to delete.  Example:
    // `"projects/my-project/logs/syslog"`.
    logName: 'projects/{MY-PROJECT}/logs/{MY-LOG}',
>>>>>>> de342e28

var google = require('googleapis');

var logging = google.logging('v2beta1');

authorize(function(authClient) {
  logging.projects.logs.delete(request, function(err) {
    if (err) {
      console.log(err);
      return;
    }
  });
});

function authorize(callback) {
  google.auth.getApplicationDefault(function(err, authClient)) {
    if (err) {
      console.log('authentication failed: ', err);
      return;
    }
    if (authClient.createScopedRequired && authClient.createScopedRequired()) {
      var scopes = ['https://www.googleapis.com/auth/cloud-platform'];
      authClient = authClient.createScoped(scopes);
    }
    callback(authClient);
  });
}
//
// BEFORE RUNNING:
// ---------------
// 1. If not already done, enable the Stackdriver Logging API
//    and check the quota for your project at
//    https://console.developers.google.com/apis/api/logging
// 2. This sample uses Application Default Credentials for authentication.
//    If not already done, install the gcloud CLI from
//    https://cloud.google.com/sdk and run
//    `gcloud beta auth application-default login`
// 3. Install the Node.js client library by running
//    `npm install googleapis --save`

var google = require('googleapis');

var logging = google.logging('v2beta1');

authorize(function(authClient) {
  var request = {
<<<<<<< HEAD
    // The resource name of the project in which to create the metric. Example:
    // `"projects/my-project-id"`. The new metric must be provided in the request.
    projectName: '',  // TODO: Update placeholder value.
=======

    // TODO: Change placeholder below to desired parameter value for the `create` method:

    // The resource name of the project in which to create the metric.
    // Example: `"projects/my-project-id"`.
    // The new metric must be provided in the request.
    parent: 'projects/{MY-PROJECT}',

>>>>>>> de342e28

    resource: {
      // TODO: Add desired properties of the request body.
    },

    auth: authClient
  };

  logging.projects.metrics.create(request, function(err, response) {
    if (err) {
      console.log(err);
      return;
    }
    console.log(JSON.stringify(response, null, 2));
  });
});

function authorize(callback) {
  google.auth.getApplicationDefault(function(err, authClient)) {
    if (err) {
      console.log('authentication failed: ', err);
      return;
    }
    if (authClient.createScopedRequired && authClient.createScopedRequired()) {
      var scopes = ['https://www.googleapis.com/auth/cloud-platform'];
      authClient = authClient.createScoped(scopes);
    }
    callback(authClient);
  });
}
//
// BEFORE RUNNING:
// ---------------
// 1. If not already done, enable the Stackdriver Logging API
//    and check the quota for your project at
//    https://console.developers.google.com/apis/api/logging
// 2. This sample uses Application Default Credentials for authentication.
//    If not already done, install the gcloud CLI from
//    https://cloud.google.com/sdk and run
//    `gcloud beta auth application-default login`
<<<<<<< HEAD
// 3. Install the Node.js client library by running
//    `npm install googleapis --save`
=======
// 3. Install the Node.js client library and Application Default Credentials
//    library by running `npm install googleapis --save`
var google = require('googleapis');
var logging = google.logging('v2beta1');

// Use Application Default Credentials for authentication when running locally.
// For more information, see:
// https://developers.google.com/identity/protocols/application-default-credentials
google.auth.getApplicationDefault(function(err, authClient) {
  if (err) {
    console.log(err);
    return;
  }
  if (authClient.createScopedRequired && authClient.createScopedRequired()) {
    var scopes = ['https://www.googleapis.com/auth/cloud-platform'];
    authClient = authClient.createScoped(scopes);
  }

  var request = {

    // TODO: Change placeholder below to desired parameter value for the `delete` method:

    // The resource name of the metric to delete.
    // Example: `"projects/my-project-id/metrics/my-metric-id"`.
    metricName: 'projects/{MY-PROJECT}/metrics/{MY-METRIC}',
>>>>>>> de342e28

var google = require('googleapis');

var logging = google.logging('v2beta1');

authorize(function(authClient) {
  logging.projects.metrics.delete(request, function(err) {
    if (err) {
      console.log(err);
      return;
    }
  });
});

function authorize(callback) {
  google.auth.getApplicationDefault(function(err, authClient)) {
    if (err) {
      console.log('authentication failed: ', err);
      return;
    }
    if (authClient.createScopedRequired && authClient.createScopedRequired()) {
      var scopes = ['https://www.googleapis.com/auth/cloud-platform'];
      authClient = authClient.createScoped(scopes);
    }
    callback(authClient);
  });
}
//
// BEFORE RUNNING:
// ---------------
// 1. If not already done, enable the Stackdriver Logging API
//    and check the quota for your project at
//    https://console.developers.google.com/apis/api/logging
// 2. This sample uses Application Default Credentials for authentication.
//    If not already done, install the gcloud CLI from
//    https://cloud.google.com/sdk and run
//    `gcloud beta auth application-default login`
<<<<<<< HEAD
// 3. Install the Node.js client library by running
//    `npm install googleapis --save`
=======
// 3. Install the Node.js client library and Application Default Credentials
//    library by running `npm install googleapis --save`
var google = require('googleapis');
var logging = google.logging('v2beta1');

// Use Application Default Credentials for authentication when running locally.
// For more information, see:
// https://developers.google.com/identity/protocols/application-default-credentials
google.auth.getApplicationDefault(function(err, authClient) {
  if (err) {
    console.log(err);
    return;
  }
  if (authClient.createScopedRequired && authClient.createScopedRequired()) {
    var scopes = ['https://www.googleapis.com/auth/cloud-platform'];
    authClient = authClient.createScoped(scopes);
  }

  var request = {

    // TODO: Change placeholder below to desired parameter value for the `get` method:

    // The resource name of the desired metric.
    // Example: `"projects/my-project-id/metrics/my-metric-id"`.
    metricName: 'projects/{MY-PROJECT}/metrics/{MY-METRIC}',
>>>>>>> de342e28

var google = require('googleapis');

var logging = google.logging('v2beta1');

authorize(function(authClient) {
  logging.projects.metrics.get(request, function(err, response) {
    if (err) {
      console.log(err);
      return;
    }
    console.log(JSON.stringify(response, null, 2));
  });
});

function authorize(callback) {
  google.auth.getApplicationDefault(function(err, authClient)) {
    if (err) {
      console.log('authentication failed: ', err);
      return;
    }
    if (authClient.createScopedRequired && authClient.createScopedRequired()) {
      var scopes = ['https://www.googleapis.com/auth/cloud-platform'];
      authClient = authClient.createScoped(scopes);
    }
    callback(authClient);
  });
}
//
// BEFORE RUNNING:
// ---------------
// 1. If not already done, enable the Stackdriver Logging API
//    and check the quota for your project at
//    https://console.developers.google.com/apis/api/logging
// 2. This sample uses Application Default Credentials for authentication.
//    If not already done, install the gcloud CLI from
//    https://cloud.google.com/sdk and run
//    `gcloud beta auth application-default login`
<<<<<<< HEAD
// 3. Install the Node.js client library by running
//    `npm install googleapis --save`
=======
// 3. Install the Node.js client library and Application Default Credentials
//    library by running `npm install googleapis --save`
var google = require('googleapis');
var logging = google.logging('v2beta1');

// Use Application Default Credentials for authentication when running locally.
// For more information, see:
// https://developers.google.com/identity/protocols/application-default-credentials
google.auth.getApplicationDefault(function(err, authClient) {
  if (err) {
    console.log(err);
    return;
  }
  if (authClient.createScopedRequired && authClient.createScopedRequired()) {
    var scopes = ['https://www.googleapis.com/auth/cloud-platform'];
    authClient = authClient.createScoped(scopes);
  }

  var request = {

    // TODO: Change placeholder below to desired parameter value for the `list` method:

    // Required. The resource name containing the metrics.
    // Example: `"projects/my-project-id"`.
    parent: 'projects/{MY-PROJECT}',
>>>>>>> de342e28

var google = require('googleapis');

var logging = google.logging('v2beta1');

authorize(function(authClient) {
  var handlePage = function(err, response) {
    if (err) {
      console.log(err);
      return;
    }

    var metricsPage = response['metrics'];
    if (!metricsPage) {
      return;
    }
    for (var i = 0; i < metricsPage.length; i++) {
      // TODO: Change code below to process each resource in `metricsPage`:
      console.log(JSON.stringify(metricsPage[i], null, 2));
    }
    if (response.nextPageToken) {
      request.pageToken = response.nextPageToken;
      logging.projects.metrics.list(request, handlePage);
    }
  };

  logging.projects.metrics.list(request, handlePage);
});

function authorize(callback) {
  google.auth.getApplicationDefault(function(err, authClient)) {
    if (err) {
      console.log('authentication failed: ', err);
      return;
    }
    if (authClient.createScopedRequired && authClient.createScopedRequired()) {
      var scopes = ['https://www.googleapis.com/auth/cloud-platform'];
      authClient = authClient.createScoped(scopes);
    }
    callback(authClient);
  });
}
//
// BEFORE RUNNING:
// ---------------
// 1. If not already done, enable the Stackdriver Logging API
//    and check the quota for your project at
//    https://console.developers.google.com/apis/api/logging
// 2. This sample uses Application Default Credentials for authentication.
//    If not already done, install the gcloud CLI from
//    https://cloud.google.com/sdk and run
//    `gcloud beta auth application-default login`
// 3. Install the Node.js client library by running
//    `npm install googleapis --save`

var google = require('googleapis');

var logging = google.logging('v2beta1');

authorize(function(authClient) {
  var request = {
<<<<<<< HEAD
    // The resource name of the metric to update. Example:
    // `"projects/my-project-id/metrics/my-metric-id"`. The updated metric must be provided in the request
    // and have the same identifier that is specified in `metricName`. If the metric does not exist, it is
    // created.
    metricName: '',  // TODO: Update placeholder values.
=======

    // TODO: Change placeholder below to desired parameter value for the `update` method:

    // The resource name of the metric to update.
    // Example: `"projects/my-project-id/metrics/my-metric-id"`.
    // The updated metric must be provided in the request and have the
    // same identifier that is specified in `metricName`.
    // If the metric does not exist, it is created.
    metricName: 'projects/{MY-PROJECT}/metrics/{MY-METRIC}',

>>>>>>> de342e28

    resource: {
      // TODO: Add desired properties of the request body.
    },

    auth: authClient
  };

  logging.projects.metrics.update(request, function(err, response) {
    if (err) {
      console.log(err);
      return;
    }
    console.log(JSON.stringify(response, null, 2));
  });
});

function authorize(callback) {
  google.auth.getApplicationDefault(function(err, authClient)) {
    if (err) {
      console.log('authentication failed: ', err);
      return;
    }
    if (authClient.createScopedRequired && authClient.createScopedRequired()) {
      var scopes = ['https://www.googleapis.com/auth/cloud-platform'];
      authClient = authClient.createScoped(scopes);
    }
    callback(authClient);
  });
}
//
// BEFORE RUNNING:
// ---------------
// 1. If not already done, enable the Stackdriver Logging API
//    and check the quota for your project at
//    https://console.developers.google.com/apis/api/logging
// 2. This sample uses Application Default Credentials for authentication.
//    If not already done, install the gcloud CLI from
//    https://cloud.google.com/sdk and run
//    `gcloud beta auth application-default login`
// 3. Install the Node.js client library by running
//    `npm install googleapis --save`

var google = require('googleapis');

var logging = google.logging('v2beta1');

authorize(function(authClient) {
  var request = {
<<<<<<< HEAD
    // The resource name of the project in which to create the sink. Example: `"projects/my-project-id"`.
    // The new sink must be provided in the request.
    projectName: '',  // TODO: Update placeholder value.
=======

    // TODO: Change placeholder below to desired parameter value for the `create` method:

    // Required. The resource in which to create the sink.
    // Example: `"projects/my-project-id"`.
    // The new sink must be provided in the request.
    parent: 'projects/{MY-PROJECT}',

>>>>>>> de342e28

    resource: {
      // TODO: Add desired properties of the request body.
    },

    auth: authClient
  };

  logging.projects.sinks.create(request, function(err, response) {
    if (err) {
      console.log(err);
      return;
    }
    console.log(JSON.stringify(response, null, 2));
  });
});

function authorize(callback) {
  google.auth.getApplicationDefault(function(err, authClient)) {
    if (err) {
      console.log('authentication failed: ', err);
      return;
    }
    if (authClient.createScopedRequired && authClient.createScopedRequired()) {
      var scopes = ['https://www.googleapis.com/auth/cloud-platform'];
      authClient = authClient.createScoped(scopes);
    }
    callback(authClient);
  });
}
//
// BEFORE RUNNING:
// ---------------
// 1. If not already done, enable the Stackdriver Logging API
//    and check the quota for your project at
//    https://console.developers.google.com/apis/api/logging
// 2. This sample uses Application Default Credentials for authentication.
//    If not already done, install the gcloud CLI from
//    https://cloud.google.com/sdk and run
//    `gcloud beta auth application-default login`
<<<<<<< HEAD
// 3. Install the Node.js client library by running
//    `npm install googleapis --save`
=======
// 3. Install the Node.js client library and Application Default Credentials
//    library by running `npm install googleapis --save`
var google = require('googleapis');
var logging = google.logging('v2beta1');

// Use Application Default Credentials for authentication when running locally.
// For more information, see:
// https://developers.google.com/identity/protocols/application-default-credentials
google.auth.getApplicationDefault(function(err, authClient) {
  if (err) {
    console.log(err);
    return;
  }
  if (authClient.createScopedRequired && authClient.createScopedRequired()) {
    var scopes = ['https://www.googleapis.com/auth/cloud-platform'];
    authClient = authClient.createScoped(scopes);
  }

  var request = {

    // TODO: Change placeholder below to desired parameter value for the `delete` method:

    // Required. The resource name of the sink to delete, including the parent
    // resource and the sink identifier.  Example:
    // `"projects/my-project-id/sinks/my-sink-id"`.  It is an error if the sink
    // does not exist.
    sinkName: 'projects/{MY-PROJECT}/sinks/{MY-SINK}',
>>>>>>> de342e28

var google = require('googleapis');

var logging = google.logging('v2beta1');

authorize(function(authClient) {
  logging.projects.sinks.delete(request, function(err) {
    if (err) {
      console.log(err);
      return;
    }
  });
});

function authorize(callback) {
  google.auth.getApplicationDefault(function(err, authClient)) {
    if (err) {
      console.log('authentication failed: ', err);
      return;
    }
    if (authClient.createScopedRequired && authClient.createScopedRequired()) {
      var scopes = ['https://www.googleapis.com/auth/cloud-platform'];
      authClient = authClient.createScoped(scopes);
    }
    callback(authClient);
  });
}
//
// BEFORE RUNNING:
// ---------------
// 1. If not already done, enable the Stackdriver Logging API
//    and check the quota for your project at
//    https://console.developers.google.com/apis/api/logging
// 2. This sample uses Application Default Credentials for authentication.
//    If not already done, install the gcloud CLI from
//    https://cloud.google.com/sdk and run
//    `gcloud beta auth application-default login`
<<<<<<< HEAD
// 3. Install the Node.js client library by running
//    `npm install googleapis --save`
=======
// 3. Install the Node.js client library and Application Default Credentials
//    library by running `npm install googleapis --save`
var google = require('googleapis');
var logging = google.logging('v2beta1');

// Use Application Default Credentials for authentication when running locally.
// For more information, see:
// https://developers.google.com/identity/protocols/application-default-credentials
google.auth.getApplicationDefault(function(err, authClient) {
  if (err) {
    console.log(err);
    return;
  }
  if (authClient.createScopedRequired && authClient.createScopedRequired()) {
    var scopes = ['https://www.googleapis.com/auth/cloud-platform'];
    authClient = authClient.createScoped(scopes);
  }

  var request = {

    // TODO: Change placeholder below to desired parameter value for the `get` method:

    // Required. The resource name of the sink to return.
    // Example: `"projects/my-project-id/sinks/my-sink-id"`.
    sinkName: 'projects/{MY-PROJECT}/sinks/{MY-SINK}',
>>>>>>> de342e28

var google = require('googleapis');

var logging = google.logging('v2beta1');

authorize(function(authClient) {
  logging.projects.sinks.get(request, function(err, response) {
    if (err) {
      console.log(err);
      return;
    }
    console.log(JSON.stringify(response, null, 2));
  });
});

function authorize(callback) {
  google.auth.getApplicationDefault(function(err, authClient)) {
    if (err) {
      console.log('authentication failed: ', err);
      return;
    }
    if (authClient.createScopedRequired && authClient.createScopedRequired()) {
      var scopes = ['https://www.googleapis.com/auth/cloud-platform'];
      authClient = authClient.createScoped(scopes);
    }
    callback(authClient);
  });
}
//
// BEFORE RUNNING:
// ---------------
// 1. If not already done, enable the Stackdriver Logging API
//    and check the quota for your project at
//    https://console.developers.google.com/apis/api/logging
// 2. This sample uses Application Default Credentials for authentication.
//    If not already done, install the gcloud CLI from
//    https://cloud.google.com/sdk and run
//    `gcloud beta auth application-default login`
<<<<<<< HEAD
// 3. Install the Node.js client library by running
//    `npm install googleapis --save`
=======
// 3. Install the Node.js client library and Application Default Credentials
//    library by running `npm install googleapis --save`
var google = require('googleapis');
var logging = google.logging('v2beta1');

// Use Application Default Credentials for authentication when running locally.
// For more information, see:
// https://developers.google.com/identity/protocols/application-default-credentials
google.auth.getApplicationDefault(function(err, authClient) {
  if (err) {
    console.log(err);
    return;
  }
  if (authClient.createScopedRequired && authClient.createScopedRequired()) {
    var scopes = ['https://www.googleapis.com/auth/cloud-platform'];
    authClient = authClient.createScoped(scopes);
  }

  var request = {

    // TODO: Change placeholder below to desired parameter value for the `list` method:

    // Required. The cloud resource containing the sinks.
    // Example: `"projects/my-logging-project"`.
    parent: 'projects/{MY-PROJECT}',
>>>>>>> de342e28

var google = require('googleapis');

var logging = google.logging('v2beta1');

authorize(function(authClient) {
  var handlePage = function(err, response) {
    if (err) {
      console.log(err);
      return;
    }

    var sinksPage = response['sinks'];
    if (!sinksPage) {
      return;
    }
    for (var i = 0; i < sinksPage.length; i++) {
      // TODO: Change code below to process each resource in `sinksPage`:
      console.log(JSON.stringify(sinksPage[i], null, 2));
    }
    if (response.nextPageToken) {
      request.pageToken = response.nextPageToken;
      logging.projects.sinks.list(request, handlePage);
    }
  };

  logging.projects.sinks.list(request, handlePage);
});

function authorize(callback) {
  google.auth.getApplicationDefault(function(err, authClient)) {
    if (err) {
      console.log('authentication failed: ', err);
      return;
    }
    if (authClient.createScopedRequired && authClient.createScopedRequired()) {
      var scopes = ['https://www.googleapis.com/auth/cloud-platform'];
      authClient = authClient.createScoped(scopes);
    }
    callback(authClient);
  });
}
//
// BEFORE RUNNING:
// ---------------
// 1. If not already done, enable the Stackdriver Logging API
//    and check the quota for your project at
//    https://console.developers.google.com/apis/api/logging
// 2. This sample uses Application Default Credentials for authentication.
//    If not already done, install the gcloud CLI from
//    https://cloud.google.com/sdk and run
//    `gcloud beta auth application-default login`
// 3. Install the Node.js client library by running
//    `npm install googleapis --save`

var google = require('googleapis');

var logging = google.logging('v2beta1');

authorize(function(authClient) {
  var request = {
<<<<<<< HEAD
    // The resource name of the sink to update. Example: `"projects/my-project-id/sinks/my-sink-id"`. The
    // updated sink must be provided in the request and have the same name that is specified in
    // `sinkName`. If the sink does not exist, it is created.
    sinkName: '',  // TODO: Update placeholder values.
=======

    // TODO: Change placeholder below to desired parameter value for the `update` method:

    // Required. The resource name of the sink to update, including the parent
    // resource and the sink identifier.  If the sink does not exist, this method
    // creates the sink.  Example: `"projects/my-project-id/sinks/my-sink-id"`.
    sinkName: 'projects/{MY-PROJECT}/sinks/{MY-SINK}',

>>>>>>> de342e28

    resource: {
      // TODO: Add desired properties of the request body.
    },

    auth: authClient
  };

  logging.projects.sinks.update(request, function(err, response) {
    if (err) {
      console.log(err);
      return;
    }
    console.log(JSON.stringify(response, null, 2));
  });
});

function authorize(callback) {
  google.auth.getApplicationDefault(function(err, authClient)) {
    if (err) {
      console.log('authentication failed: ', err);
      return;
    }
    if (authClient.createScopedRequired && authClient.createScopedRequired()) {
      var scopes = ['https://www.googleapis.com/auth/cloud-platform'];
      authClient = authClient.createScoped(scopes);
    }
    callback(authClient);
  });
}<|MERGE_RESOLUTION|>--- conflicted
+++ resolved
@@ -1,5 +1,4 @@
 
-//
 // BEFORE RUNNING:
 // ---------------
 // 1. If not already done, enable the Stackdriver Logging API
@@ -52,17 +51,28 @@
 //    https://console.developers.google.com/apis/api/logging
 // 2. This sample uses Application Default Credentials for authentication.
 //    If not already done, install the gcloud CLI from
-//    https://cloud.google.com/sdk and run
-//    `gcloud beta auth application-default login`
-// 3. Install the Node.js client library by running
-//    `npm install googleapis --save`
-
-var google = require('googleapis');
-
-var logging = google.logging('v2beta1');
-
-authorize(function(authClient) {
-  var request = {
+//    https://cloud.google.com/sdk/ and run
+//    `gcloud beta auth application-default login`
+// 3. Install the Node.js client library and Application Default Credentials
+//    library by running `npm install googleapis --save`
+var google = require('googleapis');
+var logging = google.logging('v2beta1');
+
+// Use Application Default Credentials for authentication when running locally.
+// For more information, see:
+// https://developers.google.com/identity/protocols/application-default-credentials
+google.auth.getApplicationDefault(function(err, authClient) {
+  if (err) {
+    console.log(err);
+    return;
+  }
+  if (authClient.createScopedRequired && authClient.createScopedRequired()) {
+    var scopes = ['https://www.googleapis.com/auth/cloud-platform'];
+    authClient = authClient.createScoped(scopes);
+  }
+
+  var request = {
+
     resource: {
       // TODO: Add desired properties of the request body.
     },
@@ -84,6 +94,7 @@
       // TODO: Change code below to process each resource in `entriesPage`:
       console.log(JSON.stringify(entriesPage[i], null, 2));
     }
+
     if (response.nextPageToken) {
       request.pageToken = response.nextPageToken;
       logging.entries.list(request, handlePage);
@@ -92,39 +103,35 @@
 
   logging.entries.list(request, handlePage);
 });
-
-function authorize(callback) {
-  google.auth.getApplicationDefault(function(err, authClient)) {
-    if (err) {
-      console.log('authentication failed: ', err);
-      return;
-    }
-    if (authClient.createScopedRequired && authClient.createScopedRequired()) {
-      var scopes = ['https://www.googleapis.com/auth/cloud-platform'];
-      authClient = authClient.createScoped(scopes);
-    }
-    callback(authClient);
-  });
-}
-//
-// BEFORE RUNNING:
-// ---------------
-// 1. If not already done, enable the Stackdriver Logging API
-//    and check the quota for your project at
-//    https://console.developers.google.com/apis/api/logging
-// 2. This sample uses Application Default Credentials for authentication.
-//    If not already done, install the gcloud CLI from
-//    https://cloud.google.com/sdk and run
-//    `gcloud beta auth application-default login`
-// 3. Install the Node.js client library by running
-//    `npm install googleapis --save`
-
-var google = require('googleapis');
-
-var logging = google.logging('v2beta1');
-
-authorize(function(authClient) {
-  var request = {
+// BEFORE RUNNING:
+// ---------------
+// 1. If not already done, enable the Stackdriver Logging API
+//    and check the quota for your project at
+//    https://console.developers.google.com/apis/api/logging
+// 2. This sample uses Application Default Credentials for authentication.
+//    If not already done, install the gcloud CLI from
+//    https://cloud.google.com/sdk/ and run
+//    `gcloud beta auth application-default login`
+// 3. Install the Node.js client library and Application Default Credentials
+//    library by running `npm install googleapis --save`
+var google = require('googleapis');
+var logging = google.logging('v2beta1');
+
+// Use Application Default Credentials for authentication when running locally.
+// For more information, see:
+// https://developers.google.com/identity/protocols/application-default-credentials
+google.auth.getApplicationDefault(function(err, authClient) {
+  if (err) {
+    console.log(err);
+    return;
+  }
+  if (authClient.createScopedRequired && authClient.createScopedRequired()) {
+    var scopes = ['https://www.googleapis.com/auth/cloud-platform'];
+    authClient = authClient.createScoped(scopes);
+  }
+
+  var request = {
+
     resource: {
       // TODO: Add desired properties of the request body.
     },
@@ -137,41 +144,43 @@
       console.log(err);
       return;
     }
+
+    // TODO: Change code below to process the `response` object:
     console.log(JSON.stringify(response, null, 2));
   });
 });
-
-function authorize(callback) {
-  google.auth.getApplicationDefault(function(err, authClient)) {
-    if (err) {
-      console.log('authentication failed: ', err);
-      return;
-    }
-    if (authClient.createScopedRequired && authClient.createScopedRequired()) {
-      var scopes = ['https://www.googleapis.com/auth/cloud-platform'];
-      authClient = authClient.createScoped(scopes);
-    }
-    callback(authClient);
-  });
-}
-//
-// BEFORE RUNNING:
-// ---------------
-// 1. If not already done, enable the Stackdriver Logging API
-//    and check the quota for your project at
-//    https://console.developers.google.com/apis/api/logging
-// 2. This sample uses Application Default Credentials for authentication.
-//    If not already done, install the gcloud CLI from
-//    https://cloud.google.com/sdk and run
-//    `gcloud beta auth application-default login`
-// 3. Install the Node.js client library by running
-//    `npm install googleapis --save`
-
-var google = require('googleapis');
-
-var logging = google.logging('v2beta1');
-
-authorize(function(authClient) {
+// BEFORE RUNNING:
+// ---------------
+// 1. If not already done, enable the Stackdriver Logging API
+//    and check the quota for your project at
+//    https://console.developers.google.com/apis/api/logging
+// 2. This sample uses Application Default Credentials for authentication.
+//    If not already done, install the gcloud CLI from
+//    https://cloud.google.com/sdk/ and run
+//    `gcloud beta auth application-default login`
+// 3. Install the Node.js client library and Application Default Credentials
+//    library by running `npm install googleapis --save`
+var google = require('googleapis');
+var logging = google.logging('v2beta1');
+
+// Use Application Default Credentials for authentication when running locally.
+// For more information, see:
+// https://developers.google.com/identity/protocols/application-default-credentials
+google.auth.getApplicationDefault(function(err, authClient) {
+  if (err) {
+    console.log(err);
+    return;
+  }
+  if (authClient.createScopedRequired && authClient.createScopedRequired()) {
+    var scopes = ['https://www.googleapis.com/auth/cloud-platform'];
+    authClient = authClient.createScoped(scopes);
+  }
+
+  var request = {
+
+    auth: authClient
+  };
+
   var handlePage = function(err, response) {
     if (err) {
       console.log(err);
@@ -186,6 +195,7 @@
       // TODO: Change code below to process each resource in `resourceDescriptorsPage`:
       console.log(JSON.stringify(resourceDescriptorsPage[i], null, 2));
     }
+
     if (response.nextPageToken) {
       request.pageToken = response.nextPageToken;
       logging.monitoredResourceDescriptors.list(request, handlePage);
@@ -194,21 +204,6 @@
 
   logging.monitoredResourceDescriptors.list(request, handlePage);
 });
-
-function authorize(callback) {
-  google.auth.getApplicationDefault(function(err, authClient)) {
-    if (err) {
-      console.log('authentication failed: ', err);
-      return;
-    }
-    if (authClient.createScopedRequired && authClient.createScopedRequired()) {
-      var scopes = ['https://www.googleapis.com/auth/cloud-platform'];
-      authClient = authClient.createScoped(scopes);
-    }
-    callback(authClient);
-  });
-}
-//
 // BEFORE RUNNING:
 // ---------------
 // 1. If not already done, enable the Stackdriver Logging API
@@ -261,12 +256,8 @@
 //    https://console.developers.google.com/apis/api/logging
 // 2. This sample uses Application Default Credentials for authentication.
 //    If not already done, install the gcloud CLI from
-//    https://cloud.google.com/sdk and run
-//    `gcloud beta auth application-default login`
-<<<<<<< HEAD
-// 3. Install the Node.js client library by running
-//    `npm install googleapis --save`
-=======
+//    https://cloud.google.com/sdk/ and run
+//    `gcloud beta auth application-default login`
 // 3. Install the Node.js client library and Application Default Credentials
 //    library by running `npm install googleapis --save`
 var google = require('googleapis');
@@ -292,58 +283,45 @@
     // Required. The resource name of the log to delete.  Example:
     // `"projects/my-project/logs/syslog"`.
     logName: 'projects/{MY-PROJECT}/logs/{MY-LOG}',
->>>>>>> de342e28
-
-var google = require('googleapis');
-
-var logging = google.logging('v2beta1');
-
-authorize(function(authClient) {
+
+
+    auth: authClient
+  };
+
   logging.projects.logs.delete(request, function(err) {
     if (err) {
       console.log(err);
-      return;
-    }
-  });
-});
-
-function authorize(callback) {
-  google.auth.getApplicationDefault(function(err, authClient)) {
-    if (err) {
-      console.log('authentication failed: ', err);
-      return;
-    }
-    if (authClient.createScopedRequired && authClient.createScopedRequired()) {
-      var scopes = ['https://www.googleapis.com/auth/cloud-platform'];
-      authClient = authClient.createScoped(scopes);
-    }
-    callback(authClient);
-  });
-}
-//
-// BEFORE RUNNING:
-// ---------------
-// 1. If not already done, enable the Stackdriver Logging API
-//    and check the quota for your project at
-//    https://console.developers.google.com/apis/api/logging
-// 2. This sample uses Application Default Credentials for authentication.
-//    If not already done, install the gcloud CLI from
-//    https://cloud.google.com/sdk and run
-//    `gcloud beta auth application-default login`
-// 3. Install the Node.js client library by running
-//    `npm install googleapis --save`
-
-var google = require('googleapis');
-
-var logging = google.logging('v2beta1');
-
-authorize(function(authClient) {
-  var request = {
-<<<<<<< HEAD
-    // The resource name of the project in which to create the metric. Example:
-    // `"projects/my-project-id"`. The new metric must be provided in the request.
-    projectName: '',  // TODO: Update placeholder value.
-=======
+    }
+  });
+});
+// BEFORE RUNNING:
+// ---------------
+// 1. If not already done, enable the Stackdriver Logging API
+//    and check the quota for your project at
+//    https://console.developers.google.com/apis/api/logging
+// 2. This sample uses Application Default Credentials for authentication.
+//    If not already done, install the gcloud CLI from
+//    https://cloud.google.com/sdk/ and run
+//    `gcloud beta auth application-default login`
+// 3. Install the Node.js client library and Application Default Credentials
+//    library by running `npm install googleapis --save`
+var google = require('googleapis');
+var logging = google.logging('v2beta1');
+
+// Use Application Default Credentials for authentication when running locally.
+// For more information, see:
+// https://developers.google.com/identity/protocols/application-default-credentials
+google.auth.getApplicationDefault(function(err, authClient) {
+  if (err) {
+    console.log(err);
+    return;
+  }
+  if (authClient.createScopedRequired && authClient.createScopedRequired()) {
+    var scopes = ['https://www.googleapis.com/auth/cloud-platform'];
+    authClient = authClient.createScoped(scopes);
+  }
+
+  var request = {
 
     // TODO: Change placeholder below to desired parameter value for the `create` method:
 
@@ -352,7 +330,6 @@
     // The new metric must be provided in the request.
     parent: 'projects/{MY-PROJECT}',
 
->>>>>>> de342e28
 
     resource: {
       // TODO: Add desired properties of the request body.
@@ -366,37 +343,20 @@
       console.log(err);
       return;
     }
+
+    // TODO: Change code below to process the `response` object:
     console.log(JSON.stringify(response, null, 2));
   });
 });
-
-function authorize(callback) {
-  google.auth.getApplicationDefault(function(err, authClient)) {
-    if (err) {
-      console.log('authentication failed: ', err);
-      return;
-    }
-    if (authClient.createScopedRequired && authClient.createScopedRequired()) {
-      var scopes = ['https://www.googleapis.com/auth/cloud-platform'];
-      authClient = authClient.createScoped(scopes);
-    }
-    callback(authClient);
-  });
-}
-//
-// BEFORE RUNNING:
-// ---------------
-// 1. If not already done, enable the Stackdriver Logging API
-//    and check the quota for your project at
-//    https://console.developers.google.com/apis/api/logging
-// 2. This sample uses Application Default Credentials for authentication.
-//    If not already done, install the gcloud CLI from
-//    https://cloud.google.com/sdk and run
-//    `gcloud beta auth application-default login`
-<<<<<<< HEAD
-// 3. Install the Node.js client library by running
-//    `npm install googleapis --save`
-=======
+// BEFORE RUNNING:
+// ---------------
+// 1. If not already done, enable the Stackdriver Logging API
+//    and check the quota for your project at
+//    https://console.developers.google.com/apis/api/logging
+// 2. This sample uses Application Default Credentials for authentication.
+//    If not already done, install the gcloud CLI from
+//    https://cloud.google.com/sdk/ and run
+//    `gcloud beta auth application-default login`
 // 3. Install the Node.js client library and Application Default Credentials
 //    library by running `npm install googleapis --save`
 var google = require('googleapis');
@@ -422,48 +382,26 @@
     // The resource name of the metric to delete.
     // Example: `"projects/my-project-id/metrics/my-metric-id"`.
     metricName: 'projects/{MY-PROJECT}/metrics/{MY-METRIC}',
->>>>>>> de342e28
-
-var google = require('googleapis');
-
-var logging = google.logging('v2beta1');
-
-authorize(function(authClient) {
+
+
+    auth: authClient
+  };
+
   logging.projects.metrics.delete(request, function(err) {
     if (err) {
       console.log(err);
-      return;
-    }
-  });
-});
-
-function authorize(callback) {
-  google.auth.getApplicationDefault(function(err, authClient)) {
-    if (err) {
-      console.log('authentication failed: ', err);
-      return;
-    }
-    if (authClient.createScopedRequired && authClient.createScopedRequired()) {
-      var scopes = ['https://www.googleapis.com/auth/cloud-platform'];
-      authClient = authClient.createScoped(scopes);
-    }
-    callback(authClient);
-  });
-}
-//
-// BEFORE RUNNING:
-// ---------------
-// 1. If not already done, enable the Stackdriver Logging API
-//    and check the quota for your project at
-//    https://console.developers.google.com/apis/api/logging
-// 2. This sample uses Application Default Credentials for authentication.
-//    If not already done, install the gcloud CLI from
-//    https://cloud.google.com/sdk and run
-//    `gcloud beta auth application-default login`
-<<<<<<< HEAD
-// 3. Install the Node.js client library by running
-//    `npm install googleapis --save`
-=======
+    }
+  });
+});
+// BEFORE RUNNING:
+// ---------------
+// 1. If not already done, enable the Stackdriver Logging API
+//    and check the quota for your project at
+//    https://console.developers.google.com/apis/api/logging
+// 2. This sample uses Application Default Credentials for authentication.
+//    If not already done, install the gcloud CLI from
+//    https://cloud.google.com/sdk/ and run
+//    `gcloud beta auth application-default login`
 // 3. Install the Node.js client library and Application Default Credentials
 //    library by running `npm install googleapis --save`
 var google = require('googleapis');
@@ -489,49 +427,30 @@
     // The resource name of the desired metric.
     // Example: `"projects/my-project-id/metrics/my-metric-id"`.
     metricName: 'projects/{MY-PROJECT}/metrics/{MY-METRIC}',
->>>>>>> de342e28
-
-var google = require('googleapis');
-
-var logging = google.logging('v2beta1');
-
-authorize(function(authClient) {
+
+
+    auth: authClient
+  };
+
   logging.projects.metrics.get(request, function(err, response) {
     if (err) {
       console.log(err);
       return;
     }
+
+    // TODO: Change code below to process the `response` object:
     console.log(JSON.stringify(response, null, 2));
   });
 });
-
-function authorize(callback) {
-  google.auth.getApplicationDefault(function(err, authClient)) {
-    if (err) {
-      console.log('authentication failed: ', err);
-      return;
-    }
-    if (authClient.createScopedRequired && authClient.createScopedRequired()) {
-      var scopes = ['https://www.googleapis.com/auth/cloud-platform'];
-      authClient = authClient.createScoped(scopes);
-    }
-    callback(authClient);
-  });
-}
-//
-// BEFORE RUNNING:
-// ---------------
-// 1. If not already done, enable the Stackdriver Logging API
-//    and check the quota for your project at
-//    https://console.developers.google.com/apis/api/logging
-// 2. This sample uses Application Default Credentials for authentication.
-//    If not already done, install the gcloud CLI from
-//    https://cloud.google.com/sdk and run
-//    `gcloud beta auth application-default login`
-<<<<<<< HEAD
-// 3. Install the Node.js client library by running
-//    `npm install googleapis --save`
-=======
+// BEFORE RUNNING:
+// ---------------
+// 1. If not already done, enable the Stackdriver Logging API
+//    and check the quota for your project at
+//    https://console.developers.google.com/apis/api/logging
+// 2. This sample uses Application Default Credentials for authentication.
+//    If not already done, install the gcloud CLI from
+//    https://cloud.google.com/sdk/ and run
+//    `gcloud beta auth application-default login`
 // 3. Install the Node.js client library and Application Default Credentials
 //    library by running `npm install googleapis --save`
 var google = require('googleapis');
@@ -557,13 +476,11 @@
     // Required. The resource name containing the metrics.
     // Example: `"projects/my-project-id"`.
     parent: 'projects/{MY-PROJECT}',
->>>>>>> de342e28
-
-var google = require('googleapis');
-
-var logging = google.logging('v2beta1');
-
-authorize(function(authClient) {
+
+
+    auth: authClient
+  };
+
   var handlePage = function(err, response) {
     if (err) {
       console.log(err);
@@ -578,6 +495,7 @@
       // TODO: Change code below to process each resource in `metricsPage`:
       console.log(JSON.stringify(metricsPage[i], null, 2));
     }
+
     if (response.nextPageToken) {
       request.pageToken = response.nextPageToken;
       logging.projects.metrics.list(request, handlePage);
@@ -586,46 +504,34 @@
 
   logging.projects.metrics.list(request, handlePage);
 });
-
-function authorize(callback) {
-  google.auth.getApplicationDefault(function(err, authClient)) {
-    if (err) {
-      console.log('authentication failed: ', err);
-      return;
-    }
-    if (authClient.createScopedRequired && authClient.createScopedRequired()) {
-      var scopes = ['https://www.googleapis.com/auth/cloud-platform'];
-      authClient = authClient.createScoped(scopes);
-    }
-    callback(authClient);
-  });
-}
-//
-// BEFORE RUNNING:
-// ---------------
-// 1. If not already done, enable the Stackdriver Logging API
-//    and check the quota for your project at
-//    https://console.developers.google.com/apis/api/logging
-// 2. This sample uses Application Default Credentials for authentication.
-//    If not already done, install the gcloud CLI from
-//    https://cloud.google.com/sdk and run
-//    `gcloud beta auth application-default login`
-// 3. Install the Node.js client library by running
-//    `npm install googleapis --save`
-
-var google = require('googleapis');
-
-var logging = google.logging('v2beta1');
-
-authorize(function(authClient) {
-  var request = {
-<<<<<<< HEAD
-    // The resource name of the metric to update. Example:
-    // `"projects/my-project-id/metrics/my-metric-id"`. The updated metric must be provided in the request
-    // and have the same identifier that is specified in `metricName`. If the metric does not exist, it is
-    // created.
-    metricName: '',  // TODO: Update placeholder values.
-=======
+// BEFORE RUNNING:
+// ---------------
+// 1. If not already done, enable the Stackdriver Logging API
+//    and check the quota for your project at
+//    https://console.developers.google.com/apis/api/logging
+// 2. This sample uses Application Default Credentials for authentication.
+//    If not already done, install the gcloud CLI from
+//    https://cloud.google.com/sdk/ and run
+//    `gcloud beta auth application-default login`
+// 3. Install the Node.js client library and Application Default Credentials
+//    library by running `npm install googleapis --save`
+var google = require('googleapis');
+var logging = google.logging('v2beta1');
+
+// Use Application Default Credentials for authentication when running locally.
+// For more information, see:
+// https://developers.google.com/identity/protocols/application-default-credentials
+google.auth.getApplicationDefault(function(err, authClient) {
+  if (err) {
+    console.log(err);
+    return;
+  }
+  if (authClient.createScopedRequired && authClient.createScopedRequired()) {
+    var scopes = ['https://www.googleapis.com/auth/cloud-platform'];
+    authClient = authClient.createScoped(scopes);
+  }
+
+  var request = {
 
     // TODO: Change placeholder below to desired parameter value for the `update` method:
 
@@ -636,7 +542,6 @@
     // If the metric does not exist, it is created.
     metricName: 'projects/{MY-PROJECT}/metrics/{MY-METRIC}',
 
->>>>>>> de342e28
 
     resource: {
       // TODO: Add desired properties of the request body.
@@ -650,47 +555,39 @@
       console.log(err);
       return;
     }
+
+    // TODO: Change code below to process the `response` object:
     console.log(JSON.stringify(response, null, 2));
   });
 });
-
-function authorize(callback) {
-  google.auth.getApplicationDefault(function(err, authClient)) {
-    if (err) {
-      console.log('authentication failed: ', err);
-      return;
-    }
-    if (authClient.createScopedRequired && authClient.createScopedRequired()) {
-      var scopes = ['https://www.googleapis.com/auth/cloud-platform'];
-      authClient = authClient.createScoped(scopes);
-    }
-    callback(authClient);
-  });
-}
-//
-// BEFORE RUNNING:
-// ---------------
-// 1. If not already done, enable the Stackdriver Logging API
-//    and check the quota for your project at
-//    https://console.developers.google.com/apis/api/logging
-// 2. This sample uses Application Default Credentials for authentication.
-//    If not already done, install the gcloud CLI from
-//    https://cloud.google.com/sdk and run
-//    `gcloud beta auth application-default login`
-// 3. Install the Node.js client library by running
-//    `npm install googleapis --save`
-
-var google = require('googleapis');
-
-var logging = google.logging('v2beta1');
-
-authorize(function(authClient) {
-  var request = {
-<<<<<<< HEAD
-    // The resource name of the project in which to create the sink. Example: `"projects/my-project-id"`.
-    // The new sink must be provided in the request.
-    projectName: '',  // TODO: Update placeholder value.
-=======
+// BEFORE RUNNING:
+// ---------------
+// 1. If not already done, enable the Stackdriver Logging API
+//    and check the quota for your project at
+//    https://console.developers.google.com/apis/api/logging
+// 2. This sample uses Application Default Credentials for authentication.
+//    If not already done, install the gcloud CLI from
+//    https://cloud.google.com/sdk/ and run
+//    `gcloud beta auth application-default login`
+// 3. Install the Node.js client library and Application Default Credentials
+//    library by running `npm install googleapis --save`
+var google = require('googleapis');
+var logging = google.logging('v2beta1');
+
+// Use Application Default Credentials for authentication when running locally.
+// For more information, see:
+// https://developers.google.com/identity/protocols/application-default-credentials
+google.auth.getApplicationDefault(function(err, authClient) {
+  if (err) {
+    console.log(err);
+    return;
+  }
+  if (authClient.createScopedRequired && authClient.createScopedRequired()) {
+    var scopes = ['https://www.googleapis.com/auth/cloud-platform'];
+    authClient = authClient.createScoped(scopes);
+  }
+
+  var request = {
 
     // TODO: Change placeholder below to desired parameter value for the `create` method:
 
@@ -699,7 +596,6 @@
     // The new sink must be provided in the request.
     parent: 'projects/{MY-PROJECT}',
 
->>>>>>> de342e28
 
     resource: {
       // TODO: Add desired properties of the request body.
@@ -713,37 +609,20 @@
       console.log(err);
       return;
     }
+
+    // TODO: Change code below to process the `response` object:
     console.log(JSON.stringify(response, null, 2));
   });
 });
-
-function authorize(callback) {
-  google.auth.getApplicationDefault(function(err, authClient)) {
-    if (err) {
-      console.log('authentication failed: ', err);
-      return;
-    }
-    if (authClient.createScopedRequired && authClient.createScopedRequired()) {
-      var scopes = ['https://www.googleapis.com/auth/cloud-platform'];
-      authClient = authClient.createScoped(scopes);
-    }
-    callback(authClient);
-  });
-}
-//
-// BEFORE RUNNING:
-// ---------------
-// 1. If not already done, enable the Stackdriver Logging API
-//    and check the quota for your project at
-//    https://console.developers.google.com/apis/api/logging
-// 2. This sample uses Application Default Credentials for authentication.
-//    If not already done, install the gcloud CLI from
-//    https://cloud.google.com/sdk and run
-//    `gcloud beta auth application-default login`
-<<<<<<< HEAD
-// 3. Install the Node.js client library by running
-//    `npm install googleapis --save`
-=======
+// BEFORE RUNNING:
+// ---------------
+// 1. If not already done, enable the Stackdriver Logging API
+//    and check the quota for your project at
+//    https://console.developers.google.com/apis/api/logging
+// 2. This sample uses Application Default Credentials for authentication.
+//    If not already done, install the gcloud CLI from
+//    https://cloud.google.com/sdk/ and run
+//    `gcloud beta auth application-default login`
 // 3. Install the Node.js client library and Application Default Credentials
 //    library by running `npm install googleapis --save`
 var google = require('googleapis');
@@ -771,48 +650,26 @@
     // `"projects/my-project-id/sinks/my-sink-id"`.  It is an error if the sink
     // does not exist.
     sinkName: 'projects/{MY-PROJECT}/sinks/{MY-SINK}',
->>>>>>> de342e28
-
-var google = require('googleapis');
-
-var logging = google.logging('v2beta1');
-
-authorize(function(authClient) {
+
+
+    auth: authClient
+  };
+
   logging.projects.sinks.delete(request, function(err) {
     if (err) {
       console.log(err);
-      return;
-    }
-  });
-});
-
-function authorize(callback) {
-  google.auth.getApplicationDefault(function(err, authClient)) {
-    if (err) {
-      console.log('authentication failed: ', err);
-      return;
-    }
-    if (authClient.createScopedRequired && authClient.createScopedRequired()) {
-      var scopes = ['https://www.googleapis.com/auth/cloud-platform'];
-      authClient = authClient.createScoped(scopes);
-    }
-    callback(authClient);
-  });
-}
-//
-// BEFORE RUNNING:
-// ---------------
-// 1. If not already done, enable the Stackdriver Logging API
-//    and check the quota for your project at
-//    https://console.developers.google.com/apis/api/logging
-// 2. This sample uses Application Default Credentials for authentication.
-//    If not already done, install the gcloud CLI from
-//    https://cloud.google.com/sdk and run
-//    `gcloud beta auth application-default login`
-<<<<<<< HEAD
-// 3. Install the Node.js client library by running
-//    `npm install googleapis --save`
-=======
+    }
+  });
+});
+// BEFORE RUNNING:
+// ---------------
+// 1. If not already done, enable the Stackdriver Logging API
+//    and check the quota for your project at
+//    https://console.developers.google.com/apis/api/logging
+// 2. This sample uses Application Default Credentials for authentication.
+//    If not already done, install the gcloud CLI from
+//    https://cloud.google.com/sdk/ and run
+//    `gcloud beta auth application-default login`
 // 3. Install the Node.js client library and Application Default Credentials
 //    library by running `npm install googleapis --save`
 var google = require('googleapis');
@@ -838,49 +695,30 @@
     // Required. The resource name of the sink to return.
     // Example: `"projects/my-project-id/sinks/my-sink-id"`.
     sinkName: 'projects/{MY-PROJECT}/sinks/{MY-SINK}',
->>>>>>> de342e28
-
-var google = require('googleapis');
-
-var logging = google.logging('v2beta1');
-
-authorize(function(authClient) {
+
+
+    auth: authClient
+  };
+
   logging.projects.sinks.get(request, function(err, response) {
     if (err) {
       console.log(err);
       return;
     }
+
+    // TODO: Change code below to process the `response` object:
     console.log(JSON.stringify(response, null, 2));
   });
 });
-
-function authorize(callback) {
-  google.auth.getApplicationDefault(function(err, authClient)) {
-    if (err) {
-      console.log('authentication failed: ', err);
-      return;
-    }
-    if (authClient.createScopedRequired && authClient.createScopedRequired()) {
-      var scopes = ['https://www.googleapis.com/auth/cloud-platform'];
-      authClient = authClient.createScoped(scopes);
-    }
-    callback(authClient);
-  });
-}
-//
-// BEFORE RUNNING:
-// ---------------
-// 1. If not already done, enable the Stackdriver Logging API
-//    and check the quota for your project at
-//    https://console.developers.google.com/apis/api/logging
-// 2. This sample uses Application Default Credentials for authentication.
-//    If not already done, install the gcloud CLI from
-//    https://cloud.google.com/sdk and run
-//    `gcloud beta auth application-default login`
-<<<<<<< HEAD
-// 3. Install the Node.js client library by running
-//    `npm install googleapis --save`
-=======
+// BEFORE RUNNING:
+// ---------------
+// 1. If not already done, enable the Stackdriver Logging API
+//    and check the quota for your project at
+//    https://console.developers.google.com/apis/api/logging
+// 2. This sample uses Application Default Credentials for authentication.
+//    If not already done, install the gcloud CLI from
+//    https://cloud.google.com/sdk/ and run
+//    `gcloud beta auth application-default login`
 // 3. Install the Node.js client library and Application Default Credentials
 //    library by running `npm install googleapis --save`
 var google = require('googleapis');
@@ -906,13 +744,11 @@
     // Required. The cloud resource containing the sinks.
     // Example: `"projects/my-logging-project"`.
     parent: 'projects/{MY-PROJECT}',
->>>>>>> de342e28
-
-var google = require('googleapis');
-
-var logging = google.logging('v2beta1');
-
-authorize(function(authClient) {
+
+
+    auth: authClient
+  };
+
   var handlePage = function(err, response) {
     if (err) {
       console.log(err);
@@ -927,6 +763,7 @@
       // TODO: Change code below to process each resource in `sinksPage`:
       console.log(JSON.stringify(sinksPage[i], null, 2));
     }
+
     if (response.nextPageToken) {
       request.pageToken = response.nextPageToken;
       logging.projects.sinks.list(request, handlePage);
@@ -935,45 +772,34 @@
 
   logging.projects.sinks.list(request, handlePage);
 });
-
-function authorize(callback) {
-  google.auth.getApplicationDefault(function(err, authClient)) {
-    if (err) {
-      console.log('authentication failed: ', err);
-      return;
-    }
-    if (authClient.createScopedRequired && authClient.createScopedRequired()) {
-      var scopes = ['https://www.googleapis.com/auth/cloud-platform'];
-      authClient = authClient.createScoped(scopes);
-    }
-    callback(authClient);
-  });
-}
-//
-// BEFORE RUNNING:
-// ---------------
-// 1. If not already done, enable the Stackdriver Logging API
-//    and check the quota for your project at
-//    https://console.developers.google.com/apis/api/logging
-// 2. This sample uses Application Default Credentials for authentication.
-//    If not already done, install the gcloud CLI from
-//    https://cloud.google.com/sdk and run
-//    `gcloud beta auth application-default login`
-// 3. Install the Node.js client library by running
-//    `npm install googleapis --save`
-
-var google = require('googleapis');
-
-var logging = google.logging('v2beta1');
-
-authorize(function(authClient) {
-  var request = {
-<<<<<<< HEAD
-    // The resource name of the sink to update. Example: `"projects/my-project-id/sinks/my-sink-id"`. The
-    // updated sink must be provided in the request and have the same name that is specified in
-    // `sinkName`. If the sink does not exist, it is created.
-    sinkName: '',  // TODO: Update placeholder values.
-=======
+// BEFORE RUNNING:
+// ---------------
+// 1. If not already done, enable the Stackdriver Logging API
+//    and check the quota for your project at
+//    https://console.developers.google.com/apis/api/logging
+// 2. This sample uses Application Default Credentials for authentication.
+//    If not already done, install the gcloud CLI from
+//    https://cloud.google.com/sdk/ and run
+//    `gcloud beta auth application-default login`
+// 3. Install the Node.js client library and Application Default Credentials
+//    library by running `npm install googleapis --save`
+var google = require('googleapis');
+var logging = google.logging('v2beta1');
+
+// Use Application Default Credentials for authentication when running locally.
+// For more information, see:
+// https://developers.google.com/identity/protocols/application-default-credentials
+google.auth.getApplicationDefault(function(err, authClient) {
+  if (err) {
+    console.log(err);
+    return;
+  }
+  if (authClient.createScopedRequired && authClient.createScopedRequired()) {
+    var scopes = ['https://www.googleapis.com/auth/cloud-platform'];
+    authClient = authClient.createScoped(scopes);
+  }
+
+  var request = {
 
     // TODO: Change placeholder below to desired parameter value for the `update` method:
 
@@ -982,7 +808,6 @@
     // creates the sink.  Example: `"projects/my-project-id/sinks/my-sink-id"`.
     sinkName: 'projects/{MY-PROJECT}/sinks/{MY-SINK}',
 
->>>>>>> de342e28
 
     resource: {
       // TODO: Add desired properties of the request body.
@@ -996,20 +821,8 @@
       console.log(err);
       return;
     }
+
+    // TODO: Change code below to process the `response` object:
     console.log(JSON.stringify(response, null, 2));
   });
-});
-
-function authorize(callback) {
-  google.auth.getApplicationDefault(function(err, authClient)) {
-    if (err) {
-      console.log('authentication failed: ', err);
-      return;
-    }
-    if (authClient.createScopedRequired && authClient.createScopedRequired()) {
-      var scopes = ['https://www.googleapis.com/auth/cloud-platform'];
-      authClient = authClient.createScoped(scopes);
-    }
-    callback(authClient);
-  });
-}+});