--- conflicted
+++ resolved
@@ -8,11 +8,7 @@
 //    https://console.developers.google.com/apis/api/container
 // 2. This sample uses Application Default Credentials for authentication. If
 //    not already done, install the gcloud CLI from https://cloud.google.com/sdk/
-<<<<<<< HEAD
-//    and run 'gcloud beta auth application-default login'
-=======
-//    and run 'gcloud auth application-default login'
->>>>>>> 2ddb94a8
+//    and run 'gcloud auth application-default login'
 // 3. To install the client library, run:
 //    go get -u google.golang.org/api/container/v1
 
@@ -60,11 +56,7 @@
 //    https://console.developers.google.com/apis/api/container
 // 2. This sample uses Application Default Credentials for authentication. If
 //    not already done, install the gcloud CLI from https://cloud.google.com/sdk/
-<<<<<<< HEAD
-//    and run 'gcloud beta auth application-default login'
-=======
-//    and run 'gcloud auth application-default login'
->>>>>>> 2ddb94a8
+//    and run 'gcloud auth application-default login'
 // 3. To install the client library, run:
 //    go get -u google.golang.org/api/container/v1
 
@@ -113,11 +105,7 @@
 //    https://console.developers.google.com/apis/api/container
 // 2. This sample uses Application Default Credentials for authentication. If
 //    not already done, install the gcloud CLI from https://cloud.google.com/sdk/
-<<<<<<< HEAD
-//    and run 'gcloud beta auth application-default login'
-=======
-//    and run 'gcloud auth application-default login'
->>>>>>> 2ddb94a8
+//    and run 'gcloud auth application-default login'
 // 3. To install the client library, run:
 //    go get -u google.golang.org/api/container/v1
 
@@ -166,11 +154,7 @@
 //    https://console.developers.google.com/apis/api/container
 // 2. This sample uses Application Default Credentials for authentication. If
 //    not already done, install the gcloud CLI from https://cloud.google.com/sdk/
-<<<<<<< HEAD
-//    and run 'gcloud beta auth application-default login'
-=======
-//    and run 'gcloud auth application-default login'
->>>>>>> 2ddb94a8
+//    and run 'gcloud auth application-default login'
 // 3. To install the client library, run:
 //    go get -u google.golang.org/api/container/v1
 
@@ -216,11 +200,7 @@
 //    https://console.developers.google.com/apis/api/container
 // 2. This sample uses Application Default Credentials for authentication. If
 //    not already done, install the gcloud CLI from https://cloud.google.com/sdk/
-<<<<<<< HEAD
-//    and run 'gcloud beta auth application-default login'
-=======
-//    and run 'gcloud auth application-default login'
->>>>>>> 2ddb94a8
+//    and run 'gcloud auth application-default login'
 // 3. To install the client library, run:
 //    go get -u google.golang.org/api/container/v1
 
@@ -271,11 +251,7 @@
 //    https://console.developers.google.com/apis/api/container
 // 2. This sample uses Application Default Credentials for authentication. If
 //    not already done, install the gcloud CLI from https://cloud.google.com/sdk/
-<<<<<<< HEAD
-//    and run 'gcloud beta auth application-default login'
-=======
-//    and run 'gcloud auth application-default login'
->>>>>>> 2ddb94a8
+//    and run 'gcloud auth application-default login'
 // 3. To install the client library, run:
 //    go get -u google.golang.org/api/container/v1
 
@@ -321,11 +297,7 @@
 //    https://console.developers.google.com/apis/api/container
 // 2. This sample uses Application Default Credentials for authentication. If
 //    not already done, install the gcloud CLI from https://cloud.google.com/sdk/
-<<<<<<< HEAD
-//    and run 'gcloud beta auth application-default login'
-=======
-//    and run 'gcloud auth application-default login'
->>>>>>> 2ddb94a8
+//    and run 'gcloud auth application-default login'
 // 3. To install the client library, run:
 //    go get -u google.golang.org/api/container/v1
 
@@ -374,11 +346,7 @@
 //    https://console.developers.google.com/apis/api/container
 // 2. This sample uses Application Default Credentials for authentication. If
 //    not already done, install the gcloud CLI from https://cloud.google.com/sdk/
-<<<<<<< HEAD
-//    and run 'gcloud beta auth application-default login'
-=======
-//    and run 'gcloud auth application-default login'
->>>>>>> 2ddb94a8
+//    and run 'gcloud auth application-default login'
 // 3. To install the client library, run:
 //    go get -u google.golang.org/api/container/v1
 
