--- conflicted
+++ resolved
@@ -8,11 +8,7 @@
 //    https://console.developers.google.com/apis/api/bigquery
 // 2. This sample uses Application Default Credentials for authentication. If
 //    not already done, install the gcloud CLI from https://cloud.google.com/sdk/
-<<<<<<< HEAD
-//    and run 'gcloud beta auth application-default login'
-=======
-//    and run 'gcloud auth application-default login'
->>>>>>> 2ddb94a8
+//    and run 'gcloud auth application-default login'
 // 3. To install the client library, run:
 //    go get -u google.golang.org/api/bigquery/v2
 
@@ -53,11 +49,7 @@
 //    https://console.developers.google.com/apis/api/bigquery
 // 2. This sample uses Application Default Credentials for authentication. If
 //    not already done, install the gcloud CLI from https://cloud.google.com/sdk/
-<<<<<<< HEAD
-//    and run 'gcloud beta auth application-default login'
-=======
-//    and run 'gcloud auth application-default login'
->>>>>>> 2ddb94a8
+//    and run 'gcloud auth application-default login'
 // 3. To install the client library, run:
 //    go get -u google.golang.org/api/bigquery/v2
 
@@ -101,11 +93,7 @@
 //    https://console.developers.google.com/apis/api/bigquery
 // 2. This sample uses Application Default Credentials for authentication. If
 //    not already done, install the gcloud CLI from https://cloud.google.com/sdk/
-<<<<<<< HEAD
-//    and run 'gcloud beta auth application-default login'
-=======
-//    and run 'gcloud auth application-default login'
->>>>>>> 2ddb94a8
+//    and run 'gcloud auth application-default login'
 // 3. To install the client library, run:
 //    go get -u google.golang.org/api/bigquery/v2
 
@@ -148,11 +136,7 @@
 //    https://console.developers.google.com/apis/api/bigquery
 // 2. This sample uses Application Default Credentials for authentication. If
 //    not already done, install the gcloud CLI from https://cloud.google.com/sdk/
-<<<<<<< HEAD
-//    and run 'gcloud beta auth application-default login'
-=======
-//    and run 'gcloud auth application-default login'
->>>>>>> 2ddb94a8
+//    and run 'gcloud auth application-default login'
 // 3. To install the client library, run:
 //    go get -u google.golang.org/api/bigquery/v2
 
@@ -198,11 +182,7 @@
 //    https://console.developers.google.com/apis/api/bigquery
 // 2. This sample uses Application Default Credentials for authentication. If
 //    not already done, install the gcloud CLI from https://cloud.google.com/sdk/
-<<<<<<< HEAD
-//    and run 'gcloud beta auth application-default login'
-=======
-//    and run 'gcloud auth application-default login'
->>>>>>> 2ddb94a8
+//    and run 'gcloud auth application-default login'
 // 3. To install the client library, run:
 //    go get -u google.golang.org/api/bigquery/v2
 
@@ -248,11 +228,7 @@
 //    https://console.developers.google.com/apis/api/bigquery
 // 2. This sample uses Application Default Credentials for authentication. If
 //    not already done, install the gcloud CLI from https://cloud.google.com/sdk/
-<<<<<<< HEAD
-//    and run 'gcloud beta auth application-default login'
-=======
-//    and run 'gcloud auth application-default login'
->>>>>>> 2ddb94a8
+//    and run 'gcloud auth application-default login'
 // 3. To install the client library, run:
 //    go get -u google.golang.org/api/bigquery/v2
 
@@ -298,11 +274,7 @@
 //    https://console.developers.google.com/apis/api/bigquery
 // 2. This sample uses Application Default Credentials for authentication. If
 //    not already done, install the gcloud CLI from https://cloud.google.com/sdk/
-<<<<<<< HEAD
-//    and run 'gcloud beta auth application-default login'
-=======
-//    and run 'gcloud auth application-default login'
->>>>>>> 2ddb94a8
+//    and run 'gcloud auth application-default login'
 // 3. To install the client library, run:
 //    go get -u google.golang.org/api/bigquery/v2
 
@@ -346,11 +318,7 @@
 //    https://console.developers.google.com/apis/api/bigquery
 // 2. This sample uses Application Default Credentials for authentication. If
 //    not already done, install the gcloud CLI from https://cloud.google.com/sdk/
-<<<<<<< HEAD
-//    and run 'gcloud beta auth application-default login'
-=======
-//    and run 'gcloud auth application-default login'
->>>>>>> 2ddb94a8
+//    and run 'gcloud auth application-default login'
 // 3. To install the client library, run:
 //    go get -u google.golang.org/api/bigquery/v2
 
@@ -394,11 +362,7 @@
 //    https://console.developers.google.com/apis/api/bigquery
 // 2. This sample uses Application Default Credentials for authentication. If
 //    not already done, install the gcloud CLI from https://cloud.google.com/sdk/
-<<<<<<< HEAD
-//    and run 'gcloud beta auth application-default login'
-=======
-//    and run 'gcloud auth application-default login'
->>>>>>> 2ddb94a8
+//    and run 'gcloud auth application-default login'
 // 3. To install the client library, run:
 //    go get -u google.golang.org/api/bigquery/v2
 
@@ -442,11 +406,7 @@
 //    https://console.developers.google.com/apis/api/bigquery
 // 2. This sample uses Application Default Credentials for authentication. If
 //    not already done, install the gcloud CLI from https://cloud.google.com/sdk/
-<<<<<<< HEAD
-//    and run 'gcloud beta auth application-default login'
-=======
-//    and run 'gcloud auth application-default login'
->>>>>>> 2ddb94a8
+//    and run 'gcloud auth application-default login'
 // 3. To install the client library, run:
 //    go get -u google.golang.org/api/bigquery/v2
 
@@ -489,11 +449,7 @@
 //    https://console.developers.google.com/apis/api/bigquery
 // 2. This sample uses Application Default Credentials for authentication. If
 //    not already done, install the gcloud CLI from https://cloud.google.com/sdk/
-<<<<<<< HEAD
-//    and run 'gcloud beta auth application-default login'
-=======
-//    and run 'gcloud auth application-default login'
->>>>>>> 2ddb94a8
+//    and run 'gcloud auth application-default login'
 // 3. To install the client library, run:
 //    go get -u google.golang.org/api/bigquery/v2
 
@@ -539,11 +495,7 @@
 //    https://console.developers.google.com/apis/api/bigquery
 // 2. This sample uses Application Default Credentials for authentication. If
 //    not already done, install the gcloud CLI from https://cloud.google.com/sdk/
-<<<<<<< HEAD
-//    and run 'gcloud beta auth application-default login'
-=======
-//    and run 'gcloud auth application-default login'
->>>>>>> 2ddb94a8
+//    and run 'gcloud auth application-default login'
 // 3. To install the client library, run:
 //    go get -u google.golang.org/api/bigquery/v2
 
@@ -586,11 +538,7 @@
 //    https://console.developers.google.com/apis/api/bigquery
 // 2. This sample uses Application Default Credentials for authentication. If
 //    not already done, install the gcloud CLI from https://cloud.google.com/sdk/
-<<<<<<< HEAD
-//    and run 'gcloud beta auth application-default login'
-=======
-//    and run 'gcloud auth application-default login'
->>>>>>> 2ddb94a8
+//    and run 'gcloud auth application-default login'
 // 3. To install the client library, run:
 //    go get -u google.golang.org/api/bigquery/v2
 
@@ -635,11 +583,7 @@
 //    https://console.developers.google.com/apis/api/bigquery
 // 2. This sample uses Application Default Credentials for authentication. If
 //    not already done, install the gcloud CLI from https://cloud.google.com/sdk/
-<<<<<<< HEAD
-//    and run 'gcloud beta auth application-default login'
-=======
-//    and run 'gcloud auth application-default login'
->>>>>>> 2ddb94a8
+//    and run 'gcloud auth application-default login'
 // 3. To install the client library, run:
 //    go get -u google.golang.org/api/bigquery/v2
 
@@ -688,11 +632,7 @@
 //    https://console.developers.google.com/apis/api/bigquery
 // 2. This sample uses Application Default Credentials for authentication. If
 //    not already done, install the gcloud CLI from https://cloud.google.com/sdk/
-<<<<<<< HEAD
-//    and run 'gcloud beta auth application-default login'
-=======
-//    and run 'gcloud auth application-default login'
->>>>>>> 2ddb94a8
+//    and run 'gcloud auth application-default login'
 // 3. To install the client library, run:
 //    go get -u google.golang.org/api/bigquery/v2
 
@@ -739,11 +679,7 @@
 //    https://console.developers.google.com/apis/api/bigquery
 // 2. This sample uses Application Default Credentials for authentication. If
 //    not already done, install the gcloud CLI from https://cloud.google.com/sdk/
-<<<<<<< HEAD
-//    and run 'gcloud beta auth application-default login'
-=======
-//    and run 'gcloud auth application-default login'
->>>>>>> 2ddb94a8
+//    and run 'gcloud auth application-default login'
 // 3. To install the client library, run:
 //    go get -u google.golang.org/api/bigquery/v2
 
@@ -787,11 +723,7 @@
 //    https://console.developers.google.com/apis/api/bigquery
 // 2. This sample uses Application Default Credentials for authentication. If
 //    not already done, install the gcloud CLI from https://cloud.google.com/sdk/
-<<<<<<< HEAD
-//    and run 'gcloud beta auth application-default login'
-=======
-//    and run 'gcloud auth application-default login'
->>>>>>> 2ddb94a8
+//    and run 'gcloud auth application-default login'
 // 3. To install the client library, run:
 //    go get -u google.golang.org/api/bigquery/v2
 
@@ -838,11 +770,7 @@
 //    https://console.developers.google.com/apis/api/bigquery
 // 2. This sample uses Application Default Credentials for authentication. If
 //    not already done, install the gcloud CLI from https://cloud.google.com/sdk/
-<<<<<<< HEAD
-//    and run 'gcloud beta auth application-default login'
-=======
-//    and run 'gcloud auth application-default login'
->>>>>>> 2ddb94a8
+//    and run 'gcloud auth application-default login'
 // 3. To install the client library, run:
 //    go get -u google.golang.org/api/bigquery/v2
 
@@ -888,11 +816,7 @@
 //    https://console.developers.google.com/apis/api/bigquery
 // 2. This sample uses Application Default Credentials for authentication. If
 //    not already done, install the gcloud CLI from https://cloud.google.com/sdk/
-<<<<<<< HEAD
-//    and run 'gcloud beta auth application-default login'
-=======
-//    and run 'gcloud auth application-default login'
->>>>>>> 2ddb94a8
+//    and run 'gcloud auth application-default login'
 // 3. To install the client library, run:
 //    go get -u google.golang.org/api/bigquery/v2
 
@@ -941,11 +865,7 @@
 //    https://console.developers.google.com/apis/api/bigquery
 // 2. This sample uses Application Default Credentials for authentication. If
 //    not already done, install the gcloud CLI from https://cloud.google.com/sdk/
-<<<<<<< HEAD
-//    and run 'gcloud beta auth application-default login'
-=======
-//    and run 'gcloud auth application-default login'
->>>>>>> 2ddb94a8
+//    and run 'gcloud auth application-default login'
 // 3. To install the client library, run:
 //    go get -u google.golang.org/api/bigquery/v2
 
@@ -994,11 +914,7 @@
 //    https://console.developers.google.com/apis/api/bigquery
 // 2. This sample uses Application Default Credentials for authentication. If
 //    not already done, install the gcloud CLI from https://cloud.google.com/sdk/
-<<<<<<< HEAD
-//    and run 'gcloud beta auth application-default login'
-=======
-//    and run 'gcloud auth application-default login'
->>>>>>> 2ddb94a8
+//    and run 'gcloud auth application-default login'
 // 3. To install the client library, run:
 //    go get -u google.golang.org/api/bigquery/v2
 
