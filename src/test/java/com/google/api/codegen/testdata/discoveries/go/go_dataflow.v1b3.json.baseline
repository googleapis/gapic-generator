
package main

// PRE-REQUISITES:
// ---------------
// 1. If not already done, enable the Google Dataflow API
//    and check the quota for your project at
//    https://console.developers.google.com/apis/api/dataflow
// 2. This sample uses Application Default Credentials for authentication. If
//    not already done, install the gcloud CLI from https://cloud.google.com/sdk/
<<<<<<< HEAD
//    and run 'gcloud beta auth application-default login'
=======
//    and run 'gcloud auth application-default login'
>>>>>>> 2ddb94a8
// 3. To install the client library, run:
//    go get -u google.golang.org/api/dataflow/v1b3

import (
  "golang.org/x/net/context"
  "golang.org/x/oauth2/google"

  "google.golang.org/api/dataflow/v1b3"
)

func main() {
  ctx := context.Background()
  hc, err := google.DefaultClient(ctx, dataflow.CloudPlatformScope)
  if err != nil {
    // TODO: Handle error.
  }
  c, err := dataflow.New(hc)
  if err != nil {
    // TODO: Handle error.
  }

  // The project which owns the job.
  projectId := "" // TODO: Update placeholder value.

  resp, err := c.Projects.Jobs.Create(projectId, &dataflow.Job{
                                        // TODO: Fill required fields.
                                      }).Context(ctx).Do()
  if err != nil {
    // TODO: Handle error.
  }
  // TODO: Use resp.
  _ = resp
}
package main

// PRE-REQUISITES:
// ---------------
// 1. If not already done, enable the Google Dataflow API
//    and check the quota for your project at
//    https://console.developers.google.com/apis/api/dataflow
// 2. This sample uses Application Default Credentials for authentication. If
//    not already done, install the gcloud CLI from https://cloud.google.com/sdk/
<<<<<<< HEAD
//    and run 'gcloud beta auth application-default login'
=======
//    and run 'gcloud auth application-default login'
>>>>>>> 2ddb94a8
// 3. To install the client library, run:
//    go get -u google.golang.org/api/dataflow/v1b3

import (
  "golang.org/x/net/context"
  "golang.org/x/oauth2/google"

  "google.golang.org/api/dataflow/v1b3"
)

func main() {
  ctx := context.Background()
  hc, err := google.DefaultClient(ctx, dataflow.CloudPlatformScope)
  if err != nil {
    // TODO: Handle error.
  }
  c, err := dataflow.New(hc)
  if err != nil {
    // TODO: Handle error.
  }

  // The project which owns the job.
  projectId := "" // TODO: Update placeholder value.

  // Identifies a single job.
  jobId := "" // TODO: Update placeholder value.

  resp, err := c.Projects.Jobs.Get(projectId, jobId).Context(ctx).Do()
  if err != nil {
    // TODO: Handle error.
  }
  // TODO: Use resp.
  _ = resp
}
package main

// PRE-REQUISITES:
// ---------------
// 1. If not already done, enable the Google Dataflow API
//    and check the quota for your project at
//    https://console.developers.google.com/apis/api/dataflow
// 2. This sample uses Application Default Credentials for authentication. If
//    not already done, install the gcloud CLI from https://cloud.google.com/sdk/
<<<<<<< HEAD
//    and run 'gcloud beta auth application-default login'
=======
//    and run 'gcloud auth application-default login'
>>>>>>> 2ddb94a8
// 3. To install the client library, run:
//    go get -u google.golang.org/api/dataflow/v1b3

import (
  "golang.org/x/net/context"
  "golang.org/x/oauth2/google"

  "google.golang.org/api/dataflow/v1b3"
)

func main() {
  ctx := context.Background()
  hc, err := google.DefaultClient(ctx, dataflow.CloudPlatformScope)
  if err != nil {
    // TODO: Handle error.
  }
  c, err := dataflow.New(hc)
  if err != nil {
    // TODO: Handle error.
  }

  // A project id.
  projectId := "" // TODO: Update placeholder value.

  // The job to get messages for.
  jobId := "" // TODO: Update placeholder value.

  resp, err := c.Projects.Jobs.GetMetrics(projectId, jobId).Context(ctx).Do()
  if err != nil {
    // TODO: Handle error.
  }
  // TODO: Use resp.
  _ = resp
}
package main

// PRE-REQUISITES:
// ---------------
// 1. If not already done, enable the Google Dataflow API
//    and check the quota for your project at
//    https://console.developers.google.com/apis/api/dataflow
// 2. This sample uses Application Default Credentials for authentication. If
//    not already done, install the gcloud CLI from https://cloud.google.com/sdk/
<<<<<<< HEAD
//    and run 'gcloud beta auth application-default login'
=======
//    and run 'gcloud auth application-default login'
>>>>>>> 2ddb94a8
// 3. To install the client library, run:
//    go get -u google.golang.org/api/dataflow/v1b3

import (
  "golang.org/x/net/context"
  "golang.org/x/oauth2/google"

  "google.golang.org/api/dataflow/v1b3"
)

func main() {
  ctx := context.Background()
  hc, err := google.DefaultClient(ctx, dataflow.CloudPlatformScope)
  if err != nil {
    // TODO: Handle error.
  }
  c, err := dataflow.New(hc)
  if err != nil {
    // TODO: Handle error.
  }

  // The project which owns the jobs.
  projectId := "" // TODO: Update placeholder value.


  call := c.Projects.Jobs.List(projectId)
  if err := call.Pages(ctx, func(page *dataflow.ListJobsResponse) error {
    for _, v := range page.Jobs {
      // TODO: Use v.
      _ = v
    }
    return nil // NOTE: returning a non-nil error stops pagination.
  }); err != nil {
    // TODO: Handle error.
  }
}
package main

// PRE-REQUISITES:
// ---------------
// 1. If not already done, enable the Google Dataflow API
//    and check the quota for your project at
//    https://console.developers.google.com/apis/api/dataflow
// 2. This sample uses Application Default Credentials for authentication. If
//    not already done, install the gcloud CLI from https://cloud.google.com/sdk/
<<<<<<< HEAD
//    and run 'gcloud beta auth application-default login'
=======
//    and run 'gcloud auth application-default login'
>>>>>>> 2ddb94a8
// 3. To install the client library, run:
//    go get -u google.golang.org/api/dataflow/v1b3

import (
  "golang.org/x/net/context"
  "golang.org/x/oauth2/google"

  "google.golang.org/api/dataflow/v1b3"
)

func main() {
  ctx := context.Background()
  hc, err := google.DefaultClient(ctx, dataflow.CloudPlatformScope)
  if err != nil {
    // TODO: Handle error.
  }
  c, err := dataflow.New(hc)
  if err != nil {
    // TODO: Handle error.
  }

  // A project id.
  projectId := "" // TODO: Update placeholder value.

  // The job to get messages about.
  jobId := "" // TODO: Update placeholder value.


  call := c.Projects.Jobs.Messages.List(projectId, jobId)
  if err := call.Pages(ctx, func(page *dataflow.ListJobMessagesResponse) error {
    for _, v := range page.JobMessages {
      // TODO: Use v.
      _ = v
    }
    return nil // NOTE: returning a non-nil error stops pagination.
  }); err != nil {
    // TODO: Handle error.
  }
}
package main

// PRE-REQUISITES:
// ---------------
// 1. If not already done, enable the Google Dataflow API
//    and check the quota for your project at
//    https://console.developers.google.com/apis/api/dataflow
// 2. This sample uses Application Default Credentials for authentication. If
//    not already done, install the gcloud CLI from https://cloud.google.com/sdk/
<<<<<<< HEAD
//    and run 'gcloud beta auth application-default login'
=======
//    and run 'gcloud auth application-default login'
>>>>>>> 2ddb94a8
// 3. To install the client library, run:
//    go get -u google.golang.org/api/dataflow/v1b3

import (
  "golang.org/x/net/context"
  "golang.org/x/oauth2/google"

  "google.golang.org/api/dataflow/v1b3"
)

func main() {
  ctx := context.Background()
  hc, err := google.DefaultClient(ctx, dataflow.CloudPlatformScope)
  if err != nil {
    // TODO: Handle error.
  }
  c, err := dataflow.New(hc)
  if err != nil {
    // TODO: Handle error.
  }

  // The project which owns the job.
  projectId := "" // TODO: Update placeholder value.

  // Identifies a single job.
  jobId := "" // TODO: Update placeholder value.

  resp, err := c.Projects.Jobs.Update(projectId, jobId, &dataflow.Job{
                                        // TODO: Fill required fields.
                                      }).Context(ctx).Do()
  if err != nil {
    // TODO: Handle error.
  }
  // TODO: Use resp.
  _ = resp
}
package main

// PRE-REQUISITES:
// ---------------
// 1. If not already done, enable the Google Dataflow API
//    and check the quota for your project at
//    https://console.developers.google.com/apis/api/dataflow
// 2. This sample uses Application Default Credentials for authentication. If
//    not already done, install the gcloud CLI from https://cloud.google.com/sdk/
<<<<<<< HEAD
//    and run 'gcloud beta auth application-default login'
=======
//    and run 'gcloud auth application-default login'
>>>>>>> 2ddb94a8
// 3. To install the client library, run:
//    go get -u google.golang.org/api/dataflow/v1b3

import (
  "golang.org/x/net/context"
  "golang.org/x/oauth2/google"

  "google.golang.org/api/dataflow/v1b3"
)

func main() {
  ctx := context.Background()
  hc, err := google.DefaultClient(ctx, dataflow.CloudPlatformScope)
  if err != nil {
    // TODO: Handle error.
  }
  c, err := dataflow.New(hc)
  if err != nil {
    // TODO: Handle error.
  }

  // Identifies the project this worker belongs to.
  projectId := "" // TODO: Update placeholder value.

  // Identifies the workflow job this worker belongs to.
  jobId := "" // TODO: Update placeholder value.

  resp, err := c.Projects.Jobs.WorkItems.Lease(projectId, jobId, &dataflow.LeaseWorkItemRequest{
                                                 // TODO: Fill required fields.
                                               }).Context(ctx).Do()
  if err != nil {
    // TODO: Handle error.
  }
  // TODO: Use resp.
  _ = resp
}
package main

// PRE-REQUISITES:
// ---------------
// 1. If not already done, enable the Google Dataflow API
//    and check the quota for your project at
//    https://console.developers.google.com/apis/api/dataflow
// 2. This sample uses Application Default Credentials for authentication. If
//    not already done, install the gcloud CLI from https://cloud.google.com/sdk/
<<<<<<< HEAD
//    and run 'gcloud beta auth application-default login'
=======
//    and run 'gcloud auth application-default login'
>>>>>>> 2ddb94a8
// 3. To install the client library, run:
//    go get -u google.golang.org/api/dataflow/v1b3

import (
  "golang.org/x/net/context"
  "golang.org/x/oauth2/google"

  "google.golang.org/api/dataflow/v1b3"
)

func main() {
  ctx := context.Background()
  hc, err := google.DefaultClient(ctx, dataflow.CloudPlatformScope)
  if err != nil {
    // TODO: Handle error.
  }
  c, err := dataflow.New(hc)
  if err != nil {
    // TODO: Handle error.
  }

  // The project which owns the WorkItem's job.
  projectId := "" // TODO: Update placeholder value.

  // The job which the WorkItem is part of.
  jobId := "" // TODO: Update placeholder value.

  resp, err := c.Projects.Jobs.WorkItems.ReportStatus(projectId, jobId, &dataflow.ReportWorkItemStatusRequest{
                                                        // TODO: Fill required fields.
                                                      }).Context(ctx).Do()
  if err != nil {
    // TODO: Handle error.
  }
  // TODO: Use resp.
  _ = resp
}
package main

// PRE-REQUISITES:
// ---------------
// 1. If not already done, enable the Google Dataflow API
//    and check the quota for your project at
//    https://console.developers.google.com/apis/api/dataflow
// 2. This sample uses Application Default Credentials for authentication. If
//    not already done, install the gcloud CLI from https://cloud.google.com/sdk/
<<<<<<< HEAD
//    and run 'gcloud beta auth application-default login'
=======
//    and run 'gcloud auth application-default login'
>>>>>>> 2ddb94a8
// 3. To install the client library, run:
//    go get -u google.golang.org/api/dataflow/v1b3

import (
  "golang.org/x/net/context"
  "golang.org/x/oauth2/google"

  "google.golang.org/api/dataflow/v1b3"
)

func main() {
  ctx := context.Background()
  hc, err := google.DefaultClient(ctx, dataflow.CloudPlatformScope)
  if err != nil {
    // TODO: Handle error.
  }
  c, err := dataflow.New(hc)
  if err != nil {
    // TODO: Handle error.
  }

  // The project to send the WorkerMessages to.
  projectId := "" // TODO: Update placeholder value.

  resp, err := c.Projects.WorkerMessages(projectId, &dataflow.SendWorkerMessagesRequest{
                                           // TODO: Fill required fields.
                                         }).Context(ctx).Do()
  if err != nil {
    // TODO: Handle error.
  }
  // TODO: Use resp.
  _ = resp
}<|MERGE_RESOLUTION|>--- conflicted
+++ resolved
@@ -8,11 +8,7 @@
 //    https://console.developers.google.com/apis/api/dataflow
 // 2. This sample uses Application Default Credentials for authentication. If
 //    not already done, install the gcloud CLI from https://cloud.google.com/sdk/
-<<<<<<< HEAD
-//    and run 'gcloud beta auth application-default login'
-=======
-//    and run 'gcloud auth application-default login'
->>>>>>> 2ddb94a8
+//    and run 'gcloud auth application-default login'
 // 3. To install the client library, run:
 //    go get -u google.golang.org/api/dataflow/v1b3
 
@@ -55,11 +51,7 @@
 //    https://console.developers.google.com/apis/api/dataflow
 // 2. This sample uses Application Default Credentials for authentication. If
 //    not already done, install the gcloud CLI from https://cloud.google.com/sdk/
-<<<<<<< HEAD
-//    and run 'gcloud beta auth application-default login'
-=======
-//    and run 'gcloud auth application-default login'
->>>>>>> 2ddb94a8
+//    and run 'gcloud auth application-default login'
 // 3. To install the client library, run:
 //    go get -u google.golang.org/api/dataflow/v1b3
 
@@ -103,11 +95,7 @@
 //    https://console.developers.google.com/apis/api/dataflow
 // 2. This sample uses Application Default Credentials for authentication. If
 //    not already done, install the gcloud CLI from https://cloud.google.com/sdk/
-<<<<<<< HEAD
-//    and run 'gcloud beta auth application-default login'
-=======
-//    and run 'gcloud auth application-default login'
->>>>>>> 2ddb94a8
+//    and run 'gcloud auth application-default login'
 // 3. To install the client library, run:
 //    go get -u google.golang.org/api/dataflow/v1b3
 
@@ -151,11 +139,7 @@
 //    https://console.developers.google.com/apis/api/dataflow
 // 2. This sample uses Application Default Credentials for authentication. If
 //    not already done, install the gcloud CLI from https://cloud.google.com/sdk/
-<<<<<<< HEAD
-//    and run 'gcloud beta auth application-default login'
-=======
-//    and run 'gcloud auth application-default login'
->>>>>>> 2ddb94a8
+//    and run 'gcloud auth application-default login'
 // 3. To install the client library, run:
 //    go get -u google.golang.org/api/dataflow/v1b3
 
@@ -201,11 +185,7 @@
 //    https://console.developers.google.com/apis/api/dataflow
 // 2. This sample uses Application Default Credentials for authentication. If
 //    not already done, install the gcloud CLI from https://cloud.google.com/sdk/
-<<<<<<< HEAD
-//    and run 'gcloud beta auth application-default login'
-=======
-//    and run 'gcloud auth application-default login'
->>>>>>> 2ddb94a8
+//    and run 'gcloud auth application-default login'
 // 3. To install the client library, run:
 //    go get -u google.golang.org/api/dataflow/v1b3
 
@@ -254,11 +234,7 @@
 //    https://console.developers.google.com/apis/api/dataflow
 // 2. This sample uses Application Default Credentials for authentication. If
 //    not already done, install the gcloud CLI from https://cloud.google.com/sdk/
-<<<<<<< HEAD
-//    and run 'gcloud beta auth application-default login'
-=======
-//    and run 'gcloud auth application-default login'
->>>>>>> 2ddb94a8
+//    and run 'gcloud auth application-default login'
 // 3. To install the client library, run:
 //    go get -u google.golang.org/api/dataflow/v1b3
 
@@ -304,11 +280,7 @@
 //    https://console.developers.google.com/apis/api/dataflow
 // 2. This sample uses Application Default Credentials for authentication. If
 //    not already done, install the gcloud CLI from https://cloud.google.com/sdk/
-<<<<<<< HEAD
-//    and run 'gcloud beta auth application-default login'
-=======
-//    and run 'gcloud auth application-default login'
->>>>>>> 2ddb94a8
+//    and run 'gcloud auth application-default login'
 // 3. To install the client library, run:
 //    go get -u google.golang.org/api/dataflow/v1b3
 
@@ -354,11 +326,7 @@
 //    https://console.developers.google.com/apis/api/dataflow
 // 2. This sample uses Application Default Credentials for authentication. If
 //    not already done, install the gcloud CLI from https://cloud.google.com/sdk/
-<<<<<<< HEAD
-//    and run 'gcloud beta auth application-default login'
-=======
-//    and run 'gcloud auth application-default login'
->>>>>>> 2ddb94a8
+//    and run 'gcloud auth application-default login'
 // 3. To install the client library, run:
 //    go get -u google.golang.org/api/dataflow/v1b3
 
@@ -404,11 +372,7 @@
 //    https://console.developers.google.com/apis/api/dataflow
 // 2. This sample uses Application Default Credentials for authentication. If
 //    not already done, install the gcloud CLI from https://cloud.google.com/sdk/
-<<<<<<< HEAD
-//    and run 'gcloud beta auth application-default login'
-=======
-//    and run 'gcloud auth application-default login'
->>>>>>> 2ddb94a8
+//    and run 'gcloud auth application-default login'
 // 3. To install the client library, run:
 //    go get -u google.golang.org/api/dataflow/v1b3
 
