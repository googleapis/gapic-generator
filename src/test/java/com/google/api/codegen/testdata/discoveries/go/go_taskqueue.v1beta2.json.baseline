
package main

// PRE-REQUISITES:
// ---------------
// 1. If not already done, enable the TaskQueue API
//    and check the quota for your project at
//    https://console.developers.google.com/apis/api/taskqueue
// 2. This sample uses Application Default Credentials for authentication. If
//    not already done, install the gcloud CLI from https://cloud.google.com/sdk/
<<<<<<< HEAD
//    and run 'gcloud beta auth application-default login'
=======
//    and run 'gcloud auth application-default login'
>>>>>>> 2ddb94a8
// 3. To install the client library, run:
//    go get -u google.golang.org/api/taskqueue/v1beta2

import (
  "golang.org/x/net/context"
  "golang.org/x/oauth2/google"

  "google.golang.org/api/taskqueue/v1beta2"
)

func main() {
  ctx := context.Background()
  hc, err := google.DefaultClient(ctx, taskqueue.TaskqueueScope)
  if err != nil {
    // TODO: Handle error.
  }
  c, err := taskqueue.New(hc)
  if err != nil {
    // TODO: Handle error.
  }

  // The project under which the queue lies.
  project := "" // TODO: Update placeholder value.

  // The id of the taskqueue to get the properties of.
  taskqueue2 := "" // TODO: Update placeholder value.

  resp, err := c.Taskqueues.Get(project, taskqueue2).Context(ctx).Do()
  if err != nil {
    // TODO: Handle error.
  }
  // TODO: Use resp.
  _ = resp
}
package main

// PRE-REQUISITES:
// ---------------
// 1. If not already done, enable the TaskQueue API
//    and check the quota for your project at
//    https://console.developers.google.com/apis/api/taskqueue
// 2. This sample uses Application Default Credentials for authentication. If
//    not already done, install the gcloud CLI from https://cloud.google.com/sdk/
<<<<<<< HEAD
//    and run 'gcloud beta auth application-default login'
=======
//    and run 'gcloud auth application-default login'
>>>>>>> 2ddb94a8
// 3. To install the client library, run:
//    go get -u google.golang.org/api/taskqueue/v1beta2

import (
  "golang.org/x/net/context"
  "golang.org/x/oauth2/google"

  "google.golang.org/api/taskqueue/v1beta2"
)

func main() {
  ctx := context.Background()
  hc, err := google.DefaultClient(ctx, taskqueue.TaskqueueScope)
  if err != nil {
    // TODO: Handle error.
  }
  c, err := taskqueue.New(hc)
  if err != nil {
    // TODO: Handle error.
  }

  // The project under which the queue lies.
  project := "" // TODO: Update placeholder value.

  // The taskqueue to delete a task from.
  taskqueue2 := "" // TODO: Update placeholder value.

  // The id of the task to delete.
  task := "" // TODO: Update placeholder value.

  if err := c.Tasks.Delete(project, taskqueue2, task).Context(ctx).Do(); err != nil {
    // TODO: Handle error.
  }
}
package main

// PRE-REQUISITES:
// ---------------
// 1. If not already done, enable the TaskQueue API
//    and check the quota for your project at
//    https://console.developers.google.com/apis/api/taskqueue
// 2. This sample uses Application Default Credentials for authentication. If
//    not already done, install the gcloud CLI from https://cloud.google.com/sdk/
<<<<<<< HEAD
//    and run 'gcloud beta auth application-default login'
=======
//    and run 'gcloud auth application-default login'
>>>>>>> 2ddb94a8
// 3. To install the client library, run:
//    go get -u google.golang.org/api/taskqueue/v1beta2

import (
  "golang.org/x/net/context"
  "golang.org/x/oauth2/google"

  "google.golang.org/api/taskqueue/v1beta2"
)

func main() {
  ctx := context.Background()
  hc, err := google.DefaultClient(ctx, taskqueue.TaskqueueScope)
  if err != nil {
    // TODO: Handle error.
  }
  c, err := taskqueue.New(hc)
  if err != nil {
    // TODO: Handle error.
  }

  // The project under which the queue lies.
  project := "" // TODO: Update placeholder value.

  // The taskqueue in which the task belongs.
  taskqueue2 := "" // TODO: Update placeholder value.

  // The task to get properties of.
  task := "" // TODO: Update placeholder value.

  resp, err := c.Tasks.Get(project, taskqueue2, task).Context(ctx).Do()
  if err != nil {
    // TODO: Handle error.
  }
  // TODO: Use resp.
  _ = resp
}
package main

// PRE-REQUISITES:
// ---------------
// 1. If not already done, enable the TaskQueue API
//    and check the quota for your project at
//    https://console.developers.google.com/apis/api/taskqueue
// 2. This sample uses Application Default Credentials for authentication. If
//    not already done, install the gcloud CLI from https://cloud.google.com/sdk/
<<<<<<< HEAD
//    and run 'gcloud beta auth application-default login'
=======
//    and run 'gcloud auth application-default login'
>>>>>>> 2ddb94a8
// 3. To install the client library, run:
//    go get -u google.golang.org/api/taskqueue/v1beta2

import (
  "golang.org/x/net/context"
  "golang.org/x/oauth2/google"

  "google.golang.org/api/taskqueue/v1beta2"
)

func main() {
  ctx := context.Background()
  hc, err := google.DefaultClient(ctx, taskqueue.TaskqueueScope)
  if err != nil {
    // TODO: Handle error.
  }
  c, err := taskqueue.New(hc)
  if err != nil {
    // TODO: Handle error.
  }

  // The project under which the queue lies
  project := "" // TODO: Update placeholder value.

  // The taskqueue to insert the task into
  taskqueue2 := "" // TODO: Update placeholder value.

  resp, err := c.Tasks.Insert(project, taskqueue2, &taskqueue.Task{
                                // TODO: Fill required fields.
                              }).Context(ctx).Do()
  if err != nil {
    // TODO: Handle error.
  }
  // TODO: Use resp.
  _ = resp
}
package main

// PRE-REQUISITES:
// ---------------
// 1. If not already done, enable the TaskQueue API
//    and check the quota for your project at
//    https://console.developers.google.com/apis/api/taskqueue
// 2. This sample uses Application Default Credentials for authentication. If
//    not already done, install the gcloud CLI from https://cloud.google.com/sdk/
<<<<<<< HEAD
//    and run 'gcloud beta auth application-default login'
=======
//    and run 'gcloud auth application-default login'
>>>>>>> 2ddb94a8
// 3. To install the client library, run:
//    go get -u google.golang.org/api/taskqueue/v1beta2

import (
  "golang.org/x/net/context"
  "golang.org/x/oauth2/google"

  "google.golang.org/api/taskqueue/v1beta2"
)

func main() {
  ctx := context.Background()
  hc, err := google.DefaultClient(ctx, taskqueue.TaskqueueScope)
  if err != nil {
    // TODO: Handle error.
  }
  c, err := taskqueue.New(hc)
  if err != nil {
    // TODO: Handle error.
  }

  // The project under which the queue lies.
  project := "" // TODO: Update placeholder value.

  // The taskqueue to lease a task from.
  taskqueue2 := "" // TODO: Update placeholder value.

  // The number of tasks to lease.
  numTasks := int64(0) // TODO: Update placeholder value.

  // The lease in seconds.
  leaseSecs := int64(0) // TODO: Update placeholder value.

  resp, err := c.Tasks.Lease(project, taskqueue2, numTasks, leaseSecs).Context(ctx).Do()
  if err != nil {
    // TODO: Handle error.
  }
  // TODO: Use resp.
  _ = resp
}
package main

// PRE-REQUISITES:
// ---------------
// 1. If not already done, enable the TaskQueue API
//    and check the quota for your project at
//    https://console.developers.google.com/apis/api/taskqueue
// 2. This sample uses Application Default Credentials for authentication. If
//    not already done, install the gcloud CLI from https://cloud.google.com/sdk/
<<<<<<< HEAD
//    and run 'gcloud beta auth application-default login'
=======
//    and run 'gcloud auth application-default login'
>>>>>>> 2ddb94a8
// 3. To install the client library, run:
//    go get -u google.golang.org/api/taskqueue/v1beta2

import (
  "golang.org/x/net/context"
  "golang.org/x/oauth2/google"

  "google.golang.org/api/taskqueue/v1beta2"
)

func main() {
  ctx := context.Background()
  hc, err := google.DefaultClient(ctx, taskqueue.TaskqueueScope)
  if err != nil {
    // TODO: Handle error.
  }
  c, err := taskqueue.New(hc)
  if err != nil {
    // TODO: Handle error.
  }

  // The project under which the queue lies.
  project := "" // TODO: Update placeholder value.

  // The id of the taskqueue to list tasks from.
  taskqueue2 := "" // TODO: Update placeholder value.

  resp, err := c.Tasks.List(project, taskqueue2).Context(ctx).Do()
  if err != nil {
    // TODO: Handle error.
  }
  // TODO: Use resp.
  _ = resp
}
package main

// PRE-REQUISITES:
// ---------------
// 1. If not already done, enable the TaskQueue API
//    and check the quota for your project at
//    https://console.developers.google.com/apis/api/taskqueue
// 2. This sample uses Application Default Credentials for authentication. If
//    not already done, install the gcloud CLI from https://cloud.google.com/sdk/
<<<<<<< HEAD
//    and run 'gcloud beta auth application-default login'
=======
//    and run 'gcloud auth application-default login'
>>>>>>> 2ddb94a8
// 3. To install the client library, run:
//    go get -u google.golang.org/api/taskqueue/v1beta2

import (
  "golang.org/x/net/context"
  "golang.org/x/oauth2/google"

  "google.golang.org/api/taskqueue/v1beta2"
)

func main() {
  ctx := context.Background()
  hc, err := google.DefaultClient(ctx, taskqueue.TaskqueueScope)
  if err != nil {
    // TODO: Handle error.
  }
  c, err := taskqueue.New(hc)
  if err != nil {
    // TODO: Handle error.
  }

  // The project under which the queue lies.
  project := "" // TODO: Update placeholder value.


  taskqueue2 := "" // TODO: Update placeholder value.


  task := "" // TODO: Update placeholder value.

  // The new lease in seconds.
  newLeaseSeconds := int64(0) // TODO: Update placeholder value.

  resp, err := c.Tasks.Patch(project, taskqueue2, task, newLeaseSeconds, &taskqueue.Task{
                               // TODO: Fill required fields.
                             }).Context(ctx).Do()
  if err != nil {
    // TODO: Handle error.
  }
  // TODO: Use resp.
  _ = resp
}
package main

// PRE-REQUISITES:
// ---------------
// 1. If not already done, enable the TaskQueue API
//    and check the quota for your project at
//    https://console.developers.google.com/apis/api/taskqueue
// 2. This sample uses Application Default Credentials for authentication. If
//    not already done, install the gcloud CLI from https://cloud.google.com/sdk/
<<<<<<< HEAD
//    and run 'gcloud beta auth application-default login'
=======
//    and run 'gcloud auth application-default login'
>>>>>>> 2ddb94a8
// 3. To install the client library, run:
//    go get -u google.golang.org/api/taskqueue/v1beta2

import (
  "golang.org/x/net/context"
  "golang.org/x/oauth2/google"

  "google.golang.org/api/taskqueue/v1beta2"
)

func main() {
  ctx := context.Background()
  hc, err := google.DefaultClient(ctx, taskqueue.TaskqueueScope)
  if err != nil {
    // TODO: Handle error.
  }
  c, err := taskqueue.New(hc)
  if err != nil {
    // TODO: Handle error.
  }

  // The project under which the queue lies.
  project := "" // TODO: Update placeholder value.


  taskqueue2 := "" // TODO: Update placeholder value.


  task := "" // TODO: Update placeholder value.

  // The new lease in seconds.
  newLeaseSeconds := int64(0) // TODO: Update placeholder value.

  resp, err := c.Tasks.Update(project, taskqueue2, task, newLeaseSeconds, &taskqueue.Task{
                                // TODO: Fill required fields.
                              }).Context(ctx).Do()
  if err != nil {
    // TODO: Handle error.
  }
  // TODO: Use resp.
  _ = resp
}<|MERGE_RESOLUTION|>--- conflicted
+++ resolved
@@ -8,11 +8,7 @@
 //    https://console.developers.google.com/apis/api/taskqueue
 // 2. This sample uses Application Default Credentials for authentication. If
 //    not already done, install the gcloud CLI from https://cloud.google.com/sdk/
-<<<<<<< HEAD
-//    and run 'gcloud beta auth application-default login'
-=======
-//    and run 'gcloud auth application-default login'
->>>>>>> 2ddb94a8
+//    and run 'gcloud auth application-default login'
 // 3. To install the client library, run:
 //    go get -u google.golang.org/api/taskqueue/v1beta2
 
@@ -56,11 +52,7 @@
 //    https://console.developers.google.com/apis/api/taskqueue
 // 2. This sample uses Application Default Credentials for authentication. If
 //    not already done, install the gcloud CLI from https://cloud.google.com/sdk/
-<<<<<<< HEAD
-//    and run 'gcloud beta auth application-default login'
-=======
-//    and run 'gcloud auth application-default login'
->>>>>>> 2ddb94a8
+//    and run 'gcloud auth application-default login'
 // 3. To install the client library, run:
 //    go get -u google.golang.org/api/taskqueue/v1beta2
 
@@ -104,11 +96,7 @@
 //    https://console.developers.google.com/apis/api/taskqueue
 // 2. This sample uses Application Default Credentials for authentication. If
 //    not already done, install the gcloud CLI from https://cloud.google.com/sdk/
-<<<<<<< HEAD
-//    and run 'gcloud beta auth application-default login'
-=======
-//    and run 'gcloud auth application-default login'
->>>>>>> 2ddb94a8
+//    and run 'gcloud auth application-default login'
 // 3. To install the client library, run:
 //    go get -u google.golang.org/api/taskqueue/v1beta2
 
@@ -155,11 +143,7 @@
 //    https://console.developers.google.com/apis/api/taskqueue
 // 2. This sample uses Application Default Credentials for authentication. If
 //    not already done, install the gcloud CLI from https://cloud.google.com/sdk/
-<<<<<<< HEAD
-//    and run 'gcloud beta auth application-default login'
-=======
-//    and run 'gcloud auth application-default login'
->>>>>>> 2ddb94a8
+//    and run 'gcloud auth application-default login'
 // 3. To install the client library, run:
 //    go get -u google.golang.org/api/taskqueue/v1beta2
 
@@ -205,11 +189,7 @@
 //    https://console.developers.google.com/apis/api/taskqueue
 // 2. This sample uses Application Default Credentials for authentication. If
 //    not already done, install the gcloud CLI from https://cloud.google.com/sdk/
-<<<<<<< HEAD
-//    and run 'gcloud beta auth application-default login'
-=======
-//    and run 'gcloud auth application-default login'
->>>>>>> 2ddb94a8
+//    and run 'gcloud auth application-default login'
 // 3. To install the client library, run:
 //    go get -u google.golang.org/api/taskqueue/v1beta2
 
@@ -259,11 +239,7 @@
 //    https://console.developers.google.com/apis/api/taskqueue
 // 2. This sample uses Application Default Credentials for authentication. If
 //    not already done, install the gcloud CLI from https://cloud.google.com/sdk/
-<<<<<<< HEAD
-//    and run 'gcloud beta auth application-default login'
-=======
-//    and run 'gcloud auth application-default login'
->>>>>>> 2ddb94a8
+//    and run 'gcloud auth application-default login'
 // 3. To install the client library, run:
 //    go get -u google.golang.org/api/taskqueue/v1beta2
 
@@ -307,11 +283,7 @@
 //    https://console.developers.google.com/apis/api/taskqueue
 // 2. This sample uses Application Default Credentials for authentication. If
 //    not already done, install the gcloud CLI from https://cloud.google.com/sdk/
-<<<<<<< HEAD
-//    and run 'gcloud beta auth application-default login'
-=======
-//    and run 'gcloud auth application-default login'
->>>>>>> 2ddb94a8
+//    and run 'gcloud auth application-default login'
 // 3. To install the client library, run:
 //    go get -u google.golang.org/api/taskqueue/v1beta2
 
@@ -363,11 +335,7 @@
 //    https://console.developers.google.com/apis/api/taskqueue
 // 2. This sample uses Application Default Credentials for authentication. If
 //    not already done, install the gcloud CLI from https://cloud.google.com/sdk/
-<<<<<<< HEAD
-//    and run 'gcloud beta auth application-default login'
-=======
-//    and run 'gcloud auth application-default login'
->>>>>>> 2ddb94a8
+//    and run 'gcloud auth application-default login'
 // 3. To install the client library, run:
 //    go get -u google.golang.org/api/taskqueue/v1beta2
 
