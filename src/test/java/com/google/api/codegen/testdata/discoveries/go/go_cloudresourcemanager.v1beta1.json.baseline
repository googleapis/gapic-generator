--- conflicted
+++ resolved
@@ -8,11 +8,7 @@
 //    https://console.developers.google.com/apis/api/cloudresourcemanager
 // 2. This sample uses Application Default Credentials for authentication. If
 //    not already done, install the gcloud CLI from https://cloud.google.com/sdk/
-<<<<<<< HEAD
-//    and run 'gcloud beta auth application-default login'
-=======
-//    and run 'gcloud auth application-default login'
->>>>>>> 2ddb94a8
+//    and run 'gcloud auth application-default login'
 // 3. To install the client library, run:
 //    go get -u google.golang.org/api/cloudresourcemanager/v1beta1
 
@@ -53,11 +49,7 @@
 //    https://console.developers.google.com/apis/api/cloudresourcemanager
 // 2. This sample uses Application Default Credentials for authentication. If
 //    not already done, install the gcloud CLI from https://cloud.google.com/sdk/
-<<<<<<< HEAD
-//    and run 'gcloud beta auth application-default login'
-=======
-//    and run 'gcloud auth application-default login'
->>>>>>> 2ddb94a8
+//    and run 'gcloud auth application-default login'
 // 3. To install the client library, run:
 //    go get -u google.golang.org/api/cloudresourcemanager/v1beta1
 
@@ -102,11 +94,7 @@
 //    https://console.developers.google.com/apis/api/cloudresourcemanager
 // 2. This sample uses Application Default Credentials for authentication. If
 //    not already done, install the gcloud CLI from https://cloud.google.com/sdk/
-<<<<<<< HEAD
-//    and run 'gcloud beta auth application-default login'
-=======
-//    and run 'gcloud auth application-default login'
->>>>>>> 2ddb94a8
+//    and run 'gcloud auth application-default login'
 // 3. To install the client library, run:
 //    go get -u google.golang.org/api/cloudresourcemanager/v1beta1
 
@@ -151,11 +139,7 @@
 //    https://console.developers.google.com/apis/api/cloudresourcemanager
 // 2. This sample uses Application Default Credentials for authentication. If
 //    not already done, install the gcloud CLI from https://cloud.google.com/sdk/
-<<<<<<< HEAD
-//    and run 'gcloud beta auth application-default login'
-=======
-//    and run 'gcloud auth application-default login'
->>>>>>> 2ddb94a8
+//    and run 'gcloud auth application-default login'
 // 3. To install the client library, run:
 //    go get -u google.golang.org/api/cloudresourcemanager/v1beta1
 
@@ -200,11 +184,7 @@
 //    https://console.developers.google.com/apis/api/cloudresourcemanager
 // 2. This sample uses Application Default Credentials for authentication. If
 //    not already done, install the gcloud CLI from https://cloud.google.com/sdk/
-<<<<<<< HEAD
-//    and run 'gcloud beta auth application-default login'
-=======
-//    and run 'gcloud auth application-default login'
->>>>>>> 2ddb94a8
+//    and run 'gcloud auth application-default login'
 // 3. To install the client library, run:
 //    go get -u google.golang.org/api/cloudresourcemanager/v1beta1
 
@@ -250,11 +230,7 @@
 //    https://console.developers.google.com/apis/api/cloudresourcemanager
 // 2. This sample uses Application Default Credentials for authentication. If
 //    not already done, install the gcloud CLI from https://cloud.google.com/sdk/
-<<<<<<< HEAD
-//    and run 'gcloud beta auth application-default login'
-=======
-//    and run 'gcloud auth application-default login'
->>>>>>> 2ddb94a8
+//    and run 'gcloud auth application-default login'
 // 3. To install the client library, run:
 //    go get -u google.golang.org/api/cloudresourcemanager/v1beta1
 
@@ -298,11 +274,7 @@
 //    https://console.developers.google.com/apis/api/cloudresourcemanager
 // 2. This sample uses Application Default Credentials for authentication. If
 //    not already done, install the gcloud CLI from https://cloud.google.com/sdk/
-<<<<<<< HEAD
-//    and run 'gcloud beta auth application-default login'
-=======
-//    and run 'gcloud auth application-default login'
->>>>>>> 2ddb94a8
+//    and run 'gcloud auth application-default login'
 // 3. To install the client library, run:
 //    go get -u google.golang.org/api/cloudresourcemanager/v1beta1
 
@@ -344,11 +316,7 @@
 //    https://console.developers.google.com/apis/api/cloudresourcemanager
 // 2. This sample uses Application Default Credentials for authentication. If
 //    not already done, install the gcloud CLI from https://cloud.google.com/sdk/
-<<<<<<< HEAD
-//    and run 'gcloud beta auth application-default login'
-=======
-//    and run 'gcloud auth application-default login'
->>>>>>> 2ddb94a8
+//    and run 'gcloud auth application-default login'
 // 3. To install the client library, run:
 //    go get -u google.golang.org/api/cloudresourcemanager/v1beta1
 
@@ -389,11 +357,7 @@
 //    https://console.developers.google.com/apis/api/cloudresourcemanager
 // 2. This sample uses Application Default Credentials for authentication. If
 //    not already done, install the gcloud CLI from https://cloud.google.com/sdk/
-<<<<<<< HEAD
-//    and run 'gcloud beta auth application-default login'
-=======
-//    and run 'gcloud auth application-default login'
->>>>>>> 2ddb94a8
+//    and run 'gcloud auth application-default login'
 // 3. To install the client library, run:
 //    go get -u google.golang.org/api/cloudresourcemanager/v1beta1
 
@@ -434,11 +398,7 @@
 //    https://console.developers.google.com/apis/api/cloudresourcemanager
 // 2. This sample uses Application Default Credentials for authentication. If
 //    not already done, install the gcloud CLI from https://cloud.google.com/sdk/
-<<<<<<< HEAD
-//    and run 'gcloud beta auth application-default login'
-=======
-//    and run 'gcloud auth application-default login'
->>>>>>> 2ddb94a8
+//    and run 'gcloud auth application-default login'
 // 3. To install the client library, run:
 //    go get -u google.golang.org/api/cloudresourcemanager/v1beta1
 
@@ -483,11 +443,7 @@
 //    https://console.developers.google.com/apis/api/cloudresourcemanager
 // 2. This sample uses Application Default Credentials for authentication. If
 //    not already done, install the gcloud CLI from https://cloud.google.com/sdk/
-<<<<<<< HEAD
-//    and run 'gcloud beta auth application-default login'
-=======
-//    and run 'gcloud auth application-default login'
->>>>>>> 2ddb94a8
+//    and run 'gcloud auth application-default login'
 // 3. To install the client library, run:
 //    go get -u google.golang.org/api/cloudresourcemanager/v1beta1
 
@@ -532,11 +488,7 @@
 //    https://console.developers.google.com/apis/api/cloudresourcemanager
 // 2. This sample uses Application Default Credentials for authentication. If
 //    not already done, install the gcloud CLI from https://cloud.google.com/sdk/
-<<<<<<< HEAD
-//    and run 'gcloud beta auth application-default login'
-=======
-//    and run 'gcloud auth application-default login'
->>>>>>> 2ddb94a8
+//    and run 'gcloud auth application-default login'
 // 3. To install the client library, run:
 //    go get -u google.golang.org/api/cloudresourcemanager/v1beta1
 
@@ -581,11 +533,7 @@
 //    https://console.developers.google.com/apis/api/cloudresourcemanager
 // 2. This sample uses Application Default Credentials for authentication. If
 //    not already done, install the gcloud CLI from https://cloud.google.com/sdk/
-<<<<<<< HEAD
-//    and run 'gcloud beta auth application-default login'
-=======
-//    and run 'gcloud auth application-default login'
->>>>>>> 2ddb94a8
+//    and run 'gcloud auth application-default login'
 // 3. To install the client library, run:
 //    go get -u google.golang.org/api/cloudresourcemanager/v1beta1
 
@@ -631,11 +579,7 @@
 //    https://console.developers.google.com/apis/api/cloudresourcemanager
 // 2. This sample uses Application Default Credentials for authentication. If
 //    not already done, install the gcloud CLI from https://cloud.google.com/sdk/
-<<<<<<< HEAD
-//    and run 'gcloud beta auth application-default login'
-=======
-//    and run 'gcloud auth application-default login'
->>>>>>> 2ddb94a8
+//    and run 'gcloud auth application-default login'
 // 3. To install the client library, run:
 //    go get -u google.golang.org/api/cloudresourcemanager/v1beta1
 
@@ -678,11 +622,7 @@
 //    https://console.developers.google.com/apis/api/cloudresourcemanager
 // 2. This sample uses Application Default Credentials for authentication. If
 //    not already done, install the gcloud CLI from https://cloud.google.com/sdk/
-<<<<<<< HEAD
-//    and run 'gcloud beta auth application-default login'
-=======
-//    and run 'gcloud auth application-default login'
->>>>>>> 2ddb94a8
+//    and run 'gcloud auth application-default login'
 // 3. To install the client library, run:
 //    go get -u google.golang.org/api/cloudresourcemanager/v1beta1
 
