type: com.google.api.codegen.ConfigProto
language_settings:
  java:
    package_name: com.google.gcloud.pubsub.spi
  python:
    package_name: google.cloud.gapic.example.library.v1
  go:
    # Intentionally changed from the gRPC package name.
    # See: https://github.com/googleapis/toolkit/issues/320
    package_name: cloud.google.com/go/library/apiv1
    domain_layer_location: cloud.google.com/go/library
  ruby:
    # Note that package_name for ruby is intentionally changed
    # from the gRPC package name of the API to test the generated
    # code. See: https://github.com/googleapis/toolkit/issues/309
    package_name: Library::V1
  php:
    package_name: Google\Example\Library\V1
  nodejs:
    package_name: "@google-cloud/library"
  csharp:
    package_name: Google.Example.Library.V1
interfaces:
- name: google.example.library.v1.LibraryService
  retry_codes_def:
  - name: idempotent
    retry_codes:
    - UNAVAILABLE
    - DEADLINE_EXCEEDED
  - name: non_idempotent
    retry_codes:
  retry_params_def:
  - name: default
    initial_retry_delay_millis: 100
    retry_delay_multiplier: 1.2
    max_retry_delay_millis: 1000
    initial_rpc_timeout_millis: 300
    rpc_timeout_multiplier: 1.3
    max_rpc_timeout_millis: 3000
    total_timeout_millis: 30000
  collections:
  - name_pattern: shelves/{shelf}
    entity_name: shelf
  - name_pattern: shelves/{shelf}/books/{book}
    entity_name: book
  - name_pattern: archives/{archive_path=**}/books/{book}
    entity_name: archived_book
  smoke_test:
    method: GetBook
    init_fields:
      - name%shelf="testShelf"
      - name%book="testBook"
  experimental_features:
    iam_resources:
    - type: google.example.library.v1.Book
      field: name
  methods:
  - name: CreateShelf
    flattening:
      groups:
      - parameters:
        - shelf
    required_fields:
      - shelf
    retry_codes_name: non_idempotent
    retry_params_name: default
    timeout_millis: 1000
    request_object_method: false
  - name: GetShelf
    flattening:
      groups:
      - parameters:
        - name
      - parameters:
        - name
        - message
      - parameters:
        - name
        - message
        - string_builder
    required_fields:
      - name
      - options
    retry_codes_name: idempotent
    retry_params_name: default
    timeout_millis: 2000
    request_object_method: true
    field_name_patterns:
      name: shelf
  - name: ListShelves
    flattening:
      groups:
      - parameters: []
    page_streaming:
      request:
        token_field: page_token
      response:
        token_field: next_page_token
        resources_field: shelves
    retry_codes_name: idempotent
    retry_params_name: default
    timeout_millis: 3000
    request_object_method: false
  - name: DeleteShelf
    flattening:
      groups:
      - parameters:
        - name
    required_fields:
      - name
    retry_codes_name: idempotent
    retry_params_name: default
    timeout_millis: 4000
    request_object_method: false
    field_name_patterns:
      name: shelf
  - name: MergeShelves
    flattening:
      groups:
      - parameters:
        - name
        - other_shelf_name
    required_fields:
      - name
      - other_shelf_name
    retry_codes_name: non_idempotent
    retry_params_name: default
    timeout_millis: 5000
    request_object_method: true
    field_name_patterns:
      name: shelf
      other_shelf_name: shelf
  - name: CreateBook
    flattening:
      groups:
      - parameters:
        - name
        - book
    required_fields:
      - name
      - book
    retry_codes_name: non_idempotent
    retry_params_name: default
    timeout_millis: 6000
    request_object_method: true
    field_name_patterns:
      name: shelf
  - name: PublishSeries
    flattening:
      groups:
      - parameters:
        - shelf
        - books
        - edition
    required_fields:
      - shelf
      - books
    retry_codes_name: non_idempotent
    retry_params_name: default
    timeout_millis: 7000
    bundling:
      thresholds:
        element_count_threshold: 6
        element_count_limit: 7
        request_byte_threshold: 100000
        request_byte_limit: 150000
        delay_threshold_millis: 500
      bundle_descriptor:
        bundled_field: books
        discriminator_fields:
          - edition
          - shelf.name
        subresponse_field: book_names
    request_object_method: true
  - name: GetBook
    flattening:
      groups:
      - parameters:
        - name
    required_fields:
      - name
    retry_codes_name: idempotent
    retry_params_name: default
    timeout_millis: 8000
    request_object_method: false
    field_name_patterns:
      name: book
  - name: ListBooks
    flattening:
      groups:
      - parameters:
        - name
        - filter
    required_fields:
      - name
    page_streaming:
      request:
        page_size_field: page_size
        token_field: page_token
      response:
        token_field: next_page_token
        resources_field: books
    retry_codes_name: idempotent
    retry_params_name: default
    timeout_millis: 10000
    request_object_method: true
    field_name_patterns:
      name: shelf
  - name: DeleteBook
    flattening:
      groups:
      - parameters:
        - name
    required_fields:
      - name
    retry_codes_name: idempotent
    retry_params_name: default
    timeout_millis: 10000
    # leaving commented out to test the default
    #request_object_method: false
    field_name_patterns:
      name: book
  - name: UpdateBook
    flattening:
      groups:
      - parameters:
        - name
        - book
      - parameters:
        - name
        - book
        - update_mask
        - physical_mask
    required_fields:
      - name
      - book
    retry_codes_name: idempotent
    retry_params_name: default
    timeout_millis: 10000
    request_object_method: true
    field_name_patterns:
      name: book
  - name: MoveBook
    flattening:
      groups:
      - parameters:
        - name
        - other_shelf_name
    required_fields:
      - name
      - other_shelf_name
    retry_codes_name: non_idempotent
    retry_params_name: default
    timeout_millis: 10000
    request_object_method: true
    field_name_patterns:
      name: book
      other_shelf_name: shelf
  - name: ListStrings
    flattening:
      groups:
      - parameters: []
    page_streaming:
      request:
        page_size_field: page_size
        token_field: page_token
      response:
        token_field: next_page_token
        resources_field: strings
    retry_codes_name: idempotent
    retry_params_name: default
    timeout_millis: 10000
    request_object_method: false
  - name: AddComments
    flattening:
      groups:
      - parameters:
        - name
        - comments
    required_fields:
      - name
      - comments
    retry_codes_name: non_idempotent
    retry_params_name: default
    timeout_millis: 10000
    request_object_method: true
    field_name_patterns:
      name: book
    sample_code_init_fields:
      - comments[0].comment
      - comments[0].stage
      - comments[0].alignment
  - name: GetBookFromArchive
    flattening:
      groups:
      - parameters:
        - name
    required_fields:
      - name
    retry_codes_name: idempotent
    retry_params_name: default
    timeout_millis: 10000
    request_object_method: false
    field_name_patterns:
      name: archived_book
  - name: UpdateBookIndex
    flattening:
      groups:
      - parameters:
        - name
        - index_name
        - index_map
    required_fields:
    - name
    - index_name
    - index_map
    request_object_method: true
    retry_codes_name: idempotent
    retry_params_name: default
    timeout_millis: 10000
    field_name_patterns:
      name: book
    sample_code_init_fields:
      - index_name="default index"
      - index_map{"default_key"}
  - name: StreamShelves
    request_object_method: false
    grpc_streaming:
      response:
        resources_field: shelves
    retry_codes_name: idempotent
    retry_params_name: default
    timeout_millis: 30000
  - name: StreamBooks
    request_object_method: false
    flattening:
      groups:
      - parameters:
        - name
    required_fields:
    - name
    retry_codes_name: idempotent
    retry_params_name: default
    timeout_millis: 30000
  - name: DiscussBook
    request_object_method: false
    retry_codes_name: non_idempotent
    retry_params_name: default
    timeout_millis: 30000
  - name: FindRelatedBooks
    flattening:
      groups:
      - parameters:
        - names
        - shelves
    required_fields:
    - names
    - shelves
    page_streaming:
      request:
        token_field: page_token
        page_size_field: page_size
      response:
        token_field: next_page_token
        resources_field: names
    retry_codes_name: idempotent
    retry_params_name: default
    timeout_millis: 3000
    request_object_method: false
    sample_code_init_fields:
    - names[0]
    # TODO(michaelbausor): support %-entity notation for list elements
    #- names[1]%shelf_id=my_shelf
    #- names[1]%book_id=my_first_book
  - name: AddTag
    flattening:
      groups:
      - parameters:
        - resource
        - tag
    required_fields:
    - resource
    - tag
    request_object_method: true
    retry_codes_name: non_idempotent
    retry_params_name: default
    field_name_patterns:
      resource: book
    timeout_millis: 60000
    surface_treatments:
    - include_languages:
      - go
      visibility: DISABLED
  - name: AddLabel
    flattening:
      groups:
      - parameters:
        - resource
        - label
    required_fields:
    - resource
    - label
    request_object_method: true
    retry_codes_name: non_idempotent
    retry_params_name: default
    field_name_patterns:
      resource: book
    timeout_millis: 60000
    reroute_to_grpc_interface: google.tagger.v1.Labeler
    surface_treatments:
    - include_languages:
      - go
<<<<<<< HEAD
      visibility: DISABLED
  - name: GetBigBook
    flattening:
      groups:
      - parameters:
        - name
    required_fields:
    - name
    request_object_method: true
    retry_codes_name: non_idempotent
    retry_params_name: default
    field_name_patterns:
      resource: book
    timeout_millis: 60000
=======
      visibility: PRIVATE
>>>>>>> fba24e12
<|MERGE_RESOLUTION|>--- conflicted
+++ resolved
@@ -410,8 +410,7 @@
     surface_treatments:
     - include_languages:
       - go
-<<<<<<< HEAD
-      visibility: DISABLED
+      visibility: PRIVATE
   - name: GetBigBook
     flattening:
       groups:
@@ -424,7 +423,4 @@
     retry_params_name: default
     field_name_patterns:
       resource: book
-    timeout_millis: 60000
-=======
-      visibility: PRIVATE
->>>>>>> fba24e12
+    timeout_millis: 60000