type: com.google.api.codegen.ConfigProto
generate_samples: true
language_settings:
  java:
    package_name: com.google.gcloud.pubsub.spi
  python:
    package_name: library
  go:
    package_name: google.golang.org/cloud/library/generated
  ruby:
    package_name: Google::Example::Library::V1
  php:
    package_name: Google\Example\Library\V1
interfaces:
- name: google.example.library.v1.LibraryService
  retry_codes_def:
  - name: idempotent
    retry_codes:
    - UNAVAILABLE
    - DEADLINE_EXCEEDED
  - name: non_idempotent
    retry_codes:
  retry_params_def:
  - name: default
    initial_retry_delay_millis: 100
    retry_delay_multiplier: 1.2
    max_retry_delay_millis: 1000
    initial_rpc_timeout_millis: 300
    rpc_timeout_multiplier: 1.3
    max_rpc_timeout_millis: 3000
    total_timeout_millis: 30000
  collections:
  - name_pattern: shelves/{shelf}
    entity_name: shelf
  - name_pattern: shelves/{shelf}/books/{book}
    entity_name: book
  methods:
  - name: CreateShelf
    flattening:
      groups:
      - parameters:
        - shelf
    required_fields:
      - shelf
    retry_codes_name: non_idempotent
    retry_params_name: default
    request_object_method: false
  - name: GetShelf
    flattening:
      groups:
      - parameters:
        - name
      - parameters:
        - name
        - message
      - parameters:
        - name
        - message
        - string_builder
    required_fields:
      - name
    retry_codes_name: idempotent
    retry_params_name: default
    request_object_method: true
    field_name_patterns:
      name: shelf
  - name: ListShelves
    flattening:
      groups:
      - parameters: []
    page_streaming:
      request:
        token_field: page_token
      response:
        token_field: next_page_token
        resources_field: shelves
    retry_codes_name: idempotent
    retry_params_name: default
    request_object_method: false
  - name: DeleteShelf
    flattening:
      groups:
      - parameters:
        - name
    required_fields:
      - name
    retry_codes_name: idempotent
    retry_params_name: default
    request_object_method: false
    field_name_patterns:
      name: shelf
  - name: MergeShelves
    flattening:
      groups:
      - parameters:
        - name
        - other_shelf_name
    required_fields:
      - name
      - other_shelf_name
    retry_codes_name: non_idempotent
    retry_params_name: default
    request_object_method: true
    field_name_patterns:
      name: shelf
      other_shelf_name: shelf
  - name: CreateBook
    flattening:
      groups:
      - parameters:
        - name
        - book
    required_fields:
      - name
      - book
    retry_codes_name: non_idempotent
    retry_params_name: default
    request_object_method: true
    field_name_patterns:
      name: shelf
  - name: PublishSeries
    flattening:
      groups:
      - parameters:
        - shelf
        - books
        - edition
    required_fields:
      - shelf
      - books
    retry_codes_name: non_idempotent
    retry_params_name: default
    bundling:
      thresholds:
        element_count_threshold: 6
        element_count_limit: 7
        request_byte_threshold: 100000
        request_byte_limit: 150000
        delay_threshold_millis: 500
      bundle_descriptor:
        bundled_field: books
        discriminator_fields:
          - edition
          - shelf.name
        subresponse_field: book_names
    request_object_method: true
  - name: GetBook
    flattening:
      groups:
      - parameters:
        - name
    required_fields:
      - name
    retry_codes_name: idempotent
    retry_params_name: default
    request_object_method: false
    field_name_patterns:
      name: book
  - name: ListBooks
    flattening:
      groups:
      - parameters:
        - name
        - filter
    required_fields:
      - name
    page_streaming:
      request:
        token_field: page_token
      response:
        token_field: next_page_token
        resources_field: books
    retry_codes_name: idempotent
    retry_params_name: default
    request_object_method: true
    field_name_patterns:
      name: shelf
  - name: DeleteBook
    flattening:
      groups:
      - parameters:
        - name
    required_fields:
      - name
    retry_codes_name: idempotent
    retry_params_name: default
    # leaving commented out to test the default
    #request_object_method: false
    field_name_patterns:
      name: book
  - name: UpdateBook
    flattening:
      groups:
      - parameters:
        - name
        - book
      - parameters:
        - name
        - book
        - update_mask
        - physical_mask
    required_fields:
      - name
      - book
    retry_codes_name: idempotent
    retry_params_name: default
    request_object_method: true
    field_name_patterns:
      name: book
  - name: MoveBook
    flattening:
      groups:
      - parameters:
        - name
        - other_shelf_name
    required_fields:
      - name
      - other_shelf_name
    retry_codes_name: non_idempotent
    retry_params_name: default
    request_object_method: true
    field_name_patterns:
      name: book
      other_shelf_name: shelf
  - name: ListStrings
    flattening:
      groups:
      - parameters: []
    page_streaming:
      request:
        token_field: page_token
      response:
        token_field: next_page_token
        resources_field: strings
    retry_codes_name: idempotent
    retry_params_name: default
    request_object_method: false
  - name: AddComments
    flattening:
      groups:
      - parameters:
        - name
        - comments
    required_fields:
      - name
      - comments
    retry_codes_name: non_idempotent
    retry_params_name: default
    request_object_method: true
    field_name_patterns:
      name: book
    sample_code_init_fields:
<<<<<<< HEAD
      - comments[0].user_name
=======
      - comments[0].comment
>>>>>>> a2ccd2cd
<|MERGE_RESOLUTION|>--- conflicted
+++ resolved
@@ -250,8 +250,4 @@
     field_name_patterns:
       name: book
     sample_code_init_fields:
-<<<<<<< HEAD
-      - comments[0].user_name
-=======
-      - comments[0].comment
->>>>>>> a2ccd2cd
+      - comments[0].comment