--- conflicted
+++ resolved
@@ -168,12 +168,6 @@
   // ID of the breakpoint to delete.
   breakpointId := "" // TODO: Update placeholder value.
 
-<<<<<<< HEAD
-  if err = client.Debugger.Debuggees.Breakpoints.Delete(debuggeeId, breakpointId).Context(ctx).Do(); err != nil {
-    // TODO: Handle error.
-    _ = err
-  }
-=======
   resp, err := client.Debugger.Debuggees.Breakpoints.Delete(debuggeeId, breakpointId).Context(ctx).Do()
   if err != nil {
     // TODO: Handle error.
@@ -181,7 +175,6 @@
   }
   // TODO: Use resp.
   _ = resp
->>>>>>> 06514fa0
 }
 package main
 
