
package main

// PRE-REQUISITES:
// ---------------
// 1. If not already done, enable the Google Compute Engine Instance Group Updater API
//    and check the quota for your project at
//    https://console.developers.google.com/apis/api/replicapoolupdater
// 2. This sample uses Application Default Credentials for authentication. If
//    not already done, install the gcloud CLI from https://cloud.google.com/sdk/
<<<<<<< HEAD
//    and run 'gcloud beta auth application-default login'
=======
//    and run 'gcloud auth application-default login'
>>>>>>> 2ddb94a8
// 3. To install the client library, run:
//    go get -u google.golang.org/api/replicapoolupdater/v1beta1

import (
  "golang.org/x/net/context"
  "golang.org/x/oauth2/google"

  "google.golang.org/api/replicapoolupdater/v1beta1"
)

func main() {
  ctx := context.Background()
  hc, err := google.DefaultClient(ctx, replicapoolupdater.CloudPlatformScope)
  if err != nil {
    // TODO: Handle error.
  }
  c, err := replicapoolupdater.New(hc)
  if err != nil {
    // TODO: Handle error.
  }

  // The Google Developers Console project name.
  project := "" // TODO: Update placeholder value.

  // The name of the zone in which the update's target resides.
  zone := "" // TODO: Update placeholder value.

  // The name of the update.
  rollingUpdate := "" // TODO: Update placeholder value.

  resp, err := c.RollingUpdates.Cancel(project, zone, rollingUpdate).Context(ctx).Do()
  if err != nil {
    // TODO: Handle error.
  }
  // TODO: Use resp.
  _ = resp
}
package main

// PRE-REQUISITES:
// ---------------
// 1. If not already done, enable the Google Compute Engine Instance Group Updater API
//    and check the quota for your project at
//    https://console.developers.google.com/apis/api/replicapoolupdater
// 2. This sample uses Application Default Credentials for authentication. If
//    not already done, install the gcloud CLI from https://cloud.google.com/sdk/
<<<<<<< HEAD
//    and run 'gcloud beta auth application-default login'
=======
//    and run 'gcloud auth application-default login'
>>>>>>> 2ddb94a8
// 3. To install the client library, run:
//    go get -u google.golang.org/api/replicapoolupdater/v1beta1

import (
  "golang.org/x/net/context"
  "golang.org/x/oauth2/google"

  "google.golang.org/api/replicapoolupdater/v1beta1"
)

func main() {
  ctx := context.Background()
  hc, err := google.DefaultClient(ctx, replicapoolupdater.CloudPlatformScope)
  if err != nil {
    // TODO: Handle error.
  }
  c, err := replicapoolupdater.New(hc)
  if err != nil {
    // TODO: Handle error.
  }

  // The Google Developers Console project name.
  project := "" // TODO: Update placeholder value.

  // The name of the zone in which the update's target resides.
  zone := "" // TODO: Update placeholder value.

  // The name of the update.
  rollingUpdate := "" // TODO: Update placeholder value.

  resp, err := c.RollingUpdates.Get(project, zone, rollingUpdate).Context(ctx).Do()
  if err != nil {
    // TODO: Handle error.
  }
  // TODO: Use resp.
  _ = resp
}
package main

// PRE-REQUISITES:
// ---------------
// 1. If not already done, enable the Google Compute Engine Instance Group Updater API
//    and check the quota for your project at
//    https://console.developers.google.com/apis/api/replicapoolupdater
// 2. This sample uses Application Default Credentials for authentication. If
//    not already done, install the gcloud CLI from https://cloud.google.com/sdk/
<<<<<<< HEAD
//    and run 'gcloud beta auth application-default login'
=======
//    and run 'gcloud auth application-default login'
>>>>>>> 2ddb94a8
// 3. To install the client library, run:
//    go get -u google.golang.org/api/replicapoolupdater/v1beta1

import (
  "golang.org/x/net/context"
  "golang.org/x/oauth2/google"

  "google.golang.org/api/replicapoolupdater/v1beta1"
)

func main() {
  ctx := context.Background()
  hc, err := google.DefaultClient(ctx, replicapoolupdater.CloudPlatformScope)
  if err != nil {
    // TODO: Handle error.
  }
  c, err := replicapoolupdater.New(hc)
  if err != nil {
    // TODO: Handle error.
  }

  // The Google Developers Console project name.
  project := "" // TODO: Update placeholder value.

  // The name of the zone in which the update's target resides.
  zone := "" // TODO: Update placeholder value.

  resp, err := c.RollingUpdates.Insert(project, zone, &replicapoolupdater.RollingUpdate{
                                         // TODO: Fill required fields.
                                       }).Context(ctx).Do()
  if err != nil {
    // TODO: Handle error.
  }
  // TODO: Use resp.
  _ = resp
}
package main

// PRE-REQUISITES:
// ---------------
// 1. If not already done, enable the Google Compute Engine Instance Group Updater API
//    and check the quota for your project at
//    https://console.developers.google.com/apis/api/replicapoolupdater
// 2. This sample uses Application Default Credentials for authentication. If
//    not already done, install the gcloud CLI from https://cloud.google.com/sdk/
<<<<<<< HEAD
//    and run 'gcloud beta auth application-default login'
=======
//    and run 'gcloud auth application-default login'
>>>>>>> 2ddb94a8
// 3. To install the client library, run:
//    go get -u google.golang.org/api/replicapoolupdater/v1beta1

import (
  "golang.org/x/net/context"
  "golang.org/x/oauth2/google"

  "google.golang.org/api/replicapoolupdater/v1beta1"
)

func main() {
  ctx := context.Background()
  hc, err := google.DefaultClient(ctx, replicapoolupdater.CloudPlatformScope)
  if err != nil {
    // TODO: Handle error.
  }
  c, err := replicapoolupdater.New(hc)
  if err != nil {
    // TODO: Handle error.
  }

  // The Google Developers Console project name.
  project := "" // TODO: Update placeholder value.

  // The name of the zone in which the update's target resides.
  zone := "" // TODO: Update placeholder value.


  call := c.RollingUpdates.List(project, zone)
  if err := call.Pages(ctx, func(page *replicapoolupdater.RollingUpdateList) error {
    for _, v := range page.Items {
      // TODO: Use v.
      _ = v
    }
    return nil // NOTE: returning a non-nil error stops pagination.
  }); err != nil {
    // TODO: Handle error.
  }
}
package main

// PRE-REQUISITES:
// ---------------
// 1. If not already done, enable the Google Compute Engine Instance Group Updater API
//    and check the quota for your project at
//    https://console.developers.google.com/apis/api/replicapoolupdater
// 2. This sample uses Application Default Credentials for authentication. If
//    not already done, install the gcloud CLI from https://cloud.google.com/sdk/
<<<<<<< HEAD
//    and run 'gcloud beta auth application-default login'
=======
//    and run 'gcloud auth application-default login'
>>>>>>> 2ddb94a8
// 3. To install the client library, run:
//    go get -u google.golang.org/api/replicapoolupdater/v1beta1

import (
  "golang.org/x/net/context"
  "golang.org/x/oauth2/google"

  "google.golang.org/api/replicapoolupdater/v1beta1"
)

func main() {
  ctx := context.Background()
  hc, err := google.DefaultClient(ctx, replicapoolupdater.CloudPlatformScope)
  if err != nil {
    // TODO: Handle error.
  }
  c, err := replicapoolupdater.New(hc)
  if err != nil {
    // TODO: Handle error.
  }

  // The Google Developers Console project name.
  project := "" // TODO: Update placeholder value.

  // The name of the zone in which the update's target resides.
  zone := "" // TODO: Update placeholder value.

  // The name of the update.
  rollingUpdate := "" // TODO: Update placeholder value.


  call := c.RollingUpdates.ListInstanceUpdates(project, zone, rollingUpdate)
  if err := call.Pages(ctx, func(page *replicapoolupdater.InstanceUpdateList) error {
    for _, v := range page.Items {
      // TODO: Use v.
      _ = v
    }
    return nil // NOTE: returning a non-nil error stops pagination.
  }); err != nil {
    // TODO: Handle error.
  }
}
package main

// PRE-REQUISITES:
// ---------------
// 1. If not already done, enable the Google Compute Engine Instance Group Updater API
//    and check the quota for your project at
//    https://console.developers.google.com/apis/api/replicapoolupdater
// 2. This sample uses Application Default Credentials for authentication. If
//    not already done, install the gcloud CLI from https://cloud.google.com/sdk/
<<<<<<< HEAD
//    and run 'gcloud beta auth application-default login'
=======
//    and run 'gcloud auth application-default login'
>>>>>>> 2ddb94a8
// 3. To install the client library, run:
//    go get -u google.golang.org/api/replicapoolupdater/v1beta1

import (
  "golang.org/x/net/context"
  "golang.org/x/oauth2/google"

  "google.golang.org/api/replicapoolupdater/v1beta1"
)

func main() {
  ctx := context.Background()
  hc, err := google.DefaultClient(ctx, replicapoolupdater.CloudPlatformScope)
  if err != nil {
    // TODO: Handle error.
  }
  c, err := replicapoolupdater.New(hc)
  if err != nil {
    // TODO: Handle error.
  }

  // The Google Developers Console project name.
  project := "" // TODO: Update placeholder value.

  // The name of the zone in which the update's target resides.
  zone := "" // TODO: Update placeholder value.

  // The name of the update.
  rollingUpdate := "" // TODO: Update placeholder value.

  resp, err := c.RollingUpdates.Pause(project, zone, rollingUpdate).Context(ctx).Do()
  if err != nil {
    // TODO: Handle error.
  }
  // TODO: Use resp.
  _ = resp
}
package main

// PRE-REQUISITES:
// ---------------
// 1. If not already done, enable the Google Compute Engine Instance Group Updater API
//    and check the quota for your project at
//    https://console.developers.google.com/apis/api/replicapoolupdater
// 2. This sample uses Application Default Credentials for authentication. If
//    not already done, install the gcloud CLI from https://cloud.google.com/sdk/
<<<<<<< HEAD
//    and run 'gcloud beta auth application-default login'
=======
//    and run 'gcloud auth application-default login'
>>>>>>> 2ddb94a8
// 3. To install the client library, run:
//    go get -u google.golang.org/api/replicapoolupdater/v1beta1

import (
  "golang.org/x/net/context"
  "golang.org/x/oauth2/google"

  "google.golang.org/api/replicapoolupdater/v1beta1"
)

func main() {
  ctx := context.Background()
  hc, err := google.DefaultClient(ctx, replicapoolupdater.CloudPlatformScope)
  if err != nil {
    // TODO: Handle error.
  }
  c, err := replicapoolupdater.New(hc)
  if err != nil {
    // TODO: Handle error.
  }

  // The Google Developers Console project name.
  project := "" // TODO: Update placeholder value.

  // The name of the zone in which the update's target resides.
  zone := "" // TODO: Update placeholder value.

  // The name of the update.
  rollingUpdate := "" // TODO: Update placeholder value.

  resp, err := c.RollingUpdates.Resume(project, zone, rollingUpdate).Context(ctx).Do()
  if err != nil {
    // TODO: Handle error.
  }
  // TODO: Use resp.
  _ = resp
}
package main

// PRE-REQUISITES:
// ---------------
// 1. If not already done, enable the Google Compute Engine Instance Group Updater API
//    and check the quota for your project at
//    https://console.developers.google.com/apis/api/replicapoolupdater
// 2. This sample uses Application Default Credentials for authentication. If
//    not already done, install the gcloud CLI from https://cloud.google.com/sdk/
<<<<<<< HEAD
//    and run 'gcloud beta auth application-default login'
=======
//    and run 'gcloud auth application-default login'
>>>>>>> 2ddb94a8
// 3. To install the client library, run:
//    go get -u google.golang.org/api/replicapoolupdater/v1beta1

import (
  "golang.org/x/net/context"
  "golang.org/x/oauth2/google"

  "google.golang.org/api/replicapoolupdater/v1beta1"
)

func main() {
  ctx := context.Background()
  hc, err := google.DefaultClient(ctx, replicapoolupdater.CloudPlatformScope)
  if err != nil {
    // TODO: Handle error.
  }
  c, err := replicapoolupdater.New(hc)
  if err != nil {
    // TODO: Handle error.
  }

  // The Google Developers Console project name.
  project := "" // TODO: Update placeholder value.

  // The name of the zone in which the update's target resides.
  zone := "" // TODO: Update placeholder value.

  // The name of the update.
  rollingUpdate := "" // TODO: Update placeholder value.

  resp, err := c.RollingUpdates.Rollback(project, zone, rollingUpdate).Context(ctx).Do()
  if err != nil {
    // TODO: Handle error.
  }
  // TODO: Use resp.
  _ = resp
}
package main

// PRE-REQUISITES:
// ---------------
// 1. If not already done, enable the Google Compute Engine Instance Group Updater API
//    and check the quota for your project at
//    https://console.developers.google.com/apis/api/replicapoolupdater
// 2. This sample uses Application Default Credentials for authentication. If
//    not already done, install the gcloud CLI from https://cloud.google.com/sdk/
<<<<<<< HEAD
//    and run 'gcloud beta auth application-default login'
=======
//    and run 'gcloud auth application-default login'
>>>>>>> 2ddb94a8
// 3. To install the client library, run:
//    go get -u google.golang.org/api/replicapoolupdater/v1beta1

import (
  "golang.org/x/net/context"
  "golang.org/x/oauth2/google"

  "google.golang.org/api/replicapoolupdater/v1beta1"
)

func main() {
  ctx := context.Background()
  hc, err := google.DefaultClient(ctx, replicapoolupdater.CloudPlatformScope)
  if err != nil {
    // TODO: Handle error.
  }
  c, err := replicapoolupdater.New(hc)
  if err != nil {
    // TODO: Handle error.
  }

  // Name of the project scoping this request.
  project := "" // TODO: Update placeholder value.

  // Name of the zone scoping this request.
  zone := "" // TODO: Update placeholder value.

  // Name of the operation resource to return.
  operation := "" // TODO: Update placeholder value.

  resp, err := c.ZoneOperations.Get(project, zone, operation).Context(ctx).Do()
  if err != nil {
    // TODO: Handle error.
  }
  // TODO: Use resp.
  _ = resp
}
package main

// PRE-REQUISITES:
// ---------------
// 1. If not already done, enable the Google Compute Engine Instance Group Updater API
//    and check the quota for your project at
//    https://console.developers.google.com/apis/api/replicapoolupdater
// 2. This sample uses Application Default Credentials for authentication. If
//    not already done, install the gcloud CLI from https://cloud.google.com/sdk/
<<<<<<< HEAD
//    and run 'gcloud beta auth application-default login'
=======
//    and run 'gcloud auth application-default login'
>>>>>>> 2ddb94a8
// 3. To install the client library, run:
//    go get -u google.golang.org/api/replicapoolupdater/v1beta1

import (
  "golang.org/x/net/context"
  "golang.org/x/oauth2/google"

  "google.golang.org/api/replicapoolupdater/v1beta1"
)

func main() {
  ctx := context.Background()
  hc, err := google.DefaultClient(ctx, replicapoolupdater.CloudPlatformScope)
  if err != nil {
    // TODO: Handle error.
  }
  c, err := replicapoolupdater.New(hc)
  if err != nil {
    // TODO: Handle error.
  }

  // Name of the project scoping this request.
  project := "" // TODO: Update placeholder value.

  // Name of the zone scoping this request.
  zone := "" // TODO: Update placeholder value.


  call := c.ZoneOperations.List(project, zone)
  if err := call.Pages(ctx, func(page *replicapoolupdater.OperationList) error {
    for _, v := range page.Items {
      // TODO: Use v.
      _ = v
    }
    return nil // NOTE: returning a non-nil error stops pagination.
  }); err != nil {
    // TODO: Handle error.
  }
}<|MERGE_RESOLUTION|>--- conflicted
+++ resolved
@@ -8,11 +8,7 @@
 //    https://console.developers.google.com/apis/api/replicapoolupdater
 // 2. This sample uses Application Default Credentials for authentication. If
 //    not already done, install the gcloud CLI from https://cloud.google.com/sdk/
-<<<<<<< HEAD
-//    and run 'gcloud beta auth application-default login'
-=======
-//    and run 'gcloud auth application-default login'
->>>>>>> 2ddb94a8
+//    and run 'gcloud auth application-default login'
 // 3. To install the client library, run:
 //    go get -u google.golang.org/api/replicapoolupdater/v1beta1
 
@@ -59,11 +55,7 @@
 //    https://console.developers.google.com/apis/api/replicapoolupdater
 // 2. This sample uses Application Default Credentials for authentication. If
 //    not already done, install the gcloud CLI from https://cloud.google.com/sdk/
-<<<<<<< HEAD
-//    and run 'gcloud beta auth application-default login'
-=======
-//    and run 'gcloud auth application-default login'
->>>>>>> 2ddb94a8
+//    and run 'gcloud auth application-default login'
 // 3. To install the client library, run:
 //    go get -u google.golang.org/api/replicapoolupdater/v1beta1
 
@@ -110,11 +102,7 @@
 //    https://console.developers.google.com/apis/api/replicapoolupdater
 // 2. This sample uses Application Default Credentials for authentication. If
 //    not already done, install the gcloud CLI from https://cloud.google.com/sdk/
-<<<<<<< HEAD
-//    and run 'gcloud beta auth application-default login'
-=======
-//    and run 'gcloud auth application-default login'
->>>>>>> 2ddb94a8
+//    and run 'gcloud auth application-default login'
 // 3. To install the client library, run:
 //    go get -u google.golang.org/api/replicapoolupdater/v1beta1
 
@@ -160,11 +148,7 @@
 //    https://console.developers.google.com/apis/api/replicapoolupdater
 // 2. This sample uses Application Default Credentials for authentication. If
 //    not already done, install the gcloud CLI from https://cloud.google.com/sdk/
-<<<<<<< HEAD
-//    and run 'gcloud beta auth application-default login'
-=======
-//    and run 'gcloud auth application-default login'
->>>>>>> 2ddb94a8
+//    and run 'gcloud auth application-default login'
 // 3. To install the client library, run:
 //    go get -u google.golang.org/api/replicapoolupdater/v1beta1
 
@@ -213,11 +197,7 @@
 //    https://console.developers.google.com/apis/api/replicapoolupdater
 // 2. This sample uses Application Default Credentials for authentication. If
 //    not already done, install the gcloud CLI from https://cloud.google.com/sdk/
-<<<<<<< HEAD
-//    and run 'gcloud beta auth application-default login'
-=======
-//    and run 'gcloud auth application-default login'
->>>>>>> 2ddb94a8
+//    and run 'gcloud auth application-default login'
 // 3. To install the client library, run:
 //    go get -u google.golang.org/api/replicapoolupdater/v1beta1
 
@@ -269,11 +249,7 @@
 //    https://console.developers.google.com/apis/api/replicapoolupdater
 // 2. This sample uses Application Default Credentials for authentication. If
 //    not already done, install the gcloud CLI from https://cloud.google.com/sdk/
-<<<<<<< HEAD
-//    and run 'gcloud beta auth application-default login'
-=======
-//    and run 'gcloud auth application-default login'
->>>>>>> 2ddb94a8
+//    and run 'gcloud auth application-default login'
 // 3. To install the client library, run:
 //    go get -u google.golang.org/api/replicapoolupdater/v1beta1
 
@@ -320,11 +296,7 @@
 //    https://console.developers.google.com/apis/api/replicapoolupdater
 // 2. This sample uses Application Default Credentials for authentication. If
 //    not already done, install the gcloud CLI from https://cloud.google.com/sdk/
-<<<<<<< HEAD
-//    and run 'gcloud beta auth application-default login'
-=======
-//    and run 'gcloud auth application-default login'
->>>>>>> 2ddb94a8
+//    and run 'gcloud auth application-default login'
 // 3. To install the client library, run:
 //    go get -u google.golang.org/api/replicapoolupdater/v1beta1
 
@@ -371,11 +343,7 @@
 //    https://console.developers.google.com/apis/api/replicapoolupdater
 // 2. This sample uses Application Default Credentials for authentication. If
 //    not already done, install the gcloud CLI from https://cloud.google.com/sdk/
-<<<<<<< HEAD
-//    and run 'gcloud beta auth application-default login'
-=======
-//    and run 'gcloud auth application-default login'
->>>>>>> 2ddb94a8
+//    and run 'gcloud auth application-default login'
 // 3. To install the client library, run:
 //    go get -u google.golang.org/api/replicapoolupdater/v1beta1
 
@@ -422,11 +390,7 @@
 //    https://console.developers.google.com/apis/api/replicapoolupdater
 // 2. This sample uses Application Default Credentials for authentication. If
 //    not already done, install the gcloud CLI from https://cloud.google.com/sdk/
-<<<<<<< HEAD
-//    and run 'gcloud beta auth application-default login'
-=======
-//    and run 'gcloud auth application-default login'
->>>>>>> 2ddb94a8
+//    and run 'gcloud auth application-default login'
 // 3. To install the client library, run:
 //    go get -u google.golang.org/api/replicapoolupdater/v1beta1
 
@@ -473,11 +437,7 @@
 //    https://console.developers.google.com/apis/api/replicapoolupdater
 // 2. This sample uses Application Default Credentials for authentication. If
 //    not already done, install the gcloud CLI from https://cloud.google.com/sdk/
-<<<<<<< HEAD
-//    and run 'gcloud beta auth application-default login'
-=======
-//    and run 'gcloud auth application-default login'
->>>>>>> 2ddb94a8
+//    and run 'gcloud auth application-default login'
 // 3. To install the client library, run:
 //    go get -u google.golang.org/api/replicapoolupdater/v1beta1
 
