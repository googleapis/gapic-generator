--- conflicted
+++ resolved
@@ -1598,15 +1598,9 @@
    * <pre><code>
    * try (LibraryServiceApi libraryServiceApi = LibraryServiceApi.createWithDefaults()) {
    *   String formattedName = LibraryServiceApi.formatBookName("[SHELF]", "[BOOK]");
-<<<<<<< HEAD
-   *   String userName = "";
-   *   Comment commentsElement = Comment.newBuilder()
-   *     .setUserName(userName)
-=======
    *   ByteString comment = ByteString.copyFromUtf8("");
    *   Comment commentsElement = Comment.newBuilder()
    *     .setComment(comment)
->>>>>>> a2ccd2cd
    *     .build();
    *   List&lt;Comment&gt; comments = Arrays.asList(commentsElement);
    *   libraryServiceApi.addComments(formattedName, comments);
@@ -1639,15 +1633,9 @@
    * <pre><code>
    * try (LibraryServiceApi libraryServiceApi = LibraryServiceApi.createWithDefaults()) {
    *   String formattedName = LibraryServiceApi.formatBookName("[SHELF]", "[BOOK]");
-<<<<<<< HEAD
-   *   String userName = "";
-   *   Comment commentsElement = Comment.newBuilder()
-   *     .setUserName(userName)
-=======
    *   ByteString comment = ByteString.copyFromUtf8("");
    *   Comment commentsElement = Comment.newBuilder()
    *     .setComment(comment)
->>>>>>> a2ccd2cd
    *     .build();
    *   List&lt;Comment&gt; comments = Arrays.asList(commentsElement);
    *   AddCommentsRequest request = AddCommentsRequest.newBuilder()
@@ -1676,15 +1664,9 @@
    * <pre><code>
    * try (LibraryServiceApi libraryServiceApi = LibraryServiceApi.createWithDefaults()) {
    *   String formattedName = LibraryServiceApi.formatBookName("[SHELF]", "[BOOK]");
-<<<<<<< HEAD
-   *   String userName = "";
-   *   Comment commentsElement = Comment.newBuilder()
-   *     .setUserName(userName)
-=======
    *   ByteString comment = ByteString.copyFromUtf8("");
    *   Comment commentsElement = Comment.newBuilder()
    *     .setComment(comment)
->>>>>>> a2ccd2cd
    *     .build();
    *   List&lt;Comment&gt; comments = Arrays.asList(commentsElement);
    *   AddCommentsRequest request = AddCommentsRequest.newBuilder()
