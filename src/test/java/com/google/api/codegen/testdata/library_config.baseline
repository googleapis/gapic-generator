# FIXME: Address all the FIXMEs in this generated config before using it for
# client generation. Remove this paragraph after you closed all the FIXMEs. The
# retry_codes_name, required_fields, flattening, and timeout properties cannot
# be precisely decided by the tooling and may require some configuration.
type: com.google.api.codegen.ConfigProto
config_schema_version: 1.0.0
# The settings of generated code in a specific language.
language_settings:
  java:
    package_name: com.google.cloud.example.library.v1
  python:
    package_name: google.cloud.example.library_v1.gapic
  go:
    package_name: cloud.google.com/go/example/library/apiv1
  csharp:
    package_name: Google.Example.Library.V1
  ruby:
    package_name: Google::Cloud::Example::Library::V1
  php:
    package_name: Google\Cloud\Example\Library\V1
  nodejs:
    package_name: library.v1
# The configuration for the license header to put on generated files.
license_header:
  # The file containing the copyright line(s).
  copyright_file: copyright-google.txt
  # The file containing the raw license header without any copyright line(s).
  license_file: license-header-apache-2.0.txt
# A list of API interface configurations.
interfaces:
  # The fully qualified name of the API interface.
- name: google.example.library.v1.LibraryService
  # A list of resource collection configurations.
  # Consists of a name_pattern and an entity_name.
  # The name_pattern is a pattern to describe the names of the resources of this
  # collection, using the platform's conventions for URI patterns. A generator
  # may use this to generate methods to compose and decompose such names. The
  # pattern should use named placeholders as in `shelves/{shelf}/books/{book}`;
  # those will be taken as hints for the parameter names of the generated
  # methods. If empty, no name methods are generated.
  # The entity_name is the name to be used as a basis for generated methods and
  # classes.
  collections:
  - name_pattern: archives/{archive}/books/{book_path=**}
    entity_name: book_path
  - name_pattern: archives/{archive}/books/{book}
    entity_name: book
  - name_pattern: bookShelves/{book_shelf}
    entity_name: book_shelf
  - name_pattern: bookShelves/{book_shelf}/books/{book}
    entity_name: book_2
  # Definition for retryable codes.
  retry_codes_def:
  - name: idempotent
    retry_codes:
    - UNAVAILABLE
    - DEADLINE_EXCEEDED
  - name: non_idempotent
    retry_codes: []
  # Definition for retry/backoff parameters.
  retry_params_def:
  - name: default
    initial_retry_delay_millis: 100
    retry_delay_multiplier: 1.3
    max_retry_delay_millis: 60000
    initial_rpc_timeout_millis: 20000
    rpc_timeout_multiplier: 1
    max_rpc_timeout_millis: 20000
    total_timeout_millis: 600000
  # A list of method configurations.
  # Common properties:
  #
  #   name - The simple name of the method.
  #     flattening - Specifies the configuration for parameter flattening.
  #     Describes the parameter groups for which a generator should produce
  # method overloads which allow a client to directly pass request message
  # fields as method parameters. This information may or may not be used,
  # depending on the target language. Consists of groups, which each represent a
  # list of parameters to be flattened. Each parameter listed must be a field of
  # the request message.
  #
  #   required_fields - Fields that are always required for a request to be
  # valid.
  #
  #   request_object_method - Turns on or off the generation of a method whose
  # sole parameter is a request object. Not all languages will generate this
  # method.
  #
  #   page_streaming - Specifies the configuration for paging.
  #     Describes information for generating a method which transforms a paging
  # list RPC into a stream of resources.
  #     Consists of a request and a response.
  #     The request specifies request information of the list method. It defines
  # which fields match the paging pattern in the request. The request consists
  # of a page_size_field and a token_field. The page_size_field is the name of
  # the optional field specifying the maximum number of elements to be returned
  # in the response. The token_field is the name of the field in the request
  # containing the page token.
  #     The response specifies response information of the list method. It
  # defines which fields match the paging pattern in the response. The response
  # consists of a token_field and a resources_field. The token_field is the name
  # of the field in the response containing the next page token. The
  # resources_field is the name of the field in the response containing the list
  # of resources belonging to the page.
  #
  #   retry_codes_name - Specifies the configuration for retryable codes. The
  # name must be defined in interfaces.retry_codes_def.
  #
  #   retry_params_name - Specifies the configuration for retry/backoff
  # parameters. The name must be defined in interfaces.retry_params_def.
  #
  #   field_name_patterns - Maps the field name of the request type to
  # entity_name of interfaces.collections.
  #     Specifies the string pattern that the field must follow.
  #
  #   timeout_millis - Specifies the default timeout for a non-retrying call. If
  # the call is retrying, refer to retry_params_name instead.
  methods:
  - name: CreateShelf
    # FIXME: Configure which groups of fields should be flattened into method
    # params.
    flattening:
      groups:
      - parameters:
        - shelf
    # FIXME: Configure which fields are required.
    required_fields:
    - shelf
    request_object_method: false
    # FIXME: Configure the retryable codes for this method.
    retry_codes_name: non_idempotent
    # FIXME: Configure the retryable params for this method.
    retry_params_name: default
    # FIXME: Configure the default timeout for a non-retrying call.
    timeout_millis: 60000
  - name: GetShelf
    # FIXME: Configure which groups of fields should be flattened into method
    # params.
    flattening:
      groups:
      - parameters:
        - name
        - message
        - string_builder
        - options
    # FIXME: Configure which fields are required.
    required_fields:
    - name
    - message
    - string_builder
    - options
    request_object_method: true
    # FIXME: Configure the retryable codes for this method.
    retry_codes_name: idempotent
    # FIXME: Configure the retryable params for this method.
    retry_params_name: default
    field_name_patterns:
      name: book_shelf
    # FIXME: Configure the default timeout for a non-retrying call.
    timeout_millis: 60000
  - name: ListShelves
    request_object_method: true
    page_streaming:
      request:
        token_field: page_token
      response:
        token_field: next_page_token
        resources_field: shelves
    # FIXME: Configure the retryable codes for this method.
    retry_codes_name: idempotent
    # FIXME: Configure the retryable params for this method.
    retry_params_name: default
    # FIXME: Configure the default timeout for a non-retrying call.
    timeout_millis: 60000
  - name: DeleteShelf
    # FIXME: Configure which groups of fields should be flattened into method
    # params.
    flattening:
      groups:
      - parameters:
        - name
    # FIXME: Configure which fields are required.
    required_fields:
    - name
    request_object_method: false
    # FIXME: Configure the retryable codes for this method.
    retry_codes_name: idempotent
    # FIXME: Configure the retryable params for this method.
    retry_params_name: default
    field_name_patterns:
      name: book_shelf
    # FIXME: Configure the default timeout for a non-retrying call.
    timeout_millis: 60000
  - name: MergeShelves
    # FIXME: Configure which groups of fields should be flattened into method
    # params.
    flattening:
      groups:
      - parameters:
        - name
        - other_shelf_name
    # FIXME: Configure which fields are required.
    required_fields:
    - name
    - other_shelf_name
    request_object_method: true
    # FIXME: Configure the retryable codes for this method.
    retry_codes_name: non_idempotent
    # FIXME: Configure the retryable params for this method.
    retry_params_name: default
    field_name_patterns:
      name: book_shelf
    # FIXME: Configure the default timeout for a non-retrying call.
    timeout_millis: 60000
  - name: CreateBook
    # FIXME: Configure which groups of fields should be flattened into method
    # params.
    flattening:
      groups:
      - parameters:
        - name
        - book
    # FIXME: Configure which fields are required.
    required_fields:
    - name
    - book
    request_object_method: true
    # FIXME: Configure the retryable codes for this method.
    retry_codes_name: non_idempotent
    # FIXME: Configure the retryable params for this method.
    retry_params_name: default
    field_name_patterns:
      name: book_shelf
    # FIXME: Configure the default timeout for a non-retrying call.
    timeout_millis: 60000
  - name: PublishSeries
    # FIXME: Configure which groups of fields should be flattened into method
    # params.
    flattening:
      groups:
      - parameters:
        - shelf
        - books
        - series_uuid
    # FIXME: Configure which fields are required.
    required_fields:
    - shelf
    - books
    - series_uuid
    request_object_method: true
    # FIXME: Configure the retryable codes for this method.
    retry_codes_name: non_idempotent
    # FIXME: Configure the retryable params for this method.
    retry_params_name: default
    # FIXME: Configure the default timeout for a non-retrying call.
    timeout_millis: 60000
  - name: GetBook
    # FIXME: Configure which groups of fields should be flattened into method
    # params.
    flattening:
      groups:
      - parameters:
        - name
    # FIXME: Configure which fields are required.
    required_fields:
    - name
    request_object_method: false
    # FIXME: Configure the retryable codes for this method.
    retry_codes_name: idempotent
    # FIXME: Configure the retryable params for this method.
    retry_params_name: default
    field_name_patterns:
      name: book_2
    # FIXME: Configure the default timeout for a non-retrying call.
    timeout_millis: 60000
  - name: ListBooks
    # FIXME: Configure which groups of fields should be flattened into method
    # params.
    flattening:
      groups:
      - parameters:
        - name
        - filter
    # FIXME: Configure which fields are required.
    required_fields:
    - name
    - filter
    request_object_method: true
    page_streaming:
      request:
        page_size_field: page_size
        token_field: page_token
      response:
        token_field: next_page_token
        resources_field: books
    # FIXME: Configure the retryable codes for this method.
    retry_codes_name: idempotent
    # FIXME: Configure the retryable params for this method.
    retry_params_name: default
    field_name_patterns:
      name: book_shelf
    # FIXME: Configure the default timeout for a non-retrying call.
    timeout_millis: 60000
  - name: DeleteBook
    # FIXME: Configure which groups of fields should be flattened into method
    # params.
    flattening:
      groups:
      - parameters:
        - name
    # FIXME: Configure which fields are required.
    required_fields:
    - name
    request_object_method: false
    # FIXME: Configure the retryable codes for this method.
    retry_codes_name: idempotent
    # FIXME: Configure the retryable params for this method.
    retry_params_name: default
    field_name_patterns:
      name: book_2
    # FIXME: Configure the default timeout for a non-retrying call.
    timeout_millis: 60000
  - name: UpdateBook
    # FIXME: Configure which fields are required.
    required_fields:
    - name
    - optional_foo
    - book
    - update_mask
    - physical_mask
    request_object_method: true
    # FIXME: Configure the retryable codes for this method.
    retry_codes_name: idempotent
    # FIXME: Configure the retryable params for this method.
    retry_params_name: default
    field_name_patterns:
      name: book_2
    # FIXME: Configure the default timeout for a non-retrying call.
    timeout_millis: 60000
  - name: MoveBook
    # FIXME: Configure which groups of fields should be flattened into method
    # params.
    flattening:
      groups:
      - parameters:
        - name
        - other_shelf_name
    # FIXME: Configure which fields are required.
    required_fields:
    - name
    - other_shelf_name
    request_object_method: true
    # FIXME: Configure the retryable codes for this method.
    retry_codes_name: non_idempotent
    # FIXME: Configure the retryable params for this method.
    retry_params_name: default
    field_name_patterns:
      name: book_2
    # FIXME: Configure the default timeout for a non-retrying call.
    timeout_millis: 60000
  - name: ListStrings
    # FIXME: Configure which groups of fields should be flattened into method
    # params.
    flattening:
      groups:
      - parameters:
        - name
    # FIXME: Configure which fields are required.
    required_fields:
    - name
    request_object_method: true
    page_streaming:
      request:
        page_size_field: page_size
        token_field: page_token
      response:
        token_field: next_page_token
        resources_field: strings
    # FIXME: Configure the retryable codes for this method.
    retry_codes_name: idempotent
    # FIXME: Configure the retryable params for this method.
    retry_params_name: default
    # FIXME: Configure the default timeout for a non-retrying call.
    timeout_millis: 60000
  - name: AddComments
    # FIXME: Configure which groups of fields should be flattened into method
    # params.
    flattening:
      groups:
      - parameters:
        - name
        - comments
    # FIXME: Configure which fields are required.
    required_fields:
    - name
    - comments
    request_object_method: true
    # FIXME: Configure the retryable codes for this method.
    retry_codes_name: non_idempotent
    # FIXME: Configure the retryable params for this method.
    retry_params_name: default
    field_name_patterns:
      name: book_shelf
    # FIXME: Configure the default timeout for a non-retrying call.
    timeout_millis: 60000
  - name: GetBookFromArchive
    # FIXME: Configure which groups of fields should be flattened into method
    # params.
    flattening:
      groups:
      - parameters:
        - name
    # FIXME: Configure which fields are required.
    required_fields:
    - name
    request_object_method: false
    # FIXME: Configure the retryable codes for this method.
    retry_codes_name: idempotent
    # FIXME: Configure the retryable params for this method.
    retry_params_name: default
    field_name_patterns:
      name: book
    # FIXME: Configure the default timeout for a non-retrying call.
    timeout_millis: 60000
  - name: GetBookFromAnywhere
    # FIXME: Configure which groups of fields should be flattened into method
    # params.
    flattening:
      groups:
      - parameters:
        - name
        - alt_book_name
    # FIXME: Configure which fields are required.
    required_fields:
    - name
    - alt_book_name
    request_object_method: true
    # FIXME: Configure the retryable codes for this method.
    retry_codes_name: idempotent
    # FIXME: Configure the retryable params for this method.
    retry_params_name: default
    field_name_patterns:
      name: book_path
    # FIXME: Configure the default timeout for a non-retrying call.
    timeout_millis: 60000
  - name: GetBookFromAbsolutelyAnywhere
    # FIXME: Configure which groups of fields should be flattened into method
    # params.
    flattening:
      groups:
      - parameters:
        - name
    # FIXME: Configure which fields are required.
    required_fields:
    - name
    request_object_method: false
    # FIXME: Configure the retryable codes for this method.
    retry_codes_name: non_idempotent
    # FIXME: Configure the retryable params for this method.
    retry_params_name: default
    field_name_patterns:
      name: book
    # FIXME: Configure the default timeout for a non-retrying call.
    timeout_millis: 60000
  - name: UpdateBookIndex
    # FIXME: Configure which groups of fields should be flattened into method
    # params.
    flattening:
      groups:
      - parameters:
        - name
        - index_name
        - index_map
    # FIXME: Configure which fields are required.
    required_fields:
    - name
    - index_name
    - index_map
    request_object_method: true
    # FIXME: Configure the retryable codes for this method.
    retry_codes_name: non_idempotent
    # FIXME: Configure the retryable params for this method.
    retry_params_name: default
    field_name_patterns:
      name: book_2
    # FIXME: Configure the default timeout for a non-retrying call.
    timeout_millis: 60000
  - name: StreamShelves
    request_object_method: false
    # FIXME: Configure the retryable codes for this method.
    retry_codes_name: non_idempotent
    # FIXME: Configure the retryable params for this method.
    retry_params_name: default
    # FIXME: Configure the default timeout for a non-retrying call.
    timeout_millis: 60000
  - name: StreamBooks
    # FIXME: Configure which groups of fields should be flattened into method
    # params.
    flattening:
      groups:
      - parameters:
        - name
    # FIXME: Configure which fields are required.
    required_fields:
    - name
    request_object_method: false
    # FIXME: Configure the retryable codes for this method.
    retry_codes_name: non_idempotent
    # FIXME: Configure the retryable params for this method.
    retry_params_name: default
    # FIXME: Configure the default timeout for a non-retrying call.
    timeout_millis: 60000
  - name: DiscussBook
    # FIXME: Configure which groups of fields should be flattened into method
    # params.
    flattening:
      groups:
      - parameters:
        - name
        - comment
    # FIXME: Configure which fields are required.
    required_fields:
    - name
    - comment
    request_object_method: false
    # FIXME: Configure the retryable codes for this method.
    retry_codes_name: non_idempotent
    # FIXME: Configure the retryable params for this method.
    retry_params_name: default
    # FIXME: Configure the default timeout for a non-retrying call.
    timeout_millis: 60000
  - name: MonologAboutBook
    # FIXME: Configure which groups of fields should be flattened into method
    # params.
    flattening:
      groups:
      - parameters:
        - name
        - comment
    # FIXME: Configure which fields are required.
    required_fields:
    - name
    - comment
    request_object_method: false
    # FIXME: Configure the retryable codes for this method.
    retry_codes_name: non_idempotent
    # FIXME: Configure the retryable params for this method.
    retry_params_name: default
    # FIXME: Configure the default timeout for a non-retrying call.
    timeout_millis: 60000
  - name: FindRelatedBooks
    # FIXME: Configure which groups of fields should be flattened into method
    # params.
    flattening:
      groups:
      - parameters:
        - names
        - shelves
    # FIXME: Configure which fields are required.
    required_fields:
    - names
    - shelves
    request_object_method: true
    page_streaming:
      request:
        page_size_field: page_size
        token_field: page_token
      response:
        token_field: next_page_token
        resources_field: names
    # FIXME: Configure the retryable codes for this method.
    retry_codes_name: idempotent
    # FIXME: Configure the retryable params for this method.
    retry_params_name: default
    # FIXME: Configure the default timeout for a non-retrying call.
    timeout_millis: 60000
  - name: AddTag
    # FIXME: Configure which groups of fields should be flattened into method
    # params.
    flattening:
      groups:
      - parameters:
        - resource
        - tag
    # FIXME: Configure which fields are required.
    required_fields:
    - resource
    - tag
    request_object_method: true
    # FIXME: Configure the retryable codes for this method.
    retry_codes_name: non_idempotent
    # FIXME: Configure the retryable params for this method.
    retry_params_name: default
    field_name_patterns:
      resource: book_2
    # FIXME: Configure the default timeout for a non-retrying call.
    timeout_millis: 60000
  - name: GetBigBook
    # FIXME: Configure which groups of fields should be flattened into method
    # params.
    flattening:
      groups:
      - parameters:
        - name
    # FIXME: Configure which fields are required.
    required_fields:
    - name
    request_object_method: false
    # FIXME: Configure the retryable codes for this method.
    retry_codes_name: idempotent
    # FIXME: Configure the retryable params for this method.
    retry_params_name: default
    field_name_patterns:
      name: book_2
    # FIXME: Configure the default timeout for a non-retrying call.
    timeout_millis: 60000
  - name: GetBigNothing
    # FIXME: Configure which groups of fields should be flattened into method
    # params.
    flattening:
      groups:
      - parameters:
        - name
    # FIXME: Configure which fields are required.
    required_fields:
    - name
    request_object_method: false
    # FIXME: Configure the retryable codes for this method.
    retry_codes_name: idempotent
    # FIXME: Configure the retryable params for this method.
    retry_params_name: default
    field_name_patterns:
      name: book_2
    # FIXME: Configure the default timeout for a non-retrying call.
    timeout_millis: 60000
  - name: TestOptionalRequiredFlatteningParams
    # FIXME: Configure which fields are required.
    required_fields:
    - required_singular_int32
    - required_singular_int64
    - required_singular_float
    - required_singular_double
    - required_singular_bool
    - required_singular_enum
    - required_singular_string
    - required_singular_bytes
    - required_singular_message
    - required_singular_resource_name
    - required_singular_resource_name_oneof
    - required_singular_fixed32
    - required_singular_fixed64
    - required_repeated_int32
    - required_repeated_int64
    - required_repeated_float
    - required_repeated_double
    - required_repeated_bool
    - required_repeated_enum
    - required_repeated_string
    - required_repeated_bytes
    - required_repeated_message
    - required_repeated_resource_name
    - required_repeated_resource_name_oneof
    - required_repeated_fixed32
    - required_repeated_fixed64
    - required_map
    - optional_singular_int32
    - optional_singular_int64
    - optional_singular_float
    - optional_singular_double
    - optional_singular_bool
    - optional_singular_enum
    - optional_singular_string
    - optional_singular_bytes
    - optional_singular_message
    - optional_singular_resource_name
    - optional_singular_resource_name_oneof
    - optional_singular_fixed32
    - optional_singular_fixed64
    - optional_repeated_int32
    - optional_repeated_int64
    - optional_repeated_float
    - optional_repeated_double
    - optional_repeated_bool
    - optional_repeated_enum
    - optional_repeated_string
    - optional_repeated_bytes
    - optional_repeated_message
    - optional_repeated_resource_name
    - optional_repeated_resource_name_oneof
    - optional_repeated_fixed32
    - optional_repeated_fixed64
    - optional_map
    request_object_method: true
    # FIXME: Configure the retryable codes for this method.
    retry_codes_name: non_idempotent
    # FIXME: Configure the retryable params for this method.
    retry_params_name: default
<<<<<<< HEAD
    # FIXME: Configure the default timeout for a non-retrying call.
    timeout_millis: 60000
=======
    # TODO: Configure the default timeout for a non-retrying call.
    timeout_millis: 60000
>>>>>>> 090d5dac
<|MERGE_RESOLUTION|>--- conflicted
+++ resolved
@@ -695,10 +695,5 @@
     retry_codes_name: non_idempotent
     # FIXME: Configure the retryable params for this method.
     retry_params_name: default
-<<<<<<< HEAD
-    # FIXME: Configure the default timeout for a non-retrying call.
-    timeout_millis: 60000
-=======
-    # TODO: Configure the default timeout for a non-retrying call.
-    timeout_millis: 60000
->>>>>>> 090d5dac
+    # FIXME: Configure the default timeout for a non-retrying call.
+    timeout_millis: 60000