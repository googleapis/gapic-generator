# TODO: Address all the TODOs in this auto-generated config before using it
# for client generation. Remove this paragraph after you closed all the
# TODOs. The retry_codes_name, required_fields, flattening, and timeout
# properties cannot be precisely decided by the tooling and may require some
# configuration.
type: com.google.api.codegen.ConfigProto
# The settings of generated code in a specific language.
language_settings:
  java:
    package_name: com.google.cloud.example.library.v1
  python:
    package_name: google.cloud.example.library_v1.gapic
  go:
    package_name: cloud.google.com/go/example/library/apiv1
  csharp:
    package_name: Google.Example.Library.V1
  ruby:
    package_name: Google::Cloud::Example::Library::V1
  php:
    package_name: Google\Cloud\Example\Library\V1
  nodejs:
    package_name: library.v1
# The configuration for the license header to put on generated files.
license_header:
  # The file containing the copyright line(s).
  copyright_file: copyright-google.txt
  # The file containing the raw license header without any copyright line(s).
  license_file: license-header-apache-2.0.txt
# A list of API interface configurations.
interfaces:
  # The fully qualified name of the API interface.
- name: google.example.library.v1.LibraryService
  # A list of resource collection configurations.
  # Consists of a name_pattern and an entity_name.
  # The name_pattern is a pattern to describe the names of the resources of this
  # collection, using the platform's conventions for URI patterns. A generator
  # may use this to generate methods to compose and decompose such names. The
  # pattern should use named placeholders as in `shelves/{shelf}/books/{book}`;
  # those will be taken as hints for the parameter names of the generated
  # methods. If empty, no name methods are generated.
  # The entity_name is the name to be used as a basis for generated methods and
  # classes.
  collections:
  - name_pattern: archives/{archive}/books/{book_path=**}
    entity_name: book_path
  - name_pattern: archives/{archive}/books/{book}
    entity_name: book
  - name_pattern: bookShelves/{book_shelf}
    entity_name: book_shelf
  - name_pattern: bookShelves/{book_shelf}/books/{book}
    entity_name: book_2
  # Definition for retryable codes.
  retry_codes_def:
  - name: idempotent
    retry_codes:
    - UNAVAILABLE
    - DEADLINE_EXCEEDED
  - name: non_idempotent
    retry_codes: []
  # Definition for retry/backoff parameters.
  retry_params_def:
  - name: default
    initial_retry_delay_millis: 100
    retry_delay_multiplier: 1.3
    max_retry_delay_millis: 60000
    initial_rpc_timeout_millis: 20000
    rpc_timeout_multiplier: 1
    max_rpc_timeout_millis: 20000
    total_timeout_millis: 600000
  # A list of method configurations.
  # Common properties:
  #   name - The simple name of the method.
  #   flattening - Specifies the configuration for parameter flattening.
  #       Describes the parameter groups for which a generator should produce
  #       method overloads which allow a client to directly pass request message
  #       fields as method parameters. This information may or may not be used,
  #       depending on the target language.
  #       Consists of groups, which each represent a list of parameters to be
  #       flattened. Each parameter listed must be a field of the request
  #       message.
  #   required_fields - Fields that are always required for a request to be
  #       valid.
  #   request_object_method - Turns on or off the generation of a method whose
  #       sole parameter is a request object. Not all languages will generate
  #       this method.
<<<<<<< HEAD
  #   resource_name_treatment - An enum that specifies how to treat the
  #       resource name formats defined in the field_name_patterns
  #       and response_field_name_patterns fields.
  #       UNSET: default value
  #       NONE: the collection configs will not be used by the generated code.
  #       VALIDATE: string fields will be validated by the client against the
  #           specified resource name formats.
  #       STATIC_TYPES: the client will use generated types for resource names.
=======
>>>>>>> 5c3c137c
  #   page_streaming - Specifies the configuration for paging.
  #       Describes information for generating a method which transforms a
  #       paging list RPC into a stream of resources.
  #       Consists of a request and a response.
  #       The request specifies request information of the list method. It
  #       defines which fields match the paging pattern in the request. The
  #       request consists of a page_size_field and a token_field. The
  #       page_size_field is the name of the optional field specifying the
  #       maximum number of elements to be returned in the response. The
  #       token_field is the name of the field in the request containing the
  #       page token.
  #       The response specifies response information of the list method. It
  #       defines which fields match the paging pattern in the response. The
  #       response consists of a token_field and a resources_field. The
  #       token_field is the name of the field in the response containing the
  #       next page token. The resources_field is the name of the field in the
  #       response containing the list of resources belonging to the page.
  #   retry_codes_name - Specifies the configuration for retryable codes. The
  #       name must be defined in interfaces.retry_codes_def.
  #   retry_params_name - Specifies the configuration for retry/backoff
  #       parameters. The name must be defined in interfaces.retry_params_def.
  #   field_name_patterns - Maps the field name of the request type to
  #       entity_name of interfaces.collections.
  #       Specifies the string pattern that the field must follow.
  #   timeout_millis - Specifies the default timeout for a non-retrying call. If
  #       the call is retrying, refer to retry_params_name instead.
  methods:
  - name: CreateShelf
    # TODO: Configure which groups of fields should be flattened into method
    # params.
    flattening:
      groups:
      - parameters:
        - shelf
    # TODO: Configure which fields are required.
    required_fields:
    - shelf
    request_object_method: false
    # TODO: Configure the retryable codes for this method.
    retry_codes_name: non_idempotent
    # TODO: Configure the retryable params for this method.
    retry_params_name: default
    # TODO: Configure the default timeout for a non-retrying call.
    timeout_millis: 60000
  - name: GetShelf
    # TODO: Configure which groups of fields should be flattened into method
    # params.
    flattening:
      groups:
      - parameters:
        - name
        - message
        - string_builder
        - options
    # TODO: Configure which fields are required.
    required_fields:
    - name
    - message
    - string_builder
    - options
    request_object_method: true
    # TODO: Configure the retryable codes for this method.
    retry_codes_name: idempotent
    # TODO: Configure the retryable params for this method.
    retry_params_name: default
    field_name_patterns:
      name: book_shelf
    # TODO: Configure the default timeout for a non-retrying call.
    timeout_millis: 60000
  - name: ListShelves
    request_object_method: true
    page_streaming:
      request:
        token_field: page_token
      response:
        token_field: next_page_token
        resources_field: shelves
    # TODO: Configure the retryable codes for this method.
    retry_codes_name: idempotent
    # TODO: Configure the retryable params for this method.
    retry_params_name: default
    # TODO: Configure the default timeout for a non-retrying call.
    timeout_millis: 60000
  - name: DeleteShelf
    # TODO: Configure which groups of fields should be flattened into method
    # params.
    flattening:
      groups:
      - parameters:
        - name
    # TODO: Configure which fields are required.
    required_fields:
    - name
    request_object_method: false
    # TODO: Configure the retryable codes for this method.
    retry_codes_name: idempotent
    # TODO: Configure the retryable params for this method.
    retry_params_name: default
    field_name_patterns:
      name: book_shelf
    # TODO: Configure the default timeout for a non-retrying call.
    timeout_millis: 60000
  - name: MergeShelves
    # TODO: Configure which groups of fields should be flattened into method
    # params.
    flattening:
      groups:
      - parameters:
        - name
        - other_shelf_name
    # TODO: Configure which fields are required.
    required_fields:
    - name
    - other_shelf_name
    request_object_method: true
    # TODO: Configure the retryable codes for this method.
    retry_codes_name: non_idempotent
    # TODO: Configure the retryable params for this method.
    retry_params_name: default
    field_name_patterns:
      name: book_shelf
    # TODO: Configure the default timeout for a non-retrying call.
    timeout_millis: 60000
  - name: CreateBook
    # TODO: Configure which groups of fields should be flattened into method
    # params.
    flattening:
      groups:
      - parameters:
        - name
        - book
    # TODO: Configure which fields are required.
    required_fields:
    - name
    - book
    request_object_method: true
    # TODO: Configure the retryable codes for this method.
    retry_codes_name: non_idempotent
    # TODO: Configure the retryable params for this method.
    retry_params_name: default
    field_name_patterns:
      name: book_shelf
    # TODO: Configure the default timeout for a non-retrying call.
    timeout_millis: 60000
  - name: PublishSeries
    # TODO: Configure which groups of fields should be flattened into method
    # params.
    flattening:
      groups:
      - parameters:
        - shelf
        - books
        - series_uuid
    # TODO: Configure which fields are required.
    required_fields:
    - shelf
    - books
    - series_uuid
    request_object_method: true
    # TODO: Configure the retryable codes for this method.
    retry_codes_name: non_idempotent
    # TODO: Configure the retryable params for this method.
    retry_params_name: default
    # TODO: Configure the default timeout for a non-retrying call.
    timeout_millis: 60000
  - name: GetBook
    # TODO: Configure which groups of fields should be flattened into method
    # params.
    flattening:
      groups:
      - parameters:
        - name
    # TODO: Configure which fields are required.
    required_fields:
    - name
    request_object_method: false
    # TODO: Configure the retryable codes for this method.
    retry_codes_name: idempotent
    # TODO: Configure the retryable params for this method.
    retry_params_name: default
    field_name_patterns:
      name: book_2
    # TODO: Configure the default timeout for a non-retrying call.
    timeout_millis: 60000
  - name: ListBooks
    # TODO: Configure which groups of fields should be flattened into method
    # params.
    flattening:
      groups:
      - parameters:
        - name
        - filter
    # TODO: Configure which fields are required.
    required_fields:
    - name
    - filter
    request_object_method: true
    page_streaming:
      request:
        page_size_field: page_size
        token_field: page_token
      response:
        token_field: next_page_token
        resources_field: books
    # TODO: Configure the retryable codes for this method.
    retry_codes_name: idempotent
    # TODO: Configure the retryable params for this method.
    retry_params_name: default
    field_name_patterns:
      name: book_shelf
    # TODO: Configure the default timeout for a non-retrying call.
    timeout_millis: 60000
  - name: DeleteBook
    # TODO: Configure which groups of fields should be flattened into method
    # params.
    flattening:
      groups:
      - parameters:
        - name
    # TODO: Configure which fields are required.
    required_fields:
    - name
    request_object_method: false
    # TODO: Configure the retryable codes for this method.
    retry_codes_name: idempotent
    # TODO: Configure the retryable params for this method.
    retry_params_name: default
    field_name_patterns:
      name: book_2
    # TODO: Configure the default timeout for a non-retrying call.
    timeout_millis: 60000
  - name: UpdateBook
    # TODO: Configure which groups of fields should be flattened into method
    # params.
    flattening:
      groups:
      - parameters:
        - name
        - book
        - update_mask
        - physical_mask
    # TODO: Configure which fields are required.
    required_fields:
    - name
    - book
    - update_mask
    - physical_mask
    request_object_method: true
    # TODO: Configure the retryable codes for this method.
    retry_codes_name: idempotent
    # TODO: Configure the retryable params for this method.
    retry_params_name: default
    field_name_patterns:
      name: book_2
    # TODO: Configure the default timeout for a non-retrying call.
    timeout_millis: 60000
  - name: MoveBook
    # TODO: Configure which groups of fields should be flattened into method
    # params.
    flattening:
      groups:
      - parameters:
        - name
        - other_shelf_name
    # TODO: Configure which fields are required.
    required_fields:
    - name
    - other_shelf_name
    request_object_method: true
    # TODO: Configure the retryable codes for this method.
    retry_codes_name: non_idempotent
    # TODO: Configure the retryable params for this method.
    retry_params_name: default
    field_name_patterns:
      name: book_2
    # TODO: Configure the default timeout for a non-retrying call.
    timeout_millis: 60000
  - name: ListStrings
    # TODO: Configure which groups of fields should be flattened into method
    # params.
    flattening:
      groups:
      - parameters:
        - name
    # TODO: Configure which fields are required.
    required_fields:
    - name
    request_object_method: true
    page_streaming:
      request:
        page_size_field: page_size
        token_field: page_token
      response:
        token_field: next_page_token
        resources_field: strings
    # TODO: Configure the retryable codes for this method.
    retry_codes_name: idempotent
    # TODO: Configure the retryable params for this method.
    retry_params_name: default
    # TODO: Configure the default timeout for a non-retrying call.
    timeout_millis: 60000
  - name: AddComments
    # TODO: Configure which groups of fields should be flattened into method
    # params.
    flattening:
      groups:
      - parameters:
        - name
        - comments
    # TODO: Configure which fields are required.
    required_fields:
    - name
    - comments
    request_object_method: true
    # TODO: Configure the retryable codes for this method.
    retry_codes_name: non_idempotent
    # TODO: Configure the retryable params for this method.
    retry_params_name: default
    field_name_patterns:
      name: book_shelf
    # TODO: Configure the default timeout for a non-retrying call.
    timeout_millis: 60000
  - name: GetBookFromArchive
    # TODO: Configure which groups of fields should be flattened into method
    # params.
    flattening:
      groups:
      - parameters:
        - name
    # TODO: Configure which fields are required.
    required_fields:
    - name
    request_object_method: false
    # TODO: Configure the retryable codes for this method.
    retry_codes_name: idempotent
    # TODO: Configure the retryable params for this method.
    retry_params_name: default
    field_name_patterns:
      name: book
    # TODO: Configure the default timeout for a non-retrying call.
    timeout_millis: 60000
  - name: GetBookFromAnywhere
    # TODO: Configure which groups of fields should be flattened into method
    # params.
    flattening:
      groups:
      - parameters:
        - name
        - alt_book_name
    # TODO: Configure which fields are required.
    required_fields:
    - name
    - alt_book_name
    request_object_method: true
    # TODO: Configure the retryable codes for this method.
    retry_codes_name: idempotent
    # TODO: Configure the retryable params for this method.
    retry_params_name: default
    field_name_patterns:
      name: book_path
    # TODO: Configure the default timeout for a non-retrying call.
    timeout_millis: 60000
  - name: GetBookFromAbsolutelyAnywhere
    # TODO: Configure which groups of fields should be flattened into method
    # params.
    flattening:
      groups:
      - parameters:
        - name
    # TODO: Configure which fields are required.
    required_fields:
    - name
    request_object_method: false
    # TODO: Configure the retryable codes for this method.
    retry_codes_name: non_idempotent
    # TODO: Configure the retryable params for this method.
    retry_params_name: default
    field_name_patterns:
      name: book
    # TODO: Configure the default timeout for a non-retrying call.
    timeout_millis: 60000
  - name: UpdateBookIndex
    # TODO: Configure which groups of fields should be flattened into method
    # params.
    flattening:
      groups:
      - parameters:
        - name
        - index_name
        - index_map
    # TODO: Configure which fields are required.
    required_fields:
    - name
    - index_name
    - index_map
    request_object_method: true
    # TODO: Configure the retryable codes for this method.
    retry_codes_name: non_idempotent
    # TODO: Configure the retryable params for this method.
    retry_params_name: default
    field_name_patterns:
      name: book_2
    # TODO: Configure the default timeout for a non-retrying call.
    timeout_millis: 60000
  - name: StreamShelves
    request_object_method: false
    # TODO: Configure the retryable codes for this method.
    retry_codes_name: non_idempotent
    # TODO: Configure the retryable params for this method.
    retry_params_name: default
    # TODO: Configure the default timeout for a non-retrying call.
    timeout_millis: 60000
  - name: StreamBooks
    # TODO: Configure which groups of fields should be flattened into method
    # params.
    flattening:
      groups:
      - parameters:
        - name
    # TODO: Configure which fields are required.
    required_fields:
    - name
    request_object_method: false
    # TODO: Configure the retryable codes for this method.
    retry_codes_name: non_idempotent
    # TODO: Configure the retryable params for this method.
    retry_params_name: default
    # TODO: Configure the default timeout for a non-retrying call.
    timeout_millis: 60000
  - name: DiscussBook
    # TODO: Configure which groups of fields should be flattened into method
    # params.
    flattening:
      groups:
      - parameters:
        - name
        - comment
    # TODO: Configure which fields are required.
    required_fields:
    - name
    - comment
    request_object_method: false
    # TODO: Configure the retryable codes for this method.
    retry_codes_name: non_idempotent
    # TODO: Configure the retryable params for this method.
    retry_params_name: default
    # TODO: Configure the default timeout for a non-retrying call.
    timeout_millis: 60000
  - name: MonologAboutBook
    # TODO: Configure which groups of fields should be flattened into method
    # params.
    flattening:
      groups:
      - parameters:
        - name
        - comment
    # TODO: Configure which fields are required.
    required_fields:
    - name
    - comment
    request_object_method: false
    # TODO: Configure the retryable codes for this method.
    retry_codes_name: non_idempotent
    # TODO: Configure the retryable params for this method.
    retry_params_name: default
    # TODO: Configure the default timeout for a non-retrying call.
    timeout_millis: 60000
  - name: FindRelatedBooks
    # TODO: Configure which groups of fields should be flattened into method
    # params.
    flattening:
      groups:
      - parameters:
        - names
        - shelves
    # TODO: Configure which fields are required.
    required_fields:
    - names
    - shelves
    request_object_method: true
    page_streaming:
      request:
        page_size_field: page_size
        token_field: page_token
      response:
        token_field: next_page_token
        resources_field: names
    # TODO: Configure the retryable codes for this method.
    retry_codes_name: idempotent
    # TODO: Configure the retryable params for this method.
    retry_params_name: default
    # TODO: Configure the default timeout for a non-retrying call.
    timeout_millis: 60000
  - name: AddTag
    # TODO: Configure which groups of fields should be flattened into method
    # params.
    flattening:
      groups:
      - parameters:
        - resource
        - tag
    # TODO: Configure which fields are required.
    required_fields:
    - resource
    - tag
    request_object_method: true
    # TODO: Configure the retryable codes for this method.
    retry_codes_name: non_idempotent
    # TODO: Configure the retryable params for this method.
    retry_params_name: default
    field_name_patterns:
      resource: book_2
    # TODO: Configure the default timeout for a non-retrying call.
    timeout_millis: 60000
  - name: GetBigBook
    # TODO: Configure which groups of fields should be flattened into method
    # params.
    flattening:
      groups:
      - parameters:
        - name
    # TODO: Configure which fields are required.
    required_fields:
    - name
    request_object_method: false
    # TODO: Configure the retryable codes for this method.
    retry_codes_name: idempotent
    # TODO: Configure the retryable params for this method.
    retry_params_name: default
    field_name_patterns:
      name: book_2
    # TODO: Configure the default timeout for a non-retrying call.
    timeout_millis: 60000
  - name: GetBigNothing
    # TODO: Configure which groups of fields should be flattened into method
    # params.
    flattening:
      groups:
      - parameters:
        - name
    # TODO: Configure which fields are required.
    required_fields:
    - name
    request_object_method: false
    # TODO: Configure the retryable codes for this method.
    retry_codes_name: idempotent
    # TODO: Configure the retryable params for this method.
    retry_params_name: default
    field_name_patterns:
      name: book_2
    # TODO: Configure the default timeout for a non-retrying call.
    timeout_millis: 60000
  - name: TestOptionalRequiredFlatteningParams
    # TODO: Configure which fields are required.
    required_fields:
    - required_singular_int32
    - required_singular_int64
    - required_singular_float
    - required_singular_double
    - required_singular_bool
    - required_singular_enum
    - required_singular_string
    - required_singular_bytes
    - required_singular_message
    - required_singular_resource_name
    - required_singular_resource_name_oneof
    - required_singular_fixed32
    - required_singular_fixed64
    - required_repeated_int32
    - required_repeated_int64
    - required_repeated_float
    - required_repeated_double
    - required_repeated_bool
    - required_repeated_enum
    - required_repeated_string
    - required_repeated_bytes
    - required_repeated_message
    - required_repeated_resource_name
    - required_repeated_resource_name_oneof
    - required_repeated_fixed32
    - required_repeated_fixed64
    - required_map
    - optional_singular_int32
    - optional_singular_int64
    - optional_singular_float
    - optional_singular_double
    - optional_singular_bool
    - optional_singular_enum
    - optional_singular_string
    - optional_singular_bytes
    - optional_singular_message
    - optional_singular_resource_name
    - optional_singular_resource_name_oneof
    - optional_singular_fixed32
    - optional_singular_fixed64
    - optional_repeated_int32
    - optional_repeated_int64
    - optional_repeated_float
    - optional_repeated_double
    - optional_repeated_bool
    - optional_repeated_enum
    - optional_repeated_string
    - optional_repeated_bytes
    - optional_repeated_message
    - optional_repeated_resource_name
    - optional_repeated_resource_name_oneof
    - optional_repeated_fixed32
    - optional_repeated_fixed64
    - optional_map
    request_object_method: true
    # TODO: Configure the retryable codes for this method.
    retry_codes_name: non_idempotent
    # TODO: Configure the retryable params for this method.
    retry_params_name: default
    # TODO: Configure the default timeout for a non-retrying call.
    timeout_millis: 60000<|MERGE_RESOLUTION|>--- conflicted
+++ resolved
@@ -83,7 +83,6 @@
   #   request_object_method - Turns on or off the generation of a method whose
   #       sole parameter is a request object. Not all languages will generate
   #       this method.
-<<<<<<< HEAD
   #   resource_name_treatment - An enum that specifies how to treat the
   #       resource name formats defined in the field_name_patterns
   #       and response_field_name_patterns fields.
@@ -92,8 +91,6 @@
   #       VALIDATE: string fields will be validated by the client against the
   #           specified resource name formats.
   #       STATIC_TYPES: the client will use generated types for resource names.
-=======
->>>>>>> 5c3c137c
   #   page_streaming - Specifies the configuration for paging.
   #       Describes information for generating a method which transforms a
   #       paging list RPC into a stream of resources.
@@ -709,4 +706,4 @@
     # TODO: Configure the retryable params for this method.
     retry_params_name: default
     # TODO: Configure the default timeout for a non-retrying call.
-    timeout_millis: 60000+    timeout_millis: 60000
