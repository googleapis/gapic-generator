--- conflicted
+++ resolved
@@ -8,11 +8,7 @@
 //    https://console.developers.google.com/apis/api/autoscaler
 // 2. This sample uses Application Default Credentials for authentication. If
 //    not already done, install the gcloud CLI from https://cloud.google.com/sdk/
-<<<<<<< HEAD
-//    and run 'gcloud beta auth application-default login'
-=======
-//    and run 'gcloud auth application-default login'
->>>>>>> 2ddb94a8
+//    and run 'gcloud auth application-default login'
 // 3. To install the client library, run:
 //    go get -u google.golang.org/api/autoscaler/v1beta2
 
@@ -59,11 +55,7 @@
 //    https://console.developers.google.com/apis/api/autoscaler
 // 2. This sample uses Application Default Credentials for authentication. If
 //    not already done, install the gcloud CLI from https://cloud.google.com/sdk/
-<<<<<<< HEAD
-//    and run 'gcloud beta auth application-default login'
-=======
-//    and run 'gcloud auth application-default login'
->>>>>>> 2ddb94a8
+//    and run 'gcloud auth application-default login'
 // 3. To install the client library, run:
 //    go get -u google.golang.org/api/autoscaler/v1beta2
 
@@ -110,11 +102,7 @@
 //    https://console.developers.google.com/apis/api/autoscaler
 // 2. This sample uses Application Default Credentials for authentication. If
 //    not already done, install the gcloud CLI from https://cloud.google.com/sdk/
-<<<<<<< HEAD
-//    and run 'gcloud beta auth application-default login'
-=======
-//    and run 'gcloud auth application-default login'
->>>>>>> 2ddb94a8
+//    and run 'gcloud auth application-default login'
 // 3. To install the client library, run:
 //    go get -u google.golang.org/api/autoscaler/v1beta2
 
@@ -160,11 +148,7 @@
 //    https://console.developers.google.com/apis/api/autoscaler
 // 2. This sample uses Application Default Credentials for authentication. If
 //    not already done, install the gcloud CLI from https://cloud.google.com/sdk/
-<<<<<<< HEAD
-//    and run 'gcloud beta auth application-default login'
-=======
-//    and run 'gcloud auth application-default login'
->>>>>>> 2ddb94a8
+//    and run 'gcloud auth application-default login'
 // 3. To install the client library, run:
 //    go get -u google.golang.org/api/autoscaler/v1beta2
 
@@ -213,11 +197,7 @@
 //    https://console.developers.google.com/apis/api/autoscaler
 // 2. This sample uses Application Default Credentials for authentication. If
 //    not already done, install the gcloud CLI from https://cloud.google.com/sdk/
-<<<<<<< HEAD
-//    and run 'gcloud beta auth application-default login'
-=======
-//    and run 'gcloud auth application-default login'
->>>>>>> 2ddb94a8
+//    and run 'gcloud auth application-default login'
 // 3. To install the client library, run:
 //    go get -u google.golang.org/api/autoscaler/v1beta2
 
@@ -266,11 +246,7 @@
 //    https://console.developers.google.com/apis/api/autoscaler
 // 2. This sample uses Application Default Credentials for authentication. If
 //    not already done, install the gcloud CLI from https://cloud.google.com/sdk/
-<<<<<<< HEAD
-//    and run 'gcloud beta auth application-default login'
-=======
-//    and run 'gcloud auth application-default login'
->>>>>>> 2ddb94a8
+//    and run 'gcloud auth application-default login'
 // 3. To install the client library, run:
 //    go get -u google.golang.org/api/autoscaler/v1beta2
 
@@ -319,11 +295,7 @@
 //    https://console.developers.google.com/apis/api/autoscaler
 // 2. This sample uses Application Default Credentials for authentication. If
 //    not already done, install the gcloud CLI from https://cloud.google.com/sdk/
-<<<<<<< HEAD
-//    and run 'gcloud beta auth application-default login'
-=======
-//    and run 'gcloud auth application-default login'
->>>>>>> 2ddb94a8
+//    and run 'gcloud auth application-default login'
 // 3. To install the client library, run:
 //    go get -u google.golang.org/api/autoscaler/v1beta2
 
@@ -367,11 +339,7 @@
 //    https://console.developers.google.com/apis/api/autoscaler
 // 2. This sample uses Application Default Credentials for authentication. If
 //    not already done, install the gcloud CLI from https://cloud.google.com/sdk/
-<<<<<<< HEAD
-//    and run 'gcloud beta auth application-default login'
-=======
-//    and run 'gcloud auth application-default login'
->>>>>>> 2ddb94a8
+//    and run 'gcloud auth application-default login'
 // 3. To install the client library, run:
 //    go get -u google.golang.org/api/autoscaler/v1beta2
 
@@ -418,11 +386,7 @@
 //    https://console.developers.google.com/apis/api/autoscaler
 // 2. This sample uses Application Default Credentials for authentication. If
 //    not already done, install the gcloud CLI from https://cloud.google.com/sdk/
-<<<<<<< HEAD
-//    and run 'gcloud beta auth application-default login'
-=======
-//    and run 'gcloud auth application-default login'
->>>>>>> 2ddb94a8
+//    and run 'gcloud auth application-default login'
 // 3. To install the client library, run:
 //    go get -u google.golang.org/api/autoscaler/v1beta2
 
@@ -471,11 +435,7 @@
 //    https://console.developers.google.com/apis/api/autoscaler
 // 2. This sample uses Application Default Credentials for authentication. If
 //    not already done, install the gcloud CLI from https://cloud.google.com/sdk/
-<<<<<<< HEAD
-//    and run 'gcloud beta auth application-default login'
-=======
-//    and run 'gcloud auth application-default login'
->>>>>>> 2ddb94a8
+//    and run 'gcloud auth application-default login'
 // 3. To install the client library, run:
 //    go get -u google.golang.org/api/autoscaler/v1beta2
 
