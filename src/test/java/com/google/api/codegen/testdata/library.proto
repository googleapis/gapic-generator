// (-- This file defines the Library API for One Platform Service
// Definition Codelab. You can find more details about the codelab
// at http://go/api-definition-codelab --)

syntax = "proto3";

package google.example.library.v1;

import "field_mask.proto";
import "google/api/annotations.proto";
import "google/protobuf/empty.proto";
import "google/protobuf/struct.proto";
import "google/protobuf/any.proto";
import "google/protobuf/wrappers.proto";
import "google/protobuf/timestamp.proto";
import "google/protobuf/duration.proto";
import "google/protobuf/field_mask.proto";

option java_multiple_files = true;
option java_outer_classname = "LibraryProto";
option java_package = "com.google.example.library.v1";

// This API represents a simple digital library.  It lets you manage Shelf
// resources and Book resources in the library. It defines the following
// resource model:
//
// - The API has a collection of [Shelf][google.example.library.v1.Shelf]
//   resources, named ``shelves/*``
//
// - Each Shelf has a collection of [Book][google.example.library.v1.Book]
//   resources, named `shelves/*/books/*`
//
// Check out [cloud docs!](/library/example/link).
// This is [not a cloud link](http://www.google.com).
//
service LibraryService {

  // Creates a shelf, and returns the new Shelf.
  rpc CreateShelf(CreateShelfRequest) returns (Shelf) {
    option (google.api.http) = { post: "/v1/shelves" body: "shelf" };
  }

  // Gets a shelf.
  rpc GetShelf(GetShelfRequest) returns (Shelf) {
    option (google.api.http) = { get: "/v1/{name=shelves/*}" };
  }

  // Lists shelves.
  rpc ListShelves(ListShelvesRequest) returns (ListShelvesResponse) {
    option (google.api.http) = { get: "/v1/shelves" };
  }

  // Deletes a shelf.
  rpc DeleteShelf(DeleteShelfRequest) returns (google.protobuf.Empty) {
    option (google.api.http) = { delete: "/v1/{name=shelves/*}" };
  }

  // Merges two shelves by adding all books from the shelf named
  // `other_shelf_name` to shelf `name`, and deletes
  // `other_shelf_name`. Returns the updated shelf.
  rpc MergeShelves(MergeShelvesRequest) returns (Shelf) {
    option (google.api.http) = { post: "/v1/{name=shelves/*}:merge" body: "*" };
  }

  // Creates a book.
  rpc CreateBook(CreateBookRequest) returns (Book) {
    option (google.api.http) = { post: "/v1/{name=shelves/*}/books" body: "book" };
  }

  // Creates a series of books.
  rpc PublishSeries(PublishSeriesRequest) returns (PublishSeriesResponse) {
    option (google.api.http) = { post: "/v1:publish" body: "*" };
  }

  // Gets a book.
  rpc GetBook(GetBookRequest) returns (Book) {
    option (google.api.http) = { get: "/v1/{name=shelves/*/books/*}" };
  }

  // Lists books in a shelf.
  rpc ListBooks(ListBooksRequest) returns (ListBooksResponse) {
    option (google.api.http) = { get: "/v1/{name=shelves/*}/books" };
  }

  // Deletes a book.
  rpc DeleteBook(DeleteBookRequest) returns (protobuf.Empty) {
    option (google.api.http) = { delete: "/v1/{name=shelves/*/books/*}" };
  }

  // Updates a book.
  rpc UpdateBook(UpdateBookRequest) returns (Book) {
    option (google.api.http) = { put: "/v1/{name=shelves/*/books/*}" body: "book" };
  }

  // Moves a book to another shelf, and returns the new book.
  rpc MoveBook(MoveBookRequest) returns (Book) {
    option (google.api.http) = { post: "/v1/{name=shelves/*/books/*}:move" body: "*" };
  }

  // Lists a primitive resource. To test go page streaming.
  rpc ListStrings(ListStringsRequest) returns (ListStringsResponse) {
    option (google.api.http) = { get: "/v1/strings" };
  }
  
  // Adds comments to a book
  rpc AddComments(AddCommentsRequest) returns (google.protobuf.Empty) {
    option (google.api.http) = { post: "/v1/{name=shelves/*}/books" body: "*" };
  }
}

// A single book in the library.
message Book {
  // The resource name of the book.
  // Book names have the form `shelves/{shelf_id}/books/{book_id}`.
  string name = 1;

  // The name of the book author.
  string author = 2;

  // The title of the book.
  string title = 3;

  // Value indicating whether the book has been read.
  bool read = 4;


  enum Rating {
    GOOD = 0; // GOOD enum description
    BAD = 1;
  }

  // For testing enums.
  Rating rating = 5;

  // For testing all well-known types.
  google.protobuf.Any any_value = 10;
  google.protobuf.Struct struct_value = 11;
  google.protobuf.Value value_value = 12;
  google.protobuf.ListValue list_value_value = 27;
  map<string, google.protobuf.ListValue> map_list_value_value = 28;
  google.protobuf.Timestamp time_value = 13;
  google.protobuf.Duration duration_value = 14;
  google.protobuf.FieldMask field_mask_value = 15;
  google.protobuf.Int32Value int32_value = 16;
  google.protobuf.UInt32Value uint32_value = 17;
  google.protobuf.Int64Value int64_value = 18;
  google.protobuf.UInt64Value uint64_value = 19;
  google.protobuf.FloatValue float_value = 20;
  google.protobuf.DoubleValue double_value = 21;
  google.protobuf.StringValue string_value = 22;
  google.protobuf.BoolValue bool_value = 23;
  google.protobuf.BytesValue bytes_value = 24;

  map<int32, string> map_string_value = 25;
  map<string, SomeMessage> map_message_value = 26;
}

message SomeMessage {
  int32 field = 1;

  SomeMessage2 field2 = 2;
}

message SomeMessage2 {
  int32 field1 = 1;
}

// A Shelf contains a collection of books with a theme.
message Shelf {
  // The resource name of the shelf.
  // Shelf names have the form `shelves/{shelf_id}`.
  string name = 1;

  // The theme of the shelf
  string theme = 2;

  // Internal theme that is visible to trusted testers only.
  string internal_theme = 3;
}

// Request message for LibraryService.CreateShelf.
message CreateShelfRequest {
  // The shelf to create.
  Shelf shelf = 1;
}

// Request message for LibraryService.GetShelf.
message GetShelfRequest {
  // The name of the shelf to retrieve.
  string name = 1;

  // Field to verify that message-type query parameter gets flattened.
  SomeMessage message = 2;

  StringBuilder string_builder = 3;
}


// Creates a name conflict with java.lang type
message StringBuilder {
  string name = 1;
}

// Request message for LibraryService.ListShelves.
message ListShelvesRequest {
  // Requested page size. Server may return fewer shelves than requested.
  // If unspecified, server will pick an appropriate default.
  int32 page_size = 1;

  // A token identifying a page of results the server should return.
  // Typically, this is the value of
  // [ListShelvesResponse.next_page_token][google.example.library.v1.ListShelvesResponse.next_page_token]
  // returned from the previous call to `ListShelves` method.
  string page_token = 2;
}

// Request message for LibraryService.ListShelves.
message ListShelvesResponse {
  // The list of shelves.
  repeated Shelf shelves = 1;

  // A token to retrieve next page of results.
  // Pass this value in the
  // [ListShelvesRequest.page_token][google.example.library.v1.ListShelvesRequest.page_token]
  // field in the subsequent call to `ListShelves` method to retrieve the next
  // page of results.
  string next_page_token = 2;
}

// Request message for LibraryService.DeleteShelf.
message DeleteShelfRequest {
  // The name of the shelf to delete.
  string name = 1;
}

// Describes the shelf being removed (other_shelf_name) and updated
// (name) in this merge.
message MergeShelvesRequest {
  // The name of the shelf we're adding books to.
  string name = 1;

  // The name of the shelf we're removing books from and deleting.
  string other_shelf_name = 2;
}

// Request message for LibraryService.CreateBook.
message CreateBookRequest {
  // The name of the shelf in which the book is created.
  string name = 1;

  // The book to create.
  Book book = 2;
}

// Request message for LibraryService.PublishSeries.
message PublishSeriesRequest {
  // The shelf in which the series is created.
  Shelf shelf = 1;

  // The books to publish in the series.
  repeated Book books = 2;

  // The edition of the series
  uint32 edition = 3;
}

// Response message for LibraryService.PublishSeries.
message PublishSeriesResponse {
  // The names of the books in the series that were published
  repeated string book_names = 1;
}

// Request message for LibraryService.GetBook.
message GetBookRequest {
  // The name of the book to retrieve.
  string name = 1;
}

// Request message for LibraryService.ListBooks.
message ListBooksRequest {
  // The name of the shelf whose books we'd like to list.
  string name = 1;

  // Requested page size. Server may return fewer books than requested.
  // If unspecified, server will pick an appropriate default.
  int32 page_size = 2;

  // A token identifying a page of results the server should return.
  // Typically, this is the value of
  // [ListBooksResponse.next_page_token][google.example.library.v1.ListBooksResponse.next_page_token].
  // returned from the previous call to `ListBooks` method.
  string page_token = 3;

  // To test python built-in wrapping.
  string filter = 4;
}

// Response message for LibraryService.ListBooks.
message ListBooksResponse {
  // The list of books.
  repeated Book books = 1;

  // A token to retrieve next page of results.
  // Pass this value in the
  // [ListBooksRequest.page_token][google.example.library.v1.ListBooksRequest.page_token]
  // field in the subsequent call to `ListBooks` method to retrieve the next
  // page of results.
  string next_page_token = 2;
}

// Request message for LibraryService.UpdateBook.
message UpdateBookRequest {
  // The name of the book to update.
  string name = 1;

  // The book to update with.
  Book book = 2;

  // A field mask to apply, rendered as an HTTP parameter.
  google.protobuf.FieldMask update_mask = 3;

  // To test Python import clash resolution.
  google.example.library.v1.FieldMask physical_mask = 4;
}

// Request message for LibraryService.DeleteBook.
message DeleteBookRequest {
  // The name of the book to delete.
  string name = 1;
}

// Describes what book to move (name) and what shelf we're moving it
// to (other_shelf_name).
message MoveBookRequest {
  // The name of the book to move.
  string name = 1;

  // The name of the destination shelf.
  string other_shelf_name = 2;
}

message ListStringsRequest {
  string name = 1;
  int32 page_size = 2;
  string page_token = 3;
}

message ListStringsResponse {
  repeated string strings = 1;
  string next_page_token = 2;
}

message AddCommentsRequest {
  string name = 1;

  repeated Comment comments = 2;
}

message Comment {
<<<<<<< HEAD
  // should be filled in by the sample generator
  string user_name = 1;

  // won't be filled in by the sample generator
  string comment = 2;
=======
  // won't be filled in by the sample generator
  string user_name = 1;

  // should be filled in by the sample generator
  bytes comment = 2;
>>>>>>> a2ccd2cd
}<|MERGE_RESOLUTION|>--- conflicted
+++ resolved
@@ -357,17 +357,9 @@
 }
 
 message Comment {
-<<<<<<< HEAD
-  // should be filled in by the sample generator
-  string user_name = 1;
-
-  // won't be filled in by the sample generator
-  string comment = 2;
-=======
   // won't be filled in by the sample generator
   string user_name = 1;
 
   // should be filled in by the sample generator
   bytes comment = 2;
->>>>>>> a2ccd2cd
 }