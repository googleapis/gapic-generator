--- conflicted
+++ resolved
@@ -18,124 +18,6 @@
 import com.google.api.client.json.JsonFactory;
 import com.google.api.client.json.jackson2.JacksonFactory;
 import com.google.api.services.dataproc.Dataproc;
-<<<<<<< HEAD
-import com.google.api.services.dataproc.model.Media;
-import java.io.IOException;
-import java.security.GeneralSecurityException;
-import java.util.Collections;
-
-
-
-public class DataprocExample {
-  public static void main(String[] args) throws IOException, GeneralSecurityException {
-    // Authentication is provided by the 'gcloud' tool when running locally
-    // and by built-in service accounts when running on GAE, GCE, or GKE.
-    GoogleCredential credential = GoogleCredential.getApplicationDefault();
-
-    // The createScopedRequired method returns true when running on GAE or a local developer
-    // machine. In that case, the desired scopes must be passed in manually. When the code is
-    // running in GCE, GKE or a Managed VM, the scopes are pulled from the GCE metadata server.
-    // See https://developers.google.com/identity/protocols/application-default-credentials for more information.
-    if (credential.createScopedRequired()) {
-      credential = credential.createScoped(Collections.singletonList("https://www.googleapis.com/auth/cloud-platform"));
-    }
-
-    HttpTransport httpTransport = GoogleNetHttpTransport.newTrustedTransport();
-    JsonFactory jsonFactory = JacksonFactory.getDefaultInstance();
-    Dataproc dataprocService = new Dataproc.Builder(httpTransport, jsonFactory, credential)
-      .setApplicationName("Google Cloud Platform Sample")
-      .build();
-
-    // TODO: Change placeholders below to values for parameters to the 'download' method:
-    // * Name of the media that is being downloaded. See ByteStream.ReadRequest.resource_name.
-    String resourceName = "";
-
-    Dataproc.Media.Download request = dataprocService.media().download(resourceName);
-    Media response = request.execute();
-
-    // TODO: Add code here to process the 'response' object
-  }
-}
-/*
- * PRE-REQUISITES:
- * ---------------
- * 1. If not already done, enable the Google Cloud Dataproc API and check quota for your project at
- *    https://console.developers.google.com/apis/api/dataproc_component/quotas
- * 2. To install the client library on Maven or Gradle, check installation instructions at
- *    https://github.com/google/google-api-java-client.
- *    On other build systems, you can add the jar files to your project from
- *    https://developers.google.com/resources/api-libraries/download/dataproc/v1/java
- * 3. This sample uses Application Default Credentials for Auth. If not already done, install the gcloud CLI from
- *    https://cloud.google.com/sdk/ and run 'gcloud beta auth application-default login'
- */
-
-import com.google.api.client.googleapis.auth.oauth2.GoogleCredential;
-import com.google.api.client.googleapis.javanet.GoogleNetHttpTransport;
-import com.google.api.client.http.HttpTransport;
-import com.google.api.client.json.JsonFactory;
-import com.google.api.client.json.jackson2.JacksonFactory;
-import com.google.api.services.dataproc.Dataproc;
-import com.google.api.services.dataproc.model.Media;
-import java.io.IOException;
-import java.security.GeneralSecurityException;
-import java.util.Collections;
-
-
-
-public class DataprocExample {
-  public static void main(String[] args) throws IOException, GeneralSecurityException {
-    // Authentication is provided by the 'gcloud' tool when running locally
-    // and by built-in service accounts when running on GAE, GCE, or GKE.
-    GoogleCredential credential = GoogleCredential.getApplicationDefault();
-
-    // The createScopedRequired method returns true when running on GAE or a local developer
-    // machine. In that case, the desired scopes must be passed in manually. When the code is
-    // running in GCE, GKE or a Managed VM, the scopes are pulled from the GCE metadata server.
-    // See https://developers.google.com/identity/protocols/application-default-credentials for more information.
-    if (credential.createScopedRequired()) {
-      credential = credential.createScoped(Collections.singletonList("https://www.googleapis.com/auth/cloud-platform"));
-    }
-
-    HttpTransport httpTransport = GoogleNetHttpTransport.newTrustedTransport();
-    JsonFactory jsonFactory = JacksonFactory.getDefaultInstance();
-    Dataproc dataprocService = new Dataproc.Builder(httpTransport, jsonFactory, credential)
-      .setApplicationName("Google Cloud Platform Sample")
-      .build();
-
-    // TODO: Change placeholders below to values for parameters to the 'upload' method:
-    // * Name of the media that is being downloaded. See ByteStream.ReadRequest.resource_name.
-    String resourceName = "";
-
-    Media content = new Media();
-    // TODO: Add code here to assign values to desired fields of the 'content' object
-
-    Dataproc.Media.Upload request = dataprocService.media().upload(resourceName, content);
-    Media response = request.execute();
-
-    // TODO: Add code here to process the 'response' object
-  }
-}
-/*
- * PRE-REQUISITES:
- * ---------------
- * 1. If not already done, enable the Google Cloud Dataproc API and check quota for your project at
- *    https://console.developers.google.com/apis/api/dataproc_component/quotas
- * 2. To install the client library on Maven or Gradle, check installation instructions at
- *    https://github.com/google/google-api-java-client.
- *    On other build systems, you can add the jar files to your project from
- *    https://developers.google.com/resources/api-libraries/download/dataproc/v1/java
- * 3. This sample uses Application Default Credentials for Auth. If not already done, install the gcloud CLI from
- *    https://cloud.google.com/sdk/ and run 'gcloud beta auth application-default login'
- */
-
-import com.google.api.client.googleapis.auth.oauth2.GoogleCredential;
-import com.google.api.client.googleapis.javanet.GoogleNetHttpTransport;
-import com.google.api.client.http.HttpTransport;
-import com.google.api.client.json.JsonFactory;
-import com.google.api.client.json.jackson2.JacksonFactory;
-import com.google.api.services.dataproc.Dataproc;
-=======
->>>>>>> 06514fa0
 import com.google.api.services.dataproc.model.Cluster;
 import com.google.api.services.dataproc.model.Operation;
 import java.io.IOException;
