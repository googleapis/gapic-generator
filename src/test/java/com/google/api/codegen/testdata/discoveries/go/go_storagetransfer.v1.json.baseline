--- conflicted
+++ resolved
@@ -292,12 +292,6 @@
   // The name of the operation resource to be cancelled.
   name := "" // TODO: Update placeholder value.
 
-<<<<<<< HEAD
-  if err = client.TransferOperations.Cancel(name).Context(ctx).Do(); err != nil {
-    // TODO: Handle error.
-    _ = err
-  }
-=======
   resp, err := client.TransferOperations.Cancel(name).Context(ctx).Do()
   if err != nil {
     // TODO: Handle error.
@@ -305,7 +299,6 @@
   }
   // TODO: Use resp.
   _ = resp
->>>>>>> 06514fa0
 }
 package main
 
@@ -341,12 +334,6 @@
   // The name of the operation resource to be deleted.
   name := "" // TODO: Update placeholder value.
 
-<<<<<<< HEAD
-  if err = client.TransferOperations.Delete(name).Context(ctx).Do(); err != nil {
-    // TODO: Handle error.
-    _ = err
-  }
-=======
   resp, err := client.TransferOperations.Delete(name).Context(ctx).Do()
   if err != nil {
     // TODO: Handle error.
@@ -354,7 +341,6 @@
   }
   // TODO: Use resp.
   _ = resp
->>>>>>> 06514fa0
 }
 package main
 
@@ -479,15 +465,6 @@
   // The name of the transfer operation. Required.
   name := "" // TODO: Update placeholder value.
 
-<<<<<<< HEAD
-    requestBody = &storagetransfer.PauseTransferOperationRequest{}
-  )
-
-  if err = client.TransferOperations.Pause(name, requestBody).Context(ctx).Do(); err != nil {
-    // TODO: Handle error.
-    _ = err
-  }
-=======
   resp, err := client.TransferOperations.Pause(name, &storagetransfer.PauseTransferOperationRequest{
                                                  // TODO: Fill required fields.
                                                }).Context(ctx).Do()
@@ -497,7 +474,6 @@
   }
   // TODO: Use resp.
   _ = resp
->>>>>>> 06514fa0
 }
 package main
 
@@ -533,12 +509,6 @@
   // The name of the transfer operation. Required.
   name := "" // TODO: Update placeholder value.
 
-<<<<<<< HEAD
-  if err = client.TransferOperations.Resume(name, requestBody).Context(ctx).Do(); err != nil {
-    // TODO: Handle error.
-    _ = err
-  }
-=======
   resp, err := client.TransferOperations.Resume(name, &storagetransfer.ResumeTransferOperationRequest{
                                                   // TODO: Fill required fields.
                                                 }).Context(ctx).Do()
@@ -548,5 +518,4 @@
   }
   // TODO: Use resp.
   _ = resp
->>>>>>> 06514fa0
 }