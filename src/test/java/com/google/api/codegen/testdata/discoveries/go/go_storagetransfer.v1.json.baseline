
package main

// PRE-REQUISITES:
// ---------------
// 1. If not already done, enable the Google Storage Transfer API
//    and check the quota for your project at
//    https://console.developers.google.com/apis/api/storagetransfer
// 2. This sample uses Application Default Credentials for authentication. If
//    not already done, install the gcloud CLI from https://cloud.google.com/sdk/
<<<<<<< HEAD
//    and run 'gcloud beta auth application-default login'
=======
//    and run 'gcloud auth application-default login'
>>>>>>> 2ddb94a8
// 3. To install the client library, run:
//    go get -u google.golang.org/api/storagetransfer/v1

import (
  "golang.org/x/net/context"
  "golang.org/x/oauth2/google"

  "google.golang.org/api/storagetransfer/v1"
)

func main() {
  ctx := context.Background()
  hc, err := google.DefaultClient(ctx, storagetransfer.CloudPlatformScope)
  if err != nil {
    // TODO: Handle error.
  }
  c, err := storagetransfer.New(hc)
  if err != nil {
    // TODO: Handle error.
  }



  resp, err := c.V1.GetGoogleServiceAccount().Context(ctx).Do()
  if err != nil {
    // TODO: Handle error.
  }
  // TODO: Use resp.
  _ = resp
}
package main

// PRE-REQUISITES:
// ---------------
// 1. If not already done, enable the Google Storage Transfer API
//    and check the quota for your project at
//    https://console.developers.google.com/apis/api/storagetransfer
// 2. This sample uses Application Default Credentials for authentication. If
//    not already done, install the gcloud CLI from https://cloud.google.com/sdk/
<<<<<<< HEAD
//    and run 'gcloud beta auth application-default login'
=======
//    and run 'gcloud auth application-default login'
>>>>>>> 2ddb94a8
// 3. To install the client library, run:
//    go get -u google.golang.org/api/storagetransfer/v1

import (
  "golang.org/x/net/context"
  "golang.org/x/oauth2/google"

  "google.golang.org/api/storagetransfer/v1"
)

func main() {
  ctx := context.Background()
  hc, err := google.DefaultClient(ctx, storagetransfer.CloudPlatformScope)
  if err != nil {
    // TODO: Handle error.
  }
  c, err := storagetransfer.New(hc)
  if err != nil {
    // TODO: Handle error.
  }

  // The ID of the Google Developers Console project that the Google service account is associated with.
  // Required.
  projectId := "" // TODO: Update placeholder value.

  resp, err := c.GoogleServiceAccounts.Get(projectId).Context(ctx).Do()
  if err != nil {
    // TODO: Handle error.
  }
  // TODO: Use resp.
  _ = resp
}
package main

// PRE-REQUISITES:
// ---------------
// 1. If not already done, enable the Google Storage Transfer API
//    and check the quota for your project at
//    https://console.developers.google.com/apis/api/storagetransfer
// 2. This sample uses Application Default Credentials for authentication. If
//    not already done, install the gcloud CLI from https://cloud.google.com/sdk/
<<<<<<< HEAD
//    and run 'gcloud beta auth application-default login'
=======
//    and run 'gcloud auth application-default login'
>>>>>>> 2ddb94a8
// 3. To install the client library, run:
//    go get -u google.golang.org/api/storagetransfer/v1

import (
  "golang.org/x/net/context"
  "golang.org/x/oauth2/google"

  "google.golang.org/api/storagetransfer/v1"
)

func main() {
  ctx := context.Background()
  hc, err := google.DefaultClient(ctx, storagetransfer.CloudPlatformScope)
  if err != nil {
    // TODO: Handle error.
  }
  c, err := storagetransfer.New(hc)
  if err != nil {
    // TODO: Handle error.
  }



  resp, err := c.TransferJobs.Create(&storagetransfer.TransferJob{
                                       // TODO: Fill required fields.
                                     }).Context(ctx).Do()
  if err != nil {
    // TODO: Handle error.
  }
  // TODO: Use resp.
  _ = resp
}
package main

// PRE-REQUISITES:
// ---------------
// 1. If not already done, enable the Google Storage Transfer API
//    and check the quota for your project at
//    https://console.developers.google.com/apis/api/storagetransfer
// 2. This sample uses Application Default Credentials for authentication. If
//    not already done, install the gcloud CLI from https://cloud.google.com/sdk/
<<<<<<< HEAD
//    and run 'gcloud beta auth application-default login'
=======
//    and run 'gcloud auth application-default login'
>>>>>>> 2ddb94a8
// 3. To install the client library, run:
//    go get -u google.golang.org/api/storagetransfer/v1

import (
  "golang.org/x/net/context"
  "golang.org/x/oauth2/google"

  "google.golang.org/api/storagetransfer/v1"
)

func main() {
  ctx := context.Background()
  hc, err := google.DefaultClient(ctx, storagetransfer.CloudPlatformScope)
  if err != nil {
    // TODO: Handle error.
  }
  c, err := storagetransfer.New(hc)
  if err != nil {
    // TODO: Handle error.
  }

  // The job to get. Required.
  jobName := "" // TODO: Update placeholder value.

  resp, err := c.TransferJobs.Get(jobName).Context(ctx).Do()
  if err != nil {
    // TODO: Handle error.
  }
  // TODO: Use resp.
  _ = resp
}
package main

// PRE-REQUISITES:
// ---------------
// 1. If not already done, enable the Google Storage Transfer API
//    and check the quota for your project at
//    https://console.developers.google.com/apis/api/storagetransfer
// 2. This sample uses Application Default Credentials for authentication. If
//    not already done, install the gcloud CLI from https://cloud.google.com/sdk/
<<<<<<< HEAD
//    and run 'gcloud beta auth application-default login'
=======
//    and run 'gcloud auth application-default login'
>>>>>>> 2ddb94a8
// 3. To install the client library, run:
//    go get -u google.golang.org/api/storagetransfer/v1

import (
  "golang.org/x/net/context"
  "golang.org/x/oauth2/google"

  "google.golang.org/api/storagetransfer/v1"
)

func main() {
  ctx := context.Background()
  hc, err := google.DefaultClient(ctx, storagetransfer.CloudPlatformScope)
  if err != nil {
    // TODO: Handle error.
  }
  c, err := storagetransfer.New(hc)
  if err != nil {
    // TODO: Handle error.
  }




  call := c.TransferJobs.List()
  if err := call.Pages(ctx, func(page *storagetransfer.ListTransferJobsResponse) error {
    for _, v := range page.TransferJobs {
      // TODO: Use v.
      _ = v
    }
    return nil // NOTE: returning a non-nil error stops pagination.
  }); err != nil {
    // TODO: Handle error.
  }
}
package main

// PRE-REQUISITES:
// ---------------
// 1. If not already done, enable the Google Storage Transfer API
//    and check the quota for your project at
//    https://console.developers.google.com/apis/api/storagetransfer
// 2. This sample uses Application Default Credentials for authentication. If
//    not already done, install the gcloud CLI from https://cloud.google.com/sdk/
<<<<<<< HEAD
//    and run 'gcloud beta auth application-default login'
=======
//    and run 'gcloud auth application-default login'
>>>>>>> 2ddb94a8
// 3. To install the client library, run:
//    go get -u google.golang.org/api/storagetransfer/v1

import (
  "golang.org/x/net/context"
  "golang.org/x/oauth2/google"

  "google.golang.org/api/storagetransfer/v1"
)

func main() {
  ctx := context.Background()
  hc, err := google.DefaultClient(ctx, storagetransfer.CloudPlatformScope)
  if err != nil {
    // TODO: Handle error.
  }
  c, err := storagetransfer.New(hc)
  if err != nil {
    // TODO: Handle error.
  }

  // The name of job to update. Required.
  jobName := "" // TODO: Update placeholder value.

  resp, err := c.TransferJobs.Patch(jobName, &storagetransfer.UpdateTransferJobRequest{
                                      // TODO: Fill required fields.
                                    }).Context(ctx).Do()
  if err != nil {
    // TODO: Handle error.
  }
  // TODO: Use resp.
  _ = resp
}
package main

// PRE-REQUISITES:
// ---------------
// 1. If not already done, enable the Google Storage Transfer API
//    and check the quota for your project at
//    https://console.developers.google.com/apis/api/storagetransfer
// 2. This sample uses Application Default Credentials for authentication. If
//    not already done, install the gcloud CLI from https://cloud.google.com/sdk/
<<<<<<< HEAD
//    and run 'gcloud beta auth application-default login'
=======
//    and run 'gcloud auth application-default login'
>>>>>>> 2ddb94a8
// 3. To install the client library, run:
//    go get -u google.golang.org/api/storagetransfer/v1

import (
  "golang.org/x/net/context"
  "golang.org/x/oauth2/google"

  "google.golang.org/api/storagetransfer/v1"
)

func main() {
  ctx := context.Background()
  hc, err := google.DefaultClient(ctx, storagetransfer.CloudPlatformScope)
  if err != nil {
    // TODO: Handle error.
  }
  c, err := storagetransfer.New(hc)
  if err != nil {
    // TODO: Handle error.
  }

  // The name of the operation resource to be cancelled.
  name := "" // TODO: Update placeholder value.

  resp, err := c.TransferOperations.Cancel(name).Context(ctx).Do()
  if err != nil {
    // TODO: Handle error.
  }
  // TODO: Use resp.
  _ = resp
}
package main

// PRE-REQUISITES:
// ---------------
// 1. If not already done, enable the Google Storage Transfer API
//    and check the quota for your project at
//    https://console.developers.google.com/apis/api/storagetransfer
// 2. This sample uses Application Default Credentials for authentication. If
//    not already done, install the gcloud CLI from https://cloud.google.com/sdk/
<<<<<<< HEAD
//    and run 'gcloud beta auth application-default login'
=======
//    and run 'gcloud auth application-default login'
>>>>>>> 2ddb94a8
// 3. To install the client library, run:
//    go get -u google.golang.org/api/storagetransfer/v1

import (
  "golang.org/x/net/context"
  "golang.org/x/oauth2/google"

  "google.golang.org/api/storagetransfer/v1"
)

func main() {
  ctx := context.Background()
  hc, err := google.DefaultClient(ctx, storagetransfer.CloudPlatformScope)
  if err != nil {
    // TODO: Handle error.
  }
  c, err := storagetransfer.New(hc)
  if err != nil {
    // TODO: Handle error.
  }

  // The name of the operation resource to be deleted.
  name := "" // TODO: Update placeholder value.

  resp, err := c.TransferOperations.Delete(name).Context(ctx).Do()
  if err != nil {
    // TODO: Handle error.
  }
  // TODO: Use resp.
  _ = resp
}
package main

// PRE-REQUISITES:
// ---------------
// 1. If not already done, enable the Google Storage Transfer API
//    and check the quota for your project at
//    https://console.developers.google.com/apis/api/storagetransfer
// 2. This sample uses Application Default Credentials for authentication. If
//    not already done, install the gcloud CLI from https://cloud.google.com/sdk/
<<<<<<< HEAD
//    and run 'gcloud beta auth application-default login'
=======
//    and run 'gcloud auth application-default login'
>>>>>>> 2ddb94a8
// 3. To install the client library, run:
//    go get -u google.golang.org/api/storagetransfer/v1

import (
  "golang.org/x/net/context"
  "golang.org/x/oauth2/google"

  "google.golang.org/api/storagetransfer/v1"
)

func main() {
  ctx := context.Background()
  hc, err := google.DefaultClient(ctx, storagetransfer.CloudPlatformScope)
  if err != nil {
    // TODO: Handle error.
  }
  c, err := storagetransfer.New(hc)
  if err != nil {
    // TODO: Handle error.
  }

  // The name of the operation resource.
  name := "" // TODO: Update placeholder value.

  resp, err := c.TransferOperations.Get(name).Context(ctx).Do()
  if err != nil {
    // TODO: Handle error.
  }
  // TODO: Use resp.
  _ = resp
}
package main

// PRE-REQUISITES:
// ---------------
// 1. If not already done, enable the Google Storage Transfer API
//    and check the quota for your project at
//    https://console.developers.google.com/apis/api/storagetransfer
// 2. This sample uses Application Default Credentials for authentication. If
//    not already done, install the gcloud CLI from https://cloud.google.com/sdk/
<<<<<<< HEAD
//    and run 'gcloud beta auth application-default login'
=======
//    and run 'gcloud auth application-default login'
>>>>>>> 2ddb94a8
// 3. To install the client library, run:
//    go get -u google.golang.org/api/storagetransfer/v1

import (
  "golang.org/x/net/context"
  "golang.org/x/oauth2/google"

  "google.golang.org/api/storagetransfer/v1"
)

func main() {
  ctx := context.Background()
  hc, err := google.DefaultClient(ctx, storagetransfer.CloudPlatformScope)
  if err != nil {
    // TODO: Handle error.
  }
  c, err := storagetransfer.New(hc)
  if err != nil {
    // TODO: Handle error.
  }

  // The value `transferOperations`.
  name := "" // TODO: Update placeholder value.


  call := c.TransferOperations.List(name)
  if err := call.Pages(ctx, func(page *storagetransfer.ListOperationsResponse) error {
    for _, v := range page.Operations {
      // TODO: Use v.
      _ = v
    }
    return nil // NOTE: returning a non-nil error stops pagination.
  }); err != nil {
    // TODO: Handle error.
  }
}
package main

// PRE-REQUISITES:
// ---------------
// 1. If not already done, enable the Google Storage Transfer API
//    and check the quota for your project at
//    https://console.developers.google.com/apis/api/storagetransfer
// 2. This sample uses Application Default Credentials for authentication. If
//    not already done, install the gcloud CLI from https://cloud.google.com/sdk/
<<<<<<< HEAD
//    and run 'gcloud beta auth application-default login'
=======
//    and run 'gcloud auth application-default login'
>>>>>>> 2ddb94a8
// 3. To install the client library, run:
//    go get -u google.golang.org/api/storagetransfer/v1

import (
  "golang.org/x/net/context"
  "golang.org/x/oauth2/google"

  "google.golang.org/api/storagetransfer/v1"
)

func main() {
  ctx := context.Background()
  hc, err := google.DefaultClient(ctx, storagetransfer.CloudPlatformScope)
  if err != nil {
    // TODO: Handle error.
  }
  c, err := storagetransfer.New(hc)
  if err != nil {
    // TODO: Handle error.
  }

  // The name of the transfer operation. Required.
  name := "" // TODO: Update placeholder value.

  resp, err := c.TransferOperations.Pause(name, &storagetransfer.PauseTransferOperationRequest{
                                            // TODO: Fill required fields.
                                          }).Context(ctx).Do()
  if err != nil {
    // TODO: Handle error.
  }
  // TODO: Use resp.
  _ = resp
}
package main

// PRE-REQUISITES:
// ---------------
// 1. If not already done, enable the Google Storage Transfer API
//    and check the quota for your project at
//    https://console.developers.google.com/apis/api/storagetransfer
// 2. This sample uses Application Default Credentials for authentication. If
//    not already done, install the gcloud CLI from https://cloud.google.com/sdk/
<<<<<<< HEAD
//    and run 'gcloud beta auth application-default login'
=======
//    and run 'gcloud auth application-default login'
>>>>>>> 2ddb94a8
// 3. To install the client library, run:
//    go get -u google.golang.org/api/storagetransfer/v1

import (
  "golang.org/x/net/context"
  "golang.org/x/oauth2/google"

  "google.golang.org/api/storagetransfer/v1"
)

func main() {
  ctx := context.Background()
  hc, err := google.DefaultClient(ctx, storagetransfer.CloudPlatformScope)
  if err != nil {
    // TODO: Handle error.
  }
  c, err := storagetransfer.New(hc)
  if err != nil {
    // TODO: Handle error.
  }

  // The name of the transfer operation. Required.
  name := "" // TODO: Update placeholder value.

  resp, err := c.TransferOperations.Resume(name, &storagetransfer.ResumeTransferOperationRequest{
                                             // TODO: Fill required fields.
                                           }).Context(ctx).Do()
  if err != nil {
    // TODO: Handle error.
  }
  // TODO: Use resp.
  _ = resp
}<|MERGE_RESOLUTION|>--- conflicted
+++ resolved
@@ -8,11 +8,7 @@
 //    https://console.developers.google.com/apis/api/storagetransfer
 // 2. This sample uses Application Default Credentials for authentication. If
 //    not already done, install the gcloud CLI from https://cloud.google.com/sdk/
-<<<<<<< HEAD
-//    and run 'gcloud beta auth application-default login'
-=======
-//    and run 'gcloud auth application-default login'
->>>>>>> 2ddb94a8
+//    and run 'gcloud auth application-default login'
 // 3. To install the client library, run:
 //    go get -u google.golang.org/api/storagetransfer/v1
 
@@ -52,11 +48,7 @@
 //    https://console.developers.google.com/apis/api/storagetransfer
 // 2. This sample uses Application Default Credentials for authentication. If
 //    not already done, install the gcloud CLI from https://cloud.google.com/sdk/
-<<<<<<< HEAD
-//    and run 'gcloud beta auth application-default login'
-=======
-//    and run 'gcloud auth application-default login'
->>>>>>> 2ddb94a8
+//    and run 'gcloud auth application-default login'
 // 3. To install the client library, run:
 //    go get -u google.golang.org/api/storagetransfer/v1
 
@@ -98,11 +90,7 @@
 //    https://console.developers.google.com/apis/api/storagetransfer
 // 2. This sample uses Application Default Credentials for authentication. If
 //    not already done, install the gcloud CLI from https://cloud.google.com/sdk/
-<<<<<<< HEAD
-//    and run 'gcloud beta auth application-default login'
-=======
-//    and run 'gcloud auth application-default login'
->>>>>>> 2ddb94a8
+//    and run 'gcloud auth application-default login'
 // 3. To install the client library, run:
 //    go get -u google.golang.org/api/storagetransfer/v1
 
@@ -144,11 +132,7 @@
 //    https://console.developers.google.com/apis/api/storagetransfer
 // 2. This sample uses Application Default Credentials for authentication. If
 //    not already done, install the gcloud CLI from https://cloud.google.com/sdk/
-<<<<<<< HEAD
-//    and run 'gcloud beta auth application-default login'
-=======
-//    and run 'gcloud auth application-default login'
->>>>>>> 2ddb94a8
+//    and run 'gcloud auth application-default login'
 // 3. To install the client library, run:
 //    go get -u google.golang.org/api/storagetransfer/v1
 
@@ -189,11 +173,7 @@
 //    https://console.developers.google.com/apis/api/storagetransfer
 // 2. This sample uses Application Default Credentials for authentication. If
 //    not already done, install the gcloud CLI from https://cloud.google.com/sdk/
-<<<<<<< HEAD
-//    and run 'gcloud beta auth application-default login'
-=======
-//    and run 'gcloud auth application-default login'
->>>>>>> 2ddb94a8
+//    and run 'gcloud auth application-default login'
 // 3. To install the client library, run:
 //    go get -u google.golang.org/api/storagetransfer/v1
 
@@ -238,11 +218,7 @@
 //    https://console.developers.google.com/apis/api/storagetransfer
 // 2. This sample uses Application Default Credentials for authentication. If
 //    not already done, install the gcloud CLI from https://cloud.google.com/sdk/
-<<<<<<< HEAD
-//    and run 'gcloud beta auth application-default login'
-=======
-//    and run 'gcloud auth application-default login'
->>>>>>> 2ddb94a8
+//    and run 'gcloud auth application-default login'
 // 3. To install the client library, run:
 //    go get -u google.golang.org/api/storagetransfer/v1
 
@@ -285,11 +261,7 @@
 //    https://console.developers.google.com/apis/api/storagetransfer
 // 2. This sample uses Application Default Credentials for authentication. If
 //    not already done, install the gcloud CLI from https://cloud.google.com/sdk/
-<<<<<<< HEAD
-//    and run 'gcloud beta auth application-default login'
-=======
-//    and run 'gcloud auth application-default login'
->>>>>>> 2ddb94a8
+//    and run 'gcloud auth application-default login'
 // 3. To install the client library, run:
 //    go get -u google.golang.org/api/storagetransfer/v1
 
@@ -330,11 +302,7 @@
 //    https://console.developers.google.com/apis/api/storagetransfer
 // 2. This sample uses Application Default Credentials for authentication. If
 //    not already done, install the gcloud CLI from https://cloud.google.com/sdk/
-<<<<<<< HEAD
-//    and run 'gcloud beta auth application-default login'
-=======
-//    and run 'gcloud auth application-default login'
->>>>>>> 2ddb94a8
+//    and run 'gcloud auth application-default login'
 // 3. To install the client library, run:
 //    go get -u google.golang.org/api/storagetransfer/v1
 
@@ -375,11 +343,7 @@
 //    https://console.developers.google.com/apis/api/storagetransfer
 // 2. This sample uses Application Default Credentials for authentication. If
 //    not already done, install the gcloud CLI from https://cloud.google.com/sdk/
-<<<<<<< HEAD
-//    and run 'gcloud beta auth application-default login'
-=======
-//    and run 'gcloud auth application-default login'
->>>>>>> 2ddb94a8
+//    and run 'gcloud auth application-default login'
 // 3. To install the client library, run:
 //    go get -u google.golang.org/api/storagetransfer/v1
 
@@ -420,11 +384,7 @@
 //    https://console.developers.google.com/apis/api/storagetransfer
 // 2. This sample uses Application Default Credentials for authentication. If
 //    not already done, install the gcloud CLI from https://cloud.google.com/sdk/
-<<<<<<< HEAD
-//    and run 'gcloud beta auth application-default login'
-=======
-//    and run 'gcloud auth application-default login'
->>>>>>> 2ddb94a8
+//    and run 'gcloud auth application-default login'
 // 3. To install the client library, run:
 //    go get -u google.golang.org/api/storagetransfer/v1
 
@@ -470,11 +430,7 @@
 //    https://console.developers.google.com/apis/api/storagetransfer
 // 2. This sample uses Application Default Credentials for authentication. If
 //    not already done, install the gcloud CLI from https://cloud.google.com/sdk/
-<<<<<<< HEAD
-//    and run 'gcloud beta auth application-default login'
-=======
-//    and run 'gcloud auth application-default login'
->>>>>>> 2ddb94a8
+//    and run 'gcloud auth application-default login'
 // 3. To install the client library, run:
 //    go get -u google.golang.org/api/storagetransfer/v1
 
@@ -517,11 +473,7 @@
 //    https://console.developers.google.com/apis/api/storagetransfer
 // 2. This sample uses Application Default Credentials for authentication. If
 //    not already done, install the gcloud CLI from https://cloud.google.com/sdk/
-<<<<<<< HEAD
-//    and run 'gcloud beta auth application-default login'
-=======
-//    and run 'gcloud auth application-default login'
->>>>>>> 2ddb94a8
+//    and run 'gcloud auth application-default login'
 // 3. To install the client library, run:
 //    go get -u google.golang.org/api/storagetransfer/v1
 
