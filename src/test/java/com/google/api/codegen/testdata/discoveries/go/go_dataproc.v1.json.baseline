
package main

// PRE-REQUISITES:
// ---------------
// 1. If not already done, enable the Google Cloud Dataproc API
//    and check the quota for your project at
//    https://console.developers.google.com/apis/api/dataproc
// 2. This sample uses Application Default Credentials for authentication. If
//    not already done, install the gcloud CLI from https://cloud.google.com/sdk/
<<<<<<< HEAD
//    and run 'gcloud beta auth application-default login'
=======
//    and run 'gcloud auth application-default login'
>>>>>>> 2ddb94a8
// 3. To install the client library, run:
//    go get -u google.golang.org/api/dataproc/v1

import (
  "golang.org/x/net/context"
  "golang.org/x/oauth2/google"

  "google.golang.org/api/dataproc/v1"
)

func main() {
  ctx := context.Background()
  hc, err := google.DefaultClient(ctx, dataproc.CloudPlatformScope)
  if err != nil {
    // TODO: Handle error.
  }
  c, err := dataproc.New(hc)
  if err != nil {
    // TODO: Handle error.
  }

  // [Required] The ID of the Google Cloud Platform project that the cluster belongs to.
  projectId := "" // TODO: Update placeholder value.

  // [Required] The Cloud Dataproc region in which to handle the request.
  region := "" // TODO: Update placeholder value.

  resp, err := c.Projects.Regions.Clusters.Create(projectId, region, &dataproc.Cluster{
                                                    // TODO: Fill required fields.
                                                  }).Context(ctx).Do()
  if err != nil {
    // TODO: Handle error.
  }
  // TODO: Use resp.
  _ = resp
}
package main

// PRE-REQUISITES:
// ---------------
// 1. If not already done, enable the Google Cloud Dataproc API
//    and check the quota for your project at
//    https://console.developers.google.com/apis/api/dataproc
// 2. This sample uses Application Default Credentials for authentication. If
//    not already done, install the gcloud CLI from https://cloud.google.com/sdk/
<<<<<<< HEAD
//    and run 'gcloud beta auth application-default login'
=======
//    and run 'gcloud auth application-default login'
>>>>>>> 2ddb94a8
// 3. To install the client library, run:
//    go get -u google.golang.org/api/dataproc/v1

import (
  "golang.org/x/net/context"
  "golang.org/x/oauth2/google"

  "google.golang.org/api/dataproc/v1"
)

func main() {
  ctx := context.Background()
  hc, err := google.DefaultClient(ctx, dataproc.CloudPlatformScope)
  if err != nil {
    // TODO: Handle error.
  }
  c, err := dataproc.New(hc)
  if err != nil {
    // TODO: Handle error.
  }

  // [Required] The ID of the Google Cloud Platform project that the cluster belongs to.
  projectId := "" // TODO: Update placeholder value.

  // [Required] The Cloud Dataproc region in which to handle the request.
  region := "" // TODO: Update placeholder value.

  // [Required] The cluster name.
  clusterName := "" // TODO: Update placeholder value.

  resp, err := c.Projects.Regions.Clusters.Delete(projectId, region, clusterName).Context(ctx).Do()
  if err != nil {
    // TODO: Handle error.
  }
  // TODO: Use resp.
  _ = resp
}
package main

// PRE-REQUISITES:
// ---------------
// 1. If not already done, enable the Google Cloud Dataproc API
//    and check the quota for your project at
//    https://console.developers.google.com/apis/api/dataproc
// 2. This sample uses Application Default Credentials for authentication. If
//    not already done, install the gcloud CLI from https://cloud.google.com/sdk/
<<<<<<< HEAD
//    and run 'gcloud beta auth application-default login'
=======
//    and run 'gcloud auth application-default login'
>>>>>>> 2ddb94a8
// 3. To install the client library, run:
//    go get -u google.golang.org/api/dataproc/v1

import (
  "golang.org/x/net/context"
  "golang.org/x/oauth2/google"

  "google.golang.org/api/dataproc/v1"
)

func main() {
  ctx := context.Background()
  hc, err := google.DefaultClient(ctx, dataproc.CloudPlatformScope)
  if err != nil {
    // TODO: Handle error.
  }
  c, err := dataproc.New(hc)
  if err != nil {
    // TODO: Handle error.
  }

  // [Required] The ID of the Google Cloud Platform project that the cluster belongs to.
  projectId := "" // TODO: Update placeholder value.

  // [Required] The Cloud Dataproc region in which to handle the request.
  region := "" // TODO: Update placeholder value.

  // [Required] The cluster name.
  clusterName := "" // TODO: Update placeholder value.

  resp, err := c.Projects.Regions.Clusters.Diagnose(projectId, region, clusterName, &dataproc.DiagnoseClusterRequest{
                                                      // TODO: Fill required fields.
                                                    }).Context(ctx).Do()
  if err != nil {
    // TODO: Handle error.
  }
  // TODO: Use resp.
  _ = resp
}
package main

// PRE-REQUISITES:
// ---------------
// 1. If not already done, enable the Google Cloud Dataproc API
//    and check the quota for your project at
//    https://console.developers.google.com/apis/api/dataproc
// 2. This sample uses Application Default Credentials for authentication. If
//    not already done, install the gcloud CLI from https://cloud.google.com/sdk/
<<<<<<< HEAD
//    and run 'gcloud beta auth application-default login'
=======
//    and run 'gcloud auth application-default login'
>>>>>>> 2ddb94a8
// 3. To install the client library, run:
//    go get -u google.golang.org/api/dataproc/v1

import (
  "golang.org/x/net/context"
  "golang.org/x/oauth2/google"

  "google.golang.org/api/dataproc/v1"
)

func main() {
  ctx := context.Background()
  hc, err := google.DefaultClient(ctx, dataproc.CloudPlatformScope)
  if err != nil {
    // TODO: Handle error.
  }
  c, err := dataproc.New(hc)
  if err != nil {
    // TODO: Handle error.
  }

  // [Required] The ID of the Google Cloud Platform project that the cluster belongs to.
  projectId := "" // TODO: Update placeholder value.

  // [Required] The Cloud Dataproc region in which to handle the request.
  region := "" // TODO: Update placeholder value.

  // [Required] The cluster name.
  clusterName := "" // TODO: Update placeholder value.

  resp, err := c.Projects.Regions.Clusters.Get(projectId, region, clusterName).Context(ctx).Do()
  if err != nil {
    // TODO: Handle error.
  }
  // TODO: Use resp.
  _ = resp
}
package main

// PRE-REQUISITES:
// ---------------
// 1. If not already done, enable the Google Cloud Dataproc API
//    and check the quota for your project at
//    https://console.developers.google.com/apis/api/dataproc
// 2. This sample uses Application Default Credentials for authentication. If
//    not already done, install the gcloud CLI from https://cloud.google.com/sdk/
<<<<<<< HEAD
//    and run 'gcloud beta auth application-default login'
=======
//    and run 'gcloud auth application-default login'
>>>>>>> 2ddb94a8
// 3. To install the client library, run:
//    go get -u google.golang.org/api/dataproc/v1

import (
  "golang.org/x/net/context"
  "golang.org/x/oauth2/google"

  "google.golang.org/api/dataproc/v1"
)

func main() {
  ctx := context.Background()
  hc, err := google.DefaultClient(ctx, dataproc.CloudPlatformScope)
  if err != nil {
    // TODO: Handle error.
  }
  c, err := dataproc.New(hc)
  if err != nil {
    // TODO: Handle error.
  }

  // [Required] The ID of the Google Cloud Platform project that the cluster belongs to.
  projectId := "" // TODO: Update placeholder value.

  // [Required] The Cloud Dataproc region in which to handle the request.
  region := "" // TODO: Update placeholder value.


  call := c.Projects.Regions.Clusters.List(projectId, region)
  if err := call.Pages(ctx, func(page *dataproc.ListClustersResponse) error {
    for _, v := range page.Clusters {
      // TODO: Use v.
      _ = v
    }
    return nil // NOTE: returning a non-nil error stops pagination.
  }); err != nil {
    // TODO: Handle error.
  }
}
package main

// PRE-REQUISITES:
// ---------------
// 1. If not already done, enable the Google Cloud Dataproc API
//    and check the quota for your project at
//    https://console.developers.google.com/apis/api/dataproc
// 2. This sample uses Application Default Credentials for authentication. If
//    not already done, install the gcloud CLI from https://cloud.google.com/sdk/
<<<<<<< HEAD
//    and run 'gcloud beta auth application-default login'
=======
//    and run 'gcloud auth application-default login'
>>>>>>> 2ddb94a8
// 3. To install the client library, run:
//    go get -u google.golang.org/api/dataproc/v1

import (
  "golang.org/x/net/context"
  "golang.org/x/oauth2/google"

  "google.golang.org/api/dataproc/v1"
)

func main() {
  ctx := context.Background()
  hc, err := google.DefaultClient(ctx, dataproc.CloudPlatformScope)
  if err != nil {
    // TODO: Handle error.
  }
  c, err := dataproc.New(hc)
  if err != nil {
    // TODO: Handle error.
  }

  // [Required] The ID of the Google Cloud Platform project the cluster belongs to.
  projectId := "" // TODO: Update placeholder value.

  // [Required] The Cloud Dataproc region in which to handle the request.
  region := "" // TODO: Update placeholder value.

  // [Required] The cluster name.
  clusterName := "" // TODO: Update placeholder value.

  resp, err := c.Projects.Regions.Clusters.Patch(projectId, region, clusterName, &dataproc.Cluster{
                                                   // TODO: Fill required fields.
                                                 }).Context(ctx).Do()
  if err != nil {
    // TODO: Handle error.
  }
  // TODO: Use resp.
  _ = resp
}
package main

// PRE-REQUISITES:
// ---------------
// 1. If not already done, enable the Google Cloud Dataproc API
//    and check the quota for your project at
//    https://console.developers.google.com/apis/api/dataproc
// 2. This sample uses Application Default Credentials for authentication. If
//    not already done, install the gcloud CLI from https://cloud.google.com/sdk/
<<<<<<< HEAD
//    and run 'gcloud beta auth application-default login'
=======
//    and run 'gcloud auth application-default login'
>>>>>>> 2ddb94a8
// 3. To install the client library, run:
//    go get -u google.golang.org/api/dataproc/v1

import (
  "golang.org/x/net/context"
  "golang.org/x/oauth2/google"

  "google.golang.org/api/dataproc/v1"
)

func main() {
  ctx := context.Background()
  hc, err := google.DefaultClient(ctx, dataproc.CloudPlatformScope)
  if err != nil {
    // TODO: Handle error.
  }
  c, err := dataproc.New(hc)
  if err != nil {
    // TODO: Handle error.
  }

  // [Required] The ID of the Google Cloud Platform project that the job belongs to.
  projectId := "" // TODO: Update placeholder value.

  // [Required] The Cloud Dataproc region in which to handle the request.
  region := "" // TODO: Update placeholder value.

  // [Required] The job ID.
  jobId := "" // TODO: Update placeholder value.

  resp, err := c.Projects.Regions.Jobs.Cancel(projectId, region, jobId, &dataproc.CancelJobRequest{
                                                // TODO: Fill required fields.
                                              }).Context(ctx).Do()
  if err != nil {
    // TODO: Handle error.
  }
  // TODO: Use resp.
  _ = resp
}
package main

// PRE-REQUISITES:
// ---------------
// 1. If not already done, enable the Google Cloud Dataproc API
//    and check the quota for your project at
//    https://console.developers.google.com/apis/api/dataproc
// 2. This sample uses Application Default Credentials for authentication. If
//    not already done, install the gcloud CLI from https://cloud.google.com/sdk/
<<<<<<< HEAD
//    and run 'gcloud beta auth application-default login'
=======
//    and run 'gcloud auth application-default login'
>>>>>>> 2ddb94a8
// 3. To install the client library, run:
//    go get -u google.golang.org/api/dataproc/v1

import (
  "golang.org/x/net/context"
  "golang.org/x/oauth2/google"

  "google.golang.org/api/dataproc/v1"
)

func main() {
  ctx := context.Background()
  hc, err := google.DefaultClient(ctx, dataproc.CloudPlatformScope)
  if err != nil {
    // TODO: Handle error.
  }
  c, err := dataproc.New(hc)
  if err != nil {
    // TODO: Handle error.
  }

  // [Required] The ID of the Google Cloud Platform project that the job belongs to.
  projectId := "" // TODO: Update placeholder value.

  // [Required] The Cloud Dataproc region in which to handle the request.
  region := "" // TODO: Update placeholder value.

  // [Required] The job ID.
  jobId := "" // TODO: Update placeholder value.

  resp, err := c.Projects.Regions.Jobs.Delete(projectId, region, jobId).Context(ctx).Do()
  if err != nil {
    // TODO: Handle error.
  }
  // TODO: Use resp.
  _ = resp
}
package main

// PRE-REQUISITES:
// ---------------
// 1. If not already done, enable the Google Cloud Dataproc API
//    and check the quota for your project at
//    https://console.developers.google.com/apis/api/dataproc
// 2. This sample uses Application Default Credentials for authentication. If
//    not already done, install the gcloud CLI from https://cloud.google.com/sdk/
<<<<<<< HEAD
//    and run 'gcloud beta auth application-default login'
=======
//    and run 'gcloud auth application-default login'
>>>>>>> 2ddb94a8
// 3. To install the client library, run:
//    go get -u google.golang.org/api/dataproc/v1

import (
  "golang.org/x/net/context"
  "golang.org/x/oauth2/google"

  "google.golang.org/api/dataproc/v1"
)

func main() {
  ctx := context.Background()
  hc, err := google.DefaultClient(ctx, dataproc.CloudPlatformScope)
  if err != nil {
    // TODO: Handle error.
  }
  c, err := dataproc.New(hc)
  if err != nil {
    // TODO: Handle error.
  }

  // [Required] The ID of the Google Cloud Platform project that the job belongs to.
  projectId := "" // TODO: Update placeholder value.

  // [Required] The Cloud Dataproc region in which to handle the request.
  region := "" // TODO: Update placeholder value.

  // [Required] The job ID.
  jobId := "" // TODO: Update placeholder value.

  resp, err := c.Projects.Regions.Jobs.Get(projectId, region, jobId).Context(ctx).Do()
  if err != nil {
    // TODO: Handle error.
  }
  // TODO: Use resp.
  _ = resp
}
package main

// PRE-REQUISITES:
// ---------------
// 1. If not already done, enable the Google Cloud Dataproc API
//    and check the quota for your project at
//    https://console.developers.google.com/apis/api/dataproc
// 2. This sample uses Application Default Credentials for authentication. If
//    not already done, install the gcloud CLI from https://cloud.google.com/sdk/
<<<<<<< HEAD
//    and run 'gcloud beta auth application-default login'
=======
//    and run 'gcloud auth application-default login'
>>>>>>> 2ddb94a8
// 3. To install the client library, run:
//    go get -u google.golang.org/api/dataproc/v1

import (
  "golang.org/x/net/context"
  "golang.org/x/oauth2/google"

  "google.golang.org/api/dataproc/v1"
)

func main() {
  ctx := context.Background()
  hc, err := google.DefaultClient(ctx, dataproc.CloudPlatformScope)
  if err != nil {
    // TODO: Handle error.
  }
  c, err := dataproc.New(hc)
  if err != nil {
    // TODO: Handle error.
  }

  // [Required] The ID of the Google Cloud Platform project that the job belongs to.
  projectId := "" // TODO: Update placeholder value.

  // [Required] The Cloud Dataproc region in which to handle the request.
  region := "" // TODO: Update placeholder value.


  call := c.Projects.Regions.Jobs.List(projectId, region)
  if err := call.Pages(ctx, func(page *dataproc.ListJobsResponse) error {
    for _, v := range page.Jobs {
      // TODO: Use v.
      _ = v
    }
    return nil // NOTE: returning a non-nil error stops pagination.
  }); err != nil {
    // TODO: Handle error.
  }
}
package main

// PRE-REQUISITES:
// ---------------
// 1. If not already done, enable the Google Cloud Dataproc API
//    and check the quota for your project at
//    https://console.developers.google.com/apis/api/dataproc
// 2. This sample uses Application Default Credentials for authentication. If
//    not already done, install the gcloud CLI from https://cloud.google.com/sdk/
<<<<<<< HEAD
//    and run 'gcloud beta auth application-default login'
=======
//    and run 'gcloud auth application-default login'
>>>>>>> 2ddb94a8
// 3. To install the client library, run:
//    go get -u google.golang.org/api/dataproc/v1

import (
  "golang.org/x/net/context"
  "golang.org/x/oauth2/google"

  "google.golang.org/api/dataproc/v1"
)

func main() {
  ctx := context.Background()
  hc, err := google.DefaultClient(ctx, dataproc.CloudPlatformScope)
  if err != nil {
    // TODO: Handle error.
  }
  c, err := dataproc.New(hc)
  if err != nil {
    // TODO: Handle error.
  }

  // [Required] The ID of the Google Cloud Platform project that the job belongs to.
  projectId := "" // TODO: Update placeholder value.

  // [Required] The Cloud Dataproc region in which to handle the request.
  region := "" // TODO: Update placeholder value.

  resp, err := c.Projects.Regions.Jobs.Submit(projectId, region, &dataproc.SubmitJobRequest{
                                                // TODO: Fill required fields.
                                              }).Context(ctx).Do()
  if err != nil {
    // TODO: Handle error.
  }
  // TODO: Use resp.
  _ = resp
}
package main

// PRE-REQUISITES:
// ---------------
// 1. If not already done, enable the Google Cloud Dataproc API
//    and check the quota for your project at
//    https://console.developers.google.com/apis/api/dataproc
// 2. This sample uses Application Default Credentials for authentication. If
//    not already done, install the gcloud CLI from https://cloud.google.com/sdk/
<<<<<<< HEAD
//    and run 'gcloud beta auth application-default login'
=======
//    and run 'gcloud auth application-default login'
>>>>>>> 2ddb94a8
// 3. To install the client library, run:
//    go get -u google.golang.org/api/dataproc/v1

import (
  "golang.org/x/net/context"
  "golang.org/x/oauth2/google"

  "google.golang.org/api/dataproc/v1"
)

func main() {
  ctx := context.Background()
  hc, err := google.DefaultClient(ctx, dataproc.CloudPlatformScope)
  if err != nil {
    // TODO: Handle error.
  }
  c, err := dataproc.New(hc)
  if err != nil {
    // TODO: Handle error.
  }

  // The name of the operation resource to be cancelled.
  name := "projects/{MY-PROJECT}/regions/{MY-REGION}/operations/{MY-OPERATION}" // TODO: Update placeholder value.

  resp, err := c.Projects.Regions.Operations.Cancel(name).Context(ctx).Do()
  if err != nil {
    // TODO: Handle error.
  }
  // TODO: Use resp.
  _ = resp
}
package main

// PRE-REQUISITES:
// ---------------
// 1. If not already done, enable the Google Cloud Dataproc API
//    and check the quota for your project at
//    https://console.developers.google.com/apis/api/dataproc
// 2. This sample uses Application Default Credentials for authentication. If
//    not already done, install the gcloud CLI from https://cloud.google.com/sdk/
<<<<<<< HEAD
//    and run 'gcloud beta auth application-default login'
=======
//    and run 'gcloud auth application-default login'
>>>>>>> 2ddb94a8
// 3. To install the client library, run:
//    go get -u google.golang.org/api/dataproc/v1

import (
  "golang.org/x/net/context"
  "golang.org/x/oauth2/google"

  "google.golang.org/api/dataproc/v1"
)

func main() {
  ctx := context.Background()
  hc, err := google.DefaultClient(ctx, dataproc.CloudPlatformScope)
  if err != nil {
    // TODO: Handle error.
  }
  c, err := dataproc.New(hc)
  if err != nil {
    // TODO: Handle error.
  }

  // The name of the operation resource to be deleted.
  name := "projects/{MY-PROJECT}/regions/{MY-REGION}/operations/{MY-OPERATION}" // TODO: Update placeholder value.

  resp, err := c.Projects.Regions.Operations.Delete(name).Context(ctx).Do()
  if err != nil {
    // TODO: Handle error.
  }
  // TODO: Use resp.
  _ = resp
}
package main

// PRE-REQUISITES:
// ---------------
// 1. If not already done, enable the Google Cloud Dataproc API
//    and check the quota for your project at
//    https://console.developers.google.com/apis/api/dataproc
// 2. This sample uses Application Default Credentials for authentication. If
//    not already done, install the gcloud CLI from https://cloud.google.com/sdk/
<<<<<<< HEAD
//    and run 'gcloud beta auth application-default login'
=======
//    and run 'gcloud auth application-default login'
>>>>>>> 2ddb94a8
// 3. To install the client library, run:
//    go get -u google.golang.org/api/dataproc/v1

import (
  "golang.org/x/net/context"
  "golang.org/x/oauth2/google"

  "google.golang.org/api/dataproc/v1"
)

func main() {
  ctx := context.Background()
  hc, err := google.DefaultClient(ctx, dataproc.CloudPlatformScope)
  if err != nil {
    // TODO: Handle error.
  }
  c, err := dataproc.New(hc)
  if err != nil {
    // TODO: Handle error.
  }

  // The name of the operation resource.
  name := "projects/{MY-PROJECT}/regions/{MY-REGION}/operations/{MY-OPERATION}" // TODO: Update placeholder value.

  resp, err := c.Projects.Regions.Operations.Get(name).Context(ctx).Do()
  if err != nil {
    // TODO: Handle error.
  }
  // TODO: Use resp.
  _ = resp
}
package main

// PRE-REQUISITES:
// ---------------
// 1. If not already done, enable the Google Cloud Dataproc API
//    and check the quota for your project at
//    https://console.developers.google.com/apis/api/dataproc
// 2. This sample uses Application Default Credentials for authentication. If
//    not already done, install the gcloud CLI from https://cloud.google.com/sdk/
<<<<<<< HEAD
//    and run 'gcloud beta auth application-default login'
=======
//    and run 'gcloud auth application-default login'
>>>>>>> 2ddb94a8
// 3. To install the client library, run:
//    go get -u google.golang.org/api/dataproc/v1

import (
  "golang.org/x/net/context"
  "golang.org/x/oauth2/google"

  "google.golang.org/api/dataproc/v1"
)

func main() {
  ctx := context.Background()
  hc, err := google.DefaultClient(ctx, dataproc.CloudPlatformScope)
  if err != nil {
    // TODO: Handle error.
  }
  c, err := dataproc.New(hc)
  if err != nil {
    // TODO: Handle error.
  }

  // The name of the operation collection.
  name := "" // TODO: Update placeholder value.


  call := c.Projects.Regions.Operations.List(name)
  if err := call.Pages(ctx, func(page *dataproc.ListOperationsResponse) error {
    for _, v := range page.Operations {
      // TODO: Use v.
      _ = v
    }
    return nil // NOTE: returning a non-nil error stops pagination.
  }); err != nil {
    // TODO: Handle error.
  }
}<|MERGE_RESOLUTION|>--- conflicted
+++ resolved
@@ -8,11 +8,7 @@
 //    https://console.developers.google.com/apis/api/dataproc
 // 2. This sample uses Application Default Credentials for authentication. If
 //    not already done, install the gcloud CLI from https://cloud.google.com/sdk/
-<<<<<<< HEAD
-//    and run 'gcloud beta auth application-default login'
-=======
-//    and run 'gcloud auth application-default login'
->>>>>>> 2ddb94a8
+//    and run 'gcloud auth application-default login'
 // 3. To install the client library, run:
 //    go get -u google.golang.org/api/dataproc/v1
 
@@ -58,11 +54,7 @@
 //    https://console.developers.google.com/apis/api/dataproc
 // 2. This sample uses Application Default Credentials for authentication. If
 //    not already done, install the gcloud CLI from https://cloud.google.com/sdk/
-<<<<<<< HEAD
-//    and run 'gcloud beta auth application-default login'
-=======
-//    and run 'gcloud auth application-default login'
->>>>>>> 2ddb94a8
+//    and run 'gcloud auth application-default login'
 // 3. To install the client library, run:
 //    go get -u google.golang.org/api/dataproc/v1
 
@@ -109,11 +101,7 @@
 //    https://console.developers.google.com/apis/api/dataproc
 // 2. This sample uses Application Default Credentials for authentication. If
 //    not already done, install the gcloud CLI from https://cloud.google.com/sdk/
-<<<<<<< HEAD
-//    and run 'gcloud beta auth application-default login'
-=======
-//    and run 'gcloud auth application-default login'
->>>>>>> 2ddb94a8
+//    and run 'gcloud auth application-default login'
 // 3. To install the client library, run:
 //    go get -u google.golang.org/api/dataproc/v1
 
@@ -162,11 +150,7 @@
 //    https://console.developers.google.com/apis/api/dataproc
 // 2. This sample uses Application Default Credentials for authentication. If
 //    not already done, install the gcloud CLI from https://cloud.google.com/sdk/
-<<<<<<< HEAD
-//    and run 'gcloud beta auth application-default login'
-=======
-//    and run 'gcloud auth application-default login'
->>>>>>> 2ddb94a8
+//    and run 'gcloud auth application-default login'
 // 3. To install the client library, run:
 //    go get -u google.golang.org/api/dataproc/v1
 
@@ -213,11 +197,7 @@
 //    https://console.developers.google.com/apis/api/dataproc
 // 2. This sample uses Application Default Credentials for authentication. If
 //    not already done, install the gcloud CLI from https://cloud.google.com/sdk/
-<<<<<<< HEAD
-//    and run 'gcloud beta auth application-default login'
-=======
-//    and run 'gcloud auth application-default login'
->>>>>>> 2ddb94a8
+//    and run 'gcloud auth application-default login'
 // 3. To install the client library, run:
 //    go get -u google.golang.org/api/dataproc/v1
 
@@ -266,11 +246,7 @@
 //    https://console.developers.google.com/apis/api/dataproc
 // 2. This sample uses Application Default Credentials for authentication. If
 //    not already done, install the gcloud CLI from https://cloud.google.com/sdk/
-<<<<<<< HEAD
-//    and run 'gcloud beta auth application-default login'
-=======
-//    and run 'gcloud auth application-default login'
->>>>>>> 2ddb94a8
+//    and run 'gcloud auth application-default login'
 // 3. To install the client library, run:
 //    go get -u google.golang.org/api/dataproc/v1
 
@@ -319,11 +295,7 @@
 //    https://console.developers.google.com/apis/api/dataproc
 // 2. This sample uses Application Default Credentials for authentication. If
 //    not already done, install the gcloud CLI from https://cloud.google.com/sdk/
-<<<<<<< HEAD
-//    and run 'gcloud beta auth application-default login'
-=======
-//    and run 'gcloud auth application-default login'
->>>>>>> 2ddb94a8
+//    and run 'gcloud auth application-default login'
 // 3. To install the client library, run:
 //    go get -u google.golang.org/api/dataproc/v1
 
@@ -372,11 +344,7 @@
 //    https://console.developers.google.com/apis/api/dataproc
 // 2. This sample uses Application Default Credentials for authentication. If
 //    not already done, install the gcloud CLI from https://cloud.google.com/sdk/
-<<<<<<< HEAD
-//    and run 'gcloud beta auth application-default login'
-=======
-//    and run 'gcloud auth application-default login'
->>>>>>> 2ddb94a8
+//    and run 'gcloud auth application-default login'
 // 3. To install the client library, run:
 //    go get -u google.golang.org/api/dataproc/v1
 
@@ -423,11 +391,7 @@
 //    https://console.developers.google.com/apis/api/dataproc
 // 2. This sample uses Application Default Credentials for authentication. If
 //    not already done, install the gcloud CLI from https://cloud.google.com/sdk/
-<<<<<<< HEAD
-//    and run 'gcloud beta auth application-default login'
-=======
-//    and run 'gcloud auth application-default login'
->>>>>>> 2ddb94a8
+//    and run 'gcloud auth application-default login'
 // 3. To install the client library, run:
 //    go get -u google.golang.org/api/dataproc/v1
 
@@ -474,11 +438,7 @@
 //    https://console.developers.google.com/apis/api/dataproc
 // 2. This sample uses Application Default Credentials for authentication. If
 //    not already done, install the gcloud CLI from https://cloud.google.com/sdk/
-<<<<<<< HEAD
-//    and run 'gcloud beta auth application-default login'
-=======
-//    and run 'gcloud auth application-default login'
->>>>>>> 2ddb94a8
+//    and run 'gcloud auth application-default login'
 // 3. To install the client library, run:
 //    go get -u google.golang.org/api/dataproc/v1
 
@@ -527,11 +487,7 @@
 //    https://console.developers.google.com/apis/api/dataproc
 // 2. This sample uses Application Default Credentials for authentication. If
 //    not already done, install the gcloud CLI from https://cloud.google.com/sdk/
-<<<<<<< HEAD
-//    and run 'gcloud beta auth application-default login'
-=======
-//    and run 'gcloud auth application-default login'
->>>>>>> 2ddb94a8
+//    and run 'gcloud auth application-default login'
 // 3. To install the client library, run:
 //    go get -u google.golang.org/api/dataproc/v1
 
@@ -577,11 +533,7 @@
 //    https://console.developers.google.com/apis/api/dataproc
 // 2. This sample uses Application Default Credentials for authentication. If
 //    not already done, install the gcloud CLI from https://cloud.google.com/sdk/
-<<<<<<< HEAD
-//    and run 'gcloud beta auth application-default login'
-=======
-//    and run 'gcloud auth application-default login'
->>>>>>> 2ddb94a8
+//    and run 'gcloud auth application-default login'
 // 3. To install the client library, run:
 //    go get -u google.golang.org/api/dataproc/v1
 
@@ -622,11 +574,7 @@
 //    https://console.developers.google.com/apis/api/dataproc
 // 2. This sample uses Application Default Credentials for authentication. If
 //    not already done, install the gcloud CLI from https://cloud.google.com/sdk/
-<<<<<<< HEAD
-//    and run 'gcloud beta auth application-default login'
-=======
-//    and run 'gcloud auth application-default login'
->>>>>>> 2ddb94a8
+//    and run 'gcloud auth application-default login'
 // 3. To install the client library, run:
 //    go get -u google.golang.org/api/dataproc/v1
 
@@ -667,11 +615,7 @@
 //    https://console.developers.google.com/apis/api/dataproc
 // 2. This sample uses Application Default Credentials for authentication. If
 //    not already done, install the gcloud CLI from https://cloud.google.com/sdk/
-<<<<<<< HEAD
-//    and run 'gcloud beta auth application-default login'
-=======
-//    and run 'gcloud auth application-default login'
->>>>>>> 2ddb94a8
+//    and run 'gcloud auth application-default login'
 // 3. To install the client library, run:
 //    go get -u google.golang.org/api/dataproc/v1
 
@@ -712,11 +656,7 @@
 //    https://console.developers.google.com/apis/api/dataproc
 // 2. This sample uses Application Default Credentials for authentication. If
 //    not already done, install the gcloud CLI from https://cloud.google.com/sdk/
-<<<<<<< HEAD
-//    and run 'gcloud beta auth application-default login'
-=======
-//    and run 'gcloud auth application-default login'
->>>>>>> 2ddb94a8
+//    and run 'gcloud auth application-default login'
 // 3. To install the client library, run:
 //    go get -u google.golang.org/api/dataproc/v1
 
