
package main

// PRE-REQUISITES:
// ---------------
// 1. If not already done, enable the Google Cloud Dataproc API and check the quota for your project at
//    https://console.developers.google.com/apis/api/dataproc_component/quotas
// 2. This sample uses Application Default Credentials for authentication. If not already done, install the gcloud CLI from
//    https://cloud.google.com/sdk/ and run 'gcloud beta auth application-default login'
// 3. To install the client library, run:
//    go get -u google.golang.org/api/dataproc/v1

import (
  "golang.org/x/net/context"
  "golang.org/x/oauth2/google"

  "google.golang.org/api/dataproc/v1"
)

func main() {
  ctx := context.Background()
  hc, err := google.DefaultClient(ctx, dataproc.CloudPlatformScope)
  if err != nil {
    // TODO: Handle error.
    _ = err
  }
  client, err := dataproc.New(hc)
  if err != nil {
    // TODO: Handle error.
    _ = err
  }

  // [Required] The ID of the Google Cloud Platform project that the cluster belongs to.
  projectId := "" // TODO: Update placeholder value.

  // [Required] The Cloud Dataproc region in which to handle the request.
  region := "" // TODO: Update placeholder value.

  resp, err := client.Projects.Regions.Clusters.Create(projectId, region, &dataproc.Cluster{
                                                         // TODO: Fill required fields.
                                                       }).Context(ctx).Do()
  if err != nil {
    // TODO: Handle error.
    _ = err
  }
  // TODO: Use resp.
  _ = resp
}
package main

// PRE-REQUISITES:
// ---------------
// 1. If not already done, enable the Google Cloud Dataproc API and check the quota for your project at
//    https://console.developers.google.com/apis/api/dataproc_component/quotas
// 2. This sample uses Application Default Credentials for authentication. If not already done, install the gcloud CLI from
//    https://cloud.google.com/sdk/ and run 'gcloud beta auth application-default login'
// 3. To install the client library, run:
//    go get -u google.golang.org/api/dataproc/v1

import (
  "golang.org/x/net/context"
  "golang.org/x/oauth2/google"

  "google.golang.org/api/dataproc/v1"
)

func main() {
  ctx := context.Background()
  hc, err := google.DefaultClient(ctx, dataproc.CloudPlatformScope)
  if err != nil {
    // TODO: Handle error.
    _ = err
  }
  client, err := dataproc.New(hc)
  if err != nil {
    // TODO: Handle error.
    _ = err
  }

  // [Required] The ID of the Google Cloud Platform project that the cluster belongs to.
  projectId := "" // TODO: Update placeholder value.

  // [Required] The Cloud Dataproc region in which to handle the request.
  region := "" // TODO: Update placeholder value.

  // [Required] The cluster name.
  clusterName := "" // TODO: Update placeholder value.

  resp, err := client.Projects.Regions.Clusters.Delete(projectId, region, clusterName).Context(ctx).Do()
  if err != nil {
    // TODO: Handle error.
    _ = err
  }
  // TODO: Use resp.
  _ = resp
}
package main

// PRE-REQUISITES:
// ---------------
// 1. If not already done, enable the Google Cloud Dataproc API and check the quota for your project at
//    https://console.developers.google.com/apis/api/dataproc_component/quotas
// 2. This sample uses Application Default Credentials for authentication. If not already done, install the gcloud CLI from
//    https://cloud.google.com/sdk/ and run 'gcloud beta auth application-default login'
// 3. To install the client library, run:
//    go get -u google.golang.org/api/dataproc/v1

import (
  "golang.org/x/net/context"
  "golang.org/x/oauth2/google"

  "google.golang.org/api/dataproc/v1"
)

func main() {
  ctx := context.Background()
  hc, err := google.DefaultClient(ctx, dataproc.CloudPlatformScope)
  if err != nil {
    // TODO: Handle error.
    _ = err
  }
  client, err := dataproc.New(hc)
  if err != nil {
    // TODO: Handle error.
    _ = err
  }

  // [Required] The ID of the Google Cloud Platform project that the cluster belongs to.
  projectId := "" // TODO: Update placeholder value.

  // [Required] The Cloud Dataproc region in which to handle the request.
  region := "" // TODO: Update placeholder value.

  // [Required] The cluster name.
  clusterName := "" // TODO: Update placeholder value.

  resp, err := client.Projects.Regions.Clusters.Diagnose(projectId, region, clusterName, &dataproc.DiagnoseClusterRequest{
                                                           // TODO: Fill required fields.
                                                         }).Context(ctx).Do()
  if err != nil {
    // TODO: Handle error.
    _ = err
  }
  // TODO: Use resp.
  _ = resp
}
package main

// PRE-REQUISITES:
// ---------------
// 1. If not already done, enable the Google Cloud Dataproc API and check the quota for your project at
//    https://console.developers.google.com/apis/api/dataproc_component/quotas
// 2. This sample uses Application Default Credentials for authentication. If not already done, install the gcloud CLI from
//    https://cloud.google.com/sdk/ and run 'gcloud beta auth application-default login'
// 3. To install the client library, run:
//    go get -u google.golang.org/api/dataproc/v1

import (
  "golang.org/x/net/context"
  "golang.org/x/oauth2/google"

  "google.golang.org/api/dataproc/v1"
)

func main() {
  ctx := context.Background()
  hc, err := google.DefaultClient(ctx, dataproc.CloudPlatformScope)
  if err != nil {
    // TODO: Handle error.
    _ = err
  }
  client, err := dataproc.New(hc)
  if err != nil {
    // TODO: Handle error.
    _ = err
  }

  // [Required] The ID of the Google Cloud Platform project that the cluster belongs to.
  projectId := "" // TODO: Update placeholder value.

  // [Required] The Cloud Dataproc region in which to handle the request.
  region := "" // TODO: Update placeholder value.

  // [Required] The cluster name.
  clusterName := "" // TODO: Update placeholder value.

  resp, err := client.Projects.Regions.Clusters.Get(projectId, region, clusterName).Context(ctx).Do()
  if err != nil {
    // TODO: Handle error.
    _ = err
  }
  // TODO: Use resp.
  _ = resp
}
package main

// PRE-REQUISITES:
// ---------------
// 1. If not already done, enable the Google Cloud Dataproc API and check the quota for your project at
//    https://console.developers.google.com/apis/api/dataproc_component/quotas
// 2. This sample uses Application Default Credentials for authentication. If not already done, install the gcloud CLI from
//    https://cloud.google.com/sdk/ and run 'gcloud beta auth application-default login'
// 3. To install the client library, run:
//    go get -u google.golang.org/api/dataproc/v1

import (
  "golang.org/x/net/context"
  "golang.org/x/oauth2/google"

  "google.golang.org/api/dataproc/v1"
)

func main() {
  ctx := context.Background()
  hc, err := google.DefaultClient(ctx, dataproc.CloudPlatformScope)
  if err != nil {
    // TODO: Handle error.
    _ = err
  }
  client, err := dataproc.New(hc)
  if err != nil {
    // TODO: Handle error.
    _ = err
  }

  // [Required] The ID of the Google Cloud Platform project that the cluster belongs to.
  projectId := "" // TODO: Update placeholder value.

  // [Required] The Cloud Dataproc region in which to handle the request.
  region := "" // TODO: Update placeholder value.


  call := client.Projects.Regions.Clusters.List(projectId, region)
  if err := call.Pages(ctx, func(page *dataproc.ListClustersResponse) error {
    for _, v := range page.Clusters {
      // TODO: Use v.
      _ = v
    }
    return nil // NOTE: returning a non-nil error stops pagination.
  }); err != nil {
    // TODO: Handle error.
    _ = err
  }
}
package main

// PRE-REQUISITES:
// ---------------
// 1. If not already done, enable the Google Cloud Dataproc API and check the quota for your project at
//    https://console.developers.google.com/apis/api/dataproc_component/quotas
// 2. This sample uses Application Default Credentials for authentication. If not already done, install the gcloud CLI from
//    https://cloud.google.com/sdk/ and run 'gcloud beta auth application-default login'
// 3. To install the client library, run:
//    go get -u google.golang.org/api/dataproc/v1

import (
  "golang.org/x/net/context"
  "golang.org/x/oauth2/google"

  "google.golang.org/api/dataproc/v1"
)

func main() {
  ctx := context.Background()
  hc, err := google.DefaultClient(ctx, dataproc.CloudPlatformScope)
  if err != nil {
    // TODO: Handle error.
    _ = err
  }
  client, err := dataproc.New(hc)
  if err != nil {
    // TODO: Handle error.
    _ = err
  }

  // [Required] The ID of the Google Cloud Platform project the cluster belongs to.
  projectId := "" // TODO: Update placeholder value.

  // [Required] The Cloud Dataproc region in which to handle the request.
  region := "" // TODO: Update placeholder value.

  // [Required] The cluster name.
  clusterName := "" // TODO: Update placeholder value.

  resp, err := client.Projects.Regions.Clusters.Patch(projectId, region, clusterName, &dataproc.Cluster{
                                                        // TODO: Fill required fields.
                                                      }).Context(ctx).Do()
  if err != nil {
    // TODO: Handle error.
    _ = err
  }
  // TODO: Use resp.
  _ = resp
}
package main

// PRE-REQUISITES:
// ---------------
// 1. If not already done, enable the Google Cloud Dataproc API and check the quota for your project at
//    https://console.developers.google.com/apis/api/dataproc_component/quotas
// 2. This sample uses Application Default Credentials for authentication. If not already done, install the gcloud CLI from
//    https://cloud.google.com/sdk/ and run 'gcloud beta auth application-default login'
// 3. To install the client library, run:
//    go get -u google.golang.org/api/dataproc/v1

import (
  "golang.org/x/net/context"
  "golang.org/x/oauth2/google"

  "google.golang.org/api/dataproc/v1"
)

func main() {
  ctx := context.Background()
  hc, err := google.DefaultClient(ctx, dataproc.CloudPlatformScope)
  if err != nil {
    // TODO: Handle error.
    _ = err
  }
  client, err := dataproc.New(hc)
  if err != nil {
    // TODO: Handle error.
    _ = err
  }

  // [Required] The ID of the Google Cloud Platform project that the job belongs to.
  projectId := "" // TODO: Update placeholder value.

  // [Required] The Cloud Dataproc region in which to handle the request.
  region := "" // TODO: Update placeholder value.

  // [Required] The job ID.
  jobId := "" // TODO: Update placeholder value.

  resp, err := client.Projects.Regions.Jobs.Cancel(projectId, region, jobId, &dataproc.CancelJobRequest{
                                                     // TODO: Fill required fields.
                                                   }).Context(ctx).Do()
  if err != nil {
    // TODO: Handle error.
    _ = err
  }
  // TODO: Use resp.
  _ = resp
}
package main

// PRE-REQUISITES:
// ---------------
// 1. If not already done, enable the Google Cloud Dataproc API and check the quota for your project at
//    https://console.developers.google.com/apis/api/dataproc_component/quotas
// 2. This sample uses Application Default Credentials for authentication. If not already done, install the gcloud CLI from
//    https://cloud.google.com/sdk/ and run 'gcloud beta auth application-default login'
// 3. To install the client library, run:
//    go get -u google.golang.org/api/dataproc/v1

import (
  "golang.org/x/net/context"
  "golang.org/x/oauth2/google"

  "google.golang.org/api/dataproc/v1"
)

func main() {
  ctx := context.Background()
  hc, err := google.DefaultClient(ctx, dataproc.CloudPlatformScope)
  if err != nil {
    // TODO: Handle error.
    _ = err
  }
  client, err := dataproc.New(hc)
  if err != nil {
    // TODO: Handle error.
    _ = err
  }

  // [Required] The ID of the Google Cloud Platform project that the job belongs to.
  projectId := "" // TODO: Update placeholder value.

  // [Required] The Cloud Dataproc region in which to handle the request.
  region := "" // TODO: Update placeholder value.

  // [Required] The job ID.
  jobId := "" // TODO: Update placeholder value.

<<<<<<< HEAD
  if err = client.Projects.Regions.Jobs.Delete(projectId, region, jobId).Context(ctx).Do(); err != nil {
    // TODO: Handle error.
    _ = err
  }
=======
  resp, err := client.Projects.Regions.Jobs.Delete(projectId, region, jobId).Context(ctx).Do()
  if err != nil {
    // TODO: Handle error.
    _ = err
  }
  // TODO: Use resp.
  _ = resp
>>>>>>> 06514fa0
}
package main

// PRE-REQUISITES:
// ---------------
// 1. If not already done, enable the Google Cloud Dataproc API and check the quota for your project at
//    https://console.developers.google.com/apis/api/dataproc_component/quotas
// 2. This sample uses Application Default Credentials for authentication. If not already done, install the gcloud CLI from
//    https://cloud.google.com/sdk/ and run 'gcloud beta auth application-default login'
// 3. To install the client library, run:
//    go get -u google.golang.org/api/dataproc/v1

import (
  "golang.org/x/net/context"
  "golang.org/x/oauth2/google"

  "google.golang.org/api/dataproc/v1"
)

func main() {
  ctx := context.Background()
  hc, err := google.DefaultClient(ctx, dataproc.CloudPlatformScope)
  if err != nil {
    // TODO: Handle error.
    _ = err
  }
  client, err := dataproc.New(hc)
  if err != nil {
    // TODO: Handle error.
    _ = err
  }

  // [Required] The ID of the Google Cloud Platform project that the job belongs to.
  projectId := "" // TODO: Update placeholder value.

  // [Required] The Cloud Dataproc region in which to handle the request.
  region := "" // TODO: Update placeholder value.

  // [Required] The job ID.
  jobId := "" // TODO: Update placeholder value.

  resp, err := client.Projects.Regions.Jobs.Get(projectId, region, jobId).Context(ctx).Do()
  if err != nil {
    // TODO: Handle error.
    _ = err
  }
  // TODO: Use resp.
  _ = resp
}
package main

// PRE-REQUISITES:
// ---------------
// 1. If not already done, enable the Google Cloud Dataproc API and check the quota for your project at
//    https://console.developers.google.com/apis/api/dataproc_component/quotas
// 2. This sample uses Application Default Credentials for authentication. If not already done, install the gcloud CLI from
//    https://cloud.google.com/sdk/ and run 'gcloud beta auth application-default login'
// 3. To install the client library, run:
//    go get -u google.golang.org/api/dataproc/v1

import (
  "golang.org/x/net/context"
  "golang.org/x/oauth2/google"

  "google.golang.org/api/dataproc/v1"
)

func main() {
  ctx := context.Background()
  hc, err := google.DefaultClient(ctx, dataproc.CloudPlatformScope)
  if err != nil {
    // TODO: Handle error.
    _ = err
  }
  client, err := dataproc.New(hc)
  if err != nil {
    // TODO: Handle error.
    _ = err
  }

  // [Required] The ID of the Google Cloud Platform project that the job belongs to.
  projectId := "" // TODO: Update placeholder value.

  // [Required] The Cloud Dataproc region in which to handle the request.
  region := "" // TODO: Update placeholder value.


  call := client.Projects.Regions.Jobs.List(projectId, region)
  if err := call.Pages(ctx, func(page *dataproc.ListJobsResponse) error {
    for _, v := range page.Jobs {
      // TODO: Use v.
      _ = v
    }
    return nil // NOTE: returning a non-nil error stops pagination.
  }); err != nil {
    // TODO: Handle error.
    _ = err
  }
}
package main

// PRE-REQUISITES:
// ---------------
// 1. If not already done, enable the Google Cloud Dataproc API and check the quota for your project at
//    https://console.developers.google.com/apis/api/dataproc_component/quotas
// 2. This sample uses Application Default Credentials for authentication. If not already done, install the gcloud CLI from
//    https://cloud.google.com/sdk/ and run 'gcloud beta auth application-default login'
// 3. To install the client library, run:
//    go get -u google.golang.org/api/dataproc/v1

import (
  "golang.org/x/net/context"
  "golang.org/x/oauth2/google"

  "google.golang.org/api/dataproc/v1"
)

func main() {
  ctx := context.Background()
  hc, err := google.DefaultClient(ctx, dataproc.CloudPlatformScope)
  if err != nil {
    // TODO: Handle error.
    _ = err
  }
  client, err := dataproc.New(hc)
  if err != nil {
    // TODO: Handle error.
    _ = err
  }

  // [Required] The ID of the Google Cloud Platform project that the job belongs to.
  projectId := "" // TODO: Update placeholder value.

  // [Required] The Cloud Dataproc region in which to handle the request.
  region := "" // TODO: Update placeholder value.

  resp, err := client.Projects.Regions.Jobs.Submit(projectId, region, &dataproc.SubmitJobRequest{
                                                     // TODO: Fill required fields.
                                                   }).Context(ctx).Do()
  if err != nil {
    // TODO: Handle error.
    _ = err
  }
  // TODO: Use resp.
  _ = resp
}
package main

// PRE-REQUISITES:
// ---------------
// 1. If not already done, enable the Google Cloud Dataproc API and check the quota for your project at
//    https://console.developers.google.com/apis/api/dataproc_component/quotas
// 2. This sample uses Application Default Credentials for authentication. If not already done, install the gcloud CLI from
//    https://cloud.google.com/sdk/ and run 'gcloud beta auth application-default login'
// 3. To install the client library, run:
//    go get -u google.golang.org/api/dataproc/v1

import (
  "golang.org/x/net/context"
  "golang.org/x/oauth2/google"

  "google.golang.org/api/dataproc/v1"
)

func main() {
  ctx := context.Background()
  hc, err := google.DefaultClient(ctx, dataproc.CloudPlatformScope)
  if err != nil {
    // TODO: Handle error.
    _ = err
  }
  client, err := dataproc.New(hc)
  if err != nil {
    // TODO: Handle error.
    _ = err
  }

  // The name of the operation resource to be cancelled.
  name := "projects/{MY-PROJECT}/regions/{MY-REGION}/operations/{MY-OPERATION}" // TODO: Update placeholder value.

<<<<<<< HEAD
  if err = client.Projects.Regions.Operations.Cancel(name).Context(ctx).Do(); err != nil {
    // TODO: Handle error.
    _ = err
  }
=======
  resp, err := client.Projects.Regions.Operations.Cancel(name).Context(ctx).Do()
  if err != nil {
    // TODO: Handle error.
    _ = err
  }
  // TODO: Use resp.
  _ = resp
>>>>>>> 06514fa0
}
package main

// PRE-REQUISITES:
// ---------------
// 1. If not already done, enable the Google Cloud Dataproc API and check the quota for your project at
//    https://console.developers.google.com/apis/api/dataproc_component/quotas
// 2. This sample uses Application Default Credentials for authentication. If not already done, install the gcloud CLI from
//    https://cloud.google.com/sdk/ and run 'gcloud beta auth application-default login'
// 3. To install the client library, run:
//    go get -u google.golang.org/api/dataproc/v1

import (
  "golang.org/x/net/context"
  "golang.org/x/oauth2/google"

  "google.golang.org/api/dataproc/v1"
)

func main() {
  ctx := context.Background()
  hc, err := google.DefaultClient(ctx, dataproc.CloudPlatformScope)
  if err != nil {
    // TODO: Handle error.
    _ = err
  }
  client, err := dataproc.New(hc)
  if err != nil {
    // TODO: Handle error.
    _ = err
  }

  // The name of the operation resource to be deleted.
  name := "projects/{MY-PROJECT}/regions/{MY-REGION}/operations/{MY-OPERATION}" // TODO: Update placeholder value.

<<<<<<< HEAD
  if err = client.Projects.Regions.Operations.Delete(name).Context(ctx).Do(); err != nil {
    // TODO: Handle error.
    _ = err
  }
=======
  resp, err := client.Projects.Regions.Operations.Delete(name).Context(ctx).Do()
  if err != nil {
    // TODO: Handle error.
    _ = err
  }
  // TODO: Use resp.
  _ = resp
>>>>>>> 06514fa0
}
package main

// PRE-REQUISITES:
// ---------------
// 1. If not already done, enable the Google Cloud Dataproc API and check the quota for your project at
//    https://console.developers.google.com/apis/api/dataproc_component/quotas
// 2. This sample uses Application Default Credentials for authentication. If not already done, install the gcloud CLI from
//    https://cloud.google.com/sdk/ and run 'gcloud beta auth application-default login'
// 3. To install the client library, run:
//    go get -u google.golang.org/api/dataproc/v1

import (
  "golang.org/x/net/context"
  "golang.org/x/oauth2/google"

  "google.golang.org/api/dataproc/v1"
)

func main() {
  ctx := context.Background()
  hc, err := google.DefaultClient(ctx, dataproc.CloudPlatformScope)
  if err != nil {
    // TODO: Handle error.
    _ = err
  }
  client, err := dataproc.New(hc)
  if err != nil {
    // TODO: Handle error.
    _ = err
  }

  // The name of the operation resource.
  name := "projects/{MY-PROJECT}/regions/{MY-REGION}/operations/{MY-OPERATION}" // TODO: Update placeholder value.

  resp, err := client.Projects.Regions.Operations.Get(name).Context(ctx).Do()
  if err != nil {
    // TODO: Handle error.
    _ = err
  }
  // TODO: Use resp.
  _ = resp
}
package main

// PRE-REQUISITES:
// ---------------
// 1. If not already done, enable the Google Cloud Dataproc API and check the quota for your project at
//    https://console.developers.google.com/apis/api/dataproc_component/quotas
// 2. This sample uses Application Default Credentials for authentication. If not already done, install the gcloud CLI from
//    https://cloud.google.com/sdk/ and run 'gcloud beta auth application-default login'
// 3. To install the client library, run:
//    go get -u google.golang.org/api/dataproc/v1

import (
  "golang.org/x/net/context"
  "golang.org/x/oauth2/google"

  "google.golang.org/api/dataproc/v1"
)

func main() {
  ctx := context.Background()
  hc, err := google.DefaultClient(ctx, dataproc.CloudPlatformScope)
  if err != nil {
    // TODO: Handle error.
    _ = err
  }
  client, err := dataproc.New(hc)
  if err != nil {
    // TODO: Handle error.
    _ = err
  }

  // The name of the operation collection.
  name := "" // TODO: Update placeholder value.


  call := client.Projects.Regions.Operations.List(name)
  if err := call.Pages(ctx, func(page *dataproc.ListOperationsResponse) error {
    for _, v := range page.Operations {
      // TODO: Use v.
      _ = v
    }
    return nil // NOTE: returning a non-nil error stops pagination.
  }); err != nil {
    // TODO: Handle error.
    _ = err
  }
}<|MERGE_RESOLUTION|>--- conflicted
+++ resolved
@@ -382,12 +382,6 @@
   // [Required] The job ID.
   jobId := "" // TODO: Update placeholder value.
 
-<<<<<<< HEAD
-  if err = client.Projects.Regions.Jobs.Delete(projectId, region, jobId).Context(ctx).Do(); err != nil {
-    // TODO: Handle error.
-    _ = err
-  }
-=======
   resp, err := client.Projects.Regions.Jobs.Delete(projectId, region, jobId).Context(ctx).Do()
   if err != nil {
     // TODO: Handle error.
@@ -395,7 +389,6 @@
   }
   // TODO: Use resp.
   _ = resp
->>>>>>> 06514fa0
 }
 package main
 
@@ -576,12 +569,6 @@
   // The name of the operation resource to be cancelled.
   name := "projects/{MY-PROJECT}/regions/{MY-REGION}/operations/{MY-OPERATION}" // TODO: Update placeholder value.
 
-<<<<<<< HEAD
-  if err = client.Projects.Regions.Operations.Cancel(name).Context(ctx).Do(); err != nil {
-    // TODO: Handle error.
-    _ = err
-  }
-=======
   resp, err := client.Projects.Regions.Operations.Cancel(name).Context(ctx).Do()
   if err != nil {
     // TODO: Handle error.
@@ -589,7 +576,6 @@
   }
   // TODO: Use resp.
   _ = resp
->>>>>>> 06514fa0
 }
 package main
 
@@ -625,12 +611,6 @@
   // The name of the operation resource to be deleted.
   name := "projects/{MY-PROJECT}/regions/{MY-REGION}/operations/{MY-OPERATION}" // TODO: Update placeholder value.
 
-<<<<<<< HEAD
-  if err = client.Projects.Regions.Operations.Delete(name).Context(ctx).Do(); err != nil {
-    // TODO: Handle error.
-    _ = err
-  }
-=======
   resp, err := client.Projects.Regions.Operations.Delete(name).Context(ctx).Do()
   if err != nil {
     // TODO: Handle error.
@@ -638,7 +618,6 @@
   }
   // TODO: Use resp.
   _ = resp
->>>>>>> 06514fa0
 }
 package main
 
