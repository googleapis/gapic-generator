{
  "java": {
    "methods": {
      "sheets.spreadsheets.sheets.copyTo": {
        "requestType": {
          "message": {
            "typeName": "Spreadsheets.SheetsOperations.CopyTo"
          }
        }
      }
    }
  },
<<<<<<< HEAD
  "csharp|go|java|js|nodejs": {
=======
  "csharp|go|java|nodejs|php|python|ruby": {
>>>>>>> e373dfc4
    "methods": {
      "sheets.spreadsheets.batchUpdate": {
        "requestBodyType": {
          "message": {
            "fields": {
              "requests": {
                "name": "requests",
                "type": {
                  "kind": "TYPE_MESSAGE",
                  "isMap": false,
                  "isArray": true,
                  "isMessage": true,
                  "message": {
                    "typeName": "Request",
                    "subpackage": "",
                    "fields": {}
                  }
                },
                "cardinality": "CARDINALITY_REPEATED",
                "example": "",
                "description": "A list of updates to apply to the spreadsheet.",
                "required": false
              }
            }
          }
        }
      },
      "sheets.spreadsheets.get": {
        "fields": {
          "ranges": {
            "name": "ranges",
            "type": {
              "kind": "TYPE_STRING",
              "isMap": false,
              "isArray": true,
              "isMessage": false
            },
            "cardinality": "CARDINALITY_REPEATED",
            "example": "",
            "description": "The ranges to retrieve from the spreadsheet.",
            "required": false
          },
          "includeGridData": {
            "name": "includeGridData",
            "type": {
              "kind": "TYPE_BOOL",
              "isMap": false,
              "isArray": false,
              "isMessage": false
            },
            "cardinality": "CARDINALITY_OPTIONAL",
            "example": "",
            "description": "True if grid data should be returned.\nThis parameter is ignored if a field mask was set in the request.",
            "required": false
          }
        }
      },
      "sheets.spreadsheets.sheets.copyTo": {
        "requestBodyType": {
          "message": {
            "fields": {
              "destinationSpreadsheetId": {
                "name": "destinationSpreadsheetId",
                "type": {
                  "kind": "TYPE_STRING",
                  "isMap": false,
                  "isArray": false,
                  "isMessage": false
                },
                "cardinality": "CARDINALITY_OPTIONAL",
                "example": "",
                "description": "The ID of the spreadsheet to copy the sheet to.",
                "required": false
              }
            }
          }
        }
      },
      "sheets.spreadsheets.values.append": {
        "fields": {
          "valueInputOption": {
            "name": "valueInputOption",
            "type": {
              "kind": "TYPE_ENUM",
              "isMap": false,
              "isArray": false,
              "isMessage": false
            },
            "cardinality": "CARDINALITY_OPTIONAL",
            "example": "",
            "description": "How the input data should be interpreted.",
            "required": false
          },
          "insertDataOption": {
            "name": "insertDataOption",
            "type": {
              "kind": "TYPE_ENUM",
              "isMap": false,
              "isArray": false,
              "isMessage": false
            },
            "cardinality": "CARDINALITY_OPTIONAL",
            "example": "",
            "description": "How the input data should be inserted.",
            "required": false
          }
        }
      },
      "sheets.spreadsheets.values.batchClear": {
        "requestBodyType": {
          "message": {
            "fields": {
              "ranges": {
                "name": "ranges",
                "type": {
                  "kind": "TYPE_STRING",
                  "isMap": false,
                  "isArray": true,
                  "isMessage": false
                },
                "cardinality": "CARDINALITY_REPEATED",
                "example": "",
                "description": "The ranges to clear, in A1 notation.",
                "required": false
              }
            }
          }
        }
      },
      "sheets.spreadsheets.values.batchGet": {
        "fields": {
          "ranges": {
            "name": "ranges",
            "type": {
              "kind": "TYPE_STRING",
              "isMap": false,
              "isArray": true,
              "isMessage": false
            },
            "cardinality": "CARDINALITY_REPEATED",
            "example": "",
            "description": "The A1 notation of the values to retrieve.",
            "required": false
          },
          "valueRenderOption": {
            "name": "valueRenderOption",
            "type": {
              "kind": "TYPE_ENUM",
              "isMap": false,
              "isArray": false,
              "isMessage": false
            },
            "cardinality": "CARDINALITY_OPTIONAL",
            "example": "",
            "description": "How values should be represented in the output.\nThe default render option is ValueRenderOption.FORMATTED_VALUE.",
            "required": false
          },
          "dateTimeRenderOption": {
            "name": "dateTimeRenderOption",
            "type": {
              "kind": "TYPE_ENUM",
              "isMap": false,
              "isArray": false,
              "isMessage": false
            },
            "cardinality": "CARDINALITY_OPTIONAL",
            "example": "",
            "description": "How dates, times, and durations should be represented in the output.\nThis is ignored if value_render_option is\nFORMATTED_VALUE.\nThe default dateTime render option is [DateTimeRenderOption.SERIAL_NUMBER].",
            "required": false
          }
        }
      },
      "sheets.spreadsheets.values.batchUpdate": {
        "requestBodyType": {
          "message": {
            "fields": {
              "valueInputOption": {
                "name": "valueInputOption",
                "type": {
                  "kind": "TYPE_STRING",
                  "isMap": false,
                  "isArray": false,
                  "isMessage": false
                },
                "cardinality": "CARDINALITY_OPTIONAL",
                "example": "",
                "description": "How the input data should be interpreted.",
                "required": false
              },
              "data": {
                "name": "data",
                "type": {
                  "kind": "TYPE_MESSAGE",
                  "isMap": false,
                  "isArray": true,
                  "isMessage": true,
                  "message": {
                    "typeName": "ValueRange",
                    "subpackage": "",
                    "fields": {}
                  }
                },
                "cardinality": "CARDINALITY_REPEATED",
                "example": "",
                "description": "The new values to apply to the spreadsheet.",
                "required": false
              }
            }
          }
        }
      },
      "sheets.spreadsheets.values.get": {
        "fields": {
          "valueRenderOption": {
            "name": "valueRenderOption",
            "type": {
              "kind": "TYPE_ENUM",
              "isMap": false,
              "isArray": false,
              "isMessage": false
            },
            "cardinality": "CARDINALITY_OPTIONAL",
            "example": "",
            "description": "How values should be represented in the output.\nThe default render option is ValueRenderOption.FORMATTED_VALUE.",
            "required": false
          },
          "dateTimeRenderOption": {
            "name": "dateTimeRenderOption",
            "type": {
              "kind": "TYPE_ENUM",
              "isMap": false,
              "isArray": false,
              "isMessage": false
            },
            "cardinality": "CARDINALITY_OPTIONAL",
            "example": "",
            "description": "How dates, times, and durations should be represented in the output.\nThis is ignored if value_render_option is\nFORMATTED_VALUE.\nThe default dateTime render option is [DateTimeRenderOption.SERIAL_NUMBER].",
            "required": false
          }
        }
      },
      "sheets.spreadsheets.values.update": {
        "fields": {
          "valueInputOption": {
            "name": "valueInputOption",
            "type": {
              "kind": "TYPE_ENUM",
              "isMap": false,
              "isArray": false,
              "isMessage": false
            },
            "cardinality": "CARDINALITY_OPTIONAL",
            "example": "",
            "description": "How the input data should be interpreted.",
            "required": false
          }
        }
      }
    }
  }
}<|MERGE_RESOLUTION|>--- conflicted
+++ resolved
@@ -10,11 +10,7 @@
       }
     }
   },
-<<<<<<< HEAD
-  "csharp|go|java|js|nodejs": {
-=======
-  "csharp|go|java|nodejs|php|python|ruby": {
->>>>>>> e373dfc4
+  "csharp|go|java|js|nodejs|php|python|ruby": {
     "methods": {
       "sheets.spreadsheets.batchUpdate": {
         "requestBodyType": {
