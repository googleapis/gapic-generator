--- conflicted
+++ resolved
@@ -10,11 +10,7 @@
       }
     }
   },
-<<<<<<< HEAD
-  "csharp|go|java|nodejs|ruby": {
-=======
-  "csharp|go|java|nodejs|python": {
->>>>>>> e0d762c4
+  "csharp|go|java|nodejs|python|ruby": {
     "methods": {
       "sheets.spreadsheets.batchUpdate": {
         "requestBodyType": {
