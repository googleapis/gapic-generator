--- conflicted
+++ resolved
@@ -15,11 +15,8 @@
 package com.google.api.codegen;
 
 import com.google.api.codegen.gapic.GapicTestConfig;
-<<<<<<< HEAD
 import com.google.api.codegen.grpc.ServiceConfig;
-=======
 import com.google.api.codegen.samplegen.v1p2.SampleConfigProto;
->>>>>>> f4a823d9
 import com.google.api.codegen.util.MultiYamlReader;
 import com.google.api.tools.framework.model.ConfigSource;
 import com.google.api.tools.framework.model.Diag;
@@ -83,7 +80,6 @@
     return (ConfigProto) configSource.getConfig();
   }
 
-<<<<<<< HEAD
   public static ServiceConfig readGRPCServiceConfig(
       DiagCollector diagCollector, TestDataLocator testDataLocator, String serviceConfigFileName) {
     URL serviceConfigUrl = testDataLocator.findTestData(serviceConfigFileName);
@@ -105,7 +101,8 @@
     }
 
     return builder.build();
-=======
+  }
+
   public static SampleConfigProto readSampleConfig(
       DiagCollector diagCollector,
       TestDataLocator testDataLocator,
@@ -134,6 +131,5 @@
     }
 
     return (SampleConfigProto) configSource.getConfig();
->>>>>>> f4a823d9
   }
 }