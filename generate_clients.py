--- conflicted
+++ resolved
@@ -29,22 +29,12 @@
 import subprocess
 import sys
 
-<<<<<<< HEAD
-logger = logging.getLogger('smoketest')
-logger.setLevel(logging.INFO)
-
-languages = [
-    # "java",
-    # "python",
-    # "ruby",
-    "csharp"
-=======
 default_languages = [
     "java",
     "python",
     "ruby",
-    "php",
->>>>>>> c15702a3
+    "go",
+    "php"
     # TODO: add other languages here.
 ]
 
@@ -52,11 +42,7 @@
 logger.setLevel(logging.INFO)
 
 
-<<<<<<< HEAD
-def generate_clients(root_dir, log_dir, user_config):
-=======
 def generate_clients(root_dir, languages, artman_config, log_dir, user_config):
->>>>>>> c15702a3
     log = os.path.join(log_dir, "smoketest.log")
     log_file = _setup_logger(log)
     failure = []
@@ -64,29 +50,6 @@
     warning = []
     for language in languages:
         lang_success = True
-<<<<<<< HEAD
-        for api_name in test_apis:
-            (api_version, artman_yaml_path) = test_apis[api_name]
-            target = language + "_gapic"
-            # Generate client library for an API and language.
-            if _generate_artifact(artman_yaml_path,
-                                  target,
-                                  root_dir,
-                                  log_file,
-                                  user_config):
-                msg = 'Failed to generate %s of %s.' % (
-                    target, artman_yaml_path)
-                failure.append(msg)
-                lang_success = False
-            else:
-                msg = 'Succeded to generate %s of %s.' % (
-                    target, artman_yaml_path)
-                success.append(msg)
-            logger.info(msg)
-        if lang_success:
-            # Output the [language.log] file.
-            write_lang_success_log(language, log_dir)
-=======
         target = language + "_gapic"
         # Generate client library for an API and language.
         if _generate_artifact(artman_config,
@@ -106,7 +69,6 @@
     if not lang_success:
         # Output the [language.log] file.
         write_lang_error_log(language, log_dir)
->>>>>>> c15702a3
 
     logger.info('================ Library Generation Summary ================')
     if not warning or not failure:
@@ -153,13 +115,6 @@
     filepath = os.path.join(log_dir, file_name)
     with open(filepath,"w") as f:
         f.write("Error.")
-
-
-def write_lang_success_log(language, log_dir):
-    file_name = "%s.log" % language
-    filepath = os.path.join(log_dir, file_name)
-    with open(filepath,"w") as f:
-        f.write("Success.")
 
 
 def parse_args(*args):
@@ -209,18 +164,10 @@
     for f in os.listdir(log_dir):
         os.remove(os.path.join(log_dir, f))
 
-<<<<<<< HEAD
-    successes = generate_clients(root_dir, log_dir, user_config)
-=======
     successes = generate_clients(root_dir, flags.languages, flags.artman_config, log_dir, user_config)
->>>>>>> c15702a3
 
     # Exit with success if there were any successful generations.
     if successes:
         sys.exit(0)
     else:
-<<<<<<< HEAD
-        sys.exit('All language client generations failed.')
-=======
-        sys.exit('Client generation failed.')
->>>>>>> c15702a3
+        sys.exit('Client generation failed.')