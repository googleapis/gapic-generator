--- conflicted
+++ resolved
@@ -33,13 +33,9 @@
     "java",
     "python",
     "ruby",
-<<<<<<< HEAD
     "go",
-    "php"
-=======
     "php",
     "nodejs"
->>>>>>> a05cf23a
     # TODO: add other languages here.
 ]
 
